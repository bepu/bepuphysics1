﻿using System;
using BEPUphysics.Constraints;
using BEPUphysics.Entities;
<<<<<<< HEAD
using BEPUutilities;
using BEPUutilities.DataStructures;
using Microsoft.Xna.Framework;
using BEPUphysics.BroadPhaseEntries.MobileCollidables;
=======
using BEPUphysics.Collidables.MobileCollidables;
using BEPUutilities;
using BEPUphysics;
using System.Diagnostics;
using BEPUutilities.DataStructures;
>>>>>>> d0a4deae

namespace BEPUphysicsDemos.AlternateMovement.Character
{
    /// <summary>
    /// Manages the horizontal movement of a character.
    /// </summary>
    public class HorizontalMotionConstraint : EntitySolverUpdateable
    {
        CharacterController character;


        SupportData supportData;
        /// <summary>
        /// Gets or sets the support data used by the constraint.
        /// </summary>
        public SupportData SupportData
        {
            get
            {
                return supportData;
            }
            set
            {
                //If the support changes, perform the necessary bookkeeping to keep the connections up to date.
                var oldSupport = supportData.SupportObject;
                supportData = value;
                if (oldSupport != supportData.SupportObject)
                {
                    OnInvolvedEntitiesChanged();
                    var supportEntityCollidable = supportData.SupportObject as EntityCollidable;
                    if (supportEntityCollidable != null)
                    {
                        supportEntity = supportEntityCollidable.Entity;
                    }
                    else
                    {
                        //We aren't on an entity, so clear out the support entity.
                        supportEntity = null;
                    }
                }
            }
        }

        Vector2 movementDirection;
        /// <summary>
        /// Gets or sets the goal movement direction.
        /// </summary>
        public Vector2 MovementDirection
        {
            get { return movementDirection; }
            set
            {
                float lengthSquared = value.LengthSquared();
                if (lengthSquared > Toolbox.Epsilon)
                {
                    character.Body.ActivityInformation.Activate();
                    Vector2.Divide(ref value, (float)Math.Sqrt(lengthSquared), out movementDirection);
                }
                else
                {
                    character.Body.ActivityInformation.Activate();
                    movementDirection = new Vector2();
                }
            }
        }


        float speed = 8f;
        /// <summary>
        /// Gets or sets the maximum speed at which the character can move while standing with a support that provides traction.
        /// Relative velocities with a greater magnitude will be decelerated.
        /// </summary>
        public float Speed
        {
            get
            {
                return speed;
            }
            set
            {
                if (value < 0)
                    throw new ArgumentException("Value must be nonnegative.");
                speed = value;
            }
        }
        float crouchingSpeed = 3f;
        /// <summary>
        /// Gets or sets the maximum speed at which the character can move while crouching with a support that provides traction.
        /// Relative velocities with a greater magnitude will be decelerated.
        /// </summary>
        public float CrouchingSpeed
        {
            get
            {
                return crouchingSpeed;
            }
            set
            {
                if (value < 0)
                    throw new ArgumentException("Value must be nonnegative.");
                crouchingSpeed = value;
            }
        }
        float slidingSpeed = 6;
        /// <summary>
        /// Gets or sets the maximum speed at which the character can move while on a support that does not provide traction.
        /// Relative velocities with a greater magnitude will be decelerated.
        /// </summary>
        public float SlidingSpeed
        {
            get
            {
                return slidingSpeed;
            }
            set
            {
                if (value < 0)
                    throw new ArgumentException("Value must be nonnegative.");
                slidingSpeed = value;
            }
        }
        float airSpeed = 1;
        /// <summary>
        /// Gets or sets the maximum speed at which the character can move with no support.
        /// The character will not be decelerated while airborne.
        /// </summary>
        public float AirSpeed
        {
            get
            {
                return airSpeed;
            }
            set
            {
                if (value < 0)
                    throw new ArgumentException("Value must be nonnegative.");
                airSpeed = value;
            }
        }
        float maximumForce = 1000;
        /// <summary>
        /// Gets or sets the maximum force that the character can apply while on a support which provides traction.
        /// </summary>
        public float MaximumForce
        {
            get
            {
                return maximumForce;
            }
            set
            {
                if (value < 0)
                    throw new ArgumentException("Value must be nonnegative.");
                maximumForce = value;
            }
        }
        float maximumSlidingForce = 50;
        /// <summary>
        /// Gets or sets the maximum force that the character can apply while on a support which does not provide traction.
        /// </summary>
        public float MaximumSlidingForce
        {
            get
            {
                return maximumSlidingForce;
            }
            set
            {
                if (value < 0)
                    throw new ArgumentException("Value must be nonnegative.");
                maximumSlidingForce = value;
            }
        }
        float maximumAirForce = 250;
        /// <summary>
        /// Gets or sets the maximum force that the character can apply with no support.
        /// </summary>
        public float MaximumAirForce
        {
            get
            {
                return maximumAirForce;
            }
            set
            {
                if (value < 0)
                    throw new ArgumentException("Value must be nonnegative.");
                maximumAirForce = value;
            }
        }

        /// <summary>
        /// Gets or sets a scaling factor to apply to the maximum speed of the character.
        /// This is useful when a character does not have 0 or MaximumSpeed target speed, but rather
        /// intermediate values. A common use case is analog controller sticks.
        /// </summary>
        public float SpeedScale { get; set; }

        float supportForceFactor = 1;
        /// <summary>
        /// Gets or sets the scaling factor of forces applied to the supporting object if it is a dynamic entity.
        /// Low values (below 1) reduce the amount of motion imparted to the support object; it acts 'heavier' as far as horizontal motion is concerned.
        /// High values (above 1) increase the force applied to support objects, making them appear lighter.
        /// Be careful when changing this- it can create impossible situations! Imagine the character standing on a compound object.  If the support force
        /// factor is less than 1, then the character can push the compound around while standing on it!
        /// </summary>
        public float SupportForceFactor
        {
            get
            {
                return supportForceFactor;
            }
            set
            {
                if (value < 0)
                    throw new ArgumentException("Value must be nonnegative.");
                supportForceFactor = value;
            }
        }

        /// <summary>
        /// Gets the movement mode that the character is currently in.
        /// </summary>
        public MovementMode MovementMode { get; private set; }

        float maxSpeed;
        float maxForce;


        Matrix2x2 massMatrix;
        Entity supportEntity;
        Vector3 linearJacobianA1;
        Vector3 linearJacobianA2;
        Vector3 linearJacobianB1;
        Vector3 linearJacobianB2;
        Vector3 angularJacobianB1;
        Vector3 angularJacobianB2;

        Vector2 accumulatedImpulse;
        Vector2 targetVelocity;

        Vector2 positionCorrectionBias;

        Vector3 positionLocalOffset;
        bool wasTryingToMove = false;
        bool hadTraction = false;
        Entity previousSupportEntity;
        float timeSinceTransition;

        /// <summary>
        /// Constructs a new horizontal motion constraint.
        /// </summary>
        /// <param name="characterController">Character to be governed by this constraint.</param>
        public HorizontalMotionConstraint(CharacterController characterController)
        {
            this.character = characterController;
            SpeedScale = 1;
            CollectInvolvedEntities();
        }


        protected override void CollectInvolvedEntities(RawList<Entity> outputInvolvedEntities)
        {
            var entityCollidable = supportData.SupportObject as EntityCollidable;
            if (entityCollidable != null)
                outputInvolvedEntities.Add(entityCollidable.Entity);
            outputInvolvedEntities.Add(character.Body);

        }

        /// <summary>
        /// Computes per-frame information necessary for the constraint.
        /// </summary>
        /// <param name="dt">Time step duration.</param>
        public override void Update(float dt)
        {
            //Collect references, pick the mode, and configure the coefficients to be used by the solver.
            bool isTryingToMove = movementDirection.LengthSquared() > 0;
            if (supportData.SupportObject != null)
            {
                if (supportData.HasTraction)
                {
                    MovementMode = MovementMode.Traction;
                    if (character.StanceManager.CurrentStance == Stance.Standing)
                        maxSpeed = speed;
                    else
                        maxSpeed = crouchingSpeed;
                    maxForce = maximumForce;
                }
                else
                {
                    MovementMode = MovementMode.Sliding;
                    maxSpeed = slidingSpeed;
                    maxForce = maximumSlidingForce;
                }
            }
            else
            {
                MovementMode = MovementMode.Floating;
                maxSpeed = airSpeed;
                maxForce = maximumAirForce;
                supportEntity = null;
            }
            if (!isTryingToMove)
                maxSpeed = 0;

            maxSpeed *= SpeedScale;
            maxForce *= dt;



            //Compute the jacobians.  This is basically a PointOnLineJoint with motorized degrees of freedom.
            Vector3 downDirection = character.Body.OrientationMatrix.Down;

            if (MovementMode != MovementMode.Floating)
            {
                //Compute the linear jacobians first.
                if (isTryingToMove)
                {
                    Vector3 velocityDirection;
                    Vector3 offVelocityDirection;
                    //Project the movement direction onto the support plane defined by the support normal.
                    //This projection is NOT along the support normal to the plane; that would cause the character to veer off course when moving on slopes.
                    //Instead, project along the sweep direction to the plane.
                    //For a 6DOF character controller, the lineStart would be different; it must be perpendicular to the local up.
                    Vector3 lineStart = new Vector3(movementDirection.X, 0, movementDirection.Y);
                    Vector3 lineEnd;
                    Vector3.Add(ref lineStart, ref downDirection, out lineEnd);
                    Plane plane = new Plane(supportData.Normal, 0);
                    float t;
                    //This method can return false when the line is parallel to the plane, but previous tests and the slope limit guarantee that it won't happen.
                    Toolbox.GetLinePlaneIntersection(ref lineStart, ref lineEnd, ref plane, out t, out velocityDirection);

                    //The origin->intersection line direction defines the horizontal velocity direction in 3d space.
                    velocityDirection.Normalize();


                    //The normal and velocity direction are perpendicular and normal, so the off velocity direction doesn't need to be normalized.
                    Vector3.Cross(ref velocityDirection, ref supportData.Normal, out offVelocityDirection);

                    linearJacobianA1 = velocityDirection;
                    linearJacobianA2 = offVelocityDirection;
                    linearJacobianB1 = -velocityDirection;
                    linearJacobianB2 = -offVelocityDirection;

                }
                else
                {
                    //If the character isn't trying to move, then the velocity directions are not well defined.
                    //Instead, pick two arbitrary vectors on the support plane.
                    //First guess will be based on the previous jacobian.
                    //Project the old linear jacobian onto the support normal plane.
                    float dot;
                    Vector3.Dot(ref linearJacobianA1, ref supportData.Normal, out dot);
                    Vector3 toRemove;
                    Vector3.Multiply(ref supportData.Normal, dot, out toRemove);
                    Vector3.Subtract(ref linearJacobianA1, ref toRemove, out linearJacobianA1);

                    //Vector3.Cross(ref linearJacobianA2, ref supportData.Normal, out linearJacobianA1);
                    float length = linearJacobianA1.LengthSquared();
                    if (length < Toolbox.Epsilon)
                    {
                        //First guess failed.  Try the right vector.
                        Vector3.Cross(ref Toolbox.RightVector, ref supportData.Normal, out linearJacobianA1);
                        length = linearJacobianA1.LengthSquared();
                        if (length < Toolbox.Epsilon)
                        {
                            //Okay that failed too! try the forward vector.
                            Vector3.Cross(ref Toolbox.ForwardVector, ref supportData.Normal, out linearJacobianA1);
                            length = linearJacobianA1.LengthSquared();
                            //Unless something really weird is happening, we do not need to test any more axes.
                        }

                    }
                    Vector3.Divide(ref linearJacobianA1, (float)Math.Sqrt(length), out linearJacobianA1);
                    //Pick another perpendicular vector.  Don't need to normalize it since the normal and A1 are already normalized and perpendicular.
                    Vector3.Cross(ref linearJacobianA1, ref supportData.Normal, out linearJacobianA2);

                    //B's linear jacobians are just -A's.
                    linearJacobianB1 = -linearJacobianA1;
                    linearJacobianB2 = -linearJacobianA2;

                }

                if (supportEntity != null)
                {
                    //Compute the angular jacobians.
                    Vector3 supportToContact = supportData.Position - supportEntity.Position;
                    //Since we treat the character to have infinite inertia, we're only concerned with the support's angular jacobians.
                    //Note the order of the cross product- it is reversed to negate the result.
                    Vector3.Cross(ref linearJacobianA1, ref supportToContact, out angularJacobianB1);
                    Vector3.Cross(ref linearJacobianA2, ref supportToContact, out angularJacobianB2);

                }
                else
                {
                    //If we're not standing on an entity, there are no angular jacobians.
                    angularJacobianB1 = new Vector3();
                    angularJacobianB2 = new Vector3();
                }
            }
            else
            {
                //If the character is floating, then the jacobians are simply the movement direction.
                //Note that in a 6DOF character, this will change- but it will still be trivial.
                //In that case, the movement direction will be a 3d vector, and the A2 jacobian will just be
                //linearJacobianA1 x downDirection.
                linearJacobianA1 = new Vector3(movementDirection.X, 0, movementDirection.Y);
                linearJacobianA2 = new Vector3(movementDirection.Y, 0, -movementDirection.X);


            }


            //Compute the target velocity (in constraint space) for this frame.  The hard work has already been done.
            targetVelocity.X = maxSpeed;
            targetVelocity.Y = 0;

            //Compute the effective mass matrix.
            if (supportEntity != null && supportEntity.IsDynamic)
            {
                float m11, m22, m1221 = 0;
                float inverseMass;
                Vector3 intermediate;

                inverseMass = character.Body.InverseMass;
                m11 = inverseMass;
                m22 = inverseMass;


                //Scale the inertia and mass of the support.  This will make the solver view the object as 'heavier' with respect to horizontal motion.
                Matrix3x3 inertiaInverse = supportEntity.InertiaTensorInverse;
                Matrix3x3.Multiply(ref inertiaInverse, supportForceFactor, out inertiaInverse);
                float extra;
                inverseMass = supportForceFactor * supportEntity.InverseMass;
                Matrix3x3.Transform(ref angularJacobianB1, ref inertiaInverse, out intermediate);
                Vector3.Dot(ref intermediate, ref angularJacobianB1, out extra);
                m11 += inverseMass + extra;
                Vector3.Dot(ref intermediate, ref angularJacobianB2, out extra);
                m1221 += extra;
                Matrix3x3.Transform(ref angularJacobianB2, ref inertiaInverse, out intermediate);
                Vector3.Dot(ref intermediate, ref angularJacobianB2, out extra);
                m22 += inverseMass + extra;


                massMatrix.M11 = m11;
                massMatrix.M12 = m1221;
                massMatrix.M21 = m1221;
                massMatrix.M22 = m22;
                Matrix2x2.Invert(ref massMatrix, out massMatrix);


            }
            else
            {
                //If we're not standing on a dynamic entity, then the mass matrix is defined entirely by the character.
                Matrix2x2.CreateScale(character.Body.Mass, out massMatrix);
            }

            //If we're trying to stand still on an object that's moving, use a position correction term to keep the character
            //from drifting due to accelerations. 
            //First thing to do is to check to see if we're moving into a traction/trying to stand still state from a 
            //non-traction || trying to move state.  Either that, or we've switched supports and need to update the offset.
            if (supportEntity != null && ((wasTryingToMove && !isTryingToMove) || (!hadTraction && supportData.HasTraction) || supportEntity != previousSupportEntity))
            {
                //We're transitioning into a new 'use position correction' state.
                //Force a recomputation of the local offset.
                //The time since transition is used as a flag.
                timeSinceTransition = 0;
            }

            //The state is now up to date.  Compute an error and velocity bias, if needed.
            if (!isTryingToMove && supportData.HasTraction && supportEntity != null)
            {
                //Compute the time it usually takes for the character to slow down while it has traction.
                var tractionDecelerationTime = speed / (maximumForce * character.Body.InverseMass);

                if (timeSinceTransition >= 0 && timeSinceTransition < tractionDecelerationTime)
                    timeSinceTransition += dt;
                if (timeSinceTransition >= tractionDecelerationTime)
                {
                    Vector3.Multiply(ref downDirection, character.Body.Height * .5f, out positionLocalOffset);
                    positionLocalOffset = (positionLocalOffset + character.Body.Position) - supportEntity.Position;
                    positionLocalOffset = Matrix3x3.TransformTranspose(positionLocalOffset, supportEntity.OrientationMatrix);
                    timeSinceTransition = -1; //Negative 1 means that the offset has been computed.
                }
                if (timeSinceTransition < 0)
                {
                    Vector3 targetPosition;
                    Vector3.Multiply(ref downDirection, character.Body.Height * .5f, out targetPosition);
                    targetPosition += character.Body.Position;
                    Vector3 worldSupportLocation = Matrix3x3.Transform(positionLocalOffset, supportEntity.OrientationMatrix) + supportEntity.Position;
                    Vector3 error;
                    Vector3.Subtract(ref targetPosition, ref worldSupportLocation, out error);
                    //If the error is too large, then recompute the offset.  We don't want the character rubber banding around.
                    if (error.LengthSquared() > .15f * .15f)
                    {
                        Vector3.Multiply(ref downDirection, character.Body.Height * .5f, out positionLocalOffset);
                        positionLocalOffset = (positionLocalOffset + character.Body.Position) - supportEntity.Position;
                        positionLocalOffset = Matrix3x3.TransformTranspose(positionLocalOffset, supportEntity.OrientationMatrix);
                        positionCorrectionBias = new Vector2();
                    }
                    else
                    {
                        //The error in world space is now available.  We can't use this error to directly create a velocity bias, though.
                        //It needs to be transformed into constraint space where the constraint operates.
                        //Use the jacobians!
                        Vector3.Dot(ref error, ref linearJacobianA1, out positionCorrectionBias.X);
                        Vector3.Dot(ref error, ref linearJacobianA2, out positionCorrectionBias.Y);
                        //Scale the error so that a portion of the error is resolved each frame.
                        Vector2.Multiply(ref positionCorrectionBias, .2f / dt, out positionCorrectionBias);
                    }
                }
            }
            else
            {
                timeSinceTransition = 0;
                positionCorrectionBias = new Vector2();
            }

            wasTryingToMove = isTryingToMove;
            hadTraction = supportData.HasTraction;
            previousSupportEntity = supportEntity;

        }


        /// <summary>
        /// Performs any per-frame initialization needed by the constraint that must be done with exclusive access
        /// to the connected objects.
        /// </summary>
        public override void ExclusiveUpdate()
        {
            //Warm start the constraint using the previous impulses and the new jacobians!
#if !WINDOWS
            Vector3 impulse = new Vector3();
            Vector3 torque= new Vector3();
#else
            Vector3 impulse;
            Vector3 torque;
#endif
            float x = accumulatedImpulse.X;
            float y = accumulatedImpulse.Y;
            impulse.X = linearJacobianA1.X * x + linearJacobianA2.X * y;
            impulse.Y = linearJacobianA1.Y * x + linearJacobianA2.Y * y;
            impulse.Z = linearJacobianA1.Z * x + linearJacobianA2.Z * y;

            character.Body.ApplyLinearImpulse(ref impulse);

            if (supportEntity != null && supportEntity.IsDynamic)
            {
                Vector3.Multiply(ref impulse, -supportForceFactor, out impulse);

                x *= supportForceFactor;
                y *= supportForceFactor;
                torque.X = x * angularJacobianB1.X + y * angularJacobianB2.X;
                torque.Y = x * angularJacobianB1.Y + y * angularJacobianB2.Y;
                torque.Z = x * angularJacobianB1.Z + y * angularJacobianB2.Z;


                supportEntity.ApplyLinearImpulse(ref impulse);
                supportEntity.ApplyAngularImpulse(ref torque);
            }
        }

        /// <summary>
        /// Computes a solution to the constraint.
        /// </summary>
        /// <returns>Impulse magnitude computed by the iteration.</returns>
        public override float SolveIteration()
        {

            Vector2 relativeVelocity = RelativeVelocity;

            Vector2.Add(ref relativeVelocity, ref positionCorrectionBias, out relativeVelocity);


            //Create the full velocity change, and convert it to an impulse in constraint space.
            Vector2 lambda;
            Vector2.Subtract(ref targetVelocity, ref relativeVelocity, out lambda);
            Matrix2x2.Transform(ref lambda, ref massMatrix, out lambda);

            //Add and clamp the impulse.

            Vector2 previousAccumulatedImpulse = accumulatedImpulse;
            if (MovementMode == MovementMode.Floating)
            {
                //If it's floating, clamping rules are different.
                //The constraint is not permitted to slow down the character; only speed it up.
                //This offers a hole for an exploit; by jumping and curving just right,
                //the character can accelerate beyond its maximum speed.  A bit like an HL2 speed run.
                accumulatedImpulse.X = MathHelper.Clamp(accumulatedImpulse.X + lambda.X, 0, maxForce);
                accumulatedImpulse.Y = 0;
            }
            else
            {
                Vector2.Add(ref lambda, ref accumulatedImpulse, out accumulatedImpulse);
                float length = accumulatedImpulse.LengthSquared();
                if (length > maxForce * maxForce)
                {
                    Vector2.Multiply(ref accumulatedImpulse, maxForce / (float)Math.Sqrt(length), out accumulatedImpulse);
                }
            }
            Vector2.Subtract(ref accumulatedImpulse, ref previousAccumulatedImpulse, out lambda);


            //Use the jacobians to put the impulse into world space.

#if !WINDOWS
            Vector3 impulse = new Vector3();
            Vector3 torque= new Vector3();
#else
            Vector3 impulse;
            Vector3 torque;
#endif
            float x = lambda.X;
            float y = lambda.Y;
            impulse.X = linearJacobianA1.X * x + linearJacobianA2.X * y;
            impulse.Y = linearJacobianA1.Y * x + linearJacobianA2.Y * y;
            impulse.Z = linearJacobianA1.Z * x + linearJacobianA2.Z * y;

            character.Body.ApplyLinearImpulse(ref impulse);

            if (supportEntity != null && supportEntity.IsDynamic)
            {
                Vector3.Multiply(ref impulse, -supportForceFactor, out impulse);

                x *= supportForceFactor;
                y *= supportForceFactor;
                torque.X = x * angularJacobianB1.X + y * angularJacobianB2.X;
                torque.Y = x * angularJacobianB1.Y + y * angularJacobianB2.Y;
                torque.Z = x * angularJacobianB1.Z + y * angularJacobianB2.Z;

                supportEntity.ApplyLinearImpulse(ref impulse);
                supportEntity.ApplyAngularImpulse(ref torque);
            }

            return (Math.Abs(lambda.X) + Math.Abs(lambda.Y));


        }


        /// <summary>
        /// Gets the current velocity between the character and its support in constraint space.
        /// The X component corresponds to velocity along the movement direction.
        /// The Y component corresponds to velocity perpendicular to the movement direction and support normal.
        /// </summary>
        public Vector2 RelativeVelocity
        {
            get
            {
                //The relative velocity's x component is in the movement direction.
                //y is the perpendicular direction.
#if !WINDOWS
                Vector2 relativeVelocity = new Vector2();
#else
                Vector2 relativeVelocity;
#endif

                Vector3 bodyVelocity = character.Body.LinearVelocity;
                Vector3.Dot(ref linearJacobianA1, ref bodyVelocity, out relativeVelocity.X);
                Vector3.Dot(ref linearJacobianA2, ref bodyVelocity, out relativeVelocity.Y);

                float x, y;
                if (supportEntity != null)
                {
                    Vector3 supportLinearVelocity = supportEntity.LinearVelocity;
                    Vector3 supportAngularVelocity = supportEntity.AngularVelocity;


                    Vector3.Dot(ref linearJacobianB1, ref supportLinearVelocity, out x);
                    Vector3.Dot(ref linearJacobianB2, ref supportLinearVelocity, out y);
                    relativeVelocity.X += x;
                    relativeVelocity.Y += y;
                    Vector3.Dot(ref angularJacobianB1, ref supportAngularVelocity, out x);
                    Vector3.Dot(ref angularJacobianB2, ref supportAngularVelocity, out y);
                    relativeVelocity.X += x;
                    relativeVelocity.Y += y;

                }
                return relativeVelocity;
            }
        }

        /// <summary>
        /// Gets the current velocity between the character and its support.
        /// </summary>
        public Vector3 RelativeWorldVelocity
        {
            get
            {
                Vector3 bodyVelocity = character.Body.LinearVelocity;
                if (supportEntity != null)
                    return bodyVelocity - Toolbox.GetVelocityOfPoint(supportData.Position, supportEntity.Position, supportEntity.LinearVelocity, supportEntity.AngularVelocity);
<<<<<<< HEAD
                return bodyVelocity;
=======
                else
                    return bodyVelocity;
>>>>>>> d0a4deae
            }
        }



    }
    public enum MovementMode
    {
        Traction,
        Sliding,
        Floating
    }
}
<|MERGE_RESOLUTION|>--- conflicted
+++ resolved
@@ -1,729 +1,717 @@
-﻿using System;
-using BEPUphysics.Constraints;
-using BEPUphysics.Entities;
-<<<<<<< HEAD
-using BEPUutilities;
-using BEPUutilities.DataStructures;
-using Microsoft.Xna.Framework;
-using BEPUphysics.BroadPhaseEntries.MobileCollidables;
-=======
-using BEPUphysics.Collidables.MobileCollidables;
-using BEPUutilities;
-using BEPUphysics;
-using System.Diagnostics;
-using BEPUutilities.DataStructures;
->>>>>>> d0a4deae
-
-namespace BEPUphysicsDemos.AlternateMovement.Character
-{
-    /// <summary>
-    /// Manages the horizontal movement of a character.
-    /// </summary>
-    public class HorizontalMotionConstraint : EntitySolverUpdateable
-    {
-        CharacterController character;
-
-
-        SupportData supportData;
-        /// <summary>
-        /// Gets or sets the support data used by the constraint.
-        /// </summary>
-        public SupportData SupportData
-        {
-            get
-            {
-                return supportData;
-            }
-            set
-            {
-                //If the support changes, perform the necessary bookkeeping to keep the connections up to date.
-                var oldSupport = supportData.SupportObject;
-                supportData = value;
-                if (oldSupport != supportData.SupportObject)
-                {
-                    OnInvolvedEntitiesChanged();
-                    var supportEntityCollidable = supportData.SupportObject as EntityCollidable;
-                    if (supportEntityCollidable != null)
-                    {
-                        supportEntity = supportEntityCollidable.Entity;
-                    }
-                    else
-                    {
-                        //We aren't on an entity, so clear out the support entity.
-                        supportEntity = null;
-                    }
-                }
-            }
-        }
-
-        Vector2 movementDirection;
-        /// <summary>
-        /// Gets or sets the goal movement direction.
-        /// </summary>
-        public Vector2 MovementDirection
-        {
-            get { return movementDirection; }
-            set
-            {
-                float lengthSquared = value.LengthSquared();
-                if (lengthSquared > Toolbox.Epsilon)
-                {
-                    character.Body.ActivityInformation.Activate();
-                    Vector2.Divide(ref value, (float)Math.Sqrt(lengthSquared), out movementDirection);
-                }
-                else
-                {
-                    character.Body.ActivityInformation.Activate();
-                    movementDirection = new Vector2();
-                }
-            }
-        }
-
-
-        float speed = 8f;
-        /// <summary>
-        /// Gets or sets the maximum speed at which the character can move while standing with a support that provides traction.
-        /// Relative velocities with a greater magnitude will be decelerated.
-        /// </summary>
-        public float Speed
-        {
-            get
-            {
-                return speed;
-            }
-            set
-            {
-                if (value < 0)
-                    throw new ArgumentException("Value must be nonnegative.");
-                speed = value;
-            }
-        }
-        float crouchingSpeed = 3f;
-        /// <summary>
-        /// Gets or sets the maximum speed at which the character can move while crouching with a support that provides traction.
-        /// Relative velocities with a greater magnitude will be decelerated.
-        /// </summary>
-        public float CrouchingSpeed
-        {
-            get
-            {
-                return crouchingSpeed;
-            }
-            set
-            {
-                if (value < 0)
-                    throw new ArgumentException("Value must be nonnegative.");
-                crouchingSpeed = value;
-            }
-        }
-        float slidingSpeed = 6;
-        /// <summary>
-        /// Gets or sets the maximum speed at which the character can move while on a support that does not provide traction.
-        /// Relative velocities with a greater magnitude will be decelerated.
-        /// </summary>
-        public float SlidingSpeed
-        {
-            get
-            {
-                return slidingSpeed;
-            }
-            set
-            {
-                if (value < 0)
-                    throw new ArgumentException("Value must be nonnegative.");
-                slidingSpeed = value;
-            }
-        }
-        float airSpeed = 1;
-        /// <summary>
-        /// Gets or sets the maximum speed at which the character can move with no support.
-        /// The character will not be decelerated while airborne.
-        /// </summary>
-        public float AirSpeed
-        {
-            get
-            {
-                return airSpeed;
-            }
-            set
-            {
-                if (value < 0)
-                    throw new ArgumentException("Value must be nonnegative.");
-                airSpeed = value;
-            }
-        }
-        float maximumForce = 1000;
-        /// <summary>
-        /// Gets or sets the maximum force that the character can apply while on a support which provides traction.
-        /// </summary>
-        public float MaximumForce
-        {
-            get
-            {
-                return maximumForce;
-            }
-            set
-            {
-                if (value < 0)
-                    throw new ArgumentException("Value must be nonnegative.");
-                maximumForce = value;
-            }
-        }
-        float maximumSlidingForce = 50;
-        /// <summary>
-        /// Gets or sets the maximum force that the character can apply while on a support which does not provide traction.
-        /// </summary>
-        public float MaximumSlidingForce
-        {
-            get
-            {
-                return maximumSlidingForce;
-            }
-            set
-            {
-                if (value < 0)
-                    throw new ArgumentException("Value must be nonnegative.");
-                maximumSlidingForce = value;
-            }
-        }
-        float maximumAirForce = 250;
-        /// <summary>
-        /// Gets or sets the maximum force that the character can apply with no support.
-        /// </summary>
-        public float MaximumAirForce
-        {
-            get
-            {
-                return maximumAirForce;
-            }
-            set
-            {
-                if (value < 0)
-                    throw new ArgumentException("Value must be nonnegative.");
-                maximumAirForce = value;
-            }
-        }
-
-        /// <summary>
-        /// Gets or sets a scaling factor to apply to the maximum speed of the character.
-        /// This is useful when a character does not have 0 or MaximumSpeed target speed, but rather
-        /// intermediate values. A common use case is analog controller sticks.
-        /// </summary>
-        public float SpeedScale { get; set; }
-
-        float supportForceFactor = 1;
-        /// <summary>
-        /// Gets or sets the scaling factor of forces applied to the supporting object if it is a dynamic entity.
-        /// Low values (below 1) reduce the amount of motion imparted to the support object; it acts 'heavier' as far as horizontal motion is concerned.
-        /// High values (above 1) increase the force applied to support objects, making them appear lighter.
-        /// Be careful when changing this- it can create impossible situations! Imagine the character standing on a compound object.  If the support force
-        /// factor is less than 1, then the character can push the compound around while standing on it!
-        /// </summary>
-        public float SupportForceFactor
-        {
-            get
-            {
-                return supportForceFactor;
-            }
-            set
-            {
-                if (value < 0)
-                    throw new ArgumentException("Value must be nonnegative.");
-                supportForceFactor = value;
-            }
-        }
-
-        /// <summary>
-        /// Gets the movement mode that the character is currently in.
-        /// </summary>
-        public MovementMode MovementMode { get; private set; }
-
-        float maxSpeed;
-        float maxForce;
-
-
-        Matrix2x2 massMatrix;
-        Entity supportEntity;
-        Vector3 linearJacobianA1;
-        Vector3 linearJacobianA2;
-        Vector3 linearJacobianB1;
-        Vector3 linearJacobianB2;
-        Vector3 angularJacobianB1;
-        Vector3 angularJacobianB2;
-
-        Vector2 accumulatedImpulse;
-        Vector2 targetVelocity;
-
-        Vector2 positionCorrectionBias;
-
-        Vector3 positionLocalOffset;
-        bool wasTryingToMove = false;
-        bool hadTraction = false;
-        Entity previousSupportEntity;
-        float timeSinceTransition;
-
-        /// <summary>
-        /// Constructs a new horizontal motion constraint.
-        /// </summary>
-        /// <param name="characterController">Character to be governed by this constraint.</param>
-        public HorizontalMotionConstraint(CharacterController characterController)
-        {
-            this.character = characterController;
-            SpeedScale = 1;
-            CollectInvolvedEntities();
-        }
-
-
-        protected override void CollectInvolvedEntities(RawList<Entity> outputInvolvedEntities)
-        {
-            var entityCollidable = supportData.SupportObject as EntityCollidable;
-            if (entityCollidable != null)
-                outputInvolvedEntities.Add(entityCollidable.Entity);
-            outputInvolvedEntities.Add(character.Body);
-
-        }
-
-        /// <summary>
-        /// Computes per-frame information necessary for the constraint.
-        /// </summary>
-        /// <param name="dt">Time step duration.</param>
-        public override void Update(float dt)
-        {
-            //Collect references, pick the mode, and configure the coefficients to be used by the solver.
-            bool isTryingToMove = movementDirection.LengthSquared() > 0;
-            if (supportData.SupportObject != null)
-            {
-                if (supportData.HasTraction)
-                {
-                    MovementMode = MovementMode.Traction;
-                    if (character.StanceManager.CurrentStance == Stance.Standing)
-                        maxSpeed = speed;
-                    else
-                        maxSpeed = crouchingSpeed;
-                    maxForce = maximumForce;
-                }
-                else
-                {
-                    MovementMode = MovementMode.Sliding;
-                    maxSpeed = slidingSpeed;
-                    maxForce = maximumSlidingForce;
-                }
-            }
-            else
-            {
-                MovementMode = MovementMode.Floating;
-                maxSpeed = airSpeed;
-                maxForce = maximumAirForce;
-                supportEntity = null;
-            }
-            if (!isTryingToMove)
-                maxSpeed = 0;
-
-            maxSpeed *= SpeedScale;
-            maxForce *= dt;
-
-
-
-            //Compute the jacobians.  This is basically a PointOnLineJoint with motorized degrees of freedom.
-            Vector3 downDirection = character.Body.OrientationMatrix.Down;
-
-            if (MovementMode != MovementMode.Floating)
-            {
-                //Compute the linear jacobians first.
-                if (isTryingToMove)
-                {
-                    Vector3 velocityDirection;
-                    Vector3 offVelocityDirection;
-                    //Project the movement direction onto the support plane defined by the support normal.
-                    //This projection is NOT along the support normal to the plane; that would cause the character to veer off course when moving on slopes.
-                    //Instead, project along the sweep direction to the plane.
-                    //For a 6DOF character controller, the lineStart would be different; it must be perpendicular to the local up.
-                    Vector3 lineStart = new Vector3(movementDirection.X, 0, movementDirection.Y);
-                    Vector3 lineEnd;
-                    Vector3.Add(ref lineStart, ref downDirection, out lineEnd);
-                    Plane plane = new Plane(supportData.Normal, 0);
-                    float t;
-                    //This method can return false when the line is parallel to the plane, but previous tests and the slope limit guarantee that it won't happen.
-                    Toolbox.GetLinePlaneIntersection(ref lineStart, ref lineEnd, ref plane, out t, out velocityDirection);
-
-                    //The origin->intersection line direction defines the horizontal velocity direction in 3d space.
-                    velocityDirection.Normalize();
-
-
-                    //The normal and velocity direction are perpendicular and normal, so the off velocity direction doesn't need to be normalized.
-                    Vector3.Cross(ref velocityDirection, ref supportData.Normal, out offVelocityDirection);
-
-                    linearJacobianA1 = velocityDirection;
-                    linearJacobianA2 = offVelocityDirection;
-                    linearJacobianB1 = -velocityDirection;
-                    linearJacobianB2 = -offVelocityDirection;
-
-                }
-                else
-                {
-                    //If the character isn't trying to move, then the velocity directions are not well defined.
-                    //Instead, pick two arbitrary vectors on the support plane.
-                    //First guess will be based on the previous jacobian.
-                    //Project the old linear jacobian onto the support normal plane.
-                    float dot;
-                    Vector3.Dot(ref linearJacobianA1, ref supportData.Normal, out dot);
-                    Vector3 toRemove;
-                    Vector3.Multiply(ref supportData.Normal, dot, out toRemove);
-                    Vector3.Subtract(ref linearJacobianA1, ref toRemove, out linearJacobianA1);
-
-                    //Vector3.Cross(ref linearJacobianA2, ref supportData.Normal, out linearJacobianA1);
-                    float length = linearJacobianA1.LengthSquared();
-                    if (length < Toolbox.Epsilon)
-                    {
-                        //First guess failed.  Try the right vector.
-                        Vector3.Cross(ref Toolbox.RightVector, ref supportData.Normal, out linearJacobianA1);
-                        length = linearJacobianA1.LengthSquared();
-                        if (length < Toolbox.Epsilon)
-                        {
-                            //Okay that failed too! try the forward vector.
-                            Vector3.Cross(ref Toolbox.ForwardVector, ref supportData.Normal, out linearJacobianA1);
-                            length = linearJacobianA1.LengthSquared();
-                            //Unless something really weird is happening, we do not need to test any more axes.
-                        }
-
-                    }
-                    Vector3.Divide(ref linearJacobianA1, (float)Math.Sqrt(length), out linearJacobianA1);
-                    //Pick another perpendicular vector.  Don't need to normalize it since the normal and A1 are already normalized and perpendicular.
-                    Vector3.Cross(ref linearJacobianA1, ref supportData.Normal, out linearJacobianA2);
-
-                    //B's linear jacobians are just -A's.
-                    linearJacobianB1 = -linearJacobianA1;
-                    linearJacobianB2 = -linearJacobianA2;
-
-                }
-
-                if (supportEntity != null)
-                {
-                    //Compute the angular jacobians.
-                    Vector3 supportToContact = supportData.Position - supportEntity.Position;
-                    //Since we treat the character to have infinite inertia, we're only concerned with the support's angular jacobians.
-                    //Note the order of the cross product- it is reversed to negate the result.
-                    Vector3.Cross(ref linearJacobianA1, ref supportToContact, out angularJacobianB1);
-                    Vector3.Cross(ref linearJacobianA2, ref supportToContact, out angularJacobianB2);
-
-                }
-                else
-                {
-                    //If we're not standing on an entity, there are no angular jacobians.
-                    angularJacobianB1 = new Vector3();
-                    angularJacobianB2 = new Vector3();
-                }
-            }
-            else
-            {
-                //If the character is floating, then the jacobians are simply the movement direction.
-                //Note that in a 6DOF character, this will change- but it will still be trivial.
-                //In that case, the movement direction will be a 3d vector, and the A2 jacobian will just be
-                //linearJacobianA1 x downDirection.
-                linearJacobianA1 = new Vector3(movementDirection.X, 0, movementDirection.Y);
-                linearJacobianA2 = new Vector3(movementDirection.Y, 0, -movementDirection.X);
-
-
-            }
-
-
-            //Compute the target velocity (in constraint space) for this frame.  The hard work has already been done.
-            targetVelocity.X = maxSpeed;
-            targetVelocity.Y = 0;
-
-            //Compute the effective mass matrix.
-            if (supportEntity != null && supportEntity.IsDynamic)
-            {
-                float m11, m22, m1221 = 0;
-                float inverseMass;
-                Vector3 intermediate;
-
-                inverseMass = character.Body.InverseMass;
-                m11 = inverseMass;
-                m22 = inverseMass;
-
-
-                //Scale the inertia and mass of the support.  This will make the solver view the object as 'heavier' with respect to horizontal motion.
-                Matrix3x3 inertiaInverse = supportEntity.InertiaTensorInverse;
-                Matrix3x3.Multiply(ref inertiaInverse, supportForceFactor, out inertiaInverse);
-                float extra;
-                inverseMass = supportForceFactor * supportEntity.InverseMass;
-                Matrix3x3.Transform(ref angularJacobianB1, ref inertiaInverse, out intermediate);
-                Vector3.Dot(ref intermediate, ref angularJacobianB1, out extra);
-                m11 += inverseMass + extra;
-                Vector3.Dot(ref intermediate, ref angularJacobianB2, out extra);
-                m1221 += extra;
-                Matrix3x3.Transform(ref angularJacobianB2, ref inertiaInverse, out intermediate);
-                Vector3.Dot(ref intermediate, ref angularJacobianB2, out extra);
-                m22 += inverseMass + extra;
-
-
-                massMatrix.M11 = m11;
-                massMatrix.M12 = m1221;
-                massMatrix.M21 = m1221;
-                massMatrix.M22 = m22;
-                Matrix2x2.Invert(ref massMatrix, out massMatrix);
-
-
-            }
-            else
-            {
-                //If we're not standing on a dynamic entity, then the mass matrix is defined entirely by the character.
-                Matrix2x2.CreateScale(character.Body.Mass, out massMatrix);
-            }
-
-            //If we're trying to stand still on an object that's moving, use a position correction term to keep the character
-            //from drifting due to accelerations. 
-            //First thing to do is to check to see if we're moving into a traction/trying to stand still state from a 
-            //non-traction || trying to move state.  Either that, or we've switched supports and need to update the offset.
-            if (supportEntity != null && ((wasTryingToMove && !isTryingToMove) || (!hadTraction && supportData.HasTraction) || supportEntity != previousSupportEntity))
-            {
-                //We're transitioning into a new 'use position correction' state.
-                //Force a recomputation of the local offset.
-                //The time since transition is used as a flag.
-                timeSinceTransition = 0;
-            }
-
-            //The state is now up to date.  Compute an error and velocity bias, if needed.
-            if (!isTryingToMove && supportData.HasTraction && supportEntity != null)
-            {
-                //Compute the time it usually takes for the character to slow down while it has traction.
-                var tractionDecelerationTime = speed / (maximumForce * character.Body.InverseMass);
-
-                if (timeSinceTransition >= 0 && timeSinceTransition < tractionDecelerationTime)
-                    timeSinceTransition += dt;
-                if (timeSinceTransition >= tractionDecelerationTime)
-                {
-                    Vector3.Multiply(ref downDirection, character.Body.Height * .5f, out positionLocalOffset);
-                    positionLocalOffset = (positionLocalOffset + character.Body.Position) - supportEntity.Position;
-                    positionLocalOffset = Matrix3x3.TransformTranspose(positionLocalOffset, supportEntity.OrientationMatrix);
-                    timeSinceTransition = -1; //Negative 1 means that the offset has been computed.
-                }
-                if (timeSinceTransition < 0)
-                {
-                    Vector3 targetPosition;
-                    Vector3.Multiply(ref downDirection, character.Body.Height * .5f, out targetPosition);
-                    targetPosition += character.Body.Position;
-                    Vector3 worldSupportLocation = Matrix3x3.Transform(positionLocalOffset, supportEntity.OrientationMatrix) + supportEntity.Position;
-                    Vector3 error;
-                    Vector3.Subtract(ref targetPosition, ref worldSupportLocation, out error);
-                    //If the error is too large, then recompute the offset.  We don't want the character rubber banding around.
-                    if (error.LengthSquared() > .15f * .15f)
-                    {
-                        Vector3.Multiply(ref downDirection, character.Body.Height * .5f, out positionLocalOffset);
-                        positionLocalOffset = (positionLocalOffset + character.Body.Position) - supportEntity.Position;
-                        positionLocalOffset = Matrix3x3.TransformTranspose(positionLocalOffset, supportEntity.OrientationMatrix);
-                        positionCorrectionBias = new Vector2();
-                    }
-                    else
-                    {
-                        //The error in world space is now available.  We can't use this error to directly create a velocity bias, though.
-                        //It needs to be transformed into constraint space where the constraint operates.
-                        //Use the jacobians!
-                        Vector3.Dot(ref error, ref linearJacobianA1, out positionCorrectionBias.X);
-                        Vector3.Dot(ref error, ref linearJacobianA2, out positionCorrectionBias.Y);
-                        //Scale the error so that a portion of the error is resolved each frame.
-                        Vector2.Multiply(ref positionCorrectionBias, .2f / dt, out positionCorrectionBias);
-                    }
-                }
-            }
-            else
-            {
-                timeSinceTransition = 0;
-                positionCorrectionBias = new Vector2();
-            }
-
-            wasTryingToMove = isTryingToMove;
-            hadTraction = supportData.HasTraction;
-            previousSupportEntity = supportEntity;
-
-        }
-
-
-        /// <summary>
-        /// Performs any per-frame initialization needed by the constraint that must be done with exclusive access
-        /// to the connected objects.
-        /// </summary>
-        public override void ExclusiveUpdate()
-        {
-            //Warm start the constraint using the previous impulses and the new jacobians!
-#if !WINDOWS
-            Vector3 impulse = new Vector3();
-            Vector3 torque= new Vector3();
-#else
-            Vector3 impulse;
-            Vector3 torque;
-#endif
-            float x = accumulatedImpulse.X;
-            float y = accumulatedImpulse.Y;
-            impulse.X = linearJacobianA1.X * x + linearJacobianA2.X * y;
-            impulse.Y = linearJacobianA1.Y * x + linearJacobianA2.Y * y;
-            impulse.Z = linearJacobianA1.Z * x + linearJacobianA2.Z * y;
-
-            character.Body.ApplyLinearImpulse(ref impulse);
-
-            if (supportEntity != null && supportEntity.IsDynamic)
-            {
-                Vector3.Multiply(ref impulse, -supportForceFactor, out impulse);
-
-                x *= supportForceFactor;
-                y *= supportForceFactor;
-                torque.X = x * angularJacobianB1.X + y * angularJacobianB2.X;
-                torque.Y = x * angularJacobianB1.Y + y * angularJacobianB2.Y;
-                torque.Z = x * angularJacobianB1.Z + y * angularJacobianB2.Z;
-
-
-                supportEntity.ApplyLinearImpulse(ref impulse);
-                supportEntity.ApplyAngularImpulse(ref torque);
-            }
-        }
-
-        /// <summary>
-        /// Computes a solution to the constraint.
-        /// </summary>
-        /// <returns>Impulse magnitude computed by the iteration.</returns>
-        public override float SolveIteration()
-        {
-
-            Vector2 relativeVelocity = RelativeVelocity;
-
-            Vector2.Add(ref relativeVelocity, ref positionCorrectionBias, out relativeVelocity);
-
-
-            //Create the full velocity change, and convert it to an impulse in constraint space.
-            Vector2 lambda;
-            Vector2.Subtract(ref targetVelocity, ref relativeVelocity, out lambda);
-            Matrix2x2.Transform(ref lambda, ref massMatrix, out lambda);
-
-            //Add and clamp the impulse.
-
-            Vector2 previousAccumulatedImpulse = accumulatedImpulse;
-            if (MovementMode == MovementMode.Floating)
-            {
-                //If it's floating, clamping rules are different.
-                //The constraint is not permitted to slow down the character; only speed it up.
-                //This offers a hole for an exploit; by jumping and curving just right,
-                //the character can accelerate beyond its maximum speed.  A bit like an HL2 speed run.
-                accumulatedImpulse.X = MathHelper.Clamp(accumulatedImpulse.X + lambda.X, 0, maxForce);
-                accumulatedImpulse.Y = 0;
-            }
-            else
-            {
-                Vector2.Add(ref lambda, ref accumulatedImpulse, out accumulatedImpulse);
-                float length = accumulatedImpulse.LengthSquared();
-                if (length > maxForce * maxForce)
-                {
-                    Vector2.Multiply(ref accumulatedImpulse, maxForce / (float)Math.Sqrt(length), out accumulatedImpulse);
-                }
-            }
-            Vector2.Subtract(ref accumulatedImpulse, ref previousAccumulatedImpulse, out lambda);
-
-
-            //Use the jacobians to put the impulse into world space.
-
-#if !WINDOWS
-            Vector3 impulse = new Vector3();
-            Vector3 torque= new Vector3();
-#else
-            Vector3 impulse;
-            Vector3 torque;
-#endif
-            float x = lambda.X;
-            float y = lambda.Y;
-            impulse.X = linearJacobianA1.X * x + linearJacobianA2.X * y;
-            impulse.Y = linearJacobianA1.Y * x + linearJacobianA2.Y * y;
-            impulse.Z = linearJacobianA1.Z * x + linearJacobianA2.Z * y;
-
-            character.Body.ApplyLinearImpulse(ref impulse);
-
-            if (supportEntity != null && supportEntity.IsDynamic)
-            {
-                Vector3.Multiply(ref impulse, -supportForceFactor, out impulse);
-
-                x *= supportForceFactor;
-                y *= supportForceFactor;
-                torque.X = x * angularJacobianB1.X + y * angularJacobianB2.X;
-                torque.Y = x * angularJacobianB1.Y + y * angularJacobianB2.Y;
-                torque.Z = x * angularJacobianB1.Z + y * angularJacobianB2.Z;
-
-                supportEntity.ApplyLinearImpulse(ref impulse);
-                supportEntity.ApplyAngularImpulse(ref torque);
-            }
-
-            return (Math.Abs(lambda.X) + Math.Abs(lambda.Y));
-
-
-        }
-
-
-        /// <summary>
-        /// Gets the current velocity between the character and its support in constraint space.
-        /// The X component corresponds to velocity along the movement direction.
-        /// The Y component corresponds to velocity perpendicular to the movement direction and support normal.
-        /// </summary>
-        public Vector2 RelativeVelocity
-        {
-            get
-            {
-                //The relative velocity's x component is in the movement direction.
-                //y is the perpendicular direction.
-#if !WINDOWS
-                Vector2 relativeVelocity = new Vector2();
-#else
-                Vector2 relativeVelocity;
-#endif
-
-                Vector3 bodyVelocity = character.Body.LinearVelocity;
-                Vector3.Dot(ref linearJacobianA1, ref bodyVelocity, out relativeVelocity.X);
-                Vector3.Dot(ref linearJacobianA2, ref bodyVelocity, out relativeVelocity.Y);
-
-                float x, y;
-                if (supportEntity != null)
-                {
-                    Vector3 supportLinearVelocity = supportEntity.LinearVelocity;
-                    Vector3 supportAngularVelocity = supportEntity.AngularVelocity;
-
-
-                    Vector3.Dot(ref linearJacobianB1, ref supportLinearVelocity, out x);
-                    Vector3.Dot(ref linearJacobianB2, ref supportLinearVelocity, out y);
-                    relativeVelocity.X += x;
-                    relativeVelocity.Y += y;
-                    Vector3.Dot(ref angularJacobianB1, ref supportAngularVelocity, out x);
-                    Vector3.Dot(ref angularJacobianB2, ref supportAngularVelocity, out y);
-                    relativeVelocity.X += x;
-                    relativeVelocity.Y += y;
-
-                }
-                return relativeVelocity;
-            }
-        }
-
-        /// <summary>
-        /// Gets the current velocity between the character and its support.
-        /// </summary>
-        public Vector3 RelativeWorldVelocity
-        {
-            get
-            {
-                Vector3 bodyVelocity = character.Body.LinearVelocity;
-                if (supportEntity != null)
-                    return bodyVelocity - Toolbox.GetVelocityOfPoint(supportData.Position, supportEntity.Position, supportEntity.LinearVelocity, supportEntity.AngularVelocity);
-<<<<<<< HEAD
-                return bodyVelocity;
-=======
-                else
-                    return bodyVelocity;
->>>>>>> d0a4deae
-            }
-        }
-
-
-
-    }
-    public enum MovementMode
-    {
-        Traction,
-        Sliding,
-        Floating
-    }
-}
+﻿using System;
+using BEPUphysics.Constraints;
+using BEPUphysics.Entities;
+using BEPUutilities;
+using BEPUutilities.DataStructures;
+using BEPUphysics.BroadPhaseEntries.MobileCollidables;
+using BEPUutilities;
+using BEPUutilities.DataStructures;
+
+namespace BEPUphysicsDemos.AlternateMovement.Character
+{
+    /// <summary>
+    /// Manages the horizontal movement of a character.
+    /// </summary>
+    public class HorizontalMotionConstraint : EntitySolverUpdateable
+    {
+        CharacterController character;
+
+
+        SupportData supportData;
+        /// <summary>
+        /// Gets or sets the support data used by the constraint.
+        /// </summary>
+        public SupportData SupportData
+        {
+            get
+            {
+                return supportData;
+            }
+            set
+            {
+                //If the support changes, perform the necessary bookkeeping to keep the connections up to date.
+                var oldSupport = supportData.SupportObject;
+                supportData = value;
+                if (oldSupport != supportData.SupportObject)
+                {
+                    OnInvolvedEntitiesChanged();
+                    var supportEntityCollidable = supportData.SupportObject as EntityCollidable;
+                    if (supportEntityCollidable != null)
+                    {
+                        supportEntity = supportEntityCollidable.Entity;
+                    }
+                    else
+                    {
+                        //We aren't on an entity, so clear out the support entity.
+                        supportEntity = null;
+                    }
+                }
+            }
+        }
+
+        Vector2 movementDirection;
+        /// <summary>
+        /// Gets or sets the goal movement direction.
+        /// </summary>
+        public Vector2 MovementDirection
+        {
+            get { return movementDirection; }
+            set
+            {
+                float lengthSquared = value.LengthSquared();
+                if (lengthSquared > Toolbox.Epsilon)
+                {
+                    character.Body.ActivityInformation.Activate();
+                    Vector2.Divide(ref value, (float)Math.Sqrt(lengthSquared), out movementDirection);
+                }
+                else
+                {
+                    character.Body.ActivityInformation.Activate();
+                    movementDirection = new Vector2();
+                }
+            }
+        }
+
+
+        float speed = 8f;
+        /// <summary>
+        /// Gets or sets the maximum speed at which the character can move while standing with a support that provides traction.
+        /// Relative velocities with a greater magnitude will be decelerated.
+        /// </summary>
+        public float Speed
+        {
+            get
+            {
+                return speed;
+            }
+            set
+            {
+                if (value < 0)
+                    throw new ArgumentException("Value must be nonnegative.");
+                speed = value;
+            }
+        }
+        float crouchingSpeed = 3f;
+        /// <summary>
+        /// Gets or sets the maximum speed at which the character can move while crouching with a support that provides traction.
+        /// Relative velocities with a greater magnitude will be decelerated.
+        /// </summary>
+        public float CrouchingSpeed
+        {
+            get
+            {
+                return crouchingSpeed;
+            }
+            set
+            {
+                if (value < 0)
+                    throw new ArgumentException("Value must be nonnegative.");
+                crouchingSpeed = value;
+            }
+        }
+        float slidingSpeed = 6;
+        /// <summary>
+        /// Gets or sets the maximum speed at which the character can move while on a support that does not provide traction.
+        /// Relative velocities with a greater magnitude will be decelerated.
+        /// </summary>
+        public float SlidingSpeed
+        {
+            get
+            {
+                return slidingSpeed;
+            }
+            set
+            {
+                if (value < 0)
+                    throw new ArgumentException("Value must be nonnegative.");
+                slidingSpeed = value;
+            }
+        }
+        float airSpeed = 1;
+        /// <summary>
+        /// Gets or sets the maximum speed at which the character can move with no support.
+        /// The character will not be decelerated while airborne.
+        /// </summary>
+        public float AirSpeed
+        {
+            get
+            {
+                return airSpeed;
+            }
+            set
+            {
+                if (value < 0)
+                    throw new ArgumentException("Value must be nonnegative.");
+                airSpeed = value;
+            }
+        }
+        float maximumForce = 1000;
+        /// <summary>
+        /// Gets or sets the maximum force that the character can apply while on a support which provides traction.
+        /// </summary>
+        public float MaximumForce
+        {
+            get
+            {
+                return maximumForce;
+            }
+            set
+            {
+                if (value < 0)
+                    throw new ArgumentException("Value must be nonnegative.");
+                maximumForce = value;
+            }
+        }
+        float maximumSlidingForce = 50;
+        /// <summary>
+        /// Gets or sets the maximum force that the character can apply while on a support which does not provide traction.
+        /// </summary>
+        public float MaximumSlidingForce
+        {
+            get
+            {
+                return maximumSlidingForce;
+            }
+            set
+            {
+                if (value < 0)
+                    throw new ArgumentException("Value must be nonnegative.");
+                maximumSlidingForce = value;
+            }
+        }
+        float maximumAirForce = 250;
+        /// <summary>
+        /// Gets or sets the maximum force that the character can apply with no support.
+        /// </summary>
+        public float MaximumAirForce
+        {
+            get
+            {
+                return maximumAirForce;
+            }
+            set
+            {
+                if (value < 0)
+                    throw new ArgumentException("Value must be nonnegative.");
+                maximumAirForce = value;
+            }
+        }
+
+        /// <summary>
+        /// Gets or sets a scaling factor to apply to the maximum speed of the character.
+        /// This is useful when a character does not have 0 or MaximumSpeed target speed, but rather
+        /// intermediate values. A common use case is analog controller sticks.
+        /// </summary>
+        public float SpeedScale { get; set; }
+
+        float supportForceFactor = 1;
+        /// <summary>
+        /// Gets or sets the scaling factor of forces applied to the supporting object if it is a dynamic entity.
+        /// Low values (below 1) reduce the amount of motion imparted to the support object; it acts 'heavier' as far as horizontal motion is concerned.
+        /// High values (above 1) increase the force applied to support objects, making them appear lighter.
+        /// Be careful when changing this- it can create impossible situations! Imagine the character standing on a compound object.  If the support force
+        /// factor is less than 1, then the character can push the compound around while standing on it!
+        /// </summary>
+        public float SupportForceFactor
+        {
+            get
+            {
+                return supportForceFactor;
+            }
+            set
+            {
+                if (value < 0)
+                    throw new ArgumentException("Value must be nonnegative.");
+                supportForceFactor = value;
+            }
+        }
+
+        /// <summary>
+        /// Gets the movement mode that the character is currently in.
+        /// </summary>
+        public MovementMode MovementMode { get; private set; }
+
+        float maxSpeed;
+        float maxForce;
+
+
+        Matrix2x2 massMatrix;
+        Entity supportEntity;
+        Vector3 linearJacobianA1;
+        Vector3 linearJacobianA2;
+        Vector3 linearJacobianB1;
+        Vector3 linearJacobianB2;
+        Vector3 angularJacobianB1;
+        Vector3 angularJacobianB2;
+
+        Vector2 accumulatedImpulse;
+        Vector2 targetVelocity;
+
+        Vector2 positionCorrectionBias;
+
+        Vector3 positionLocalOffset;
+        bool wasTryingToMove = false;
+        bool hadTraction = false;
+        Entity previousSupportEntity;
+        float timeSinceTransition;
+
+        /// <summary>
+        /// Constructs a new horizontal motion constraint.
+        /// </summary>
+        /// <param name="characterController">Character to be governed by this constraint.</param>
+        public HorizontalMotionConstraint(CharacterController characterController)
+        {
+            this.character = characterController;
+            SpeedScale = 1;
+            CollectInvolvedEntities();
+        }
+
+
+        protected override void CollectInvolvedEntities(RawList<Entity> outputInvolvedEntities)
+        {
+            var entityCollidable = supportData.SupportObject as EntityCollidable;
+            if (entityCollidable != null)
+                outputInvolvedEntities.Add(entityCollidable.Entity);
+            outputInvolvedEntities.Add(character.Body);
+
+        }
+
+        /// <summary>
+        /// Computes per-frame information necessary for the constraint.
+        /// </summary>
+        /// <param name="dt">Time step duration.</param>
+        public override void Update(float dt)
+        {
+            //Collect references, pick the mode, and configure the coefficients to be used by the solver.
+            bool isTryingToMove = movementDirection.LengthSquared() > 0;
+            if (supportData.SupportObject != null)
+            {
+                if (supportData.HasTraction)
+                {
+                    MovementMode = MovementMode.Traction;
+                    if (character.StanceManager.CurrentStance == Stance.Standing)
+                        maxSpeed = speed;
+                    else
+                        maxSpeed = crouchingSpeed;
+                    maxForce = maximumForce;
+                }
+                else
+                {
+                    MovementMode = MovementMode.Sliding;
+                    maxSpeed = slidingSpeed;
+                    maxForce = maximumSlidingForce;
+                }
+            }
+            else
+            {
+                MovementMode = MovementMode.Floating;
+                maxSpeed = airSpeed;
+                maxForce = maximumAirForce;
+                supportEntity = null;
+            }
+            if (!isTryingToMove)
+                maxSpeed = 0;
+
+            maxSpeed *= SpeedScale;
+            maxForce *= dt;
+
+
+
+            //Compute the jacobians.  This is basically a PointOnLineJoint with motorized degrees of freedom.
+            Vector3 downDirection = character.Body.OrientationMatrix.Down;
+
+            if (MovementMode != MovementMode.Floating)
+            {
+                //Compute the linear jacobians first.
+                if (isTryingToMove)
+                {
+                    Vector3 velocityDirection;
+                    Vector3 offVelocityDirection;
+                    //Project the movement direction onto the support plane defined by the support normal.
+                    //This projection is NOT along the support normal to the plane; that would cause the character to veer off course when moving on slopes.
+                    //Instead, project along the sweep direction to the plane.
+                    //For a 6DOF character controller, the lineStart would be different; it must be perpendicular to the local up.
+                    Vector3 lineStart = new Vector3(movementDirection.X, 0, movementDirection.Y);
+                    Vector3 lineEnd;
+                    Vector3.Add(ref lineStart, ref downDirection, out lineEnd);
+                    Plane plane = new Plane(supportData.Normal, 0);
+                    float t;
+                    //This method can return false when the line is parallel to the plane, but previous tests and the slope limit guarantee that it won't happen.
+                    Toolbox.GetLinePlaneIntersection(ref lineStart, ref lineEnd, ref plane, out t, out velocityDirection);
+
+                    //The origin->intersection line direction defines the horizontal velocity direction in 3d space.
+                    velocityDirection.Normalize();
+
+
+                    //The normal and velocity direction are perpendicular and normal, so the off velocity direction doesn't need to be normalized.
+                    Vector3.Cross(ref velocityDirection, ref supportData.Normal, out offVelocityDirection);
+
+                    linearJacobianA1 = velocityDirection;
+                    linearJacobianA2 = offVelocityDirection;
+                    linearJacobianB1 = -velocityDirection;
+                    linearJacobianB2 = -offVelocityDirection;
+
+                }
+                else
+                {
+                    //If the character isn't trying to move, then the velocity directions are not well defined.
+                    //Instead, pick two arbitrary vectors on the support plane.
+                    //First guess will be based on the previous jacobian.
+                    //Project the old linear jacobian onto the support normal plane.
+                    float dot;
+                    Vector3.Dot(ref linearJacobianA1, ref supportData.Normal, out dot);
+                    Vector3 toRemove;
+                    Vector3.Multiply(ref supportData.Normal, dot, out toRemove);
+                    Vector3.Subtract(ref linearJacobianA1, ref toRemove, out linearJacobianA1);
+
+                    //Vector3.Cross(ref linearJacobianA2, ref supportData.Normal, out linearJacobianA1);
+                    float length = linearJacobianA1.LengthSquared();
+                    if (length < Toolbox.Epsilon)
+                    {
+                        //First guess failed.  Try the right vector.
+                        Vector3.Cross(ref Toolbox.RightVector, ref supportData.Normal, out linearJacobianA1);
+                        length = linearJacobianA1.LengthSquared();
+                        if (length < Toolbox.Epsilon)
+                        {
+                            //Okay that failed too! try the forward vector.
+                            Vector3.Cross(ref Toolbox.ForwardVector, ref supportData.Normal, out linearJacobianA1);
+                            length = linearJacobianA1.LengthSquared();
+                            //Unless something really weird is happening, we do not need to test any more axes.
+                        }
+
+                    }
+                    Vector3.Divide(ref linearJacobianA1, (float)Math.Sqrt(length), out linearJacobianA1);
+                    //Pick another perpendicular vector.  Don't need to normalize it since the normal and A1 are already normalized and perpendicular.
+                    Vector3.Cross(ref linearJacobianA1, ref supportData.Normal, out linearJacobianA2);
+
+                    //B's linear jacobians are just -A's.
+                    linearJacobianB1 = -linearJacobianA1;
+                    linearJacobianB2 = -linearJacobianA2;
+
+                }
+
+                if (supportEntity != null)
+                {
+                    //Compute the angular jacobians.
+                    Vector3 supportToContact = supportData.Position - supportEntity.Position;
+                    //Since we treat the character to have infinite inertia, we're only concerned with the support's angular jacobians.
+                    //Note the order of the cross product- it is reversed to negate the result.
+                    Vector3.Cross(ref linearJacobianA1, ref supportToContact, out angularJacobianB1);
+                    Vector3.Cross(ref linearJacobianA2, ref supportToContact, out angularJacobianB2);
+
+                }
+                else
+                {
+                    //If we're not standing on an entity, there are no angular jacobians.
+                    angularJacobianB1 = new Vector3();
+                    angularJacobianB2 = new Vector3();
+                }
+            }
+            else
+            {
+                //If the character is floating, then the jacobians are simply the movement direction.
+                //Note that in a 6DOF character, this will change- but it will still be trivial.
+                //In that case, the movement direction will be a 3d vector, and the A2 jacobian will just be
+                //linearJacobianA1 x downDirection.
+                linearJacobianA1 = new Vector3(movementDirection.X, 0, movementDirection.Y);
+                linearJacobianA2 = new Vector3(movementDirection.Y, 0, -movementDirection.X);
+
+
+            }
+
+
+            //Compute the target velocity (in constraint space) for this frame.  The hard work has already been done.
+            targetVelocity.X = maxSpeed;
+            targetVelocity.Y = 0;
+
+            //Compute the effective mass matrix.
+            if (supportEntity != null && supportEntity.IsDynamic)
+            {
+                float m11, m22, m1221 = 0;
+                float inverseMass;
+                Vector3 intermediate;
+
+                inverseMass = character.Body.InverseMass;
+                m11 = inverseMass;
+                m22 = inverseMass;
+
+
+                //Scale the inertia and mass of the support.  This will make the solver view the object as 'heavier' with respect to horizontal motion.
+                Matrix3x3 inertiaInverse = supportEntity.InertiaTensorInverse;
+                Matrix3x3.Multiply(ref inertiaInverse, supportForceFactor, out inertiaInverse);
+                float extra;
+                inverseMass = supportForceFactor * supportEntity.InverseMass;
+                Matrix3x3.Transform(ref angularJacobianB1, ref inertiaInverse, out intermediate);
+                Vector3.Dot(ref intermediate, ref angularJacobianB1, out extra);
+                m11 += inverseMass + extra;
+                Vector3.Dot(ref intermediate, ref angularJacobianB2, out extra);
+                m1221 += extra;
+                Matrix3x3.Transform(ref angularJacobianB2, ref inertiaInverse, out intermediate);
+                Vector3.Dot(ref intermediate, ref angularJacobianB2, out extra);
+                m22 += inverseMass + extra;
+
+
+                massMatrix.M11 = m11;
+                massMatrix.M12 = m1221;
+                massMatrix.M21 = m1221;
+                massMatrix.M22 = m22;
+                Matrix2x2.Invert(ref massMatrix, out massMatrix);
+
+
+            }
+            else
+            {
+                //If we're not standing on a dynamic entity, then the mass matrix is defined entirely by the character.
+                Matrix2x2.CreateScale(character.Body.Mass, out massMatrix);
+            }
+
+            //If we're trying to stand still on an object that's moving, use a position correction term to keep the character
+            //from drifting due to accelerations. 
+            //First thing to do is to check to see if we're moving into a traction/trying to stand still state from a 
+            //non-traction || trying to move state.  Either that, or we've switched supports and need to update the offset.
+            if (supportEntity != null && ((wasTryingToMove && !isTryingToMove) || (!hadTraction && supportData.HasTraction) || supportEntity != previousSupportEntity))
+            {
+                //We're transitioning into a new 'use position correction' state.
+                //Force a recomputation of the local offset.
+                //The time since transition is used as a flag.
+                timeSinceTransition = 0;
+            }
+
+            //The state is now up to date.  Compute an error and velocity bias, if needed.
+            if (!isTryingToMove && supportData.HasTraction && supportEntity != null)
+            {
+                //Compute the time it usually takes for the character to slow down while it has traction.
+                var tractionDecelerationTime = speed / (maximumForce * character.Body.InverseMass);
+
+                if (timeSinceTransition >= 0 && timeSinceTransition < tractionDecelerationTime)
+                    timeSinceTransition += dt;
+                if (timeSinceTransition >= tractionDecelerationTime)
+                {
+                    Vector3.Multiply(ref downDirection, character.Body.Height * .5f, out positionLocalOffset);
+                    positionLocalOffset = (positionLocalOffset + character.Body.Position) - supportEntity.Position;
+                    positionLocalOffset = Matrix3x3.TransformTranspose(positionLocalOffset, supportEntity.OrientationMatrix);
+                    timeSinceTransition = -1; //Negative 1 means that the offset has been computed.
+                }
+                if (timeSinceTransition < 0)
+                {
+                    Vector3 targetPosition;
+                    Vector3.Multiply(ref downDirection, character.Body.Height * .5f, out targetPosition);
+                    targetPosition += character.Body.Position;
+                    Vector3 worldSupportLocation = Matrix3x3.Transform(positionLocalOffset, supportEntity.OrientationMatrix) + supportEntity.Position;
+                    Vector3 error;
+                    Vector3.Subtract(ref targetPosition, ref worldSupportLocation, out error);
+                    //If the error is too large, then recompute the offset.  We don't want the character rubber banding around.
+                    if (error.LengthSquared() > .15f * .15f)
+                    {
+                        Vector3.Multiply(ref downDirection, character.Body.Height * .5f, out positionLocalOffset);
+                        positionLocalOffset = (positionLocalOffset + character.Body.Position) - supportEntity.Position;
+                        positionLocalOffset = Matrix3x3.TransformTranspose(positionLocalOffset, supportEntity.OrientationMatrix);
+                        positionCorrectionBias = new Vector2();
+                    }
+                    else
+                    {
+                        //The error in world space is now available.  We can't use this error to directly create a velocity bias, though.
+                        //It needs to be transformed into constraint space where the constraint operates.
+                        //Use the jacobians!
+                        Vector3.Dot(ref error, ref linearJacobianA1, out positionCorrectionBias.X);
+                        Vector3.Dot(ref error, ref linearJacobianA2, out positionCorrectionBias.Y);
+                        //Scale the error so that a portion of the error is resolved each frame.
+                        Vector2.Multiply(ref positionCorrectionBias, .2f / dt, out positionCorrectionBias);
+                    }
+                }
+            }
+            else
+            {
+                timeSinceTransition = 0;
+                positionCorrectionBias = new Vector2();
+            }
+
+            wasTryingToMove = isTryingToMove;
+            hadTraction = supportData.HasTraction;
+            previousSupportEntity = supportEntity;
+
+        }
+
+
+        /// <summary>
+        /// Performs any per-frame initialization needed by the constraint that must be done with exclusive access
+        /// to the connected objects.
+        /// </summary>
+        public override void ExclusiveUpdate()
+        {
+            //Warm start the constraint using the previous impulses and the new jacobians!
+#if !WINDOWS
+            Vector3 impulse = new Vector3();
+            Vector3 torque= new Vector3();
+#else
+            Vector3 impulse;
+            Vector3 torque;
+#endif
+            float x = accumulatedImpulse.X;
+            float y = accumulatedImpulse.Y;
+            impulse.X = linearJacobianA1.X * x + linearJacobianA2.X * y;
+            impulse.Y = linearJacobianA1.Y * x + linearJacobianA2.Y * y;
+            impulse.Z = linearJacobianA1.Z * x + linearJacobianA2.Z * y;
+
+            character.Body.ApplyLinearImpulse(ref impulse);
+
+            if (supportEntity != null && supportEntity.IsDynamic)
+            {
+                Vector3.Multiply(ref impulse, -supportForceFactor, out impulse);
+
+                x *= supportForceFactor;
+                y *= supportForceFactor;
+                torque.X = x * angularJacobianB1.X + y * angularJacobianB2.X;
+                torque.Y = x * angularJacobianB1.Y + y * angularJacobianB2.Y;
+                torque.Z = x * angularJacobianB1.Z + y * angularJacobianB2.Z;
+
+
+                supportEntity.ApplyLinearImpulse(ref impulse);
+                supportEntity.ApplyAngularImpulse(ref torque);
+            }
+        }
+
+        /// <summary>
+        /// Computes a solution to the constraint.
+        /// </summary>
+        /// <returns>Impulse magnitude computed by the iteration.</returns>
+        public override float SolveIteration()
+        {
+
+            Vector2 relativeVelocity = RelativeVelocity;
+
+            Vector2.Add(ref relativeVelocity, ref positionCorrectionBias, out relativeVelocity);
+
+
+            //Create the full velocity change, and convert it to an impulse in constraint space.
+            Vector2 lambda;
+            Vector2.Subtract(ref targetVelocity, ref relativeVelocity, out lambda);
+            Matrix2x2.Transform(ref lambda, ref massMatrix, out lambda);
+
+            //Add and clamp the impulse.
+
+            Vector2 previousAccumulatedImpulse = accumulatedImpulse;
+            if (MovementMode == MovementMode.Floating)
+            {
+                //If it's floating, clamping rules are different.
+                //The constraint is not permitted to slow down the character; only speed it up.
+                //This offers a hole for an exploit; by jumping and curving just right,
+                //the character can accelerate beyond its maximum speed.  A bit like an HL2 speed run.
+                accumulatedImpulse.X = MathHelper.Clamp(accumulatedImpulse.X + lambda.X, 0, maxForce);
+                accumulatedImpulse.Y = 0;
+            }
+            else
+            {
+                Vector2.Add(ref lambda, ref accumulatedImpulse, out accumulatedImpulse);
+                float length = accumulatedImpulse.LengthSquared();
+                if (length > maxForce * maxForce)
+                {
+                    Vector2.Multiply(ref accumulatedImpulse, maxForce / (float)Math.Sqrt(length), out accumulatedImpulse);
+                }
+            }
+            Vector2.Subtract(ref accumulatedImpulse, ref previousAccumulatedImpulse, out lambda);
+
+
+            //Use the jacobians to put the impulse into world space.
+
+#if !WINDOWS
+            Vector3 impulse = new Vector3();
+            Vector3 torque= new Vector3();
+#else
+            Vector3 impulse;
+            Vector3 torque;
+#endif
+            float x = lambda.X;
+            float y = lambda.Y;
+            impulse.X = linearJacobianA1.X * x + linearJacobianA2.X * y;
+            impulse.Y = linearJacobianA1.Y * x + linearJacobianA2.Y * y;
+            impulse.Z = linearJacobianA1.Z * x + linearJacobianA2.Z * y;
+
+            character.Body.ApplyLinearImpulse(ref impulse);
+
+            if (supportEntity != null && supportEntity.IsDynamic)
+            {
+                Vector3.Multiply(ref impulse, -supportForceFactor, out impulse);
+
+                x *= supportForceFactor;
+                y *= supportForceFactor;
+                torque.X = x * angularJacobianB1.X + y * angularJacobianB2.X;
+                torque.Y = x * angularJacobianB1.Y + y * angularJacobianB2.Y;
+                torque.Z = x * angularJacobianB1.Z + y * angularJacobianB2.Z;
+
+                supportEntity.ApplyLinearImpulse(ref impulse);
+                supportEntity.ApplyAngularImpulse(ref torque);
+            }
+
+            return (Math.Abs(lambda.X) + Math.Abs(lambda.Y));
+
+
+        }
+
+
+        /// <summary>
+        /// Gets the current velocity between the character and its support in constraint space.
+        /// The X component corresponds to velocity along the movement direction.
+        /// The Y component corresponds to velocity perpendicular to the movement direction and support normal.
+        /// </summary>
+        public Vector2 RelativeVelocity
+        {
+            get
+            {
+                //The relative velocity's x component is in the movement direction.
+                //y is the perpendicular direction.
+#if !WINDOWS
+                Vector2 relativeVelocity = new Vector2();
+#else
+                Vector2 relativeVelocity;
+#endif
+
+                Vector3 bodyVelocity = character.Body.LinearVelocity;
+                Vector3.Dot(ref linearJacobianA1, ref bodyVelocity, out relativeVelocity.X);
+                Vector3.Dot(ref linearJacobianA2, ref bodyVelocity, out relativeVelocity.Y);
+
+                float x, y;
+                if (supportEntity != null)
+                {
+                    Vector3 supportLinearVelocity = supportEntity.LinearVelocity;
+                    Vector3 supportAngularVelocity = supportEntity.AngularVelocity;
+
+
+                    Vector3.Dot(ref linearJacobianB1, ref supportLinearVelocity, out x);
+                    Vector3.Dot(ref linearJacobianB2, ref supportLinearVelocity, out y);
+                    relativeVelocity.X += x;
+                    relativeVelocity.Y += y;
+                    Vector3.Dot(ref angularJacobianB1, ref supportAngularVelocity, out x);
+                    Vector3.Dot(ref angularJacobianB2, ref supportAngularVelocity, out y);
+                    relativeVelocity.X += x;
+                    relativeVelocity.Y += y;
+
+                }
+                return relativeVelocity;
+            }
+        }
+
+        /// <summary>
+        /// Gets the current velocity between the character and its support.
+        /// </summary>
+        public Vector3 RelativeWorldVelocity
+        {
+            get
+            {
+                Vector3 bodyVelocity = character.Body.LinearVelocity;
+                if (supportEntity != null)
+                    return bodyVelocity - Toolbox.GetVelocityOfPoint(supportData.Position, supportEntity.Position, supportEntity.LinearVelocity, supportEntity.AngularVelocity);
+                return bodyVelocity;
+            }
+        }
+
+
+
+    }
+    public enum MovementMode
+    {
+        Traction,
+        Sliding,
+        Floating
+    }
+}