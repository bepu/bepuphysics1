﻿using System;
using System.Collections.Generic;
using System.Linq;
using System.Text;
<<<<<<< HEAD
using BEPUphysics.CollisionShapes.ConvexShapes;
using Microsoft.Xna.Framework;
=======
>>>>>>> 2ab9b0f4
using BEPUphysics.CollisionTests;
using BEPUphysics.DataStructures;
using BEPUphysics.Settings;
using BEPUphysics;
using BEPUphysics.MathExtensions;

namespace BEPUphysicsDemos.AlternateMovement.Character
{
    /// <summary>
    /// Handles a character's stances, like standing or crouching, and their transitions.
    /// </summary>
    public class StanceManager
    {
        private float standingHeight;
        /// <summary>
        /// Gets or sets the height of the character while standing.  To avoid resizing-related problems, use this only when the character is not being actively simulated or is not currently standing.
        /// </summary>
        public float StandingHeight
        {
            get { return standingHeight; }
            set
            {
                if (value <= 0 || value < CrouchingHeight)
                    throw new Exception("Standing height must be positive and greater than the crouching height.");
                standingHeight = value;
                //Notify the query manager of the change.
                character.QueryManager.UpdateQueryShapes();
                if (CurrentStance == Stance.Standing)
                {
                    //If we're currently standing, then the current shape must be modified as well.
                    //This isn't entirely safe, but dynamic resizing generally isn't.
                    character.Body.CollisionInformation.Shape.Height = standingHeight;
                }
            }
        }

        private float crouchingHeight;
        /// <summary>
        /// Gets or sets the height of the character while crouching.  Must be less than the standing height.  To avoid resizing-related problems, use this only when the character is not being actively simulated or is not currently crouching.
        /// </summary>
        public float CrouchingHeight
        {
            get { return crouchingHeight; }
            set
            {
                if (value <= 0 || value > StandingHeight)
                    throw new Exception("Crouching height must be positive and less than the standing height.");
                crouchingHeight = value;
                character.QueryManager.UpdateQueryShapes();

                if (CurrentStance == Stance.Crouching)
                {
                    //If we're currently crouching, then the current shape must be modified as well.
                    //This isn't entirely safe, but dynamic resizing generally isn't.
                    character.Body.CollisionInformation.Shape.Height = crouchingHeight;
                }
            }
        }

        /// <summary>
        /// Gets the current stance of the character.
        /// </summary>
        public Stance CurrentStance
        {
            get;
            private set;
        }

        /// <summary>
        /// Gets or sets the stance that the character is trying to move into.
        /// </summary>
        public Stance DesiredStance
        {
            get;
            set;
        }

        CharacterController character;
        /// <summary>
        /// Constructs a stance manager for a character.
        /// </summary>
        /// <param name="character">Character governed by the manager.</param>
        /// <param name="crouchingHeight">Crouching height of the character.</param>
        public StanceManager(CharacterController character, float crouchingHeight)
        {
            this.character = character;
            standingHeight = character.Body.Height;
            if (crouchingHeight < standingHeight)
                this.crouchingHeight = StandingHeight * .7f;
            else
                throw new Exception("Crouching height must be less than standing height.");
        }

        /// <summary>
        /// Attempts to change the stance of the character if possible.
        /// </summary>
        /// <returns>Whether or not the character was able to change its stance.</returns>
        public bool UpdateStance(out Vector3 newPosition)
        {
            newPosition = new Vector3();
            if (CurrentStance != DesiredStance)
            {
                if (CurrentStance == Stance.Standing && DesiredStance == Stance.Crouching)
                {
                    //Crouch.  There's no complicated logic to crouching; you don't need to validate
                    //a crouch before doing it.
                    //You do, however, do a different kind of crouch if you're airborne.
                    if (character.SupportFinder.HasSupport)
                    {
                        //Move the character towards the ground.
                        newPosition = character.Body.Position + character.Body.OrientationMatrix.Down * ((StandingHeight - CrouchingHeight) * .5f);
                        character.Body.Height = CrouchingHeight;
                        CurrentStance = Stance.Crouching;
                    }
                    else
                    {
                        //We're in the air, so we don't have to change the position at all- just change the height.
                        //No queries needed since we're only shrinking.
                        newPosition = character.Body.Position;
                        character.Body.Height = CrouchingHeight;
                        CurrentStance = Stance.Crouching;
                    }
                    return true;
                }
                else if (CurrentStance == Stance.Crouching && DesiredStance == Stance.Standing)
                {
                    //Attempt to stand.
                    if (character.SupportFinder.HasSupport)
                    {
                        //Standing requires a query to verify that the new state is safe.
                        //TODO: State queries can be expensive if the character is crouching beneath something really detailed.
                        //There are some situations where you may want to do an upwards-pointing ray cast first.  If it hits something,
                        //there's no need to do the full query.
                        newPosition = character.Body.Position - character.Body.OrientationMatrix.Down * ((StandingHeight - CrouchingHeight) * .5f);
                        character.QueryManager.QueryContacts(newPosition, Stance.Standing);
                        if (IsObstructed(character.QueryManager.SideContacts, character.QueryManager.HeadContacts))
                        {
                            //Can't stand up if something is in the way!
                            return false;
                        }
                        character.Body.Height = StandingHeight;
                        CurrentStance = Stance.Standing;
                        return true;
                    }
                    else
                    {
                        //This is a complicated case.  We must perform a semi-downstep query.
                        //It's different than a downstep because the head may be obstructed as well.

                        float highestBound = 0;
                        float lowestBound = (StandingHeight - CrouchingHeight) * .5f;
                        float currentOffset = lowestBound;
                        float maximum = lowestBound;

                        int attempts = 0;
                        //Don't keep querying indefinitely.  If we fail to reach it in a few informed steps, it's probably not worth continuing.
                        //The bound size check prevents the system from continuing to search a meaninglessly tiny interval.
                        Vector3 down = character.Body.OrientationMatrix.Down;
                        while (attempts++ < 5 && lowestBound - highestBound > Toolbox.BigEpsilon)
                        {
                            Vector3 candidatePosition = character.Body.Position + currentOffset * down;
                            float hintOffset;
                            switch (TrySupportLocation(ref candidatePosition, out hintOffset))
                            {
                                case PositionState.Accepted:
                                    currentOffset += hintOffset;
                                    //Only use the new position location if the movement distance was the right size.
                                    if (currentOffset > 0 && currentOffset < maximum)
                                    {
                                        newPosition = character.Body.Position + currentOffset * down;
                                        character.Body.Height = StandingHeight;
                                        CurrentStance = Stance.Standing;
                                        return true;
                                    }
                                    else
                                    {
                                        return false;
                                    }
                                case PositionState.NoHit:
                                    highestBound = currentOffset + hintOffset;
                                    currentOffset = (lowestBound + highestBound) * .5f;
                                    break;
                                case PositionState.Obstructed:
                                    lowestBound = currentOffset;
                                    currentOffset = (highestBound + lowestBound) * .5f;
                                    break;
                                case PositionState.TooDeep:
                                    currentOffset += hintOffset;
                                    lowestBound = currentOffset;
                                    break;
                            }
                        }
                        //Couldn't find a hit.  Go ahead and stand!
                        newPosition = character.Body.Position;
                        character.Body.Height = StandingHeight;
                        CurrentStance = Stance.Standing;
                        return true;
                    }
                }
            }

            return false;
        }

        bool IsObstructed(RawList<ContactData> sideContacts, RawList<ContactData> headContacts)
        {
            //No head contacts can exist!
            if (headContacts.Count > 0)
                return true;
            //A contact is considered obstructive if its projected depth is deeper than any existing contact along the existing contacts' normals.
            for (int i = 0; i < sideContacts.Count; i++)
            {
                if (IsObstructive(ref sideContacts.Elements[i]))
                    return true;
            }
            return false;
        }

        bool IsObstructive(ref ContactData contact)
        {
            //Can't stand up if there are new side contacts that are too deep.
            if (character.SupportFinder.SideContacts.Count == 0 && contact.PenetrationDepth > CollisionDetectionSettings.AllowedPenetration)
            {
                return true;
            }

            //Go through side-facing contact and check to see if the new contact is deeper than any existing contact in the direction of the existing contact.
            //This is equivalent to considering the existing contacts to define planes and then comparing the new contact against those planes.
            //Since we already have the penetration depths, we don't need to use the positions of the contacts.
            foreach (var c in character.SupportFinder.SideContacts)
            {
                float dot = Vector3.Dot(contact.Normal, c.Contact.Normal);
                float depth = dot * c.Contact.PenetrationDepth;
                if (depth > Math.Max(c.Contact.PenetrationDepth, CollisionDetectionSettings.AllowedPenetration))
                    return true;

            }
            return false;
        }

        PositionState TrySupportLocation(ref Vector3 position, out float hintOffset)
        {
            hintOffset = 0;
            character.QueryManager.QueryContacts(position, Stance.Standing);
            bool hasTraction;
            PositionState supportState;
            ContactData supportContact;
            bool obstructed = IsObstructed(character.QueryManager.SideContacts, character.QueryManager.HeadContacts);
            if (character.QueryManager.HasSupports(out hasTraction, out supportState, out supportContact) && !obstructed)
            {
                if (supportState == PositionState.Accepted)
                {
                    //We're done! The guess found a good spot to stand on.
                    //We need to have fairly good contacts after this process, so only push it up a bit.
                    hintOffset = Math.Min(0, Vector3.Dot(supportContact.Normal, character.Body.OrientationMatrix.Down) * (CollisionDetectionSettings.AllowedPenetration * .5f - supportContact.PenetrationDepth));
                    return PositionState.Accepted;
                }
                else if (supportState == PositionState.TooDeep)
                {
                    //Looks like we have to keep trying, but at least we found a good hint.
                    hintOffset = Math.Min(0, Vector3.Dot(supportContact.Normal, character.Body.OrientationMatrix.Down) * (CollisionDetectionSettings.AllowedPenetration * .5f - supportContact.PenetrationDepth));
                    return PositionState.TooDeep;
                }
                else //if (supportState == SupportState.Separated)
                {
                    //It's not obstructed, but the support isn't quite right.
                    //It's got a negative penetration depth.
                    //We can use that as a hint.
                    hintOffset = -.001f - Vector3.Dot(supportContact.Normal, character.Body.OrientationMatrix.Down) * supportContact.PenetrationDepth;
                    return PositionState.NoHit;
                }
            }
            else if (obstructed)
            {
                return PositionState.Obstructed;
            }
            else
            {
                return PositionState.NoHit;
            }
        }



    }

    //The StanceManager, as is, is semi-extensible.  Technically additional states can be added.
    //However, there are parts that are hard coded for the sake of initial implementation simplicity,
    //so it won't be a cakewalk.
    public enum Stance
    {
        Standing,
        Crouching
    }
}
<|MERGE_RESOLUTION|>--- conflicted
+++ resolved
@@ -1,304 +1,300 @@
-﻿using System;
-using System.Collections.Generic;
-using System.Linq;
-using System.Text;
-<<<<<<< HEAD
-using BEPUphysics.CollisionShapes.ConvexShapes;
-using Microsoft.Xna.Framework;
-=======
->>>>>>> 2ab9b0f4
-using BEPUphysics.CollisionTests;
-using BEPUphysics.DataStructures;
-using BEPUphysics.Settings;
-using BEPUphysics;
-using BEPUphysics.MathExtensions;
-
-namespace BEPUphysicsDemos.AlternateMovement.Character
-{
-    /// <summary>
-    /// Handles a character's stances, like standing or crouching, and their transitions.
-    /// </summary>
-    public class StanceManager
-    {
-        private float standingHeight;
-        /// <summary>
-        /// Gets or sets the height of the character while standing.  To avoid resizing-related problems, use this only when the character is not being actively simulated or is not currently standing.
-        /// </summary>
-        public float StandingHeight
-        {
-            get { return standingHeight; }
-            set
-            {
-                if (value <= 0 || value < CrouchingHeight)
-                    throw new Exception("Standing height must be positive and greater than the crouching height.");
-                standingHeight = value;
-                //Notify the query manager of the change.
-                character.QueryManager.UpdateQueryShapes();
-                if (CurrentStance == Stance.Standing)
-                {
-                    //If we're currently standing, then the current shape must be modified as well.
-                    //This isn't entirely safe, but dynamic resizing generally isn't.
-                    character.Body.CollisionInformation.Shape.Height = standingHeight;
-                }
-            }
-        }
-
-        private float crouchingHeight;
-        /// <summary>
-        /// Gets or sets the height of the character while crouching.  Must be less than the standing height.  To avoid resizing-related problems, use this only when the character is not being actively simulated or is not currently crouching.
-        /// </summary>
-        public float CrouchingHeight
-        {
-            get { return crouchingHeight; }
-            set
-            {
-                if (value <= 0 || value > StandingHeight)
-                    throw new Exception("Crouching height must be positive and less than the standing height.");
-                crouchingHeight = value;
-                character.QueryManager.UpdateQueryShapes();
-
-                if (CurrentStance == Stance.Crouching)
-                {
-                    //If we're currently crouching, then the current shape must be modified as well.
-                    //This isn't entirely safe, but dynamic resizing generally isn't.
-                    character.Body.CollisionInformation.Shape.Height = crouchingHeight;
-                }
-            }
-        }
-
-        /// <summary>
-        /// Gets the current stance of the character.
-        /// </summary>
-        public Stance CurrentStance
-        {
-            get;
-            private set;
-        }
-
-        /// <summary>
-        /// Gets or sets the stance that the character is trying to move into.
-        /// </summary>
-        public Stance DesiredStance
-        {
-            get;
-            set;
-        }
-
-        CharacterController character;
-        /// <summary>
-        /// Constructs a stance manager for a character.
-        /// </summary>
-        /// <param name="character">Character governed by the manager.</param>
-        /// <param name="crouchingHeight">Crouching height of the character.</param>
-        public StanceManager(CharacterController character, float crouchingHeight)
-        {
-            this.character = character;
-            standingHeight = character.Body.Height;
-            if (crouchingHeight < standingHeight)
-                this.crouchingHeight = StandingHeight * .7f;
-            else
-                throw new Exception("Crouching height must be less than standing height.");
-        }
-
-        /// <summary>
-        /// Attempts to change the stance of the character if possible.
-        /// </summary>
-        /// <returns>Whether or not the character was able to change its stance.</returns>
-        public bool UpdateStance(out Vector3 newPosition)
-        {
-            newPosition = new Vector3();
-            if (CurrentStance != DesiredStance)
-            {
-                if (CurrentStance == Stance.Standing && DesiredStance == Stance.Crouching)
-                {
-                    //Crouch.  There's no complicated logic to crouching; you don't need to validate
-                    //a crouch before doing it.
-                    //You do, however, do a different kind of crouch if you're airborne.
-                    if (character.SupportFinder.HasSupport)
-                    {
-                        //Move the character towards the ground.
-                        newPosition = character.Body.Position + character.Body.OrientationMatrix.Down * ((StandingHeight - CrouchingHeight) * .5f);
-                        character.Body.Height = CrouchingHeight;
-                        CurrentStance = Stance.Crouching;
-                    }
-                    else
-                    {
-                        //We're in the air, so we don't have to change the position at all- just change the height.
-                        //No queries needed since we're only shrinking.
-                        newPosition = character.Body.Position;
-                        character.Body.Height = CrouchingHeight;
-                        CurrentStance = Stance.Crouching;
-                    }
-                    return true;
-                }
-                else if (CurrentStance == Stance.Crouching && DesiredStance == Stance.Standing)
-                {
-                    //Attempt to stand.
-                    if (character.SupportFinder.HasSupport)
-                    {
-                        //Standing requires a query to verify that the new state is safe.
-                        //TODO: State queries can be expensive if the character is crouching beneath something really detailed.
-                        //There are some situations where you may want to do an upwards-pointing ray cast first.  If it hits something,
-                        //there's no need to do the full query.
-                        newPosition = character.Body.Position - character.Body.OrientationMatrix.Down * ((StandingHeight - CrouchingHeight) * .5f);
-                        character.QueryManager.QueryContacts(newPosition, Stance.Standing);
-                        if (IsObstructed(character.QueryManager.SideContacts, character.QueryManager.HeadContacts))
-                        {
-                            //Can't stand up if something is in the way!
-                            return false;
-                        }
-                        character.Body.Height = StandingHeight;
-                        CurrentStance = Stance.Standing;
-                        return true;
-                    }
-                    else
-                    {
-                        //This is a complicated case.  We must perform a semi-downstep query.
-                        //It's different than a downstep because the head may be obstructed as well.
-
-                        float highestBound = 0;
-                        float lowestBound = (StandingHeight - CrouchingHeight) * .5f;
-                        float currentOffset = lowestBound;
-                        float maximum = lowestBound;
-
-                        int attempts = 0;
-                        //Don't keep querying indefinitely.  If we fail to reach it in a few informed steps, it's probably not worth continuing.
-                        //The bound size check prevents the system from continuing to search a meaninglessly tiny interval.
-                        Vector3 down = character.Body.OrientationMatrix.Down;
-                        while (attempts++ < 5 && lowestBound - highestBound > Toolbox.BigEpsilon)
-                        {
-                            Vector3 candidatePosition = character.Body.Position + currentOffset * down;
-                            float hintOffset;
-                            switch (TrySupportLocation(ref candidatePosition, out hintOffset))
-                            {
-                                case PositionState.Accepted:
-                                    currentOffset += hintOffset;
-                                    //Only use the new position location if the movement distance was the right size.
-                                    if (currentOffset > 0 && currentOffset < maximum)
-                                    {
-                                        newPosition = character.Body.Position + currentOffset * down;
-                                        character.Body.Height = StandingHeight;
-                                        CurrentStance = Stance.Standing;
-                                        return true;
-                                    }
-                                    else
-                                    {
-                                        return false;
-                                    }
-                                case PositionState.NoHit:
-                                    highestBound = currentOffset + hintOffset;
-                                    currentOffset = (lowestBound + highestBound) * .5f;
-                                    break;
-                                case PositionState.Obstructed:
-                                    lowestBound = currentOffset;
-                                    currentOffset = (highestBound + lowestBound) * .5f;
-                                    break;
-                                case PositionState.TooDeep:
-                                    currentOffset += hintOffset;
-                                    lowestBound = currentOffset;
-                                    break;
-                            }
-                        }
-                        //Couldn't find a hit.  Go ahead and stand!
-                        newPosition = character.Body.Position;
-                        character.Body.Height = StandingHeight;
-                        CurrentStance = Stance.Standing;
-                        return true;
-                    }
-                }
-            }
-
-            return false;
-        }
-
-        bool IsObstructed(RawList<ContactData> sideContacts, RawList<ContactData> headContacts)
-        {
-            //No head contacts can exist!
-            if (headContacts.Count > 0)
-                return true;
-            //A contact is considered obstructive if its projected depth is deeper than any existing contact along the existing contacts' normals.
-            for (int i = 0; i < sideContacts.Count; i++)
-            {
-                if (IsObstructive(ref sideContacts.Elements[i]))
-                    return true;
-            }
-            return false;
-        }
-
-        bool IsObstructive(ref ContactData contact)
-        {
-            //Can't stand up if there are new side contacts that are too deep.
-            if (character.SupportFinder.SideContacts.Count == 0 && contact.PenetrationDepth > CollisionDetectionSettings.AllowedPenetration)
-            {
-                return true;
-            }
-
-            //Go through side-facing contact and check to see if the new contact is deeper than any existing contact in the direction of the existing contact.
-            //This is equivalent to considering the existing contacts to define planes and then comparing the new contact against those planes.
-            //Since we already have the penetration depths, we don't need to use the positions of the contacts.
-            foreach (var c in character.SupportFinder.SideContacts)
-            {
-                float dot = Vector3.Dot(contact.Normal, c.Contact.Normal);
-                float depth = dot * c.Contact.PenetrationDepth;
-                if (depth > Math.Max(c.Contact.PenetrationDepth, CollisionDetectionSettings.AllowedPenetration))
-                    return true;
-
-            }
-            return false;
-        }
-
-        PositionState TrySupportLocation(ref Vector3 position, out float hintOffset)
-        {
-            hintOffset = 0;
-            character.QueryManager.QueryContacts(position, Stance.Standing);
-            bool hasTraction;
-            PositionState supportState;
-            ContactData supportContact;
-            bool obstructed = IsObstructed(character.QueryManager.SideContacts, character.QueryManager.HeadContacts);
-            if (character.QueryManager.HasSupports(out hasTraction, out supportState, out supportContact) && !obstructed)
-            {
-                if (supportState == PositionState.Accepted)
-                {
-                    //We're done! The guess found a good spot to stand on.
-                    //We need to have fairly good contacts after this process, so only push it up a bit.
-                    hintOffset = Math.Min(0, Vector3.Dot(supportContact.Normal, character.Body.OrientationMatrix.Down) * (CollisionDetectionSettings.AllowedPenetration * .5f - supportContact.PenetrationDepth));
-                    return PositionState.Accepted;
-                }
-                else if (supportState == PositionState.TooDeep)
-                {
-                    //Looks like we have to keep trying, but at least we found a good hint.
-                    hintOffset = Math.Min(0, Vector3.Dot(supportContact.Normal, character.Body.OrientationMatrix.Down) * (CollisionDetectionSettings.AllowedPenetration * .5f - supportContact.PenetrationDepth));
-                    return PositionState.TooDeep;
-                }
-                else //if (supportState == SupportState.Separated)
-                {
-                    //It's not obstructed, but the support isn't quite right.
-                    //It's got a negative penetration depth.
-                    //We can use that as a hint.
-                    hintOffset = -.001f - Vector3.Dot(supportContact.Normal, character.Body.OrientationMatrix.Down) * supportContact.PenetrationDepth;
-                    return PositionState.NoHit;
-                }
-            }
-            else if (obstructed)
-            {
-                return PositionState.Obstructed;
-            }
-            else
-            {
-                return PositionState.NoHit;
-            }
-        }
-
-
-
-    }
-
-    //The StanceManager, as is, is semi-extensible.  Technically additional states can be added.
-    //However, there are parts that are hard coded for the sake of initial implementation simplicity,
-    //so it won't be a cakewalk.
-    public enum Stance
-    {
-        Standing,
-        Crouching
-    }
-}
+﻿using System;
+using System.Collections.Generic;
+using System.Linq;
+using System.Text;
+using BEPUphysics.CollisionShapes.ConvexShapes;
+using BEPUphysics.CollisionTests;
+using BEPUphysics.DataStructures;
+using BEPUphysics.Settings;
+using BEPUphysics;
+using BEPUphysics.MathExtensions;
+
+namespace BEPUphysicsDemos.AlternateMovement.Character
+{
+    /// <summary>
+    /// Handles a character's stances, like standing or crouching, and their transitions.
+    /// </summary>
+    public class StanceManager
+    {
+        private float standingHeight;
+        /// <summary>
+        /// Gets or sets the height of the character while standing.  To avoid resizing-related problems, use this only when the character is not being actively simulated or is not currently standing.
+        /// </summary>
+        public float StandingHeight
+        {
+            get { return standingHeight; }
+            set
+            {
+                if (value <= 0 || value < CrouchingHeight)
+                    throw new Exception("Standing height must be positive and greater than the crouching height.");
+                standingHeight = value;
+                //Notify the query manager of the change.
+                character.QueryManager.UpdateQueryShapes();
+                if (CurrentStance == Stance.Standing)
+                {
+                    //If we're currently standing, then the current shape must be modified as well.
+                    //This isn't entirely safe, but dynamic resizing generally isn't.
+                    character.Body.CollisionInformation.Shape.Height = standingHeight;
+                }
+            }
+        }
+
+        private float crouchingHeight;
+        /// <summary>
+        /// Gets or sets the height of the character while crouching.  Must be less than the standing height.  To avoid resizing-related problems, use this only when the character is not being actively simulated or is not currently crouching.
+        /// </summary>
+        public float CrouchingHeight
+        {
+            get { return crouchingHeight; }
+            set
+            {
+                if (value <= 0 || value > StandingHeight)
+                    throw new Exception("Crouching height must be positive and less than the standing height.");
+                crouchingHeight = value;
+                character.QueryManager.UpdateQueryShapes();
+
+                if (CurrentStance == Stance.Crouching)
+                {
+                    //If we're currently crouching, then the current shape must be modified as well.
+                    //This isn't entirely safe, but dynamic resizing generally isn't.
+                    character.Body.CollisionInformation.Shape.Height = crouchingHeight;
+                }
+            }
+        }
+
+        /// <summary>
+        /// Gets the current stance of the character.
+        /// </summary>
+        public Stance CurrentStance
+        {
+            get;
+            private set;
+        }
+
+        /// <summary>
+        /// Gets or sets the stance that the character is trying to move into.
+        /// </summary>
+        public Stance DesiredStance
+        {
+            get;
+            set;
+        }
+
+        CharacterController character;
+        /// <summary>
+        /// Constructs a stance manager for a character.
+        /// </summary>
+        /// <param name="character">Character governed by the manager.</param>
+        /// <param name="crouchingHeight">Crouching height of the character.</param>
+        public StanceManager(CharacterController character, float crouchingHeight)
+        {
+            this.character = character;
+            standingHeight = character.Body.Height;
+            if (crouchingHeight < standingHeight)
+                this.crouchingHeight = StandingHeight * .7f;
+            else
+                throw new Exception("Crouching height must be less than standing height.");
+        }
+
+        /// <summary>
+        /// Attempts to change the stance of the character if possible.
+        /// </summary>
+        /// <returns>Whether or not the character was able to change its stance.</returns>
+        public bool UpdateStance(out Vector3 newPosition)
+        {
+            newPosition = new Vector3();
+            if (CurrentStance != DesiredStance)
+            {
+                if (CurrentStance == Stance.Standing && DesiredStance == Stance.Crouching)
+                {
+                    //Crouch.  There's no complicated logic to crouching; you don't need to validate
+                    //a crouch before doing it.
+                    //You do, however, do a different kind of crouch if you're airborne.
+                    if (character.SupportFinder.HasSupport)
+                    {
+                        //Move the character towards the ground.
+                        newPosition = character.Body.Position + character.Body.OrientationMatrix.Down * ((StandingHeight - CrouchingHeight) * .5f);
+                        character.Body.Height = CrouchingHeight;
+                        CurrentStance = Stance.Crouching;
+                    }
+                    else
+                    {
+                        //We're in the air, so we don't have to change the position at all- just change the height.
+                        //No queries needed since we're only shrinking.
+                        newPosition = character.Body.Position;
+                        character.Body.Height = CrouchingHeight;
+                        CurrentStance = Stance.Crouching;
+                    }
+                    return true;
+                }
+                else if (CurrentStance == Stance.Crouching && DesiredStance == Stance.Standing)
+                {
+                    //Attempt to stand.
+                    if (character.SupportFinder.HasSupport)
+                    {
+                        //Standing requires a query to verify that the new state is safe.
+                        //TODO: State queries can be expensive if the character is crouching beneath something really detailed.
+                        //There are some situations where you may want to do an upwards-pointing ray cast first.  If it hits something,
+                        //there's no need to do the full query.
+                        newPosition = character.Body.Position - character.Body.OrientationMatrix.Down * ((StandingHeight - CrouchingHeight) * .5f);
+                        character.QueryManager.QueryContacts(newPosition, Stance.Standing);
+                        if (IsObstructed(character.QueryManager.SideContacts, character.QueryManager.HeadContacts))
+                        {
+                            //Can't stand up if something is in the way!
+                            return false;
+                        }
+                        character.Body.Height = StandingHeight;
+                        CurrentStance = Stance.Standing;
+                        return true;
+                    }
+                    else
+                    {
+                        //This is a complicated case.  We must perform a semi-downstep query.
+                        //It's different than a downstep because the head may be obstructed as well.
+
+                        float highestBound = 0;
+                        float lowestBound = (StandingHeight - CrouchingHeight) * .5f;
+                        float currentOffset = lowestBound;
+                        float maximum = lowestBound;
+
+                        int attempts = 0;
+                        //Don't keep querying indefinitely.  If we fail to reach it in a few informed steps, it's probably not worth continuing.
+                        //The bound size check prevents the system from continuing to search a meaninglessly tiny interval.
+                        Vector3 down = character.Body.OrientationMatrix.Down;
+                        while (attempts++ < 5 && lowestBound - highestBound > Toolbox.BigEpsilon)
+                        {
+                            Vector3 candidatePosition = character.Body.Position + currentOffset * down;
+                            float hintOffset;
+                            switch (TrySupportLocation(ref candidatePosition, out hintOffset))
+                            {
+                                case PositionState.Accepted:
+                                    currentOffset += hintOffset;
+                                    //Only use the new position location if the movement distance was the right size.
+                                    if (currentOffset > 0 && currentOffset < maximum)
+                                    {
+                                        newPosition = character.Body.Position + currentOffset * down;
+                                        character.Body.Height = StandingHeight;
+                                        CurrentStance = Stance.Standing;
+                                        return true;
+                                    }
+                                    else
+                                    {
+                                        return false;
+                                    }
+                                case PositionState.NoHit:
+                                    highestBound = currentOffset + hintOffset;
+                                    currentOffset = (lowestBound + highestBound) * .5f;
+                                    break;
+                                case PositionState.Obstructed:
+                                    lowestBound = currentOffset;
+                                    currentOffset = (highestBound + lowestBound) * .5f;
+                                    break;
+                                case PositionState.TooDeep:
+                                    currentOffset += hintOffset;
+                                    lowestBound = currentOffset;
+                                    break;
+                            }
+                        }
+                        //Couldn't find a hit.  Go ahead and stand!
+                        newPosition = character.Body.Position;
+                        character.Body.Height = StandingHeight;
+                        CurrentStance = Stance.Standing;
+                        return true;
+                    }
+                }
+            }
+
+            return false;
+        }
+
+        bool IsObstructed(RawList<ContactData> sideContacts, RawList<ContactData> headContacts)
+        {
+            //No head contacts can exist!
+            if (headContacts.Count > 0)
+                return true;
+            //A contact is considered obstructive if its projected depth is deeper than any existing contact along the existing contacts' normals.
+            for (int i = 0; i < sideContacts.Count; i++)
+            {
+                if (IsObstructive(ref sideContacts.Elements[i]))
+                    return true;
+            }
+            return false;
+        }
+
+        bool IsObstructive(ref ContactData contact)
+        {
+            //Can't stand up if there are new side contacts that are too deep.
+            if (character.SupportFinder.SideContacts.Count == 0 && contact.PenetrationDepth > CollisionDetectionSettings.AllowedPenetration)
+            {
+                return true;
+            }
+
+            //Go through side-facing contact and check to see if the new contact is deeper than any existing contact in the direction of the existing contact.
+            //This is equivalent to considering the existing contacts to define planes and then comparing the new contact against those planes.
+            //Since we already have the penetration depths, we don't need to use the positions of the contacts.
+            foreach (var c in character.SupportFinder.SideContacts)
+            {
+                float dot = Vector3.Dot(contact.Normal, c.Contact.Normal);
+                float depth = dot * c.Contact.PenetrationDepth;
+                if (depth > Math.Max(c.Contact.PenetrationDepth, CollisionDetectionSettings.AllowedPenetration))
+                    return true;
+
+            }
+            return false;
+        }
+
+        PositionState TrySupportLocation(ref Vector3 position, out float hintOffset)
+        {
+            hintOffset = 0;
+            character.QueryManager.QueryContacts(position, Stance.Standing);
+            bool hasTraction;
+            PositionState supportState;
+            ContactData supportContact;
+            bool obstructed = IsObstructed(character.QueryManager.SideContacts, character.QueryManager.HeadContacts);
+            if (character.QueryManager.HasSupports(out hasTraction, out supportState, out supportContact) && !obstructed)
+            {
+                if (supportState == PositionState.Accepted)
+                {
+                    //We're done! The guess found a good spot to stand on.
+                    //We need to have fairly good contacts after this process, so only push it up a bit.
+                    hintOffset = Math.Min(0, Vector3.Dot(supportContact.Normal, character.Body.OrientationMatrix.Down) * (CollisionDetectionSettings.AllowedPenetration * .5f - supportContact.PenetrationDepth));
+                    return PositionState.Accepted;
+                }
+                else if (supportState == PositionState.TooDeep)
+                {
+                    //Looks like we have to keep trying, but at least we found a good hint.
+                    hintOffset = Math.Min(0, Vector3.Dot(supportContact.Normal, character.Body.OrientationMatrix.Down) * (CollisionDetectionSettings.AllowedPenetration * .5f - supportContact.PenetrationDepth));
+                    return PositionState.TooDeep;
+                }
+                else //if (supportState == SupportState.Separated)
+                {
+                    //It's not obstructed, but the support isn't quite right.
+                    //It's got a negative penetration depth.
+                    //We can use that as a hint.
+                    hintOffset = -.001f - Vector3.Dot(supportContact.Normal, character.Body.OrientationMatrix.Down) * supportContact.PenetrationDepth;
+                    return PositionState.NoHit;
+                }
+            }
+            else if (obstructed)
+            {
+                return PositionState.Obstructed;
+            }
+            else
+            {
+                return PositionState.NoHit;
+            }
+        }
+
+
+
+    }
+
+    //The StanceManager, as is, is semi-extensible.  Technically additional states can be added.
+    //However, there are parts that are hard coded for the sake of initial implementation simplicity,
+    //so it won't be a cakewalk.
+    public enum Stance
+    {
+        Standing,
+        Crouching
+    }
+}