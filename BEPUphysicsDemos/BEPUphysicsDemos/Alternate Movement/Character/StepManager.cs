--- conflicted
+++ resolved
@@ -1,792 +1,775 @@
-﻿using System;
-<<<<<<< HEAD
-using BEPUutilities;
-using BEPUutilities.DataStructures;
-using Microsoft.Xna.Framework;
-=======
-using System.Collections.Generic;
-using System.Linq;
-using System.Text;
-using BEPUphysics.Collidables.MobileCollidables;
-using BEPUphysics.CollisionShapes.ConvexShapes;
-using BEPUutilities;
-using BEPUphysics.NarrowPhaseSystems;
-using BEPUphysics.Collidables;
->>>>>>> d0a4deae
-using BEPUphysics.CollisionTests;
-using BEPUphysics.Settings;
-<<<<<<< HEAD
-=======
-using BEPUphysics;
-using System.Diagnostics;
-using BEPUphysics.CollisionRuleManagement;
-using BEPUutilities.DataStructures;
->>>>>>> d0a4deae
-
-namespace BEPUphysicsDemos.AlternateMovement.Character
-{
-    /// <summary>
-    /// Checks to see if a character is capable of stepping up or down onto a new support object.
-    /// </summary>
-    public class StepManager
-    {
-        CharacterController character;
-        float maximumStepHeight = 1f;
-        /// <summary>
-        /// Gets or sets the maximum height which the character is capable of stepping up or down onto.
-        /// </summary>
-        public float MaximumStepHeight
-        {
-            get
-            {
-                return maximumStepHeight;
-            }
-            set
-            {
-                if (maximumStepHeight < 0)
-                    throw new ArgumentException("Value must be nonnegative.");
-                maximumStepHeight = value;
-            }
-        }
-        float minimumDownStepHeight = .1f;
-        /// <summary>
-        /// Gets or sets the minimum down step height.  Down steps which are smaller than this are simply ignored by the step system; instead, the character falls.
-        /// If the new step location has traction, the intermediate falling will not remove traction from the character.  The only difference is that the character isn't
-        /// teleported down when the step is too small.
-        /// </summary>
-        public float MinimumDownStepHeight
-        {
-            get
-            {
-                return minimumDownStepHeight;
-            }
-            set
-            {
-                if (minimumDownStepHeight < 0)
-                    throw new ArgumentException("Value must be nonnegative.");
-                minimumDownStepHeight = value;
-            }
-        }
-        float minimumUpStepHeight;
-
-        /// <summary>
-        /// Constructs a new step manager for a character.
-        /// </summary>
-        /// <param name="character">Character governed by the manager.</param>
-        public StepManager(CharacterController character)
-        {
-            this.character = character;
-            //The minimum step height is just barely above where the character would generally find the ground.
-            //This helps avoid excess tests.
-            minimumUpStepHeight = CollisionDetectionSettings.AllowedPenetration * 1.1f;// Math.Max(0, -.01f + character.Body.CollisionInformation.Shape.CollisionMargin * (1 - character.SupportFinder.sinMaximumSlope));
-
-        }
-        
-        bool IsDownStepObstructed(RawList<ContactData> sideContacts)
-        {
-            //A contact is considered obstructive if its projected depth is deeper than any existing contact along the existing contacts' normals.
-            for (int i = 0; i < sideContacts.Count; i++)
-            {
-                if (IsObstructiveToDownStepping(ref sideContacts.Elements[i]))
-                    return true;
-            }
-            return false;
-        }
-
-        bool IsObstructiveToDownStepping(ref ContactData contact)
-        {
-            //If there weren't any contacts before, and the new contact is too deep, then it's obstructive.
-            //If it is barely touching then it's not really an issue.
-            if (character.SupportFinder.SideContacts.Count == 0 && contact.PenetrationDepth > CollisionDetectionSettings.AllowedPenetration)
-            {
-                return true;
-            }
-            //Go through side-facing contact and check to see if the new contact is deeper than any existing contact in the direction of the existing contact.
-            //This is equivalent to considering the existing contacts to define planes and then comparing the new contact against those planes.
-            //Since we already have the penetration depths, we don't need to use the positions of the contacts.
-            foreach (var c in character.SupportFinder.SideContacts)
-            {
-                float dot = Vector3.Dot(contact.Normal, c.Contact.Normal);
-                float depth = dot * c.Contact.PenetrationDepth;
-                if (depth > c.Contact.PenetrationDepth)
-                    return true;
-
-            }
-            return false;
-        }
-
-        
-        RawList<ContactData> stepContacts = new RawList<ContactData>();
-
-        /// <summary>
-        /// Determines if a down step is possible, and if so, computes the location to which the character should teleport.
-        /// </summary>
-        /// <param name="newPosition">New position the character should teleport to if the down step is accepted.</param>
-        /// <returns>Whether or not the character should attempt to step down.</returns>
-        public bool TryToStepDown(out Vector3 newPosition)
-        {
-            //Don't bother trying to step down if we already have a support contact or if the support ray doesn't have traction.
-            if (character.SupportFinder.supports.Count == 0 && character.SupportFinder.SupportRayData != null && character.SupportFinder.SupportRayData.Value.HasTraction &&
-                character.SupportFinder.SupportRayData.Value.HitData.T - character.SupportFinder.RayLengthToBottom > minimumDownStepHeight) //Don't do expensive stuff if it's, at most, a super tiny step that gravity will take care of.
-            {
-                //Predict a hit location based on the time of impact and the normal at the intersection.
-                //Take into account the radius of the character (don't forget the collision margin!)
-                Vector3 normal = character.SupportFinder.SupportRayData.Value.HitData.Normal;
-
-                Vector3 down = character.Body.OrientationMatrix.Down;
-
-                RigidTransform transform = character.Body.CollisionInformation.WorldTransform;
-
-                //We know that the closest point to the plane will be the extreme point in the plane's direction.
-                //Use it as the ray origin.
-                Ray ray;
-                character.Body.CollisionInformation.Shape.GetExtremePoint(normal, ref transform, out ray.Position);
-                ray.Direction = down;
-
-                //Intersect the ray against the plane defined by the support hit.
-                Vector3 intersection;
-                Plane plane = new Plane(normal, Vector3.Dot(character.SupportFinder.SupportRayData.Value.HitData.Location, normal));
-                Vector3 candidatePosition;
-
-                //Define the interval bounds to be used later.
-
-                //The words 'highest' and 'lowest' here refer to the position relative to the character's body.
-                //The ray cast points downward relative to the character's body.
-                float highestBound = 0;
-                float lowestBound = character.Body.CollisionInformation.Shape.CollisionMargin  + character.SupportFinder.SupportRayData.Value.HitData.T - character.SupportFinder.RayLengthToBottom;
-                float currentOffset = lowestBound;
-                float hintOffset;
-
-                //This guess may either win immediately, or at least give us a better idea of where to search.
-                float hitT;
-                if (Toolbox.GetRayPlaneIntersection(ref ray, ref plane, out hitT, out intersection))
-                {
-                    currentOffset = hitT + CollisionDetectionSettings.AllowedPenetration;
-                    candidatePosition = character.Body.Position + down * currentOffset;
-                    switch (TryDownStepPosition(ref candidatePosition, out hintOffset))
-                    {
-                        case PositionState.Accepted:
-                            currentOffset += hintOffset;
-                            //Only use the new position location if the movement distance was the right size.
-                            if (currentOffset > minimumDownStepHeight && currentOffset < maximumStepHeight)
-                            {
-                                newPosition = character.Body.Position + currentOffset * down;
-                                return true;
-                            }
-                            else
-                            {
-                                newPosition = new Vector3();
-                                return false;
-                            }
-                        case PositionState.NoHit:
-                            highestBound = currentOffset + hintOffset;
-                            currentOffset = (lowestBound + currentOffset) * .5f;
-                            break;
-                        case PositionState.Obstructed:
-                            lowestBound = currentOffset;
-                            currentOffset = (highestBound + currentOffset) * .5f;
-                            break;
-                        case PositionState.TooDeep:
-                            currentOffset += hintOffset;
-                            lowestBound = currentOffset;
-                            break;
-                    }
-
-                }
-
-                //Our guesses failed.
-                //Begin the regular process.  Start at the time of impact of the ray itself.
-                //How about trying the time of impact of the ray itself?
-
-                //Since we wouldn't be here unless there were no contacts at the body's current position,
-                //testing the ray cast location gives us the second bound we need to do an informed binary search.
-
-
-
-                int attempts = 0;
-                //Don't keep querying indefinitely.  If we fail to reach it in a few informed steps, it's probably not worth continuing.
-                //The bound size check prevents the system from continuing to search a meaninglessly tiny interval.
-                while (attempts++ < 5 && lowestBound - highestBound > Toolbox.BigEpsilon)
-                {
-                    candidatePosition = character.Body.Position + currentOffset * down;
-                    switch (TryDownStepPosition(ref candidatePosition, out hintOffset))
-                    {
-                        case PositionState.Accepted:
-                            currentOffset += hintOffset;
-                            //Only use the new position location if the movement distance was the right size.
-                            if (currentOffset > minimumDownStepHeight && currentOffset < maximumStepHeight)
-                            {
-                                newPosition = character.Body.Position + currentOffset * down;
-                                return true;
-                            }
-                            else
-                            {
-                                newPosition = new Vector3();
-                                return false;
-                            }
-                        case PositionState.NoHit:
-                            highestBound = currentOffset + hintOffset;
-                            currentOffset = (lowestBound + highestBound) * .5f;
-                            break;
-                        case PositionState.Obstructed:
-                            lowestBound = currentOffset;
-                            currentOffset = (highestBound + lowestBound) * .5f;
-                            break;
-                        case PositionState.TooDeep:
-                            currentOffset += hintOffset;
-                            lowestBound = currentOffset;
-                            break;
-                    }
-                }
-                //Couldn't find a candidate.
-                newPosition = new Vector3();
-                return false;
-
-
-            }
-            else
-            {
-                newPosition = new Vector3();
-                return false;
-            }
-        }
-
-        PositionState TryDownStepPosition(ref Vector3 position, out float hintOffset)
-        {
-            hintOffset = 0;
-            character.QueryManager.QueryContacts(position);
-            bool hasTraction;
-            PositionState supportState;
-            ContactData supportContact;
-            bool obstructed = IsDownStepObstructed(character.QueryManager.SideContacts);
-            if (character.QueryManager.HasSupports(out hasTraction, out supportState, out supportContact) && !obstructed)
-            {
-                if (supportState == PositionState.Accepted)
-                {
-                    //We're done! The guess found a good spot to stand on.
-                    //The final state doesn't need to actually create contacts, so shove it up 
-                    //just barely to the surface.
-                    hintOffset = -Vector3.Dot(supportContact.Normal, character.Body.OrientationMatrix.Down) * supportContact.PenetrationDepth;
-                    return PositionState.Accepted;
-                }
-                else if (supportState == PositionState.TooDeep)
-                {
-                    //Looks like we have to keep trying, but at least we found a good hint.
-                    hintOffset = Math.Min(0, .001f - Vector3.Dot(supportContact.Normal, character.Body.OrientationMatrix.Down) * supportContact.PenetrationDepth);
-                    return PositionState.TooDeep;
-                }
-                else //if (supportState == SupportState.Separated)
-                {
-                    //It's not obstructed, but the support isn't quite right.
-                    //It's got a negative penetration depth.
-                    //We can use that as a hint.
-                    hintOffset = -.001f - Vector3.Dot(supportContact.Normal, character.Body.OrientationMatrix.Down) * supportContact.PenetrationDepth;
-                    return PositionState.NoHit;
-                }
-            }
-            else if (obstructed)
-            {
-                return PositionState.Obstructed;
-            }
-            else
-            {
-                return PositionState.NoHit;
-            }
-        }
-
-        /// <summary>
-        /// Determines if an up step is possible, and if so, computes the location to which the character should teleport.
-        /// </summary>
-        /// <param name="newPosition">New position the character should teleport to if the up step is accepted.</param>
-        /// <returns>Whether or not the character should attempt to step up.</returns>
-        public bool TryToStepUp(out Vector3 newPosition)
-        {
-            //Can't step up if we don't have traction to begin with.
-            if (character.SupportFinder.HasTraction)
-            {
-                //Further, we must test to see if the character has a side contact which is suitable for climbing.
-                stepContacts.Clear();
-                FindUpStepCandidates(stepContacts);
-                //We must test every such contact until we find a step up or we run out of candidates.
-                for (int i = 0; i < stepContacts.Count; i++)
-                {
-                    if (TryToStepUsingContact(ref stepContacts.Elements[i], out newPosition))
-                    {
-                        return true;
-                    }
-                }
-
-            }
-            newPosition = new Vector3();
-            return false;
-        }
-
-        float upStepMargin = .1f;  //There's a little extra space above the maximum step height to start the obstruction and downcast test rays.  Helps when a step is very close to the max step height.
-        void FindUpStepCandidates(RawList<ContactData> outputStepCandidates)
-        {
-            foreach (var c in character.SupportFinder.sideContacts)
-            {
-                //A 6DOF character will need to have a 3d movement direction.  It will replace this graduation of a 2d vector.
-                Vector3 movementDirection = new Vector3()
-                {
-                    X = character.HorizontalMotionConstraint.MovementDirection.X,
-                    Z = character.HorizontalMotionConstraint.MovementDirection.Y
-                };
-                //Check to see if the contact is sufficiently aligned with the movement direction to be considered for stepping.
-                //TODO: This could behave a bit odd when encountering steps or slopes near the base of rounded collision margin.
-                var contact = c.Contact;
-                float dot;
-                Vector3.Dot(ref contact.Normal, ref movementDirection, out dot);
-                if (dot > 0)
-                {
-                    //It is! But is it low enough?
-                    dot = Vector3.Dot(character.Body.OrientationMatrix.Down, c.Contact.Position - character.Body.Position);
-                    //It must be between the bottom of the character and the maximum step height.
-                    if (dot < character.Body.Height * .5f && dot > character.Body.Height * .5f - maximumStepHeight - upStepMargin)
-                    {
-                        //It's a candidate!
-                        //But wait, there's more! Do we already have a candidate that covers this direction?
-                        bool shouldAdd = true;
-                        for (int i = 0; i < outputStepCandidates.Count; i++)
-                        {
-                            Vector3.Dot(ref outputStepCandidates.Elements[i].Normal, ref contact.Normal, out dot);
-                            if (dot > .99f)
-                            {
-                                shouldAdd = false; //Woops! This direction is already covered.  Don't bother.
-                                break;
-                            }
-                        }
-                        if (shouldAdd)
-                            outputStepCandidates.Add(contact);
-                    }
-                }
-            }
-
-        }
-
-        bool TryToStepUsingContact(ref ContactData contact, out Vector3 newPosition)
-        {
-            Vector3 down = character.Body.OrientationMatrix.Down;
-            Vector3 position = character.Body.Position;
-            //The normal of the contact may not be facing perfectly out to the side.
-            //The detection process allows a bit of slop.
-            //Correct it by removing any component of the normal along the local up vector.
-            Vector3 normal = contact.Normal;
-            float dot;
-            Vector3.Dot(ref normal, ref down, out dot);
-            Vector3 error;
-            Vector3.Multiply(ref down, dot, out error);
-            Vector3.Subtract(ref normal, ref error, out normal);
-            normal.Normalize();
-
-            //Now we need to ray cast out from the center of the character in the direction of this normal to check for obstructions.
-            //Compute the ray origin location.  Fire it out of the top of the character; if we're stepping, this must be a valid location.
-            //Putting it as high as possible helps to reject more invalid step geometry.
-            Ray ray;
-            float downRayLength = character.Body.Height;// MaximumStepHeight + upStepMargin;
-            Vector3.Multiply(ref down, character.Body.Height * .5f - downRayLength, out ray.Position);
-            Vector3.Add(ref ray.Position, ref position, out ray.Position);
-            ray.Direction = normal;
-            //Include a little margin in the length.
-            //Technically, the character only needs to teleport horizontally by the complicated commented expression.
-            //That puts it just far enough to have traction on the new surface.
-            //In practice, the current contact refreshing approach used for many pair types causes contacts to persist horizontally a bit,
-            //which can cause side effects for the character.
-            float horizontalOffsetAmount = character.Body.CollisionInformation.Shape.CollisionMargin;// (float)((1 - character.SupportFinder.sinMaximumSlope) * character.Body.CollisionInformation.Shape.CollisionMargin + 0);
-            float length = character.Body.Radius + horizontalOffsetAmount;// -contact.PenetrationDepth;
-
-
-            if (character.QueryManager.RayCastHitAnything(ray, length))
-            {
-                //The step is obstructed!
-                newPosition = new Vector3();
-                return false;
-            }
-
-            //The down-cast ray origin has been verified by the previous ray cast.
-            //Let's look for a support!
-            Vector3 horizontalOffset;
-            Vector3.Multiply(ref normal, length, out horizontalOffset);
-            Vector3.Add(ref ray.Position, ref horizontalOffset, out ray.Position);
-            ray.Direction = down;
-
-            //Find the earliest hit, if any.
-            RayHit earliestHit = new RayHit();
-            if (!character.QueryManager.RayCast(ray, downRayLength, out earliestHit) || //Can't do anything if it didn't hit.
-                earliestHit.T <= 0 || //Can't do anything if the hit was invalid.
-                earliestHit.T - downRayLength > -minimumUpStepHeight || //Don't bother doing anything if the step is too small.
-                earliestHit.T - downRayLength < -maximumStepHeight - upStepMargin) //Can't do anything if the step is too tall.
-            {
-                //No valid hit was detected.
-                newPosition = new Vector3();
-                return false;
-            }
-
-            //Ensure the candidate surface supports traction.
-            Vector3 supportNormal;
-            Vector3.Normalize(ref earliestHit.Normal, out supportNormal);
-            //Calibrate the normal to face in the same direction as the down vector for consistency.
-            Vector3.Dot(ref supportNormal, ref down, out dot);
-            if (dot < 0)
-            {
-                Vector3.Negate(ref supportNormal, out supportNormal);
-                dot = -dot;
-            }
-
-            //If the new surface does not have traction, do not attempt to step up.
-            if (dot < character.SupportFinder.cosMaximumSlope)
-            {
-                newPosition = new Vector3();
-                return false;
-            }
-
-            //Since contact queries are frequently expensive compared to ray cast tests,
-            //do one more ray cast test.  This time, starting from the same position, cast upwards.
-            //In order to step up, the previous down-ray hit must be at least a character height away from the result of the up-ray.
-            Vector3.Negate(ref down, out ray.Direction);
-            //Find the earliest hit, if any.
-            //RayHit earliestHitUp = new RayHit();
-            //earliestHitUp.T = float.MaxValue;
-            float upLength = character.Body.Height - earliestHit.T;
-
-            //If the sum of the up and down distances is less than the height, the character can't fit.
-            if (character.QueryManager.RayCastHitAnything(ray, upLength))
-            {
-                newPosition = new Vector3();
-                return false;
-            }
-
-            //By now, a valid ray hit has been found.  Now we need to validate it using contact queries.
-            //This process is very similar in concept to the down step verification, but it has some extra
-            //requirements.
-
-            //Predict a hit location based on the time of impact and the normal at the intersection.
-            //Take into account the radius of the character (don't forget the collision margin!)
-
-
-
-            RigidTransform transform = character.Body.CollisionInformation.WorldTransform;
-            //The transform must be modified to position the query body at the right location.
-            //The horizontal offset of the queries ensures that a tractionable part of the character will be put onto the new support.
-            Vector3.Multiply(ref normal, horizontalOffsetAmount, out horizontalOffset);
-            Vector3.Add(ref transform.Position, ref horizontalOffset, out transform.Position);
-            Vector3 verticalOffset;
-            Vector3.Multiply(ref down, -downRayLength, out verticalOffset);
-            Vector3.Add(ref transform.Position, ref verticalOffset, out transform.Position);
-
-            //We know that the closest point to the plane will be the extreme point in the plane's direction.
-            //Use it as the ray origin.
-            Ray downRay;
-            character.Body.CollisionInformation.Shape.GetExtremePoint(supportNormal, ref transform, out downRay.Position);
-            downRay.Direction = down;
-
-            //Intersect the ray against the plane defined by the support hit.
-            Vector3 intersection;
-            Vector3.Dot(ref earliestHit.Location, ref supportNormal, out dot);
-            Plane plane = new Plane(supportNormal, dot);
-            Vector3 candidatePosition;
-
-            //Define the interval bounds to be used later.
-
-            //The words 'highest' and 'lowest' here refer to the position relative to the character's body.
-            //The ray cast points downward relative to the character's body.
-            float highestBound = -maximumStepHeight;
-            float lowestBound = character.Body.CollisionInformation.Shape.CollisionMargin - downRayLength + earliestHit.T;
-            float currentOffset = lowestBound;
-            float hintOffset;
-
-
-
-            //This guess may either win immediately, or at least give us a better idea of where to search.
-            float hitT;
-            if (Toolbox.GetRayPlaneIntersection(ref downRay, ref plane, out hitT, out intersection))
-            {
-                hitT = -downRayLength + hitT + CollisionDetectionSettings.AllowedPenetration;
-                if (hitT < highestBound)
-                {
-                    //Don't try a location known to be too high.
-                    hitT = highestBound;
-                }
-                currentOffset = hitT;
-                if (currentOffset > lowestBound)
-                    lowestBound = currentOffset;
-                candidatePosition = character.Body.Position + down * currentOffset + horizontalOffset;
-                switch (TryUpStepPosition(ref normal, ref candidatePosition, out hintOffset))
-                {
-                    case PositionState.Accepted:
-                        currentOffset += hintOffset;
-                        //Only use the new position location if the movement distance was the right size.
-                        if (currentOffset < 0 && currentOffset > -maximumStepHeight - CollisionDetectionSettings.AllowedPenetration)
-                        {
-                            //It's possible that we let a just-barely-too-high step occur, limited by the allowed penetration.
-                            //Just clamp the overall motion and let it penetrate a bit.
-                            newPosition = character.Body.Position + Math.Max(-maximumStepHeight, currentOffset) * down + horizontalOffset;
-                            return true;
-                        }
-                        else
-                        {
-                            newPosition = new Vector3();
-                            return false;
-                        }
-                    case PositionState.Rejected:
-                        newPosition = new Vector3();
-                        return false;
-                    case PositionState.NoHit:
-                        highestBound = currentOffset + hintOffset;
-                        currentOffset = (lowestBound + currentOffset) * .5f;
-                        break;
-                    case PositionState.Obstructed:
-                        lowestBound = currentOffset;
-                        currentOffset = (highestBound + currentOffset) * .5f;
-                        break;
-                    case PositionState.HeadObstructed:
-                        highestBound = currentOffset + hintOffset;
-                        currentOffset = (lowestBound + currentOffset) * .5f;
-                        break;
-                    case PositionState.TooDeep:
-                        currentOffset += hintOffset;
-                        lowestBound = currentOffset;
-                        break;
-
-                }
-
-            }//TODO: If the ray cast doesn't hit, that could be used to early out...  Then again, it pretty much can't happen.
-
-            //Our guesses failed.
-            //Begin the regular process.  Start at the time of impact of the ray itself.
-            //How about trying the time of impact of the ray itself?
-
-            //Since we wouldn't be here unless there were no contacts at the body's current position,
-            //testing the ray cast location gives us the second bound we need to do an informed binary search.
-
-
-
-            int attempts = 0;
-            //Don't keep querying indefinitely.  If we fail to reach it in a few informed steps, it's probably not worth continuing.
-            //The bound size check prevents the system from continuing to search a meaninglessly tiny interval.
-            while (attempts++ < 5 && lowestBound - highestBound > Toolbox.BigEpsilon)
-            {
-                candidatePosition = character.Body.Position + currentOffset * down + horizontalOffset;
-                switch (TryUpStepPosition(ref normal, ref candidatePosition, out hintOffset))
-                {
-                    case PositionState.Accepted:
-                        currentOffset += hintOffset;
-                        //Only use the new position location if the movement distance was the right size.
-                        if (currentOffset < 0 && currentOffset > -maximumStepHeight - CollisionDetectionSettings.AllowedPenetration)
-                        {
-                            //It's possible that we let a just-barely-too-high step occur, limited by the allowed penetration.
-                            //Just clamp the overall motion and let it penetrate a bit.
-                            newPosition = character.Body.Position + Math.Max(-maximumStepHeight, currentOffset) * down + horizontalOffset;
-                            return true;
-                        }
-                        else
-                        {
-                            newPosition = new Vector3();
-                            return false;
-                        }
-                    case PositionState.Rejected:
-                        newPosition = new Vector3();
-                        return false;
-                    case PositionState.NoHit:
-                        highestBound = currentOffset + hintOffset;
-                        currentOffset = (lowestBound + highestBound) * .5f;
-                        break;
-                    case PositionState.Obstructed:
-                        lowestBound = currentOffset;
-                        currentOffset = (highestBound + lowestBound) * .5f;
-                        break;
-                    case PositionState.HeadObstructed:
-                        highestBound = currentOffset + hintOffset;
-                        currentOffset = (lowestBound + currentOffset) * .5f;
-                        break;
-                    case PositionState.TooDeep:
-                        currentOffset += hintOffset;
-                        lowestBound = currentOffset;
-                        break;
-                }
-            }
-            //Couldn't find a candidate.
-            newPosition = new Vector3();
-            return false;
-
-
-
-        }
-
-
-        PositionState TryUpStepPosition(ref Vector3 sideNormal, ref Vector3 position, out float hintOffset)
-        {
-            hintOffset = 0;
-            character.QueryManager.QueryContacts(position);
-            bool hasTraction;
-            PositionState supportState;
-            ContactData supportContact;
-            if (character.QueryManager.HeadContacts.Count > 0)
-            {
-                //The head is obstructed.  This will define a maximum bound.
-                //Find the deepest contact on the head and use it to provide a hint.
-                Vector3 up = character.Body.OrientationMatrix.Up;
-                float dot;
-                Vector3.Dot(ref up, ref character.QueryManager.HeadContacts.Elements[0].Normal, out dot);
-                hintOffset = dot * character.QueryManager.HeadContacts.Elements[0].PenetrationDepth;
-                for (int i = 1; i < character.QueryManager.HeadContacts.Count; i++)
-                {
-                    Vector3.Dot(ref up, ref character.QueryManager.HeadContacts.Elements[i].Normal, out dot);
-                    dot *= character.QueryManager.HeadContacts.Elements[i].PenetrationDepth;
-                    if (dot > hintOffset)
-                    {
-                        hintOffset = dot;
-                    }
-                }
-                return PositionState.HeadObstructed;
-            }
-            bool obstructed = IsUpStepObstructed(ref sideNormal, character.QueryManager.SideContacts, character.QueryManager.HeadContacts);
-            if (character.QueryManager.HasSupports(out hasTraction, out supportState, out supportContact) && !obstructed)
-            {
-                if (supportState == PositionState.Accepted)
-                {
-                    if (hasTraction)
-                    {
-                        //We're done! The guess found a good spot to stand on.
-                        //Unlike down stepping, upstepping DOES need good contacts in the final state.
-                        //Push it up if necessary, but don't push it too far.
-                        //Putting it into the middle of the allowed penetration makes it very likely that it will properly generate contacts.
-                        //Choosing something smaller than allowed penetration ensures that the search makes meaningful progress forward when the sizes get really tiny;
-                        //we wouldn't want it edging every closer to AllowedPenetration and then exit because too many queries were made.
-                        hintOffset = Math.Min(0, Vector3.Dot(supportContact.Normal, character.Body.OrientationMatrix.Down) * (CollisionDetectionSettings.AllowedPenetration * .5f - supportContact.PenetrationDepth));
-                        return PositionState.Accepted;
-                    }
-                    else
-                    {
-                        //No traction... Before we give up and reject the step altogether, let's try one last thing.  It's possible that the character is trying to step up onto the side of a ramp or something.
-                        //In this scenario, the top-down ray cast detects a perfectly walkable slope.  However, the contact queries will find a contact with a normal necessarily
-                        //steeper than the one found by the ray cast because it is an edge contact.  Not being able to step up in this scenario doesn't feel natural to the player
-                        //even if it is technically consistent.
-
-                        //So, let's try to ray cast down to the a point just barely beyond the contact (to ensure we don't land right on the edge, which would invite numerical issues).
-                        //Note that this is NOT equivalent to the ray cast we performed earlier to test for an initial step height and surface normal.
-                        //This one is based on the QUERY state and the QUERY's contact position.
-
-                        //Find the down test ray's position.
-                        Vector3 down = character.Body.OrientationMatrix.Down;
-                        Ray downRay;
-                        downRay.Position = supportContact.Position + sideNormal * .001f;
-                        float verticalOffset = Vector3.Dot(downRay.Position - position, down);
-                        verticalOffset = character.Body.Height * .5f + verticalOffset;
-                        downRay.Position -= verticalOffset * down;
-                        downRay.Direction = down;
-
-                        //First, we must ensure that the ray cast test origin is not obstructed.  Starting very close to the very top of the character is safe because the process has already validated
-                        //this location as accepted, just without traction.
-                        Ray obstructionTestRay;
-                        obstructionTestRay.Position = position + character.Body.OrientationMatrix.Up * (character.Body.Height * .5f);
-                        obstructionTestRay.Direction = downRay.Position - obstructionTestRay.Position;
-
-                        if (!character.QueryManager.RayCastHitAnything(obstructionTestRay, 1))
-                        {
-                            //Okay! it's safe to cast down, then.
-                            RayHit hit;
-                            if (character.QueryManager.RayCast(downRay, character.Body.Height, out hit))
-                            {
-                                //Got a hit!
-                                if (character.Body.Height - maximumStepHeight < hit.T)
-                                {
-                                    //It's in range!                   
-                                    float dot;
-                                    hit.Normal.Normalize();
-                                    Vector3.Dot(ref hit.Normal, ref down, out dot);
-                                    if (Math.Abs(dot) > character.SupportFinder.cosMaximumSlope)
-                                    {
-                                        //Slope is shallow enough to stand on!
-                                        hintOffset = Math.Min(0, Vector3.Dot(supportContact.Normal, character.Body.OrientationMatrix.Down) * (CollisionDetectionSettings.AllowedPenetration * .5f - supportContact.PenetrationDepth));
-                                        //ONE MORE thing to check.  The new position of the center ray must be able to touch the ground!
-                                        downRay.Position = position;
-                                        if (character.QueryManager.RayCast(downRay, character.Body.Height * .5f + maximumStepHeight, out hit))
-                                        {
-                                            //It hit.. almost there!
-                                            hit.Normal.Normalize();
-                                            Vector3.Dot(ref hit.Normal, ref down, out dot);
-                                            if (Math.Abs(dot) > character.SupportFinder.cosMaximumSlope)
-                                            {
-                                                //It has traction! We can step!
-                                                return PositionState.Accepted;
-                                            }
-                                        }
-                                    }
-                                }
-                            }
-                        }
-
-                        //If it didn't have traction, and this was the most valid location we could find, then there is no support.
-                        return PositionState.Rejected;
-                    }
-                }
-                else if (supportState == PositionState.TooDeep)
-                {
-                    //Looks like we have to keep trying, but at least we found a good hint.
-                    hintOffset = Math.Min(0, Vector3.Dot(supportContact.Normal, character.Body.OrientationMatrix.Down) * (CollisionDetectionSettings.AllowedPenetration * .5f - supportContact.PenetrationDepth));
-                    return PositionState.TooDeep;
-                }
-                else //if (supportState == SupportState.Separated)
-                {
-                    //It's not obstructed, but the support isn't quite right.
-                    //It's got a negative penetration depth.
-                    //We can use that as a hint.
-                    hintOffset = -.001f - Vector3.Dot(supportContact.Normal, character.Body.OrientationMatrix.Down) * supportContact.PenetrationDepth;
-                    return PositionState.NoHit;
-                }
-            }
-            else if (obstructed)
-            {
-                return PositionState.Obstructed;
-            }
-            else
-            {
-                return PositionState.NoHit;
-            }
-        }
-
-        bool IsUpStepObstructed(ref Vector3 sideNormal, RawList<ContactData> sideContacts, RawList<ContactData> headContacts)
-        {
-            //A contact is considered obstructive if its projected depth is deeper than any existing contact along the existing contacts' normals.
-            for (int i = 0; i < sideContacts.Count; i++)
-            {
-                if (IsObstructiveToUpStepping(ref sideNormal, ref sideContacts.Elements[i]))
-                    return true;
-            }
-            return false;
-        }
-
-        bool IsObstructiveToUpStepping(ref Vector3 sideNormal, ref ContactData contact)
-        {
-            //Up stepping has slightly different rules than down stepping.
-            //For contacts with normals aligned with the side normal that triggered the step,
-            //only marginal (allowed penetration) obstruction is permitted.
-            //Consider the side normal to define an implicit plane.
-            float dot;
-            Vector3.Dot(ref contact.Normal, ref sideNormal, out dot);
-            if (dot * contact.PenetrationDepth > CollisionDetectionSettings.AllowedPenetration)
-            {
-                //It's too deep! Can't step.
-                return true;
-            }
-
-            //Go through side-facing contact and check to see if the new contact is deeper than any existing contact in the direction of the existing contact.
-            //This is equivalent to considering the existing contacts to define planes and then comparing the new contact against those planes.
-            //Since we already have the penetration depths, we don't need to use the positions of the contacts.
-            foreach (var c in character.SupportFinder.SideContacts)
-            {
-                dot = Vector3.Dot(contact.Normal, c.Contact.Normal);
-                float depth = dot * c.Contact.PenetrationDepth;
-                if (depth > Math.Max(c.Contact.PenetrationDepth, CollisionDetectionSettings.AllowedPenetration))
-                    return true;
-
-            }
-            return false;
-        }
-
-
-
-
-    }
-}
+﻿using System;
+using BEPUutilities;
+using BEPUutilities.DataStructures;
+using BEPUutilities;
+using BEPUphysics.CollisionTests;
+using BEPUphysics.Settings;
+using BEPUutilities.DataStructures;
+
+namespace BEPUphysicsDemos.AlternateMovement.Character
+{
+    /// <summary>
+    /// Checks to see if a character is capable of stepping up or down onto a new support object.
+    /// </summary>
+    public class StepManager
+    {
+        CharacterController character;
+        float maximumStepHeight = 1f;
+        /// <summary>
+        /// Gets or sets the maximum height which the character is capable of stepping up or down onto.
+        /// </summary>
+        public float MaximumStepHeight
+        {
+            get
+            {
+                return maximumStepHeight;
+            }
+            set
+            {
+                if (maximumStepHeight < 0)
+                    throw new ArgumentException("Value must be nonnegative.");
+                maximumStepHeight = value;
+            }
+        }
+        float minimumDownStepHeight = .1f;
+        /// <summary>
+        /// Gets or sets the minimum down step height.  Down steps which are smaller than this are simply ignored by the step system; instead, the character falls.
+        /// If the new step location has traction, the intermediate falling will not remove traction from the character.  The only difference is that the character isn't
+        /// teleported down when the step is too small.
+        /// </summary>
+        public float MinimumDownStepHeight
+        {
+            get
+            {
+                return minimumDownStepHeight;
+            }
+            set
+            {
+                if (minimumDownStepHeight < 0)
+                    throw new ArgumentException("Value must be nonnegative.");
+                minimumDownStepHeight = value;
+            }
+        }
+        float minimumUpStepHeight;
+
+        /// <summary>
+        /// Constructs a new step manager for a character.
+        /// </summary>
+        /// <param name="character">Character governed by the manager.</param>
+        public StepManager(CharacterController character)
+        {
+            this.character = character;
+            //The minimum step height is just barely above where the character would generally find the ground.
+            //This helps avoid excess tests.
+            minimumUpStepHeight = CollisionDetectionSettings.AllowedPenetration * 1.1f;// Math.Max(0, -.01f + character.Body.CollisionInformation.Shape.CollisionMargin * (1 - character.SupportFinder.sinMaximumSlope));
+
+        }
+        
+        bool IsDownStepObstructed(RawList<ContactData> sideContacts)
+        {
+            //A contact is considered obstructive if its projected depth is deeper than any existing contact along the existing contacts' normals.
+            for (int i = 0; i < sideContacts.Count; i++)
+            {
+                if (IsObstructiveToDownStepping(ref sideContacts.Elements[i]))
+                    return true;
+            }
+            return false;
+        }
+
+        bool IsObstructiveToDownStepping(ref ContactData contact)
+        {
+            //If there weren't any contacts before, and the new contact is too deep, then it's obstructive.
+            //If it is barely touching then it's not really an issue.
+            if (character.SupportFinder.SideContacts.Count == 0 && contact.PenetrationDepth > CollisionDetectionSettings.AllowedPenetration)
+            {
+                return true;
+            }
+            //Go through side-facing contact and check to see if the new contact is deeper than any existing contact in the direction of the existing contact.
+            //This is equivalent to considering the existing contacts to define planes and then comparing the new contact against those planes.
+            //Since we already have the penetration depths, we don't need to use the positions of the contacts.
+            foreach (var c in character.SupportFinder.SideContacts)
+            {
+                float dot = Vector3.Dot(contact.Normal, c.Contact.Normal);
+                float depth = dot * c.Contact.PenetrationDepth;
+                if (depth > c.Contact.PenetrationDepth)
+                    return true;
+
+            }
+            return false;
+        }
+
+        
+        RawList<ContactData> stepContacts = new RawList<ContactData>();
+
+        /// <summary>
+        /// Determines if a down step is possible, and if so, computes the location to which the character should teleport.
+        /// </summary>
+        /// <param name="newPosition">New position the character should teleport to if the down step is accepted.</param>
+        /// <returns>Whether or not the character should attempt to step down.</returns>
+        public bool TryToStepDown(out Vector3 newPosition)
+        {
+            //Don't bother trying to step down if we already have a support contact or if the support ray doesn't have traction.
+            if (character.SupportFinder.supports.Count == 0 && character.SupportFinder.SupportRayData != null && character.SupportFinder.SupportRayData.Value.HasTraction &&
+                character.SupportFinder.SupportRayData.Value.HitData.T - character.SupportFinder.RayLengthToBottom > minimumDownStepHeight) //Don't do expensive stuff if it's, at most, a super tiny step that gravity will take care of.
+            {
+                //Predict a hit location based on the time of impact and the normal at the intersection.
+                //Take into account the radius of the character (don't forget the collision margin!)
+                Vector3 normal = character.SupportFinder.SupportRayData.Value.HitData.Normal;
+
+                Vector3 down = character.Body.OrientationMatrix.Down;
+
+                RigidTransform transform = character.Body.CollisionInformation.WorldTransform;
+
+                //We know that the closest point to the plane will be the extreme point in the plane's direction.
+                //Use it as the ray origin.
+                Ray ray;
+                character.Body.CollisionInformation.Shape.GetExtremePoint(normal, ref transform, out ray.Position);
+                ray.Direction = down;
+
+                //Intersect the ray against the plane defined by the support hit.
+                Vector3 intersection;
+                Plane plane = new Plane(normal, Vector3.Dot(character.SupportFinder.SupportRayData.Value.HitData.Location, normal));
+                Vector3 candidatePosition;
+
+                //Define the interval bounds to be used later.
+
+                //The words 'highest' and 'lowest' here refer to the position relative to the character's body.
+                //The ray cast points downward relative to the character's body.
+                float highestBound = 0;
+                float lowestBound = character.Body.CollisionInformation.Shape.CollisionMargin  + character.SupportFinder.SupportRayData.Value.HitData.T - character.SupportFinder.RayLengthToBottom;
+                float currentOffset = lowestBound;
+                float hintOffset;
+
+                //This guess may either win immediately, or at least give us a better idea of where to search.
+                float hitT;
+                if (Toolbox.GetRayPlaneIntersection(ref ray, ref plane, out hitT, out intersection))
+                {
+                    currentOffset = hitT + CollisionDetectionSettings.AllowedPenetration;
+                    candidatePosition = character.Body.Position + down * currentOffset;
+                    switch (TryDownStepPosition(ref candidatePosition, out hintOffset))
+                    {
+                        case PositionState.Accepted:
+                            currentOffset += hintOffset;
+                            //Only use the new position location if the movement distance was the right size.
+                            if (currentOffset > minimumDownStepHeight && currentOffset < maximumStepHeight)
+                            {
+                                newPosition = character.Body.Position + currentOffset * down;
+                                return true;
+                            }
+                            else
+                            {
+                                newPosition = new Vector3();
+                                return false;
+                            }
+                        case PositionState.NoHit:
+                            highestBound = currentOffset + hintOffset;
+                            currentOffset = (lowestBound + currentOffset) * .5f;
+                            break;
+                        case PositionState.Obstructed:
+                            lowestBound = currentOffset;
+                            currentOffset = (highestBound + currentOffset) * .5f;
+                            break;
+                        case PositionState.TooDeep:
+                            currentOffset += hintOffset;
+                            lowestBound = currentOffset;
+                            break;
+                    }
+
+                }
+
+                //Our guesses failed.
+                //Begin the regular process.  Start at the time of impact of the ray itself.
+                //How about trying the time of impact of the ray itself?
+
+                //Since we wouldn't be here unless there were no contacts at the body's current position,
+                //testing the ray cast location gives us the second bound we need to do an informed binary search.
+
+
+
+                int attempts = 0;
+                //Don't keep querying indefinitely.  If we fail to reach it in a few informed steps, it's probably not worth continuing.
+                //The bound size check prevents the system from continuing to search a meaninglessly tiny interval.
+                while (attempts++ < 5 && lowestBound - highestBound > Toolbox.BigEpsilon)
+                {
+                    candidatePosition = character.Body.Position + currentOffset * down;
+                    switch (TryDownStepPosition(ref candidatePosition, out hintOffset))
+                    {
+                        case PositionState.Accepted:
+                            currentOffset += hintOffset;
+                            //Only use the new position location if the movement distance was the right size.
+                            if (currentOffset > minimumDownStepHeight && currentOffset < maximumStepHeight)
+                            {
+                                newPosition = character.Body.Position + currentOffset * down;
+                                return true;
+                            }
+                            else
+                            {
+                                newPosition = new Vector3();
+                                return false;
+                            }
+                        case PositionState.NoHit:
+                            highestBound = currentOffset + hintOffset;
+                            currentOffset = (lowestBound + highestBound) * .5f;
+                            break;
+                        case PositionState.Obstructed:
+                            lowestBound = currentOffset;
+                            currentOffset = (highestBound + lowestBound) * .5f;
+                            break;
+                        case PositionState.TooDeep:
+                            currentOffset += hintOffset;
+                            lowestBound = currentOffset;
+                            break;
+                    }
+                }
+                //Couldn't find a candidate.
+                newPosition = new Vector3();
+                return false;
+
+
+            }
+            else
+            {
+                newPosition = new Vector3();
+                return false;
+            }
+        }
+
+        PositionState TryDownStepPosition(ref Vector3 position, out float hintOffset)
+        {
+            hintOffset = 0;
+            character.QueryManager.QueryContacts(position);
+            bool hasTraction;
+            PositionState supportState;
+            ContactData supportContact;
+            bool obstructed = IsDownStepObstructed(character.QueryManager.SideContacts);
+            if (character.QueryManager.HasSupports(out hasTraction, out supportState, out supportContact) && !obstructed)
+            {
+                if (supportState == PositionState.Accepted)
+                {
+                    //We're done! The guess found a good spot to stand on.
+                    //The final state doesn't need to actually create contacts, so shove it up 
+                    //just barely to the surface.
+                    hintOffset = -Vector3.Dot(supportContact.Normal, character.Body.OrientationMatrix.Down) * supportContact.PenetrationDepth;
+                    return PositionState.Accepted;
+                }
+                else if (supportState == PositionState.TooDeep)
+                {
+                    //Looks like we have to keep trying, but at least we found a good hint.
+                    hintOffset = Math.Min(0, .001f - Vector3.Dot(supportContact.Normal, character.Body.OrientationMatrix.Down) * supportContact.PenetrationDepth);
+                    return PositionState.TooDeep;
+                }
+                else //if (supportState == SupportState.Separated)
+                {
+                    //It's not obstructed, but the support isn't quite right.
+                    //It's got a negative penetration depth.
+                    //We can use that as a hint.
+                    hintOffset = -.001f - Vector3.Dot(supportContact.Normal, character.Body.OrientationMatrix.Down) * supportContact.PenetrationDepth;
+                    return PositionState.NoHit;
+                }
+            }
+            else if (obstructed)
+            {
+                return PositionState.Obstructed;
+            }
+            else
+            {
+                return PositionState.NoHit;
+            }
+        }
+
+        /// <summary>
+        /// Determines if an up step is possible, and if so, computes the location to which the character should teleport.
+        /// </summary>
+        /// <param name="newPosition">New position the character should teleport to if the up step is accepted.</param>
+        /// <returns>Whether or not the character should attempt to step up.</returns>
+        public bool TryToStepUp(out Vector3 newPosition)
+        {
+            //Can't step up if we don't have traction to begin with.
+            if (character.SupportFinder.HasTraction)
+            {
+                //Further, we must test to see if the character has a side contact which is suitable for climbing.
+                stepContacts.Clear();
+                FindUpStepCandidates(stepContacts);
+                //We must test every such contact until we find a step up or we run out of candidates.
+                for (int i = 0; i < stepContacts.Count; i++)
+                {
+                    if (TryToStepUsingContact(ref stepContacts.Elements[i], out newPosition))
+                    {
+                        return true;
+                    }
+                }
+
+            }
+            newPosition = new Vector3();
+            return false;
+        }
+
+        float upStepMargin = .1f;  //There's a little extra space above the maximum step height to start the obstruction and downcast test rays.  Helps when a step is very close to the max step height.
+        void FindUpStepCandidates(RawList<ContactData> outputStepCandidates)
+        {
+            foreach (var c in character.SupportFinder.sideContacts)
+            {
+                //A 6DOF character will need to have a 3d movement direction.  It will replace this graduation of a 2d vector.
+                Vector3 movementDirection = new Vector3()
+                {
+                    X = character.HorizontalMotionConstraint.MovementDirection.X,
+                    Z = character.HorizontalMotionConstraint.MovementDirection.Y
+                };
+                //Check to see if the contact is sufficiently aligned with the movement direction to be considered for stepping.
+                //TODO: This could behave a bit odd when encountering steps or slopes near the base of rounded collision margin.
+                var contact = c.Contact;
+                float dot;
+                Vector3.Dot(ref contact.Normal, ref movementDirection, out dot);
+                if (dot > 0)
+                {
+                    //It is! But is it low enough?
+                    dot = Vector3.Dot(character.Body.OrientationMatrix.Down, c.Contact.Position - character.Body.Position);
+                    //It must be between the bottom of the character and the maximum step height.
+                    if (dot < character.Body.Height * .5f && dot > character.Body.Height * .5f - maximumStepHeight - upStepMargin)
+                    {
+                        //It's a candidate!
+                        //But wait, there's more! Do we already have a candidate that covers this direction?
+                        bool shouldAdd = true;
+                        for (int i = 0; i < outputStepCandidates.Count; i++)
+                        {
+                            Vector3.Dot(ref outputStepCandidates.Elements[i].Normal, ref contact.Normal, out dot);
+                            if (dot > .99f)
+                            {
+                                shouldAdd = false; //Woops! This direction is already covered.  Don't bother.
+                                break;
+                            }
+                        }
+                        if (shouldAdd)
+                            outputStepCandidates.Add(contact);
+                    }
+                }
+            }
+
+        }
+
+        bool TryToStepUsingContact(ref ContactData contact, out Vector3 newPosition)
+        {
+            Vector3 down = character.Body.OrientationMatrix.Down;
+            Vector3 position = character.Body.Position;
+            //The normal of the contact may not be facing perfectly out to the side.
+            //The detection process allows a bit of slop.
+            //Correct it by removing any component of the normal along the local up vector.
+            Vector3 normal = contact.Normal;
+            float dot;
+            Vector3.Dot(ref normal, ref down, out dot);
+            Vector3 error;
+            Vector3.Multiply(ref down, dot, out error);
+            Vector3.Subtract(ref normal, ref error, out normal);
+            normal.Normalize();
+
+            //Now we need to ray cast out from the center of the character in the direction of this normal to check for obstructions.
+            //Compute the ray origin location.  Fire it out of the top of the character; if we're stepping, this must be a valid location.
+            //Putting it as high as possible helps to reject more invalid step geometry.
+            Ray ray;
+            float downRayLength = character.Body.Height;// MaximumStepHeight + upStepMargin;
+            Vector3.Multiply(ref down, character.Body.Height * .5f - downRayLength, out ray.Position);
+            Vector3.Add(ref ray.Position, ref position, out ray.Position);
+            ray.Direction = normal;
+            //Include a little margin in the length.
+            //Technically, the character only needs to teleport horizontally by the complicated commented expression.
+            //That puts it just far enough to have traction on the new surface.
+            //In practice, the current contact refreshing approach used for many pair types causes contacts to persist horizontally a bit,
+            //which can cause side effects for the character.
+            float horizontalOffsetAmount = character.Body.CollisionInformation.Shape.CollisionMargin;// (float)((1 - character.SupportFinder.sinMaximumSlope) * character.Body.CollisionInformation.Shape.CollisionMargin + 0);
+            float length = character.Body.Radius + horizontalOffsetAmount;// -contact.PenetrationDepth;
+
+
+            if (character.QueryManager.RayCastHitAnything(ray, length))
+            {
+                //The step is obstructed!
+                newPosition = new Vector3();
+                return false;
+            }
+
+            //The down-cast ray origin has been verified by the previous ray cast.
+            //Let's look for a support!
+            Vector3 horizontalOffset;
+            Vector3.Multiply(ref normal, length, out horizontalOffset);
+            Vector3.Add(ref ray.Position, ref horizontalOffset, out ray.Position);
+            ray.Direction = down;
+
+            //Find the earliest hit, if any.
+            RayHit earliestHit = new RayHit();
+            if (!character.QueryManager.RayCast(ray, downRayLength, out earliestHit) || //Can't do anything if it didn't hit.
+                earliestHit.T <= 0 || //Can't do anything if the hit was invalid.
+                earliestHit.T - downRayLength > -minimumUpStepHeight || //Don't bother doing anything if the step is too small.
+                earliestHit.T - downRayLength < -maximumStepHeight - upStepMargin) //Can't do anything if the step is too tall.
+            {
+                //No valid hit was detected.
+                newPosition = new Vector3();
+                return false;
+            }
+
+            //Ensure the candidate surface supports traction.
+            Vector3 supportNormal;
+            Vector3.Normalize(ref earliestHit.Normal, out supportNormal);
+            //Calibrate the normal to face in the same direction as the down vector for consistency.
+            Vector3.Dot(ref supportNormal, ref down, out dot);
+            if (dot < 0)
+            {
+                Vector3.Negate(ref supportNormal, out supportNormal);
+                dot = -dot;
+            }
+
+            //If the new surface does not have traction, do not attempt to step up.
+            if (dot < character.SupportFinder.cosMaximumSlope)
+            {
+                newPosition = new Vector3();
+                return false;
+            }
+
+            //Since contact queries are frequently expensive compared to ray cast tests,
+            //do one more ray cast test.  This time, starting from the same position, cast upwards.
+            //In order to step up, the previous down-ray hit must be at least a character height away from the result of the up-ray.
+            Vector3.Negate(ref down, out ray.Direction);
+            //Find the earliest hit, if any.
+            //RayHit earliestHitUp = new RayHit();
+            //earliestHitUp.T = float.MaxValue;
+            float upLength = character.Body.Height - earliestHit.T;
+
+            //If the sum of the up and down distances is less than the height, the character can't fit.
+            if (character.QueryManager.RayCastHitAnything(ray, upLength))
+            {
+                newPosition = new Vector3();
+                return false;
+            }
+
+            //By now, a valid ray hit has been found.  Now we need to validate it using contact queries.
+            //This process is very similar in concept to the down step verification, but it has some extra
+            //requirements.
+
+            //Predict a hit location based on the time of impact and the normal at the intersection.
+            //Take into account the radius of the character (don't forget the collision margin!)
+
+
+
+            RigidTransform transform = character.Body.CollisionInformation.WorldTransform;
+            //The transform must be modified to position the query body at the right location.
+            //The horizontal offset of the queries ensures that a tractionable part of the character will be put onto the new support.
+            Vector3.Multiply(ref normal, horizontalOffsetAmount, out horizontalOffset);
+            Vector3.Add(ref transform.Position, ref horizontalOffset, out transform.Position);
+            Vector3 verticalOffset;
+            Vector3.Multiply(ref down, -downRayLength, out verticalOffset);
+            Vector3.Add(ref transform.Position, ref verticalOffset, out transform.Position);
+
+            //We know that the closest point to the plane will be the extreme point in the plane's direction.
+            //Use it as the ray origin.
+            Ray downRay;
+            character.Body.CollisionInformation.Shape.GetExtremePoint(supportNormal, ref transform, out downRay.Position);
+            downRay.Direction = down;
+
+            //Intersect the ray against the plane defined by the support hit.
+            Vector3 intersection;
+            Vector3.Dot(ref earliestHit.Location, ref supportNormal, out dot);
+            Plane plane = new Plane(supportNormal, dot);
+            Vector3 candidatePosition;
+
+            //Define the interval bounds to be used later.
+
+            //The words 'highest' and 'lowest' here refer to the position relative to the character's body.
+            //The ray cast points downward relative to the character's body.
+            float highestBound = -maximumStepHeight;
+            float lowestBound = character.Body.CollisionInformation.Shape.CollisionMargin - downRayLength + earliestHit.T;
+            float currentOffset = lowestBound;
+            float hintOffset;
+
+
+
+            //This guess may either win immediately, or at least give us a better idea of where to search.
+            float hitT;
+            if (Toolbox.GetRayPlaneIntersection(ref downRay, ref plane, out hitT, out intersection))
+            {
+                hitT = -downRayLength + hitT + CollisionDetectionSettings.AllowedPenetration;
+                if (hitT < highestBound)
+                {
+                    //Don't try a location known to be too high.
+                    hitT = highestBound;
+                }
+                currentOffset = hitT;
+                if (currentOffset > lowestBound)
+                    lowestBound = currentOffset;
+                candidatePosition = character.Body.Position + down * currentOffset + horizontalOffset;
+                switch (TryUpStepPosition(ref normal, ref candidatePosition, out hintOffset))
+                {
+                    case PositionState.Accepted:
+                        currentOffset += hintOffset;
+                        //Only use the new position location if the movement distance was the right size.
+                        if (currentOffset < 0 && currentOffset > -maximumStepHeight - CollisionDetectionSettings.AllowedPenetration)
+                        {
+                            //It's possible that we let a just-barely-too-high step occur, limited by the allowed penetration.
+                            //Just clamp the overall motion and let it penetrate a bit.
+                            newPosition = character.Body.Position + Math.Max(-maximumStepHeight, currentOffset) * down + horizontalOffset;
+                            return true;
+                        }
+                        else
+                        {
+                            newPosition = new Vector3();
+                            return false;
+                        }
+                    case PositionState.Rejected:
+                        newPosition = new Vector3();
+                        return false;
+                    case PositionState.NoHit:
+                        highestBound = currentOffset + hintOffset;
+                        currentOffset = (lowestBound + currentOffset) * .5f;
+                        break;
+                    case PositionState.Obstructed:
+                        lowestBound = currentOffset;
+                        currentOffset = (highestBound + currentOffset) * .5f;
+                        break;
+                    case PositionState.HeadObstructed:
+                        highestBound = currentOffset + hintOffset;
+                        currentOffset = (lowestBound + currentOffset) * .5f;
+                        break;
+                    case PositionState.TooDeep:
+                        currentOffset += hintOffset;
+                        lowestBound = currentOffset;
+                        break;
+
+                }
+
+            }//TODO: If the ray cast doesn't hit, that could be used to early out...  Then again, it pretty much can't happen.
+
+            //Our guesses failed.
+            //Begin the regular process.  Start at the time of impact of the ray itself.
+            //How about trying the time of impact of the ray itself?
+
+            //Since we wouldn't be here unless there were no contacts at the body's current position,
+            //testing the ray cast location gives us the second bound we need to do an informed binary search.
+
+
+
+            int attempts = 0;
+            //Don't keep querying indefinitely.  If we fail to reach it in a few informed steps, it's probably not worth continuing.
+            //The bound size check prevents the system from continuing to search a meaninglessly tiny interval.
+            while (attempts++ < 5 && lowestBound - highestBound > Toolbox.BigEpsilon)
+            {
+                candidatePosition = character.Body.Position + currentOffset * down + horizontalOffset;
+                switch (TryUpStepPosition(ref normal, ref candidatePosition, out hintOffset))
+                {
+                    case PositionState.Accepted:
+                        currentOffset += hintOffset;
+                        //Only use the new position location if the movement distance was the right size.
+                        if (currentOffset < 0 && currentOffset > -maximumStepHeight - CollisionDetectionSettings.AllowedPenetration)
+                        {
+                            //It's possible that we let a just-barely-too-high step occur, limited by the allowed penetration.
+                            //Just clamp the overall motion and let it penetrate a bit.
+                            newPosition = character.Body.Position + Math.Max(-maximumStepHeight, currentOffset) * down + horizontalOffset;
+                            return true;
+                        }
+                        else
+                        {
+                            newPosition = new Vector3();
+                            return false;
+                        }
+                    case PositionState.Rejected:
+                        newPosition = new Vector3();
+                        return false;
+                    case PositionState.NoHit:
+                        highestBound = currentOffset + hintOffset;
+                        currentOffset = (lowestBound + highestBound) * .5f;
+                        break;
+                    case PositionState.Obstructed:
+                        lowestBound = currentOffset;
+                        currentOffset = (highestBound + lowestBound) * .5f;
+                        break;
+                    case PositionState.HeadObstructed:
+                        highestBound = currentOffset + hintOffset;
+                        currentOffset = (lowestBound + currentOffset) * .5f;
+                        break;
+                    case PositionState.TooDeep:
+                        currentOffset += hintOffset;
+                        lowestBound = currentOffset;
+                        break;
+                }
+            }
+            //Couldn't find a candidate.
+            newPosition = new Vector3();
+            return false;
+
+
+
+        }
+
+
+        PositionState TryUpStepPosition(ref Vector3 sideNormal, ref Vector3 position, out float hintOffset)
+        {
+            hintOffset = 0;
+            character.QueryManager.QueryContacts(position);
+            bool hasTraction;
+            PositionState supportState;
+            ContactData supportContact;
+            if (character.QueryManager.HeadContacts.Count > 0)
+            {
+                //The head is obstructed.  This will define a maximum bound.
+                //Find the deepest contact on the head and use it to provide a hint.
+                Vector3 up = character.Body.OrientationMatrix.Up;
+                float dot;
+                Vector3.Dot(ref up, ref character.QueryManager.HeadContacts.Elements[0].Normal, out dot);
+                hintOffset = dot * character.QueryManager.HeadContacts.Elements[0].PenetrationDepth;
+                for (int i = 1; i < character.QueryManager.HeadContacts.Count; i++)
+                {
+                    Vector3.Dot(ref up, ref character.QueryManager.HeadContacts.Elements[i].Normal, out dot);
+                    dot *= character.QueryManager.HeadContacts.Elements[i].PenetrationDepth;
+                    if (dot > hintOffset)
+                    {
+                        hintOffset = dot;
+                    }
+                }
+                return PositionState.HeadObstructed;
+            }
+            bool obstructed = IsUpStepObstructed(ref sideNormal, character.QueryManager.SideContacts, character.QueryManager.HeadContacts);
+            if (character.QueryManager.HasSupports(out hasTraction, out supportState, out supportContact) && !obstructed)
+            {
+                if (supportState == PositionState.Accepted)
+                {
+                    if (hasTraction)
+                    {
+                        //We're done! The guess found a good spot to stand on.
+                        //Unlike down stepping, upstepping DOES need good contacts in the final state.
+                        //Push it up if necessary, but don't push it too far.
+                        //Putting it into the middle of the allowed penetration makes it very likely that it will properly generate contacts.
+                        //Choosing something smaller than allowed penetration ensures that the search makes meaningful progress forward when the sizes get really tiny;
+                        //we wouldn't want it edging every closer to AllowedPenetration and then exit because too many queries were made.
+                        hintOffset = Math.Min(0, Vector3.Dot(supportContact.Normal, character.Body.OrientationMatrix.Down) * (CollisionDetectionSettings.AllowedPenetration * .5f - supportContact.PenetrationDepth));
+                        return PositionState.Accepted;
+                    }
+                    else
+                    {
+                        //No traction... Before we give up and reject the step altogether, let's try one last thing.  It's possible that the character is trying to step up onto the side of a ramp or something.
+                        //In this scenario, the top-down ray cast detects a perfectly walkable slope.  However, the contact queries will find a contact with a normal necessarily
+                        //steeper than the one found by the ray cast because it is an edge contact.  Not being able to step up in this scenario doesn't feel natural to the player
+                        //even if it is technically consistent.
+
+                        //So, let's try to ray cast down to the a point just barely beyond the contact (to ensure we don't land right on the edge, which would invite numerical issues).
+                        //Note that this is NOT equivalent to the ray cast we performed earlier to test for an initial step height and surface normal.
+                        //This one is based on the QUERY state and the QUERY's contact position.
+
+                        //Find the down test ray's position.
+                        Vector3 down = character.Body.OrientationMatrix.Down;
+                        Ray downRay;
+                        downRay.Position = supportContact.Position + sideNormal * .001f;
+                        float verticalOffset = Vector3.Dot(downRay.Position - position, down);
+                        verticalOffset = character.Body.Height * .5f + verticalOffset;
+                        downRay.Position -= verticalOffset * down;
+                        downRay.Direction = down;
+
+                        //First, we must ensure that the ray cast test origin is not obstructed.  Starting very close to the very top of the character is safe because the process has already validated
+                        //this location as accepted, just without traction.
+                        Ray obstructionTestRay;
+                        obstructionTestRay.Position = position + character.Body.OrientationMatrix.Up * (character.Body.Height * .5f);
+                        obstructionTestRay.Direction = downRay.Position - obstructionTestRay.Position;
+
+                        if (!character.QueryManager.RayCastHitAnything(obstructionTestRay, 1))
+                        {
+                            //Okay! it's safe to cast down, then.
+                            RayHit hit;
+                            if (character.QueryManager.RayCast(downRay, character.Body.Height, out hit))
+                            {
+                                //Got a hit!
+                                if (character.Body.Height - maximumStepHeight < hit.T)
+                                {
+                                    //It's in range!                   
+                                    float dot;
+                                    hit.Normal.Normalize();
+                                    Vector3.Dot(ref hit.Normal, ref down, out dot);
+                                    if (Math.Abs(dot) > character.SupportFinder.cosMaximumSlope)
+                                    {
+                                        //Slope is shallow enough to stand on!
+                                        hintOffset = Math.Min(0, Vector3.Dot(supportContact.Normal, character.Body.OrientationMatrix.Down) * (CollisionDetectionSettings.AllowedPenetration * .5f - supportContact.PenetrationDepth));
+                                        //ONE MORE thing to check.  The new position of the center ray must be able to touch the ground!
+                                        downRay.Position = position;
+                                        if (character.QueryManager.RayCast(downRay, character.Body.Height * .5f + maximumStepHeight, out hit))
+                                        {
+                                            //It hit.. almost there!
+                                            hit.Normal.Normalize();
+                                            Vector3.Dot(ref hit.Normal, ref down, out dot);
+                                            if (Math.Abs(dot) > character.SupportFinder.cosMaximumSlope)
+                                            {
+                                                //It has traction! We can step!
+                                                return PositionState.Accepted;
+                                            }
+                                        }
+                                    }
+                                }
+                            }
+                        }
+
+                        //If it didn't have traction, and this was the most valid location we could find, then there is no support.
+                        return PositionState.Rejected;
+                    }
+                }
+                else if (supportState == PositionState.TooDeep)
+                {
+                    //Looks like we have to keep trying, but at least we found a good hint.
+                    hintOffset = Math.Min(0, Vector3.Dot(supportContact.Normal, character.Body.OrientationMatrix.Down) * (CollisionDetectionSettings.AllowedPenetration * .5f - supportContact.PenetrationDepth));
+                    return PositionState.TooDeep;
+                }
+                else //if (supportState == SupportState.Separated)
+                {
+                    //It's not obstructed, but the support isn't quite right.
+                    //It's got a negative penetration depth.
+                    //We can use that as a hint.
+                    hintOffset = -.001f - Vector3.Dot(supportContact.Normal, character.Body.OrientationMatrix.Down) * supportContact.PenetrationDepth;
+                    return PositionState.NoHit;
+                }
+            }
+            else if (obstructed)
+            {
+                return PositionState.Obstructed;
+            }
+            else
+            {
+                return PositionState.NoHit;
+            }
+        }
+
+        bool IsUpStepObstructed(ref Vector3 sideNormal, RawList<ContactData> sideContacts, RawList<ContactData> headContacts)
+        {
+            //A contact is considered obstructive if its projected depth is deeper than any existing contact along the existing contacts' normals.
+            for (int i = 0; i < sideContacts.Count; i++)
+            {
+                if (IsObstructiveToUpStepping(ref sideNormal, ref sideContacts.Elements[i]))
+                    return true;
+            }
+            return false;
+        }
+
+        bool IsObstructiveToUpStepping(ref Vector3 sideNormal, ref ContactData contact)
+        {
+            //Up stepping has slightly different rules than down stepping.
+            //For contacts with normals aligned with the side normal that triggered the step,
+            //only marginal (allowed penetration) obstruction is permitted.
+            //Consider the side normal to define an implicit plane.
+            float dot;
+            Vector3.Dot(ref contact.Normal, ref sideNormal, out dot);
+            if (dot * contact.PenetrationDepth > CollisionDetectionSettings.AllowedPenetration)
+            {
+                //It's too deep! Can't step.
+                return true;
+            }
+
+            //Go through side-facing contact and check to see if the new contact is deeper than any existing contact in the direction of the existing contact.
+            //This is equivalent to considering the existing contacts to define planes and then comparing the new contact against those planes.
+            //Since we already have the penetration depths, we don't need to use the positions of the contacts.
+            foreach (var c in character.SupportFinder.SideContacts)
+            {
+                dot = Vector3.Dot(contact.Normal, c.Contact.Normal);
+                float depth = dot * c.Contact.PenetrationDepth;
+                if (depth > Math.Max(c.Contact.PenetrationDepth, CollisionDetectionSettings.AllowedPenetration))
+                    return true;
+
+            }
+            return false;
+        }
+
+
+
+
+    }
+}