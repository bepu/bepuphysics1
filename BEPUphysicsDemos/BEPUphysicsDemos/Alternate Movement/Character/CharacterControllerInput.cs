using BEPUphysics;
using Microsoft.Xna.Framework.Input;
using System;
using System.Diagnostics;
using BEPUphysics.Collidables.MobileCollidables;
using ConversionHelper;
using BEPUphysics.MathExtensions;

namespace BEPUphysicsDemos.AlternateMovement.Character
{
    /// <summary>
    /// Handles input and movement of a character in the game.
    /// Acts as a simple 'front end' for the bookkeeping and math of the character controller.
    /// </summary>
    public class CharacterControllerInput
    {
        /// <summary>
        /// Camera to use for input.
        /// </summary>
        public Camera Camera;

        /// <summary>
        /// Offset from the position of the character to the 'eyes' while the character is standing.
        /// </summary>
        public float StandingCameraOffset = .7f;

        /// <summary>
        /// Offset from the position of the character to the 'eyes' while the character is crouching.
        /// </summary>
        public float CrouchingCameraOffset = .4f;

        /// <summary>
        /// Physics representation of the character.
        /// </summary>
        public CharacterController CharacterController;

        /// <summary>
        /// Whether or not to use the character controller's input.
        /// </summary>
        public bool IsActive = true;

        /// <summary>
        /// Whether or not to smooth out character steps and other discontinuous motion.
        /// </summary>
        public bool UseCameraSmoothing = true;

        /// <summary>
        /// Owning space of the character.
        /// </summary>
        public Space Space { get; private set; }


        /// <summary>
        /// Constructs the character and internal physics character controller.
        /// </summary>
        /// <param name="owningSpace">Space to add the character to.</param>
        /// <param name="cameraToUse">Camera to attach to the character.</param>
        public CharacterControllerInput(Space owningSpace, Camera cameraToUse)
        {
            CharacterController = new CharacterController();

            Space = owningSpace;
            Space.Add(CharacterController);


            Camera = cameraToUse;
            Deactivate();
        }

        /// <summary>
        /// Gives the character control over the Camera and movement input.
        /// </summary>
        public void Activate()
        {
            if (!IsActive)
            {
                IsActive = true;
                Camera.UseMovementControls = false;
                Space.Add(CharacterController);
                CharacterController.Body.Position = MathConverter.Convert(Camera.Position) - new Vector3(0, StandingCameraOffset, 0);
            }
        }

        /// <summary>
        /// Returns input control to the Camera.
        /// </summary>
        public void Deactivate()
        {
            if (IsActive)
            {
                IsActive = false;
                Camera.UseMovementControls = true;
                Space.Remove(CharacterController);
            }
        }


        /// <summary>
        /// Handles the input and movement of the character.
        /// </summary>
        /// <param name="dt">Time since last frame in simulation seconds.</param>
        /// <param name="previousKeyboardInput">The last frame's keyboard state.</param>
        /// <param name="keyboardInput">The current frame's keyboard state.</param>
        /// <param name="previousGamePadInput">The last frame's gamepad state.</param>
        /// <param name="gamePadInput">The current frame's keyboard state.</param>
        public void Update(float dt, KeyboardState previousKeyboardInput, KeyboardState keyboardInput, GamePadState previousGamePadInput, GamePadState gamePadInput)
        {
            if (IsActive)
            {
                //Note that the character controller's update method is not called here; this is because it is handled within its owning space.
                //This method's job is simply to tell the character to move around based on the Camera and input.

                ////Rotate the camera of the character based on the support velocity, if a support with velocity exists.
                ////This can be very disorienting in some cases; that's why it is off by default!
                //if (CharacterController.SupportFinder.HasSupport)
                //{
                //    SupportData? data;
                //    if (CharacterController.SupportFinder.HasTraction)
                //        data = CharacterController.SupportFinder.TractionData;
                //    else
                //        data = CharacterController.SupportFinder.SupportData;
                //    EntityCollidable support = data.Value.SupportObject as EntityCollidable;
                //    if (support != null && !support.Entity.IsDynamic) //Having the view turned by dynamic entities is extremely confusing for the most part.
                //    {
                //        float dot = Vector3.Dot(support.Entity.AngularVelocity, CharacterController.Body.OrientationMatrix.Up);
                //        Camera.Yaw += dot * dt;
                //    }
                //}

                if (UseCameraSmoothing)
                {
                    //First, find where the camera is expected to be based on the last position and the current velocity.
                    //Note: if the character were a free-floating 6DOF character, this would need to include an angular velocity contribution.
                    //And of course, the camera orientation would be based on the character's orientation.
                    Camera.Position = Camera.Position + MathConverter.Convert(CharacterController.Body.LinearVelocity * dt);
                    //Now compute where it should be according the physical body of the character.
                    Vector3 up = CharacterController.Body.OrientationMatrix.Up;
                    Vector3 bodyPosition = CharacterController.Body.BufferedStates.InterpolatedStates.Position;
                    Vector3 goalPosition = bodyPosition + up * (CharacterController.StanceManager.CurrentStance == Stance.Standing ? StandingCameraOffset : CrouchingCameraOffset);

                    //Usually, the camera position and the goal will be very close, if not matching completely.
                    //However, if the character steps or has its position otherwise modified, then they will not match.
                    //In this case, we need to correct the camera position.

                    //To do this, first note that we can't correct infinite errors.  We need to define a bounding region that is relative to the character
                    //in which the camera can interpolate around.  The most common discontinuous motions are those of upstepping and downstepping.
                    //In downstepping, the character can teleport up to the character's MaximumStepHeight downwards.
                    //In upstepping, the character can teleport up to the character's MaximumStepHeight upwards, and the body's CollisionMargin horizontally.
                    //Picking those as bounds creates a constraining cylinder.

                    Vector3 error = goalPosition - MathConverter.Convert(Camera.Position);
                    float verticalError = Vector3.Dot(error, up);
                    Vector3 horizontalError = error - verticalError * up;
                    //Clamp the vertical component of the camera position within the bounding cylinder.
                    if (verticalError > CharacterController.StepManager.MaximumStepHeight)
                    {
                        Camera.Position -= MathConverter.Convert(up * (CharacterController.StepManager.MaximumStepHeight - verticalError));
                        verticalError = CharacterController.StepManager.MaximumStepHeight;
                    }
                    else if (verticalError < -CharacterController.StepManager.MaximumStepHeight)
                    {
                        Camera.Position -= MathConverter.Convert(up * (-CharacterController.StepManager.MaximumStepHeight - verticalError));
                        verticalError = -CharacterController.StepManager.MaximumStepHeight;
                    }
                    //Clamp the horizontal distance too.
                    float horizontalErrorLength = horizontalError.LengthSquared();
                    float margin = CharacterController.Body.CollisionInformation.Shape.CollisionMargin;
                    if (horizontalErrorLength > margin * margin)
                    {
                        Vector3 previousHorizontalError = horizontalError;
                        Vector3.Multiply(ref horizontalError, margin / (float)Math.Sqrt(horizontalErrorLength), out horizontalError);
<<<<<<< HEAD
                        Camera.Position -= horizontalError - previousHorizontalError;
=======
                        Camera.Position -= MathConverter.Convert(horizontalError - previousHorizontalError);
                        horizontalErrorLength = margin * margin;
>>>>>>> 2ab9b0f4
                    }
                    //Now that the error/camera position is known to lie within the constraining cylinder, we can perform a smooth correction.

                    //This removes a portion of the error each frame.
                    //Note that this is not framerate independent.  If fixed time step is not enabled,
                    //a different smoothing method should be applied to the final error values.
                    //float errorCorrectionFactor = .3f;

                    //This version is framerate independent, although it is more expensive.
                    float errorCorrectionFactor = (float)(1 - Math.Pow(.000000001, dt));
                    Camera.Position += MathConverter.Convert(up * (verticalError * errorCorrectionFactor));
                    Camera.Position += MathConverter.Convert(horizontalError * errorCorrectionFactor);


                }
                else
                {
                    Camera.Position = MathConverter.Convert(CharacterController.Body.Position + (CharacterController.StanceManager.CurrentStance == Stance.Standing ? StandingCameraOffset : CrouchingCameraOffset) * CharacterController.Body.OrientationMatrix.Up);
                }

                Vector2 totalMovement = Vector2.Zero;

#if XBOX360
                Vector3 forward = Camera.WorldMatrix.Forward;
                forward.Y = 0;
                forward.Normalize();
                Vector3 right = Camera.WorldMatrix.Right;
                totalMovement += gamePadInput.ThumbSticks.Left.Y * new Vector2(forward.X, forward.Z);
                totalMovement += gamePadInput.ThumbSticks.Left.X * new Vector2(right.X, right.Z);
                CharacterController.HorizontalMotionConstraint.MovementDirection = Vector2.Normalize(totalMovement);
                
                CharacterController.StanceManager.DesiredStance = gamePadInput.IsButtonDown(Buttons.RightStick) ? Stance.Crouching : Stance.Standing;

                //Jumping
                if (previousGamePadInput.IsButtonUp(Buttons.LeftStick) && gamePadInput.IsButtonDown(Buttons.LeftStick))
                {
                    CharacterController.Jump();
                }
#else

                //Collect the movement impulses.

                Vector3 movementDir;

                if (keyboardInput.IsKeyDown(Keys.E))
                {
                    movementDir = MathConverter.Convert(Camera.WorldMatrix.Forward);
                    totalMovement += Vector2.Normalize(new Vector2(movementDir.X, movementDir.Z));
                }
                if (keyboardInput.IsKeyDown(Keys.D))
                {
                    movementDir = MathConverter.Convert(Camera.WorldMatrix.Forward);
                    totalMovement -= Vector2.Normalize(new Vector2(movementDir.X, movementDir.Z));
                }
                if (keyboardInput.IsKeyDown(Keys.S))
                {
                    movementDir = MathConverter.Convert(Camera.WorldMatrix.Left);
                    totalMovement += Vector2.Normalize(new Vector2(movementDir.X, movementDir.Z));
                }
                if (keyboardInput.IsKeyDown(Keys.F))
                {
                    movementDir = MathConverter.Convert(Camera.WorldMatrix.Right);
                    totalMovement += Vector2.Normalize(new Vector2(movementDir.X, movementDir.Z));
                }
                if (totalMovement == Vector2.Zero)
                    CharacterController.HorizontalMotionConstraint.MovementDirection = Vector2.Zero;
                else
                    CharacterController.HorizontalMotionConstraint.MovementDirection = Vector2.Normalize(totalMovement);

                CharacterController.StanceManager.DesiredStance = keyboardInput.IsKeyDown(Keys.Z) ? Stance.Crouching : Stance.Standing;

                //Jumping
                if (previousKeyboardInput.IsKeyUp(Keys.A) && keyboardInput.IsKeyDown(Keys.A))
                {
                    CharacterController.Jump();
                }
#endif

            }
        }
    }
}<|MERGE_RESOLUTION|>--- conflicted
+++ resolved
@@ -1,259 +1,254 @@
-using BEPUphysics;
-using Microsoft.Xna.Framework.Input;
-using System;
-using System.Diagnostics;
-using BEPUphysics.Collidables.MobileCollidables;
-using ConversionHelper;
-using BEPUphysics.MathExtensions;
-
-namespace BEPUphysicsDemos.AlternateMovement.Character
-{
-    /// <summary>
-    /// Handles input and movement of a character in the game.
-    /// Acts as a simple 'front end' for the bookkeeping and math of the character controller.
-    /// </summary>
-    public class CharacterControllerInput
-    {
-        /// <summary>
-        /// Camera to use for input.
-        /// </summary>
-        public Camera Camera;
-
-        /// <summary>
-        /// Offset from the position of the character to the 'eyes' while the character is standing.
-        /// </summary>
-        public float StandingCameraOffset = .7f;
-
-        /// <summary>
-        /// Offset from the position of the character to the 'eyes' while the character is crouching.
-        /// </summary>
-        public float CrouchingCameraOffset = .4f;
-
-        /// <summary>
-        /// Physics representation of the character.
-        /// </summary>
-        public CharacterController CharacterController;
-
-        /// <summary>
-        /// Whether or not to use the character controller's input.
-        /// </summary>
-        public bool IsActive = true;
-
-        /// <summary>
-        /// Whether or not to smooth out character steps and other discontinuous motion.
-        /// </summary>
-        public bool UseCameraSmoothing = true;
-
-        /// <summary>
-        /// Owning space of the character.
-        /// </summary>
-        public Space Space { get; private set; }
-
-
-        /// <summary>
-        /// Constructs the character and internal physics character controller.
-        /// </summary>
-        /// <param name="owningSpace">Space to add the character to.</param>
-        /// <param name="cameraToUse">Camera to attach to the character.</param>
-        public CharacterControllerInput(Space owningSpace, Camera cameraToUse)
-        {
-            CharacterController = new CharacterController();
-
-            Space = owningSpace;
-            Space.Add(CharacterController);
-
-
-            Camera = cameraToUse;
-            Deactivate();
-        }
-
-        /// <summary>
-        /// Gives the character control over the Camera and movement input.
-        /// </summary>
-        public void Activate()
-        {
-            if (!IsActive)
-            {
-                IsActive = true;
-                Camera.UseMovementControls = false;
-                Space.Add(CharacterController);
-                CharacterController.Body.Position = MathConverter.Convert(Camera.Position) - new Vector3(0, StandingCameraOffset, 0);
-            }
-        }
-
-        /// <summary>
-        /// Returns input control to the Camera.
-        /// </summary>
-        public void Deactivate()
-        {
-            if (IsActive)
-            {
-                IsActive = false;
-                Camera.UseMovementControls = true;
-                Space.Remove(CharacterController);
-            }
-        }
-
-
-        /// <summary>
-        /// Handles the input and movement of the character.
-        /// </summary>
-        /// <param name="dt">Time since last frame in simulation seconds.</param>
-        /// <param name="previousKeyboardInput">The last frame's keyboard state.</param>
-        /// <param name="keyboardInput">The current frame's keyboard state.</param>
-        /// <param name="previousGamePadInput">The last frame's gamepad state.</param>
-        /// <param name="gamePadInput">The current frame's keyboard state.</param>
-        public void Update(float dt, KeyboardState previousKeyboardInput, KeyboardState keyboardInput, GamePadState previousGamePadInput, GamePadState gamePadInput)
-        {
-            if (IsActive)
-            {
-                //Note that the character controller's update method is not called here; this is because it is handled within its owning space.
-                //This method's job is simply to tell the character to move around based on the Camera and input.
-
-                ////Rotate the camera of the character based on the support velocity, if a support with velocity exists.
-                ////This can be very disorienting in some cases; that's why it is off by default!
-                //if (CharacterController.SupportFinder.HasSupport)
-                //{
-                //    SupportData? data;
-                //    if (CharacterController.SupportFinder.HasTraction)
-                //        data = CharacterController.SupportFinder.TractionData;
-                //    else
-                //        data = CharacterController.SupportFinder.SupportData;
-                //    EntityCollidable support = data.Value.SupportObject as EntityCollidable;
-                //    if (support != null && !support.Entity.IsDynamic) //Having the view turned by dynamic entities is extremely confusing for the most part.
-                //    {
-                //        float dot = Vector3.Dot(support.Entity.AngularVelocity, CharacterController.Body.OrientationMatrix.Up);
-                //        Camera.Yaw += dot * dt;
-                //    }
-                //}
-
-                if (UseCameraSmoothing)
-                {
-                    //First, find where the camera is expected to be based on the last position and the current velocity.
-                    //Note: if the character were a free-floating 6DOF character, this would need to include an angular velocity contribution.
-                    //And of course, the camera orientation would be based on the character's orientation.
-                    Camera.Position = Camera.Position + MathConverter.Convert(CharacterController.Body.LinearVelocity * dt);
-                    //Now compute where it should be according the physical body of the character.
-                    Vector3 up = CharacterController.Body.OrientationMatrix.Up;
-                    Vector3 bodyPosition = CharacterController.Body.BufferedStates.InterpolatedStates.Position;
-                    Vector3 goalPosition = bodyPosition + up * (CharacterController.StanceManager.CurrentStance == Stance.Standing ? StandingCameraOffset : CrouchingCameraOffset);
-
-                    //Usually, the camera position and the goal will be very close, if not matching completely.
-                    //However, if the character steps or has its position otherwise modified, then they will not match.
-                    //In this case, we need to correct the camera position.
-
-                    //To do this, first note that we can't correct infinite errors.  We need to define a bounding region that is relative to the character
-                    //in which the camera can interpolate around.  The most common discontinuous motions are those of upstepping and downstepping.
-                    //In downstepping, the character can teleport up to the character's MaximumStepHeight downwards.
-                    //In upstepping, the character can teleport up to the character's MaximumStepHeight upwards, and the body's CollisionMargin horizontally.
-                    //Picking those as bounds creates a constraining cylinder.
-
-                    Vector3 error = goalPosition - MathConverter.Convert(Camera.Position);
-                    float verticalError = Vector3.Dot(error, up);
-                    Vector3 horizontalError = error - verticalError * up;
-                    //Clamp the vertical component of the camera position within the bounding cylinder.
-                    if (verticalError > CharacterController.StepManager.MaximumStepHeight)
-                    {
-                        Camera.Position -= MathConverter.Convert(up * (CharacterController.StepManager.MaximumStepHeight - verticalError));
-                        verticalError = CharacterController.StepManager.MaximumStepHeight;
-                    }
-                    else if (verticalError < -CharacterController.StepManager.MaximumStepHeight)
-                    {
-                        Camera.Position -= MathConverter.Convert(up * (-CharacterController.StepManager.MaximumStepHeight - verticalError));
-                        verticalError = -CharacterController.StepManager.MaximumStepHeight;
-                    }
-                    //Clamp the horizontal distance too.
-                    float horizontalErrorLength = horizontalError.LengthSquared();
-                    float margin = CharacterController.Body.CollisionInformation.Shape.CollisionMargin;
-                    if (horizontalErrorLength > margin * margin)
-                    {
-                        Vector3 previousHorizontalError = horizontalError;
-                        Vector3.Multiply(ref horizontalError, margin / (float)Math.Sqrt(horizontalErrorLength), out horizontalError);
-<<<<<<< HEAD
-                        Camera.Position -= horizontalError - previousHorizontalError;
-=======
-                        Camera.Position -= MathConverter.Convert(horizontalError - previousHorizontalError);
-                        horizontalErrorLength = margin * margin;
->>>>>>> 2ab9b0f4
-                    }
-                    //Now that the error/camera position is known to lie within the constraining cylinder, we can perform a smooth correction.
-
-                    //This removes a portion of the error each frame.
-                    //Note that this is not framerate independent.  If fixed time step is not enabled,
-                    //a different smoothing method should be applied to the final error values.
-                    //float errorCorrectionFactor = .3f;
-
-                    //This version is framerate independent, although it is more expensive.
-                    float errorCorrectionFactor = (float)(1 - Math.Pow(.000000001, dt));
-                    Camera.Position += MathConverter.Convert(up * (verticalError * errorCorrectionFactor));
-                    Camera.Position += MathConverter.Convert(horizontalError * errorCorrectionFactor);
-
-
-                }
-                else
-                {
-                    Camera.Position = MathConverter.Convert(CharacterController.Body.Position + (CharacterController.StanceManager.CurrentStance == Stance.Standing ? StandingCameraOffset : CrouchingCameraOffset) * CharacterController.Body.OrientationMatrix.Up);
-                }
-
-                Vector2 totalMovement = Vector2.Zero;
-
-#if XBOX360
-                Vector3 forward = Camera.WorldMatrix.Forward;
-                forward.Y = 0;
-                forward.Normalize();
-                Vector3 right = Camera.WorldMatrix.Right;
-                totalMovement += gamePadInput.ThumbSticks.Left.Y * new Vector2(forward.X, forward.Z);
-                totalMovement += gamePadInput.ThumbSticks.Left.X * new Vector2(right.X, right.Z);
-                CharacterController.HorizontalMotionConstraint.MovementDirection = Vector2.Normalize(totalMovement);
-                
-                CharacterController.StanceManager.DesiredStance = gamePadInput.IsButtonDown(Buttons.RightStick) ? Stance.Crouching : Stance.Standing;
-
-                //Jumping
-                if (previousGamePadInput.IsButtonUp(Buttons.LeftStick) && gamePadInput.IsButtonDown(Buttons.LeftStick))
-                {
-                    CharacterController.Jump();
-                }
-#else
-
-                //Collect the movement impulses.
-
-                Vector3 movementDir;
-
-                if (keyboardInput.IsKeyDown(Keys.E))
-                {
-                    movementDir = MathConverter.Convert(Camera.WorldMatrix.Forward);
-                    totalMovement += Vector2.Normalize(new Vector2(movementDir.X, movementDir.Z));
-                }
-                if (keyboardInput.IsKeyDown(Keys.D))
-                {
-                    movementDir = MathConverter.Convert(Camera.WorldMatrix.Forward);
-                    totalMovement -= Vector2.Normalize(new Vector2(movementDir.X, movementDir.Z));
-                }
-                if (keyboardInput.IsKeyDown(Keys.S))
-                {
-                    movementDir = MathConverter.Convert(Camera.WorldMatrix.Left);
-                    totalMovement += Vector2.Normalize(new Vector2(movementDir.X, movementDir.Z));
-                }
-                if (keyboardInput.IsKeyDown(Keys.F))
-                {
-                    movementDir = MathConverter.Convert(Camera.WorldMatrix.Right);
-                    totalMovement += Vector2.Normalize(new Vector2(movementDir.X, movementDir.Z));
-                }
-                if (totalMovement == Vector2.Zero)
-                    CharacterController.HorizontalMotionConstraint.MovementDirection = Vector2.Zero;
-                else
-                    CharacterController.HorizontalMotionConstraint.MovementDirection = Vector2.Normalize(totalMovement);
-
-                CharacterController.StanceManager.DesiredStance = keyboardInput.IsKeyDown(Keys.Z) ? Stance.Crouching : Stance.Standing;
-
-                //Jumping
-                if (previousKeyboardInput.IsKeyUp(Keys.A) && keyboardInput.IsKeyDown(Keys.A))
-                {
-                    CharacterController.Jump();
-                }
-#endif
-
-            }
-        }
-    }
+using BEPUphysics;
+using Microsoft.Xna.Framework.Input;
+using System;
+using System.Diagnostics;
+using BEPUphysics.Collidables.MobileCollidables;
+using ConversionHelper;
+using BEPUphysics.MathExtensions;
+
+namespace BEPUphysicsDemos.AlternateMovement.Character
+{
+    /// <summary>
+    /// Handles input and movement of a character in the game.
+    /// Acts as a simple 'front end' for the bookkeeping and math of the character controller.
+    /// </summary>
+    public class CharacterControllerInput
+    {
+        /// <summary>
+        /// Camera to use for input.
+        /// </summary>
+        public Camera Camera;
+
+        /// <summary>
+        /// Offset from the position of the character to the 'eyes' while the character is standing.
+        /// </summary>
+        public float StandingCameraOffset = .7f;
+
+        /// <summary>
+        /// Offset from the position of the character to the 'eyes' while the character is crouching.
+        /// </summary>
+        public float CrouchingCameraOffset = .4f;
+
+        /// <summary>
+        /// Physics representation of the character.
+        /// </summary>
+        public CharacterController CharacterController;
+
+        /// <summary>
+        /// Whether or not to use the character controller's input.
+        /// </summary>
+        public bool IsActive = true;
+
+        /// <summary>
+        /// Whether or not to smooth out character steps and other discontinuous motion.
+        /// </summary>
+        public bool UseCameraSmoothing = true;
+
+        /// <summary>
+        /// Owning space of the character.
+        /// </summary>
+        public Space Space { get; private set; }
+
+
+        /// <summary>
+        /// Constructs the character and internal physics character controller.
+        /// </summary>
+        /// <param name="owningSpace">Space to add the character to.</param>
+        /// <param name="cameraToUse">Camera to attach to the character.</param>
+        public CharacterControllerInput(Space owningSpace, Camera cameraToUse)
+        {
+            CharacterController = new CharacterController();
+
+            Space = owningSpace;
+            Space.Add(CharacterController);
+
+
+            Camera = cameraToUse;
+            Deactivate();
+        }
+
+        /// <summary>
+        /// Gives the character control over the Camera and movement input.
+        /// </summary>
+        public void Activate()
+        {
+            if (!IsActive)
+            {
+                IsActive = true;
+                Camera.UseMovementControls = false;
+                Space.Add(CharacterController);
+                CharacterController.Body.Position = MathConverter.Convert(Camera.Position) - new Vector3(0, StandingCameraOffset, 0);
+            }
+        }
+
+        /// <summary>
+        /// Returns input control to the Camera.
+        /// </summary>
+        public void Deactivate()
+        {
+            if (IsActive)
+            {
+                IsActive = false;
+                Camera.UseMovementControls = true;
+                Space.Remove(CharacterController);
+            }
+        }
+
+
+        /// <summary>
+        /// Handles the input and movement of the character.
+        /// </summary>
+        /// <param name="dt">Time since last frame in simulation seconds.</param>
+        /// <param name="previousKeyboardInput">The last frame's keyboard state.</param>
+        /// <param name="keyboardInput">The current frame's keyboard state.</param>
+        /// <param name="previousGamePadInput">The last frame's gamepad state.</param>
+        /// <param name="gamePadInput">The current frame's keyboard state.</param>
+        public void Update(float dt, KeyboardState previousKeyboardInput, KeyboardState keyboardInput, GamePadState previousGamePadInput, GamePadState gamePadInput)
+        {
+            if (IsActive)
+            {
+                //Note that the character controller's update method is not called here; this is because it is handled within its owning space.
+                //This method's job is simply to tell the character to move around based on the Camera and input.
+
+                ////Rotate the camera of the character based on the support velocity, if a support with velocity exists.
+                ////This can be very disorienting in some cases; that's why it is off by default!
+                //if (CharacterController.SupportFinder.HasSupport)
+                //{
+                //    SupportData? data;
+                //    if (CharacterController.SupportFinder.HasTraction)
+                //        data = CharacterController.SupportFinder.TractionData;
+                //    else
+                //        data = CharacterController.SupportFinder.SupportData;
+                //    EntityCollidable support = data.Value.SupportObject as EntityCollidable;
+                //    if (support != null && !support.Entity.IsDynamic) //Having the view turned by dynamic entities is extremely confusing for the most part.
+                //    {
+                //        float dot = Vector3.Dot(support.Entity.AngularVelocity, CharacterController.Body.OrientationMatrix.Up);
+                //        Camera.Yaw += dot * dt;
+                //    }
+                //}
+
+                if (UseCameraSmoothing)
+                {
+                    //First, find where the camera is expected to be based on the last position and the current velocity.
+                    //Note: if the character were a free-floating 6DOF character, this would need to include an angular velocity contribution.
+                    //And of course, the camera orientation would be based on the character's orientation.
+                    Camera.Position = Camera.Position + MathConverter.Convert(CharacterController.Body.LinearVelocity * dt);
+                    //Now compute where it should be according the physical body of the character.
+                    Vector3 up = CharacterController.Body.OrientationMatrix.Up;
+                    Vector3 bodyPosition = CharacterController.Body.BufferedStates.InterpolatedStates.Position;
+                    Vector3 goalPosition = bodyPosition + up * (CharacterController.StanceManager.CurrentStance == Stance.Standing ? StandingCameraOffset : CrouchingCameraOffset);
+
+                    //Usually, the camera position and the goal will be very close, if not matching completely.
+                    //However, if the character steps or has its position otherwise modified, then they will not match.
+                    //In this case, we need to correct the camera position.
+
+                    //To do this, first note that we can't correct infinite errors.  We need to define a bounding region that is relative to the character
+                    //in which the camera can interpolate around.  The most common discontinuous motions are those of upstepping and downstepping.
+                    //In downstepping, the character can teleport up to the character's MaximumStepHeight downwards.
+                    //In upstepping, the character can teleport up to the character's MaximumStepHeight upwards, and the body's CollisionMargin horizontally.
+                    //Picking those as bounds creates a constraining cylinder.
+
+                    Vector3 error = goalPosition - MathConverter.Convert(Camera.Position);
+                    float verticalError = Vector3.Dot(error, up);
+                    Vector3 horizontalError = error - verticalError * up;
+                    //Clamp the vertical component of the camera position within the bounding cylinder.
+                    if (verticalError > CharacterController.StepManager.MaximumStepHeight)
+                    {
+                        Camera.Position -= MathConverter.Convert(up * (CharacterController.StepManager.MaximumStepHeight - verticalError));
+                        verticalError = CharacterController.StepManager.MaximumStepHeight;
+                    }
+                    else if (verticalError < -CharacterController.StepManager.MaximumStepHeight)
+                    {
+                        Camera.Position -= MathConverter.Convert(up * (-CharacterController.StepManager.MaximumStepHeight - verticalError));
+                        verticalError = -CharacterController.StepManager.MaximumStepHeight;
+                    }
+                    //Clamp the horizontal distance too.
+                    float horizontalErrorLength = horizontalError.LengthSquared();
+                    float margin = CharacterController.Body.CollisionInformation.Shape.CollisionMargin;
+                    if (horizontalErrorLength > margin * margin)
+                    {
+                        Vector3 previousHorizontalError = horizontalError;
+                        Vector3.Multiply(ref horizontalError, margin / (float)Math.Sqrt(horizontalErrorLength), out horizontalError);
+                        Camera.Position -= MathConverter.Convert(horizontalError - previousHorizontalError);
+                    }
+                    //Now that the error/camera position is known to lie within the constraining cylinder, we can perform a smooth correction.
+
+                    //This removes a portion of the error each frame.
+                    //Note that this is not framerate independent.  If fixed time step is not enabled,
+                    //a different smoothing method should be applied to the final error values.
+                    //float errorCorrectionFactor = .3f;
+
+                    //This version is framerate independent, although it is more expensive.
+                    float errorCorrectionFactor = (float)(1 - Math.Pow(.000000001, dt));
+                    Camera.Position += MathConverter.Convert(up * (verticalError * errorCorrectionFactor));
+                    Camera.Position += MathConverter.Convert(horizontalError * errorCorrectionFactor);
+
+
+                }
+                else
+                {
+                    Camera.Position = MathConverter.Convert(CharacterController.Body.Position + (CharacterController.StanceManager.CurrentStance == Stance.Standing ? StandingCameraOffset : CrouchingCameraOffset) * CharacterController.Body.OrientationMatrix.Up);
+                }
+
+                Vector2 totalMovement = Vector2.Zero;
+
+#if XBOX360
+                Vector3 forward = Camera.WorldMatrix.Forward;
+                forward.Y = 0;
+                forward.Normalize();
+                Vector3 right = Camera.WorldMatrix.Right;
+                totalMovement += gamePadInput.ThumbSticks.Left.Y * new Vector2(forward.X, forward.Z);
+                totalMovement += gamePadInput.ThumbSticks.Left.X * new Vector2(right.X, right.Z);
+                CharacterController.HorizontalMotionConstraint.MovementDirection = Vector2.Normalize(totalMovement);
+                
+                CharacterController.StanceManager.DesiredStance = gamePadInput.IsButtonDown(Buttons.RightStick) ? Stance.Crouching : Stance.Standing;
+
+                //Jumping
+                if (previousGamePadInput.IsButtonUp(Buttons.LeftStick) && gamePadInput.IsButtonDown(Buttons.LeftStick))
+                {
+                    CharacterController.Jump();
+                }
+#else
+
+                //Collect the movement impulses.
+
+                Vector3 movementDir;
+
+                if (keyboardInput.IsKeyDown(Keys.E))
+                {
+                    movementDir = MathConverter.Convert(Camera.WorldMatrix.Forward);
+                    totalMovement += Vector2.Normalize(new Vector2(movementDir.X, movementDir.Z));
+                }
+                if (keyboardInput.IsKeyDown(Keys.D))
+                {
+                    movementDir = MathConverter.Convert(Camera.WorldMatrix.Forward);
+                    totalMovement -= Vector2.Normalize(new Vector2(movementDir.X, movementDir.Z));
+                }
+                if (keyboardInput.IsKeyDown(Keys.S))
+                {
+                    movementDir = MathConverter.Convert(Camera.WorldMatrix.Left);
+                    totalMovement += Vector2.Normalize(new Vector2(movementDir.X, movementDir.Z));
+                }
+                if (keyboardInput.IsKeyDown(Keys.F))
+                {
+                    movementDir = MathConverter.Convert(Camera.WorldMatrix.Right);
+                    totalMovement += Vector2.Normalize(new Vector2(movementDir.X, movementDir.Z));
+                }
+                if (totalMovement == Vector2.Zero)
+                    CharacterController.HorizontalMotionConstraint.MovementDirection = Vector2.Zero;
+                else
+                    CharacterController.HorizontalMotionConstraint.MovementDirection = Vector2.Normalize(totalMovement);
+
+                CharacterController.StanceManager.DesiredStance = keyboardInput.IsKeyDown(Keys.Z) ? Stance.Crouching : Stance.Standing;
+
+                //Jumping
+                if (previousKeyboardInput.IsKeyUp(Keys.A) && keyboardInput.IsKeyDown(Keys.A))
+                {
+                    CharacterController.Jump();
+                }
+#endif
+
+            }
+        }
+    }
 }