--- conflicted
+++ resolved
@@ -1,404 +1,399 @@
-﻿using System;
-using BEPUphysics;
-using BEPUphysics.BroadPhaseEntries;
-using BEPUphysics.BroadPhaseEntries.MobileCollidables;
-using BEPUphysics.Entities;
-using BEPUphysics.Entities.Prefabs;
-using BEPUphysics.UpdateableSystems;
-<<<<<<< HEAD
-using BEPUutilities;
-using Microsoft.Xna.Framework;
-using BEPUphysics.CollisionRuleManagement;
-=======
-using BEPUphysics.CollisionRuleManagement;
-using BEPUutilities;
->>>>>>> d0a4deae
-
-namespace BEPUphysicsDemos.AlternateMovement.SimpleCharacter
-{
-    /// <summary>
-    /// A single-class implementation of a fairly restricted character controller.  It can discontinuously step, but it does so unsafely.
-    /// While this simple character is an interesting thing to fiddle with, it's not very robust.  If you want lots of robust features, use the CharacterController.
-    /// If you don't need discontinuous stepping and want a bit more speed, go with the SphereCharacterController.
-    /// </summary>
-    public class SimpleCharacterController : Updateable, IEndOfTimeStepUpdateable
-    {
-        /// <summary>
-        /// A box positioned relative to the character's body used to identify collision pairs with nearby objects that could be possibly stood upon.
-        /// </summary>
-        private Box collisionPairCollector;
-
-        /// <summary>
-        /// The displacement vector from the center of the character body capsule to the center of the collision pair collector box entity.
-        /// </summary>
-        private Vector3 collisionPairCollectorPositionOffset;
-
-        /// <summary>
-        /// The displacement vector from the center of the character body capsule to the origin of the ray used to find supports.
-        /// </summary>
-        private Vector3 rayOriginOffset;
-
-        /// <summary>
-        /// The distance above the ground that the bottom of the character's body floats.
-        /// </summary>
-        private float supportHeight;
-
-        /// <summary>
-        /// Rate of increase in the character's speed in the movementDirection.
-        /// </summary>
-        public float Acceleration = 50;
-
-        /// <summary>
-        /// The character's physical representation that handles iteractions with the environment.
-        /// </summary>
-        public Capsule Body;
-
-        /// <summary>
-        /// Whether or not the character is currently standing on anything that can be walked upon.
-        /// False if there exists no support or the support is too heavily sloped, otherwise true.
-        /// </summary>
-        public bool HasTraction;
-
-        /// <summary>
-        /// Whether or not the character is currently standing on anything.
-        /// </summary>
-        public bool IsSupported;
-
-        /// <summary>
-        /// Initial vertical speed when jumping.
-        /// </summary>
-        public float JumpSpeed = 5;
-
-        /// <summary>
-        /// The maximum slope under which walking forces can be applied.
-        /// </summary>
-        public float MaxSlope = MathHelper.PiOver4;
-
-        /// <summary>
-        /// Maximum speed in the movementDirection that can be attained.
-        /// </summary>
-        public float MaxSpeed = 8;
-
-        /// <summary>
-        /// Normalized direction which the character tries to move.
-        /// </summary>
-        public Vector2 MovementDirection = Vector2.Zero;
-
-        /// <summary>
-        /// Deceleration applied to oppose horizontal movement when the character does not have a steady foothold on the ground (hasTraction == false).
-        /// </summary>
-        public float SlidingDeceleration = .3f;
-
-        /// <summary>
-        /// Deceleration applied to oppose uncontrolled horizontal movement when the character has a steady foothold on the ground (hasTraction == true).
-        /// </summary>
-        public float TractionDeceleration = 90f;
-
-        /// <summary>
-        /// Constructs a simple character controller.
-        /// </summary>
-        /// <param name="position">Location to initially place the character.</param>
-        /// <param name="characterHeight">The height of the character.</param>
-        /// <param name="characterWidth">The diameter of the character.</param>
-        /// <param name="supportHeight">The distance above the ground that the bottom of the character's body floats.</param>
-        /// <param name="mass">Total mass of the character.</param>
-        public SimpleCharacterController(Vector3 position, float characterHeight, float characterWidth, float supportHeight, float mass)
-        {
-            Body = new Capsule(position, characterHeight - characterWidth, characterWidth / 2, mass);
-            collisionPairCollectorPositionOffset = new Vector3(0, -characterHeight / 2 - supportHeight, 0);
-            collisionPairCollector = new Box(position + collisionPairCollectorPositionOffset, characterWidth, supportHeight * 2, characterWidth, 1);
-            collisionPairCollector.CollisionInformation.CollisionRules.Personal = CollisionRule.NoNarrowPhaseUpdate; //Prevents collision detection/contact generation from being run.
-            collisionPairCollector.IsAffectedByGravity = false;
-            CollisionRules.AddRule(collisionPairCollector, Body, CollisionRule.NoBroadPhase);//Prevents the creation of any collision pairs between the body and the collector.
-            rayOriginOffset = new Vector3(0, -characterHeight / 2, 0);
-            this.supportHeight = supportHeight;
-
-            Body.LocalInertiaTensorInverse = new Matrix3x3();
-            collisionPairCollector.LocalInertiaTensorInverse = new Matrix3x3();
-            //Make the body slippery.
-            //Note that this will not make all collisions have zero friction;
-            //the friction coefficient between a pair of objects is based
-            //on a blending of the two objects' materials.
-            Body.Material.KineticFriction = 0;
-            Body.Material.StaticFriction = 0;
-            
-            IsUpdating = false;
-        }
-
-        /// <summary>
-        /// Handles the updating of the character.  Called by the owning space object when necessary.
-        /// </summary>
-        /// <param name="dt">Simulation seconds since the last update.</param>
-        void IEndOfTimeStepUpdateable.Update(float dt)
-        {
-            Entity supportEntity;
-            Vector3 supportLocation, supportNormal;
-            float supportDistance;
-
-            if (FindSupport(out supportEntity, out supportLocation, out supportNormal, out supportDistance))
-            {
-                IsSupported = true;
-                //Support location only has velocity if we're actually sitting on an entity, as opposed to some static geometry.
-                Vector3 supportLocationVelocity;
-                if (supportEntity != null)
-                {
-                    supportLocationVelocity = supportEntity.LinearVelocity + //linear component
-                                              Vector3.Cross(supportEntity.AngularVelocity, supportLocation - supportEntity.Position);
-                    supportEntity.ActivityInformation.Activate();
-                }
-                else
-                    supportLocationVelocity = new Vector3();
-
-                Support(supportLocationVelocity, supportNormal, supportDistance);
-                HasTraction = IsSupportSlopeWalkable(supportNormal);
-                HandleHorizontalMotion(supportLocationVelocity, supportNormal, dt);
-            }
-            else
-            {
-                IsSupported = false;
-                HasTraction = false;
-            }
-
-            collisionPairCollector.LinearVelocity = Body.LinearVelocity;
-            collisionPairCollector.Position = (Body.Position + collisionPairCollectorPositionOffset);
-        }
-
-        /// <summary>
-        /// Locates the closest support entity by performing a raycast at collected candidates.
-        /// </summary>
-        /// <param name="supportEntity">The closest supporting entity.</param>
-        /// <param name="supportLocation">The support location where the ray hit the entity.</param>
-        /// <param name="supportNormal">The normal at the surface where the ray hit the entity.</param>
-        /// <param name="supportDistance">Distance from the character to the support location.</param>
-        /// <returns>Whether or not a support was located.</returns>
-        private bool FindSupport(out Entity supportEntity, out Vector3 supportLocation, out Vector3 supportNormal, out float supportDistance)
-        {
-            supportEntity = null;
-            supportLocation = Toolbox.NoVector;
-            supportNormal = Toolbox.NoVector;
-            supportDistance = float.MaxValue;
-
-            Vector3 rayOrigin = Body.Position + rayOriginOffset;
-            for (int i = 0; i < collisionPairCollector.CollisionInformation.Pairs.Count; i++)
-            {
-                var pair = collisionPairCollector.CollisionInformation.Pairs[i];
-                //Determine which member of the collision pair is the possible support.
-                Collidable candidate = (pair.BroadPhaseOverlap.EntryA == collisionPairCollector.CollisionInformation ? pair.BroadPhaseOverlap.EntryB : pair.BroadPhaseOverlap.EntryA) as Collidable;
-                //Ensure that the candidate is a valid supporting entity.
-                if (candidate.CollisionRules.Personal >= CollisionRule.NoSolver)
-                    continue; //It is invalid!
-
-                //The maximum length is supportHeight * 2 instead of supportHeight alone because the character should be able to step downwards.
-                //This acts like a sort of 'glue' to help the character stick on the ground in general.
-                float maximumDistance;
-                //The 'glue' effect should only occur if the character has a solid hold on the ground though.
-                //Otherwise, the character is falling or sliding around uncontrollably.
-                if (HasTraction)
-                    maximumDistance = supportHeight * 2;
-                else
-                    maximumDistance = supportHeight;
-
-                RayHit rayHit;
-                //Fire a ray at the candidate and determine some details! 
-                if (candidate.RayCast(new Ray(rayOrigin, Vector3.Down), maximumDistance, out rayHit))
-                {
-                    //We want to find the closest support, so compare it against the last closest support.
-                    if (rayHit.T < supportDistance)
-                    {
-                        supportDistance = rayHit.T;
-                        supportLocation = rayHit.Location;
-                        supportNormal = rayHit.T > 0 ? rayHit.Normal : Vector3.Up;
-
-                        var entityInfo = candidate as EntityCollidable;
-                        if (entityInfo != null)
-                            supportEntity = entityInfo.Entity;
-                        else
-                            supportEntity = null;
-                    }
-                }
-            }
-            supportNormal.Normalize();
-            return supportDistance < float.MaxValue;
-        }
-
-        /// <summary>
-        /// Determines if the ground supporting the character is sloped gently enough to allow for normal walking.
-        /// </summary>
-        /// <param name="supportNormal">Normal of the surface being stood upon.</param>
-        /// <returns>Whether or not the slope is walkable.</returns>
-        private bool IsSupportSlopeWalkable(Vector3 supportNormal)
-        {
-            //The following operation is equivalent to performing a dot product between the support normal and Vector3.Down and finding the angle it represents using Acos.
-            return Math.Acos(Math.Abs(Math.Min(supportNormal.Y, 1))) <= MaxSlope;
-        }
-
-        /// <summary>
-        /// Maintains the position of the character's body above the ground.
-        /// </summary>
-        /// <param name="supportLocationVelocity">Velocity of the support point connected to the supportEntity.</param>
-        /// <param name="supportNormal">The normal at the surface where the ray hit the entity.</param>
-        /// <param name="supportDistance">Distance from the character to the support location.</param>
-        private void Support(Vector3 supportLocationVelocity, Vector3 supportNormal, float supportDistance)
-        {
-            //Put the character at the right distance from the ground.
-            float heightDifference = supportHeight - supportDistance;
-            Body.Position += (new Vector3(0, heightDifference, 0));
-
-            //Remove from the character velocity which would push it toward or away from the surface.
-            //This is a relative velocity, so the velocity of the body and the velocity of a point on the support entity must be found.
-            float bodyNormalVelocity = Vector3.Dot(Body.LinearVelocity, supportNormal);
-            float supportEntityNormalVelocity = Vector3.Dot(supportLocationVelocity, supportNormal);
-            Body.LinearVelocity -= (bodyNormalVelocity - supportEntityNormalVelocity) * supportNormal;
-        }
-
-        /// <summary>
-        /// Manages movement acceleration, deceleration, and sliding.
-        /// </summary>
-        /// <param name="supportLocationVelocity">Velocity of the support point connected to the supportEntity.</param>
-        /// <param name="supportNormal">The normal at the surface where the ray hit the entity.</param>
-        /// <param name="dt">Timestep of the simulation.</param>
-        private void HandleHorizontalMotion(Vector3 supportLocationVelocity, Vector3 supportNormal, float dt)
-        {
-            if (HasTraction && MovementDirection != Vector2.Zero)
-            {
-                //Identify a coordinate system that uses the support normal as Y.
-                //X is the axis point along the left (negative) and right (positive) relative to the movement direction.
-                //Z points forward (positive) and backward (negative) in the movement direction modified to be parallel to the surface.
-                Vector3 x = Vector3.Cross(new Vector3(MovementDirection.X, 0, MovementDirection.Y), supportNormal);
-                Vector3 z = Vector3.Cross(supportNormal, x);
-
-                //Remove from the character a portion of velocity which pushes it horizontally off the desired movement track defined by the movementDirection.
-                float bodyXVelocity = Vector3.Dot(Body.LinearVelocity, x);
-                float supportEntityXVelocity = Vector3.Dot(supportLocationVelocity, x);
-                float velocityChange = MathHelper.Clamp(bodyXVelocity - supportEntityXVelocity, -dt * TractionDeceleration, dt * TractionDeceleration);
-                Body.LinearVelocity -= velocityChange * x;
-
-
-                float bodyZVelocity = Vector3.Dot(Body.LinearVelocity, z);
-                float supportEntityZVelocity = Vector3.Dot(supportLocationVelocity, z);
-                float netZVelocity = bodyZVelocity - supportEntityZVelocity;
-                //The velocity difference along the Z axis should accelerate/decelerate to match the goal velocity (max speed).
-                if (netZVelocity > MaxSpeed)
-                {
-                    //Decelerate
-                    velocityChange = Math.Min(dt * TractionDeceleration, netZVelocity - MaxSpeed);
-                    Body.LinearVelocity -= velocityChange * z;
-                }
-                else
-                {
-                    //Accelerate
-                    velocityChange = Math.Min(dt * Acceleration, MaxSpeed - netZVelocity);
-                    Body.LinearVelocity += velocityChange * z;
-                }
-            }
-            else
-            {
-                float deceleration;
-                if (HasTraction)
-                    deceleration = dt * TractionDeceleration;
-                else
-                    deceleration = dt * SlidingDeceleration;
-                //Remove from the character a portion of velocity defined by the deceleration.
-                Vector3 bodyHorizontalVelocity = Body.LinearVelocity - Vector3.Dot(Body.LinearVelocity, supportNormal) * supportNormal;
-                Vector3 supportHorizontalVelocity = supportLocationVelocity - Vector3.Dot(supportLocationVelocity, supportNormal) * supportNormal;
-                Vector3 relativeVelocity = bodyHorizontalVelocity - supportHorizontalVelocity;
-                float speed = relativeVelocity.Length();
-                if (speed > 0)
-                {
-                    Vector3 horizontalDirection = relativeVelocity / speed;
-                    float velocityChange = Math.Min(speed, deceleration);
-                    Body.LinearVelocity -= velocityChange * horizontalDirection;
-                }
-
-
-                ////Identify a coordinate system that uses the support normal as Y.
-                ////Pick the X and Z axes arbitrarily so that the result is an orthonormal basis.
-                //Vector3 x = Vector3.Cross(supportNormal, Vector3.Right);
-                //Vector3 z = Vector3.Cross(supportNormal, x);
-
-                //float frameDeceleration = dt * slidingDeceleration;
-                ////Remove from the character a portion of velocity to slow down the sliding.
-                ////This is a relative velocity, so the velocity of the body and the velocity of a point on the support entity must be found.
-                //float bodyXVelocity = Vector3.Dot(body.LinearVelocity, x);
-                //float supportEntityXVelocity = Vector3.Dot(supportLocationVelocity, x);
-                //float velocityChange = MathHelper.Clamp(bodyXVelocity - supportEntityXVelocity, -frameDeceleration, frameDeceleration);
-                //body.LinearVelocity -= velocityChange * x;
-
-                //float bodyZVelocity = Vector3.Dot(body.LinearVelocity, z);
-                //float supportEntityZVelocity = Vector3.Dot(supportLocationVelocity, z);
-                //velocityChange = MathHelper.Clamp(bodyZVelocity - supportEntityZVelocity, -frameDeceleration, frameDeceleration);
-                //body.LinearVelocity -= velocityChange * z;
-            }
-        }
-
-        /// <summary>
-        /// If the character has a support, it leaps into the air based on its jumpSpeed.
-        /// </summary>
-        public void Jump()
-        {
-            if (IsSupported)
-            {
-                IsSupported = false;
-                HasTraction = false;
-                Body.LinearVelocity += new Vector3(0, JumpSpeed, 0);
-            }
-        }
-
-        /// <summary>
-        /// Activates the character, adding its components to the space. 
-        /// </summary>
-        public void Activate()
-        {
-            if (!IsUpdating)
-            {
-                IsUpdating = true;
-                if (Body.Space == null)
-                {
-                    Space.Add(Body);
-                    Space.Add(collisionPairCollector);
-                }
-                HasTraction = false;
-                IsSupported = false;
-                Body.LinearVelocity = Vector3.Zero;
-            }
-        }
-
-        /// <summary>
-        /// Deactivates the character, removing its components from the space.
-        /// </summary>
-        public void Deactivate()
-        {
-            if (IsUpdating)
-            {
-                IsUpdating = false;
-                Body.Position = new Vector3(10000, 0, 0);
-                if (Body.Space != null)
-                {
-                    Space.Remove(Body);
-                    Space.Remove(collisionPairCollector);
-                }
-            }
-        }
-
-        /// <summary>
-        /// Called by the engine when the character is added to the space.
-        /// Activates the character.
-        /// </summary>
-        /// <param name="newSpace">Space to which the character was added.</param>
-        public override void OnAdditionToSpace(ISpace newSpace)
-        {
-            base.OnAdditionToSpace(newSpace); //sets this object's space to the newSpace.
-            Activate();
-        }
-
-        /// <summary>
-        /// Called by the engine when the character is removed from the space.
-        /// Deactivates the character.
-        /// </summary>
-        public override void OnRemovalFromSpace(ISpace oldSpace)
-        {
-            Deactivate();
-            base.OnRemovalFromSpace(oldSpace); //Sets this object's space to null.
-        }
-    }
+﻿using System;
+using BEPUphysics;
+using BEPUphysics.BroadPhaseEntries;
+using BEPUphysics.BroadPhaseEntries.MobileCollidables;
+using BEPUphysics.Entities;
+using BEPUphysics.Entities.Prefabs;
+using BEPUphysics.UpdateableSystems;
+using BEPUutilities;
+using BEPUphysics.CollisionRuleManagement;
+using BEPUutilities;
+
+namespace BEPUphysicsDemos.AlternateMovement.SimpleCharacter
+{
+    /// <summary>
+    /// A single-class implementation of a fairly restricted character controller.  It can discontinuously step, but it does so unsafely.
+    /// While this simple character is an interesting thing to fiddle with, it's not very robust.  If you want lots of robust features, use the CharacterController.
+    /// If you don't need discontinuous stepping and want a bit more speed, go with the SphereCharacterController.
+    /// </summary>
+    public class SimpleCharacterController : Updateable, IEndOfTimeStepUpdateable
+    {
+        /// <summary>
+        /// A box positioned relative to the character's body used to identify collision pairs with nearby objects that could be possibly stood upon.
+        /// </summary>
+        private Box collisionPairCollector;
+
+        /// <summary>
+        /// The displacement vector from the center of the character body capsule to the center of the collision pair collector box entity.
+        /// </summary>
+        private Vector3 collisionPairCollectorPositionOffset;
+
+        /// <summary>
+        /// The displacement vector from the center of the character body capsule to the origin of the ray used to find supports.
+        /// </summary>
+        private Vector3 rayOriginOffset;
+
+        /// <summary>
+        /// The distance above the ground that the bottom of the character's body floats.
+        /// </summary>
+        private float supportHeight;
+
+        /// <summary>
+        /// Rate of increase in the character's speed in the movementDirection.
+        /// </summary>
+        public float Acceleration = 50;
+
+        /// <summary>
+        /// The character's physical representation that handles iteractions with the environment.
+        /// </summary>
+        public Capsule Body;
+
+        /// <summary>
+        /// Whether or not the character is currently standing on anything that can be walked upon.
+        /// False if there exists no support or the support is too heavily sloped, otherwise true.
+        /// </summary>
+        public bool HasTraction;
+
+        /// <summary>
+        /// Whether or not the character is currently standing on anything.
+        /// </summary>
+        public bool IsSupported;
+
+        /// <summary>
+        /// Initial vertical speed when jumping.
+        /// </summary>
+        public float JumpSpeed = 5;
+
+        /// <summary>
+        /// The maximum slope under which walking forces can be applied.
+        /// </summary>
+        public float MaxSlope = MathHelper.PiOver4;
+
+        /// <summary>
+        /// Maximum speed in the movementDirection that can be attained.
+        /// </summary>
+        public float MaxSpeed = 8;
+
+        /// <summary>
+        /// Normalized direction which the character tries to move.
+        /// </summary>
+        public Vector2 MovementDirection = Vector2.Zero;
+
+        /// <summary>
+        /// Deceleration applied to oppose horizontal movement when the character does not have a steady foothold on the ground (hasTraction == false).
+        /// </summary>
+        public float SlidingDeceleration = .3f;
+
+        /// <summary>
+        /// Deceleration applied to oppose uncontrolled horizontal movement when the character has a steady foothold on the ground (hasTraction == true).
+        /// </summary>
+        public float TractionDeceleration = 90f;
+
+        /// <summary>
+        /// Constructs a simple character controller.
+        /// </summary>
+        /// <param name="position">Location to initially place the character.</param>
+        /// <param name="characterHeight">The height of the character.</param>
+        /// <param name="characterWidth">The diameter of the character.</param>
+        /// <param name="supportHeight">The distance above the ground that the bottom of the character's body floats.</param>
+        /// <param name="mass">Total mass of the character.</param>
+        public SimpleCharacterController(Vector3 position, float characterHeight, float characterWidth, float supportHeight, float mass)
+        {
+            Body = new Capsule(position, characterHeight - characterWidth, characterWidth / 2, mass);
+            collisionPairCollectorPositionOffset = new Vector3(0, -characterHeight / 2 - supportHeight, 0);
+            collisionPairCollector = new Box(position + collisionPairCollectorPositionOffset, characterWidth, supportHeight * 2, characterWidth, 1);
+            collisionPairCollector.CollisionInformation.CollisionRules.Personal = CollisionRule.NoNarrowPhaseUpdate; //Prevents collision detection/contact generation from being run.
+            collisionPairCollector.IsAffectedByGravity = false;
+            CollisionRules.AddRule(collisionPairCollector, Body, CollisionRule.NoBroadPhase);//Prevents the creation of any collision pairs between the body and the collector.
+            rayOriginOffset = new Vector3(0, -characterHeight / 2, 0);
+            this.supportHeight = supportHeight;
+
+            Body.LocalInertiaTensorInverse = new Matrix3x3();
+            collisionPairCollector.LocalInertiaTensorInverse = new Matrix3x3();
+            //Make the body slippery.
+            //Note that this will not make all collisions have zero friction;
+            //the friction coefficient between a pair of objects is based
+            //on a blending of the two objects' materials.
+            Body.Material.KineticFriction = 0;
+            Body.Material.StaticFriction = 0;
+            
+            IsUpdating = false;
+        }
+
+        /// <summary>
+        /// Handles the updating of the character.  Called by the owning space object when necessary.
+        /// </summary>
+        /// <param name="dt">Simulation seconds since the last update.</param>
+        void IEndOfTimeStepUpdateable.Update(float dt)
+        {
+            Entity supportEntity;
+            Vector3 supportLocation, supportNormal;
+            float supportDistance;
+
+            if (FindSupport(out supportEntity, out supportLocation, out supportNormal, out supportDistance))
+            {
+                IsSupported = true;
+                //Support location only has velocity if we're actually sitting on an entity, as opposed to some static geometry.
+                Vector3 supportLocationVelocity;
+                if (supportEntity != null)
+                {
+                    supportLocationVelocity = supportEntity.LinearVelocity + //linear component
+                                              Vector3.Cross(supportEntity.AngularVelocity, supportLocation - supportEntity.Position);
+                    supportEntity.ActivityInformation.Activate();
+                }
+                else
+                    supportLocationVelocity = new Vector3();
+
+                Support(supportLocationVelocity, supportNormal, supportDistance);
+                HasTraction = IsSupportSlopeWalkable(supportNormal);
+                HandleHorizontalMotion(supportLocationVelocity, supportNormal, dt);
+            }
+            else
+            {
+                IsSupported = false;
+                HasTraction = false;
+            }
+
+            collisionPairCollector.LinearVelocity = Body.LinearVelocity;
+            collisionPairCollector.Position = (Body.Position + collisionPairCollectorPositionOffset);
+        }
+
+        /// <summary>
+        /// Locates the closest support entity by performing a raycast at collected candidates.
+        /// </summary>
+        /// <param name="supportEntity">The closest supporting entity.</param>
+        /// <param name="supportLocation">The support location where the ray hit the entity.</param>
+        /// <param name="supportNormal">The normal at the surface where the ray hit the entity.</param>
+        /// <param name="supportDistance">Distance from the character to the support location.</param>
+        /// <returns>Whether or not a support was located.</returns>
+        private bool FindSupport(out Entity supportEntity, out Vector3 supportLocation, out Vector3 supportNormal, out float supportDistance)
+        {
+            supportEntity = null;
+            supportLocation = Toolbox.NoVector;
+            supportNormal = Toolbox.NoVector;
+            supportDistance = float.MaxValue;
+
+            Vector3 rayOrigin = Body.Position + rayOriginOffset;
+            for (int i = 0; i < collisionPairCollector.CollisionInformation.Pairs.Count; i++)
+            {
+                var pair = collisionPairCollector.CollisionInformation.Pairs[i];
+                //Determine which member of the collision pair is the possible support.
+                Collidable candidate = (pair.BroadPhaseOverlap.EntryA == collisionPairCollector.CollisionInformation ? pair.BroadPhaseOverlap.EntryB : pair.BroadPhaseOverlap.EntryA) as Collidable;
+                //Ensure that the candidate is a valid supporting entity.
+                if (candidate.CollisionRules.Personal >= CollisionRule.NoSolver)
+                    continue; //It is invalid!
+
+                //The maximum length is supportHeight * 2 instead of supportHeight alone because the character should be able to step downwards.
+                //This acts like a sort of 'glue' to help the character stick on the ground in general.
+                float maximumDistance;
+                //The 'glue' effect should only occur if the character has a solid hold on the ground though.
+                //Otherwise, the character is falling or sliding around uncontrollably.
+                if (HasTraction)
+                    maximumDistance = supportHeight * 2;
+                else
+                    maximumDistance = supportHeight;
+
+                RayHit rayHit;
+                //Fire a ray at the candidate and determine some details! 
+                if (candidate.RayCast(new Ray(rayOrigin, Vector3.Down), maximumDistance, out rayHit))
+                {
+                    //We want to find the closest support, so compare it against the last closest support.
+                    if (rayHit.T < supportDistance)
+                    {
+                        supportDistance = rayHit.T;
+                        supportLocation = rayHit.Location;
+                        supportNormal = rayHit.T > 0 ? rayHit.Normal : Vector3.Up;
+
+                        var entityInfo = candidate as EntityCollidable;
+                        if (entityInfo != null)
+                            supportEntity = entityInfo.Entity;
+                        else
+                            supportEntity = null;
+                    }
+                }
+            }
+            supportNormal.Normalize();
+            return supportDistance < float.MaxValue;
+        }
+
+        /// <summary>
+        /// Determines if the ground supporting the character is sloped gently enough to allow for normal walking.
+        /// </summary>
+        /// <param name="supportNormal">Normal of the surface being stood upon.</param>
+        /// <returns>Whether or not the slope is walkable.</returns>
+        private bool IsSupportSlopeWalkable(Vector3 supportNormal)
+        {
+            //The following operation is equivalent to performing a dot product between the support normal and Vector3.Down and finding the angle it represents using Acos.
+            return Math.Acos(Math.Abs(Math.Min(supportNormal.Y, 1))) <= MaxSlope;
+        }
+
+        /// <summary>
+        /// Maintains the position of the character's body above the ground.
+        /// </summary>
+        /// <param name="supportLocationVelocity">Velocity of the support point connected to the supportEntity.</param>
+        /// <param name="supportNormal">The normal at the surface where the ray hit the entity.</param>
+        /// <param name="supportDistance">Distance from the character to the support location.</param>
+        private void Support(Vector3 supportLocationVelocity, Vector3 supportNormal, float supportDistance)
+        {
+            //Put the character at the right distance from the ground.
+            float heightDifference = supportHeight - supportDistance;
+            Body.Position += (new Vector3(0, heightDifference, 0));
+
+            //Remove from the character velocity which would push it toward or away from the surface.
+            //This is a relative velocity, so the velocity of the body and the velocity of a point on the support entity must be found.
+            float bodyNormalVelocity = Vector3.Dot(Body.LinearVelocity, supportNormal);
+            float supportEntityNormalVelocity = Vector3.Dot(supportLocationVelocity, supportNormal);
+            Body.LinearVelocity -= (bodyNormalVelocity - supportEntityNormalVelocity) * supportNormal;
+        }
+
+        /// <summary>
+        /// Manages movement acceleration, deceleration, and sliding.
+        /// </summary>
+        /// <param name="supportLocationVelocity">Velocity of the support point connected to the supportEntity.</param>
+        /// <param name="supportNormal">The normal at the surface where the ray hit the entity.</param>
+        /// <param name="dt">Timestep of the simulation.</param>
+        private void HandleHorizontalMotion(Vector3 supportLocationVelocity, Vector3 supportNormal, float dt)
+        {
+            if (HasTraction && MovementDirection != Vector2.Zero)
+            {
+                //Identify a coordinate system that uses the support normal as Y.
+                //X is the axis point along the left (negative) and right (positive) relative to the movement direction.
+                //Z points forward (positive) and backward (negative) in the movement direction modified to be parallel to the surface.
+                Vector3 x = Vector3.Cross(new Vector3(MovementDirection.X, 0, MovementDirection.Y), supportNormal);
+                Vector3 z = Vector3.Cross(supportNormal, x);
+
+                //Remove from the character a portion of velocity which pushes it horizontally off the desired movement track defined by the movementDirection.
+                float bodyXVelocity = Vector3.Dot(Body.LinearVelocity, x);
+                float supportEntityXVelocity = Vector3.Dot(supportLocationVelocity, x);
+                float velocityChange = MathHelper.Clamp(bodyXVelocity - supportEntityXVelocity, -dt * TractionDeceleration, dt * TractionDeceleration);
+                Body.LinearVelocity -= velocityChange * x;
+
+
+                float bodyZVelocity = Vector3.Dot(Body.LinearVelocity, z);
+                float supportEntityZVelocity = Vector3.Dot(supportLocationVelocity, z);
+                float netZVelocity = bodyZVelocity - supportEntityZVelocity;
+                //The velocity difference along the Z axis should accelerate/decelerate to match the goal velocity (max speed).
+                if (netZVelocity > MaxSpeed)
+                {
+                    //Decelerate
+                    velocityChange = Math.Min(dt * TractionDeceleration, netZVelocity - MaxSpeed);
+                    Body.LinearVelocity -= velocityChange * z;
+                }
+                else
+                {
+                    //Accelerate
+                    velocityChange = Math.Min(dt * Acceleration, MaxSpeed - netZVelocity);
+                    Body.LinearVelocity += velocityChange * z;
+                }
+            }
+            else
+            {
+                float deceleration;
+                if (HasTraction)
+                    deceleration = dt * TractionDeceleration;
+                else
+                    deceleration = dt * SlidingDeceleration;
+                //Remove from the character a portion of velocity defined by the deceleration.
+                Vector3 bodyHorizontalVelocity = Body.LinearVelocity - Vector3.Dot(Body.LinearVelocity, supportNormal) * supportNormal;
+                Vector3 supportHorizontalVelocity = supportLocationVelocity - Vector3.Dot(supportLocationVelocity, supportNormal) * supportNormal;
+                Vector3 relativeVelocity = bodyHorizontalVelocity - supportHorizontalVelocity;
+                float speed = relativeVelocity.Length();
+                if (speed > 0)
+                {
+                    Vector3 horizontalDirection = relativeVelocity / speed;
+                    float velocityChange = Math.Min(speed, deceleration);
+                    Body.LinearVelocity -= velocityChange * horizontalDirection;
+                }
+
+
+                ////Identify a coordinate system that uses the support normal as Y.
+                ////Pick the X and Z axes arbitrarily so that the result is an orthonormal basis.
+                //Vector3 x = Vector3.Cross(supportNormal, Vector3.Right);
+                //Vector3 z = Vector3.Cross(supportNormal, x);
+
+                //float frameDeceleration = dt * slidingDeceleration;
+                ////Remove from the character a portion of velocity to slow down the sliding.
+                ////This is a relative velocity, so the velocity of the body and the velocity of a point on the support entity must be found.
+                //float bodyXVelocity = Vector3.Dot(body.LinearVelocity, x);
+                //float supportEntityXVelocity = Vector3.Dot(supportLocationVelocity, x);
+                //float velocityChange = MathHelper.Clamp(bodyXVelocity - supportEntityXVelocity, -frameDeceleration, frameDeceleration);
+                //body.LinearVelocity -= velocityChange * x;
+
+                //float bodyZVelocity = Vector3.Dot(body.LinearVelocity, z);
+                //float supportEntityZVelocity = Vector3.Dot(supportLocationVelocity, z);
+                //velocityChange = MathHelper.Clamp(bodyZVelocity - supportEntityZVelocity, -frameDeceleration, frameDeceleration);
+                //body.LinearVelocity -= velocityChange * z;
+            }
+        }
+
+        /// <summary>
+        /// If the character has a support, it leaps into the air based on its jumpSpeed.
+        /// </summary>
+        public void Jump()
+        {
+            if (IsSupported)
+            {
+                IsSupported = false;
+                HasTraction = false;
+                Body.LinearVelocity += new Vector3(0, JumpSpeed, 0);
+            }
+        }
+
+        /// <summary>
+        /// Activates the character, adding its components to the space. 
+        /// </summary>
+        public void Activate()
+        {
+            if (!IsUpdating)
+            {
+                IsUpdating = true;
+                if (Body.Space == null)
+                {
+                    Space.Add(Body);
+                    Space.Add(collisionPairCollector);
+                }
+                HasTraction = false;
+                IsSupported = false;
+                Body.LinearVelocity = Vector3.Zero;
+            }
+        }
+
+        /// <summary>
+        /// Deactivates the character, removing its components from the space.
+        /// </summary>
+        public void Deactivate()
+        {
+            if (IsUpdating)
+            {
+                IsUpdating = false;
+                Body.Position = new Vector3(10000, 0, 0);
+                if (Body.Space != null)
+                {
+                    Space.Remove(Body);
+                    Space.Remove(collisionPairCollector);
+                }
+            }
+        }
+
+        /// <summary>
+        /// Called by the engine when the character is added to the space.
+        /// Activates the character.
+        /// </summary>
+        /// <param name="newSpace">Space to which the character was added.</param>
+        public override void OnAdditionToSpace(ISpace newSpace)
+        {
+            base.OnAdditionToSpace(newSpace); //sets this object's space to the newSpace.
+            Activate();
+        }
+
+        /// <summary>
+        /// Called by the engine when the character is removed from the space.
+        /// Deactivates the character.
+        /// </summary>
+        public override void OnRemovalFromSpace(ISpace oldSpace)
+        {
+            Deactivate();
+            base.OnRemovalFromSpace(oldSpace); //Sets this object's space to null.
+        }
+    }
 }