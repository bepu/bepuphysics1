--- conflicted
+++ resolved
@@ -1,410 +1,399 @@
-﻿using System;
-using BEPUphysics.BroadPhaseEntries;
-using BEPUphysics.Entities.Prefabs;
-using BEPUphysics.UpdateableSystems;
-using BEPUphysics;
-using BEPUutilities;
-<<<<<<< HEAD
-using Microsoft.Xna.Framework;
-using BEPUphysics.BroadPhaseEntries.MobileCollidables;
-=======
-using BEPUphysics.Collidables.MobileCollidables;
-using BEPUphysics.BroadPhaseSystems;
->>>>>>> d0a4deae
-using BEPUphysics.NarrowPhaseSystems.Pairs;
-using BEPUphysics.Materials;
-using BEPUphysics.PositionUpdating;
-using BEPUphysics.CollisionShapes.ConvexShapes;
-<<<<<<< HEAD
-=======
-using BEPUphysics.Collidables;
->>>>>>> d0a4deae
-
-namespace BEPUphysicsDemos.AlternateMovement.Testing.ConvexCast
-{
-    public class CharacterControllerConvexCast : Updateable, IBeforeNarrowPhaseUpdateable, IEndOfTimeStepUpdateable
-    {
-        public Capsule Body { get; private set; }
-
-
-        public float StepHeight { get; set; }
-
-        public Vector2 MovementDirection;
-        public float Speed = 8;
-        public float SlidingSpeed = 6;
-        public float AirSpeed = 4;
-        public float Acceleration = 50;
-        public float SlidingAcceleration = 0;
-        public float AirAcceleration = 5;
-        public float Deceleration = 80;
-        public float SlidingDeceleration = 1;
-        public float JumpSpeed = 6;
-        public float SlidingJumpSpeed = 4;
-        float cosMaximumTractionSlope = (float)Math.Cos(MathHelper.PiOver4);
-        /// <summary>
-        /// Gets or sets the maximum slope on which the character will have traction.
-        /// </summary>
-        public float MaximumTractionSlope
-        {
-            get
-            {
-                return (float)Math.Acos(MathHelper.Clamp(cosMaximumTractionSlope, -1, 1));
-            }
-            set
-            {
-                cosMaximumTractionSlope = (float)Math.Cos(value);
-            }
-        }
-
-        /// <summary>
-        /// Gets or sets the maximum change in speed that the character will apply in order to stay connected to the ground.
-        /// </summary>
-        public float GlueSpeed { get; set; }
-
-        bool hasTraction;
-        /// <summary>
-        /// Gets whether or not the character currently has traction on the ground.
-        /// </summary>
-        public bool HasTraction
-        {
-            get
-            {
-                return hasTraction;
-            }
-        }
-
-        /// <summary>
-        /// Gets whether or not the character currently has something supporting it.
-        /// </summary>
-        public bool IsSupported
-        {
-            get
-            {
-                return support != null;
-            }
-        }
-
-
-        BoundingBox convexCastUpVolume;
-        BoundingBox convexCastDownVolume;
-        CylinderShape castShape;
-        float supportMargin = .01f;
-        float sweepLength;
-        float goalSupportT;
-        Collidable support;
-        RayHit supportData;
-        Vector3 sweep;
-
-        public CharacterControllerConvexCast()
-        {
-            Body = new Capsule(Vector3.Zero, 1.7f, .3f, 10);
-            //Making the character a continuous object prevents it from flying through walls which would be pretty jarring from a player's perspective.
-            Body.PositionUpdateMode = PositionUpdateMode.Continuous;
-            Body.LocalInertiaTensorInverse = new Matrix3x3();
-            Body.CollisionInformation.Events.CreatingPair += RemoveFriction;
-            GlueSpeed = 20;
-            StepHeight = 1;
-            //construct the casting shape.  It should be a little smaller than the character's radius.
-            castShape = new CylinderShape(0, Body.Radius * .8f);
-            castShape.CollisionMargin = 0;
-        }
-
-        void RemoveFriction(EntityCollidable sender, BroadPhaseEntry other, NarrowPhasePair pair)
-        {
-            var collidablePair = pair as CollidablePairHandler;
-            if (collidablePair != null)
-            {
-                //The default values for InteractionProperties is all zeroes- zero friction, zero bounciness.
-                //That's exactly how we want the character to behave when hitting objects.
-                collidablePair.UpdateMaterialProperties(new InteractionProperties());
-            }
-        }
-
-        void ExpandBoundingBox()
-        {
-            //This runs after the bounding box updater is run, but before the broad phase.
-            //Expanding the character's bounding box ensures that minor variations in velocity will not cause
-            //any missed information.
-            //For a character which is not bound to Vector3.Up (such as a character that needs to run around a spherical planet),
-            //the bounding box expansion needs to be changed such that it includes the full convex cast at the bottom and top of the character under any orientation.
-            float radius = Body.CollisionInformation.Shape.Radius;
-            Vector3 offset = new Vector3();
-            offset.X = radius;
-            offset.Y = StepHeight;
-            offset.Z = radius;
-            BoundingBox box = Body.CollisionInformation.BoundingBox;
-            Vector3.Add(ref box.Max, ref offset, out box.Max);
-            offset.Y += StepHeight + supportMargin; //Bottom is expanded by 2x step height for down stepping support.
-            Vector3.Subtract(ref box.Min, ref offset, out box.Min);
-            Body.CollisionInformation.BoundingBox = box;
-
-            //Compute the individual bounding boxes for the upper convex cast and lower convex cast.
-            //TODO: Update for non-pure capsule shape center offset.
-            //TODO: Could use swept shape bounding boxes to make this a bit easier, especially for 6DOF character controllers.
-            convexCastDownVolume = new BoundingBox()
-                {
-                    Min = Body.Position + new Vector3(-radius, -Body.Length * .5f - radius - StepHeight * 2 - supportMargin, -radius),
-                    Max = Body.Position + new Vector3(radius, -Body.Length * .5f, radius)
-                };
-            convexCastUpVolume = new BoundingBox()
-            {
-                Min = Body.Position + new Vector3(-radius, Body.Length * .5f, -radius),
-                Max = Body.Position + new Vector3(radius, Body.Length * .5f + radius + StepHeight, radius)
-            };
-        }
-
-        void IBeforeNarrowPhaseUpdateable.Update(float dt)
-        {
-            //Cast down to find the support.
-
-            //In a 6DOF character, the starting transform will vary.
-            //For now, just assume it's locked to Up.
-            RigidTransform startingTransform = new RigidTransform();
-            startingTransform.Position = Body.Position;
-            startingTransform.Position.Y -= Body.Length * .5f;
-            startingTransform.Orientation = Quaternion.Identity;
-
-            //Compute the sweep direction.  This too will change in a 6DOF character (Body.OrientationMatrix.Down instead of Vector3.Down).
-            //If the body had traction last frame, then do a full-length sweep; this will detect step-downs.
-            //If it didn't have traction, just cast down by one step height to try and find a support.
-            //The reason why Body.Radius is added is that the starting transform is embedded in the capsule.
-            sweepLength = hasTraction ? StepHeight * 2 + Body.Radius : StepHeight + Body.Radius + supportMargin;
-            sweep = new Vector3(0, -sweepLength, 0);
-
-            //Cycle through every collidable and find the first time of impact for the convex cast.
-
-            support = null;
-            supportData = new RayHit() { T = float.MaxValue }; //Set the T value to an extremely high value to start with so that any result will be lower.
-            foreach (var collidable in Body.CollisionInformation.OverlappedCollidables)
-            {
-                if (convexCastDownVolume.Intersects(collidable.BoundingBox))
-                {
-                    RayHit hit;
-                    if (collidable.ConvexCast(castShape, ref startingTransform, ref sweep, out hit) && hit.T < supportData.T)
-                    {
-                        supportData = hit;
-                        support = collidable;
-                    }
-
-                }
-            }
-
-            goalSupportT = (Body.Radius + StepHeight) / sweepLength;
-
-
-            //If there's any support, analyze it.
-            //Check the slope of the hit against the maximum.
-            //This is a dot product of the normal against the body up vector (in this implementation, always {0, 1, 0}).
-            //For a fixed up vector of {0,1,0}, the dot product result is just the Y component of the normal.
-            //The following slope test is equivalent to MaximumTractionSlope > Math.Acos(Vector3.Dot(-firstHitData.Normal, Vector3.Up))
-            hasTraction = support != null & cosMaximumTractionSlope < -supportData.Normal.Y;
-
-
-            //Compute the relative velocity between the capsule and its support, if any.
-            //The relative velocity will be updated as impulses are applied.
-            Vector3 relativeVelocity = Body.LinearVelocity;
-            if (IsSupported)
-            {
-                //Only entities has velocity.
-                var entityCollidable = support as EntityCollidable;
-                if (entityCollidable != null)
-                {
-                    Vector3 entityVelocity = Toolbox.GetVelocityOfPoint(supportData.Location, entityCollidable.Entity.Position, entityCollidable.Entity.LinearVelocity, entityCollidable.Entity.AngularVelocity);
-                    Vector3.Subtract(ref relativeVelocity, ref entityVelocity, out relativeVelocity);
-                    //TODO: Multithreaded safety.  If characters are running in parallel, ensure that this operation will not corrupt anything.
-                    if (entityCollidable.Entity.IsDynamic)
-                        entityCollidable.Entity.ActivityInformation.Activate();
-                }
-            }
-
-            //Attempt to jump.
-            if (tryToJump)
-            {
-                //In the following, note that the jumping velocity changes are computed such that the separating velocity is specifically achieved,
-                //rather than just adding some speed along an arbitrary direction.  This avoids some cases where the character could otherwise increase
-                //the jump speed, which may not be desired.
-                if (hasTraction)
-                {
-                    //The character has traction, so jump straight up.
-                    float currentUpVelocity = Vector3.Dot(Body.OrientationMatrix.Up, relativeVelocity);
-                    //Target velocity is JumpSpeed.
-                    float velocityChange = JumpSpeed - currentUpVelocity;
-                    ChangeVelocity(Body.OrientationMatrix.Up * velocityChange, ref relativeVelocity);
-                }
-                else if (IsSupported)
-                {
-                    //The character does not have traction, so jump along the surface normal instead.
-                    float currentNormalVelocity = Vector3.Dot(supportData.Normal, relativeVelocity);
-                    //Target velocity is JumpSpeed.
-                    float velocityChange = SlidingJumpSpeed - currentNormalVelocity;
-                    ChangeVelocity(supportData.Normal * -velocityChange, ref relativeVelocity);
-                }
-                hasTraction = false;
-                support = null;
-                tryToJump = false;
-            }
-
-
-            //Update the vertical motion of the character.
-            if (hasTraction)
-            {
-                //Remove all velocity, penetrating or separating, along the contact normal if it is below a threshold.
-                float separatingVelocity = -Vector3.Dot(relativeVelocity, supportData.Normal);
-                if (separatingVelocity < GlueSpeed)
-                {
-                    ChangeVelocity(supportData.Normal * separatingVelocity, ref relativeVelocity);
-                }
-                else
-                    hasTraction = false;
-
-
-            }
-            else if (IsSupported)
-            {
-                //The character has no traction, so just stop penetrating velocity.
-                float dot = -Vector3.Dot(relativeVelocity, supportData.Normal);
-                if (dot < 0)
-                    ChangeVelocity(supportData.Normal * dot, ref relativeVelocity);
-
-            }
-
-            //Update the horizontal motion of the character.
-            if (IsSupported)
-            {
-                //If the object has traction, it has a lot more control over its motion.  If it is sliding, then use the sliding coefficients.
-                float accelerationToUse = hasTraction ? Acceleration : SlidingAcceleration;
-                float decelerationToUse = hasTraction ? Deceleration : SlidingDeceleration;
-                Vector3 velocityDirection;
-                Vector3 violatingVelocity;
-                if (MovementDirection.LengthSquared() > 0)
-                {
-                    //Project the movement direction onto the support plane defined by the support normal.
-                    //This projection is NOT along the support normal to the plane; that would cause the character to veer off course when moving on slopes.
-                    //Instead, project along the sweep direction to the plane.
-                    //For a 6DOF character controller, the lineStart would be different; it must be perpendicular to the local up.
-                    Vector3 lineStart = new Vector3(MovementDirection.X, 0, MovementDirection.Y);
-                    Vector3 lineEnd;
-                    Vector3.Add(ref lineStart, ref sweep, out lineEnd);
-                    Plane plane = new Plane(supportData.Normal, 0);
-                    float t;
-                    //This method can return false when the line is parallel to the plane, but previous tests and the slope limit guarantee that it won't happen.
-                    Toolbox.GetLinePlaneIntersection(ref lineStart, ref lineEnd, ref plane, out t, out velocityDirection);
-
-                    //The origin->intersection line direction defines the horizontal velocity direction in 3d space.
-                    velocityDirection.Normalize();
-
-                    //Compare the current velocity to the goal velocity.
-                    float currentVelocity;
-                    Vector3.Dot(ref velocityDirection, ref relativeVelocity, out currentVelocity);
-
-                    //Violating velocity is velocity which is not in the direction of the goal direction.
-                    violatingVelocity = relativeVelocity - velocityDirection * currentVelocity;
-
-                    //Compute the acceleration component.
-                    float speedUpNecessary = Speed - currentVelocity;
-                    float velocityChange = MathHelper.Clamp(speedUpNecessary, 0, accelerationToUse * dt);
-
-                    //Apply the change.
-
-                    ChangeVelocity(velocityDirection * velocityChange, ref relativeVelocity);
-
-                }
-                else
-                {
-                    velocityDirection = new Vector3();
-                    violatingVelocity = relativeVelocity;
-                }
-
-                //Compute the deceleration component.
-                float lengthSquared = violatingVelocity.LengthSquared();
-                if (lengthSquared > 0)
-                {
-                    Vector3 violatingVelocityDirection;
-                    float violatingVelocityMagnitude = (float)Math.Sqrt(lengthSquared);
-                    Vector3.Divide(ref violatingVelocity, violatingVelocityMagnitude, out violatingVelocityDirection);
-
-                    //We need to get rid of the violating velocity magnitude, but don't go under zero (that would cause nasty oscillations).
-                    float velocityChange = -Math.Min(decelerationToUse * dt, violatingVelocityMagnitude);
-                    //Apply the change.
-                    ChangeVelocity(violatingVelocityDirection * velocityChange, ref relativeVelocity);
-                }
-
-            }
-            else
-            {
-                //The character is in the air.  Still allow a little air control!
-                //6DOF character controllers will likely completely replace this; if it doesn't,
-                //use an oriented velocity direction instead of 2d movement direction.
-                var velocityDirection = new Vector3(MovementDirection.X, 0, MovementDirection.Y);
-
-                //Compare the current velocity to the goal velocity.
-                float currentVelocity;
-                Vector3.Dot(ref velocityDirection, ref relativeVelocity, out currentVelocity);
-
-                //Compute the acceleration component.
-                float speedUpNecessary = AirSpeed - currentVelocity;
-                float velocityChange = MathHelper.Clamp(speedUpNecessary, 0, AirAcceleration * dt);
-
-                //Apply the change.
-                ChangeVelocity(velocityDirection * velocityChange, ref relativeVelocity);
-            }
-
-
-        }
-
-        void ChangeVelocity(Vector3 velocityChange, ref Vector3 relativeVelocity)
-        {
-            Body.LinearVelocity += velocityChange;
-            //Update the relative velocity as well.  It's a ref parameter, so this update will be reflected in the calling scope.
-            Vector3.Add(ref relativeVelocity, ref velocityChange, out relativeVelocity);
-            
-        }
-
-
-
-
-        void IEndOfTimeStepUpdateable.Update(float dt)
-        {
-            //Teleport the object to the first hit surface.
-            //This has to be done after the position update to ensure that no other systems get a chance to make an invalid state visible to the user, which would be corrected
-            //jerkily in a subsequent frame.
-            //Consider using forces instead.
-
-            if (IsSupported)
-                Body.Position += -(goalSupportT - supportData.T) * sweep;
-        }
-
-        bool tryToJump = false;
-        /// <summary>
-        /// Jumps the character off of whatever it's currently standing on.  If it has traction, it will go straight up.
-        /// If it doesn't have traction, but is still supported by something, it will jump in the direction of the surface normal.
-        /// </summary>
-        public void Jump()
-        {
-            //The actual jump velocities are applied next frame.  This ensures that gravity doesn't pre-emptively slow the jump, and uses more
-            //up-to-date support data.
-            tryToJump = true;
-        }
-
-        public override void OnAdditionToSpace(ISpace newSpace)
-        {
-            //Add any supplements to the space too.
-            newSpace.Add(Body);
-            //This character controller requires the standard implementation of Space.
-            ((Space)newSpace).BoundingBoxUpdater.Finishing += ExpandBoundingBox;
-        }
-        public override void OnRemovalFromSpace(ISpace oldSpace)
-        {
-            //Remove any supplements from the space too.
-            oldSpace.Remove(Body);
-            //This character controller requires the standard implementation of Space.
-            ((Space)oldSpace).BoundingBoxUpdater.Finishing -= ExpandBoundingBox;
-            support = null;
-            supportData = new RayHit();
-            hasTraction = false;
-            Body.AngularVelocity = new Vector3();
-            Body.LinearVelocity = new Vector3();
-        }
-
-    }
-}
+﻿using System;
+using BEPUphysics.BroadPhaseEntries;
+using BEPUphysics.Entities.Prefabs;
+using BEPUphysics.UpdateableSystems;
+using BEPUphysics;
+using BEPUutilities;
+using BEPUphysics.NarrowPhaseSystems.Pairs;
+using BEPUphysics.Materials;
+using BEPUphysics.PositionUpdating;
+using BEPUphysics.CollisionShapes.ConvexShapes;
+
+namespace BEPUphysicsDemos.AlternateMovement.Testing.ConvexCast
+{
+    public class CharacterControllerConvexCast : Updateable, IBeforeNarrowPhaseUpdateable, IEndOfTimeStepUpdateable
+    {
+        public Capsule Body { get; private set; }
+
+
+        public float StepHeight { get; set; }
+
+        public Vector2 MovementDirection;
+        public float Speed = 8;
+        public float SlidingSpeed = 6;
+        public float AirSpeed = 4;
+        public float Acceleration = 50;
+        public float SlidingAcceleration = 0;
+        public float AirAcceleration = 5;
+        public float Deceleration = 80;
+        public float SlidingDeceleration = 1;
+        public float JumpSpeed = 6;
+        public float SlidingJumpSpeed = 4;
+        float cosMaximumTractionSlope = (float)Math.Cos(MathHelper.PiOver4);
+        /// <summary>
+        /// Gets or sets the maximum slope on which the character will have traction.
+        /// </summary>
+        public float MaximumTractionSlope
+        {
+            get
+            {
+                return (float)Math.Acos(MathHelper.Clamp(cosMaximumTractionSlope, -1, 1));
+            }
+            set
+            {
+                cosMaximumTractionSlope = (float)Math.Cos(value);
+            }
+        }
+
+        /// <summary>
+        /// Gets or sets the maximum change in speed that the character will apply in order to stay connected to the ground.
+        /// </summary>
+        public float GlueSpeed { get; set; }
+
+        bool hasTraction;
+        /// <summary>
+        /// Gets whether or not the character currently has traction on the ground.
+        /// </summary>
+        public bool HasTraction
+        {
+            get
+            {
+                return hasTraction;
+            }
+        }
+
+        /// <summary>
+        /// Gets whether or not the character currently has something supporting it.
+        /// </summary>
+        public bool IsSupported
+        {
+            get
+            {
+                return support != null;
+            }
+        }
+
+
+        BoundingBox convexCastUpVolume;
+        BoundingBox convexCastDownVolume;
+        CylinderShape castShape;
+        float supportMargin = .01f;
+        float sweepLength;
+        float goalSupportT;
+        Collidable support;
+        RayHit supportData;
+        Vector3 sweep;
+
+        public CharacterControllerConvexCast()
+        {
+            Body = new Capsule(Vector3.Zero, 1.7f, .3f, 10);
+            //Making the character a continuous object prevents it from flying through walls which would be pretty jarring from a player's perspective.
+            Body.PositionUpdateMode = PositionUpdateMode.Continuous;
+            Body.LocalInertiaTensorInverse = new Matrix3x3();
+            Body.CollisionInformation.Events.CreatingPair += RemoveFriction;
+            GlueSpeed = 20;
+            StepHeight = 1;
+            //construct the casting shape.  It should be a little smaller than the character's radius.
+            castShape = new CylinderShape(0, Body.Radius * .8f);
+            castShape.CollisionMargin = 0;
+        }
+
+        void RemoveFriction(EntityCollidable sender, BroadPhaseEntry other, NarrowPhasePair pair)
+        {
+            var collidablePair = pair as CollidablePairHandler;
+            if (collidablePair != null)
+            {
+                //The default values for InteractionProperties is all zeroes- zero friction, zero bounciness.
+                //That's exactly how we want the character to behave when hitting objects.
+                collidablePair.UpdateMaterialProperties(new InteractionProperties());
+            }
+        }
+
+        void ExpandBoundingBox()
+        {
+            //This runs after the bounding box updater is run, but before the broad phase.
+            //Expanding the character's bounding box ensures that minor variations in velocity will not cause
+            //any missed information.
+            //For a character which is not bound to Vector3.Up (such as a character that needs to run around a spherical planet),
+            //the bounding box expansion needs to be changed such that it includes the full convex cast at the bottom and top of the character under any orientation.
+            float radius = Body.CollisionInformation.Shape.Radius;
+            Vector3 offset = new Vector3();
+            offset.X = radius;
+            offset.Y = StepHeight;
+            offset.Z = radius;
+            BoundingBox box = Body.CollisionInformation.BoundingBox;
+            Vector3.Add(ref box.Max, ref offset, out box.Max);
+            offset.Y += StepHeight + supportMargin; //Bottom is expanded by 2x step height for down stepping support.
+            Vector3.Subtract(ref box.Min, ref offset, out box.Min);
+            Body.CollisionInformation.BoundingBox = box;
+
+            //Compute the individual bounding boxes for the upper convex cast and lower convex cast.
+            //TODO: Update for non-pure capsule shape center offset.
+            //TODO: Could use swept shape bounding boxes to make this a bit easier, especially for 6DOF character controllers.
+            convexCastDownVolume = new BoundingBox()
+                {
+                    Min = Body.Position + new Vector3(-radius, -Body.Length * .5f - radius - StepHeight * 2 - supportMargin, -radius),
+                    Max = Body.Position + new Vector3(radius, -Body.Length * .5f, radius)
+                };
+            convexCastUpVolume = new BoundingBox()
+            {
+                Min = Body.Position + new Vector3(-radius, Body.Length * .5f, -radius),
+                Max = Body.Position + new Vector3(radius, Body.Length * .5f + radius + StepHeight, radius)
+            };
+        }
+
+        void IBeforeNarrowPhaseUpdateable.Update(float dt)
+        {
+            //Cast down to find the support.
+
+            //In a 6DOF character, the starting transform will vary.
+            //For now, just assume it's locked to Up.
+            RigidTransform startingTransform = new RigidTransform();
+            startingTransform.Position = Body.Position;
+            startingTransform.Position.Y -= Body.Length * .5f;
+            startingTransform.Orientation = Quaternion.Identity;
+
+            //Compute the sweep direction.  This too will change in a 6DOF character (Body.OrientationMatrix.Down instead of Vector3.Down).
+            //If the body had traction last frame, then do a full-length sweep; this will detect step-downs.
+            //If it didn't have traction, just cast down by one step height to try and find a support.
+            //The reason why Body.Radius is added is that the starting transform is embedded in the capsule.
+            sweepLength = hasTraction ? StepHeight * 2 + Body.Radius : StepHeight + Body.Radius + supportMargin;
+            sweep = new Vector3(0, -sweepLength, 0);
+
+            //Cycle through every collidable and find the first time of impact for the convex cast.
+
+            support = null;
+            supportData = new RayHit() { T = float.MaxValue }; //Set the T value to an extremely high value to start with so that any result will be lower.
+            foreach (var collidable in Body.CollisionInformation.OverlappedCollidables)
+            {
+                if (convexCastDownVolume.Intersects(collidable.BoundingBox))
+                {
+                    RayHit hit;
+                    if (collidable.ConvexCast(castShape, ref startingTransform, ref sweep, out hit) && hit.T < supportData.T)
+                    {
+                        supportData = hit;
+                        support = collidable;
+                    }
+
+                }
+            }
+
+            goalSupportT = (Body.Radius + StepHeight) / sweepLength;
+
+
+            //If there's any support, analyze it.
+            //Check the slope of the hit against the maximum.
+            //This is a dot product of the normal against the body up vector (in this implementation, always {0, 1, 0}).
+            //For a fixed up vector of {0,1,0}, the dot product result is just the Y component of the normal.
+            //The following slope test is equivalent to MaximumTractionSlope > Math.Acos(Vector3.Dot(-firstHitData.Normal, Vector3.Up))
+            hasTraction = support != null & cosMaximumTractionSlope < -supportData.Normal.Y;
+
+
+            //Compute the relative velocity between the capsule and its support, if any.
+            //The relative velocity will be updated as impulses are applied.
+            Vector3 relativeVelocity = Body.LinearVelocity;
+            if (IsSupported)
+            {
+                //Only entities has velocity.
+                var entityCollidable = support as EntityCollidable;
+                if (entityCollidable != null)
+                {
+                    Vector3 entityVelocity = Toolbox.GetVelocityOfPoint(supportData.Location, entityCollidable.Entity.Position, entityCollidable.Entity.LinearVelocity, entityCollidable.Entity.AngularVelocity);
+                    Vector3.Subtract(ref relativeVelocity, ref entityVelocity, out relativeVelocity);
+                    //TODO: Multithreaded safety.  If characters are running in parallel, ensure that this operation will not corrupt anything.
+                    if (entityCollidable.Entity.IsDynamic)
+                        entityCollidable.Entity.ActivityInformation.Activate();
+                }
+            }
+
+            //Attempt to jump.
+            if (tryToJump)
+            {
+                //In the following, note that the jumping velocity changes are computed such that the separating velocity is specifically achieved,
+                //rather than just adding some speed along an arbitrary direction.  This avoids some cases where the character could otherwise increase
+                //the jump speed, which may not be desired.
+                if (hasTraction)
+                {
+                    //The character has traction, so jump straight up.
+                    float currentUpVelocity = Vector3.Dot(Body.OrientationMatrix.Up, relativeVelocity);
+                    //Target velocity is JumpSpeed.
+                    float velocityChange = JumpSpeed - currentUpVelocity;
+                    ChangeVelocity(Body.OrientationMatrix.Up * velocityChange, ref relativeVelocity);
+                }
+                else if (IsSupported)
+                {
+                    //The character does not have traction, so jump along the surface normal instead.
+                    float currentNormalVelocity = Vector3.Dot(supportData.Normal, relativeVelocity);
+                    //Target velocity is JumpSpeed.
+                    float velocityChange = SlidingJumpSpeed - currentNormalVelocity;
+                    ChangeVelocity(supportData.Normal * -velocityChange, ref relativeVelocity);
+                }
+                hasTraction = false;
+                support = null;
+                tryToJump = false;
+            }
+
+
+            //Update the vertical motion of the character.
+            if (hasTraction)
+            {
+                //Remove all velocity, penetrating or separating, along the contact normal if it is below a threshold.
+                float separatingVelocity = -Vector3.Dot(relativeVelocity, supportData.Normal);
+                if (separatingVelocity < GlueSpeed)
+                {
+                    ChangeVelocity(supportData.Normal * separatingVelocity, ref relativeVelocity);
+                }
+                else
+                    hasTraction = false;
+
+
+            }
+            else if (IsSupported)
+            {
+                //The character has no traction, so just stop penetrating velocity.
+                float dot = -Vector3.Dot(relativeVelocity, supportData.Normal);
+                if (dot < 0)
+                    ChangeVelocity(supportData.Normal * dot, ref relativeVelocity);
+
+            }
+
+            //Update the horizontal motion of the character.
+            if (IsSupported)
+            {
+                //If the object has traction, it has a lot more control over its motion.  If it is sliding, then use the sliding coefficients.
+                float accelerationToUse = hasTraction ? Acceleration : SlidingAcceleration;
+                float decelerationToUse = hasTraction ? Deceleration : SlidingDeceleration;
+                Vector3 velocityDirection;
+                Vector3 violatingVelocity;
+                if (MovementDirection.LengthSquared() > 0)
+                {
+                    //Project the movement direction onto the support plane defined by the support normal.
+                    //This projection is NOT along the support normal to the plane; that would cause the character to veer off course when moving on slopes.
+                    //Instead, project along the sweep direction to the plane.
+                    //For a 6DOF character controller, the lineStart would be different; it must be perpendicular to the local up.
+                    Vector3 lineStart = new Vector3(MovementDirection.X, 0, MovementDirection.Y);
+                    Vector3 lineEnd;
+                    Vector3.Add(ref lineStart, ref sweep, out lineEnd);
+                    Plane plane = new Plane(supportData.Normal, 0);
+                    float t;
+                    //This method can return false when the line is parallel to the plane, but previous tests and the slope limit guarantee that it won't happen.
+                    Toolbox.GetLinePlaneIntersection(ref lineStart, ref lineEnd, ref plane, out t, out velocityDirection);
+
+                    //The origin->intersection line direction defines the horizontal velocity direction in 3d space.
+                    velocityDirection.Normalize();
+
+                    //Compare the current velocity to the goal velocity.
+                    float currentVelocity;
+                    Vector3.Dot(ref velocityDirection, ref relativeVelocity, out currentVelocity);
+
+                    //Violating velocity is velocity which is not in the direction of the goal direction.
+                    violatingVelocity = relativeVelocity - velocityDirection * currentVelocity;
+
+                    //Compute the acceleration component.
+                    float speedUpNecessary = Speed - currentVelocity;
+                    float velocityChange = MathHelper.Clamp(speedUpNecessary, 0, accelerationToUse * dt);
+
+                    //Apply the change.
+
+                    ChangeVelocity(velocityDirection * velocityChange, ref relativeVelocity);
+
+                }
+                else
+                {
+                    velocityDirection = new Vector3();
+                    violatingVelocity = relativeVelocity;
+                }
+
+                //Compute the deceleration component.
+                float lengthSquared = violatingVelocity.LengthSquared();
+                if (lengthSquared > 0)
+                {
+                    Vector3 violatingVelocityDirection;
+                    float violatingVelocityMagnitude = (float)Math.Sqrt(lengthSquared);
+                    Vector3.Divide(ref violatingVelocity, violatingVelocityMagnitude, out violatingVelocityDirection);
+
+                    //We need to get rid of the violating velocity magnitude, but don't go under zero (that would cause nasty oscillations).
+                    float velocityChange = -Math.Min(decelerationToUse * dt, violatingVelocityMagnitude);
+                    //Apply the change.
+                    ChangeVelocity(violatingVelocityDirection * velocityChange, ref relativeVelocity);
+                }
+
+            }
+            else
+            {
+                //The character is in the air.  Still allow a little air control!
+                //6DOF character controllers will likely completely replace this; if it doesn't,
+                //use an oriented velocity direction instead of 2d movement direction.
+                var velocityDirection = new Vector3(MovementDirection.X, 0, MovementDirection.Y);
+
+                //Compare the current velocity to the goal velocity.
+                float currentVelocity;
+                Vector3.Dot(ref velocityDirection, ref relativeVelocity, out currentVelocity);
+
+                //Compute the acceleration component.
+                float speedUpNecessary = AirSpeed - currentVelocity;
+                float velocityChange = MathHelper.Clamp(speedUpNecessary, 0, AirAcceleration * dt);
+
+                //Apply the change.
+                ChangeVelocity(velocityDirection * velocityChange, ref relativeVelocity);
+            }
+
+
+        }
+
+        void ChangeVelocity(Vector3 velocityChange, ref Vector3 relativeVelocity)
+        {
+            Body.LinearVelocity += velocityChange;
+            //Update the relative velocity as well.  It's a ref parameter, so this update will be reflected in the calling scope.
+            Vector3.Add(ref relativeVelocity, ref velocityChange, out relativeVelocity);
+            
+        }
+
+
+
+
+        void IEndOfTimeStepUpdateable.Update(float dt)
+        {
+            //Teleport the object to the first hit surface.
+            //This has to be done after the position update to ensure that no other systems get a chance to make an invalid state visible to the user, which would be corrected
+            //jerkily in a subsequent frame.
+            //Consider using forces instead.
+
+            if (IsSupported)
+                Body.Position += -(goalSupportT - supportData.T) * sweep;
+        }
+
+        bool tryToJump = false;
+        /// <summary>
+        /// Jumps the character off of whatever it's currently standing on.  If it has traction, it will go straight up.
+        /// If it doesn't have traction, but is still supported by something, it will jump in the direction of the surface normal.
+        /// </summary>
+        public void Jump()
+        {
+            //The actual jump velocities are applied next frame.  This ensures that gravity doesn't pre-emptively slow the jump, and uses more
+            //up-to-date support data.
+            tryToJump = true;
+        }
+
+        public override void OnAdditionToSpace(ISpace newSpace)
+        {
+            //Add any supplements to the space too.
+            newSpace.Add(Body);
+            //This character controller requires the standard implementation of Space.
+            ((Space)newSpace).BoundingBoxUpdater.Finishing += ExpandBoundingBox;
+        }
+        public override void OnRemovalFromSpace(ISpace oldSpace)
+        {
+            //Remove any supplements from the space too.
+            oldSpace.Remove(Body);
+            //This character controller requires the standard implementation of Space.
+            ((Space)oldSpace).BoundingBoxUpdater.Finishing -= ExpandBoundingBox;
+            support = null;
+            supportData = new RayHit();
+            hasTraction = false;
+            Body.AngularVelocity = new Vector3();
+            Body.LinearVelocity = new Vector3();
+        }
+
+    }
+}