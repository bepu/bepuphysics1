--- conflicted
+++ resolved
@@ -1,595 +1,589 @@
-﻿using System;
-using BEPUphysics;
-using BEPUphysics.Entities;
-<<<<<<< HEAD
-using BEPUutilities;
-using Microsoft.Xna.Framework;
-using BEPUphysics.CollisionRuleManagement;
-=======
-using BEPUphysics.CollisionRuleManagement;
-using BEPUutilities;
-using BEPUphysics.NarrowPhaseSystems.Pairs;
->>>>>>> d0a4deae
-using BEPUphysics.Entities.Prefabs;
-using BEPUphysics.UpdateableSystems;
-using BEPUphysics.CollisionShapes.ConvexShapes;
-using BEPUphysics.CollisionTests.CollisionAlgorithms.GJK;
-using BEPUphysics.BroadPhaseEntries;
-using BEPUphysics.BroadPhaseEntries.MobileCollidables;
-
-namespace BEPUphysicsDemos.AlternateMovement.Testing.Old
-{
-    public class CharacterControllerOld : Updateable, IEndOfTimeStepUpdateable
-    {
-        /// <summary>
-        /// Shape that will be used in a convex cast that finds supporting entities for the character or any entities blocking a step-up.
-        /// When the character is supported and looking for something to step on, this shape will be cast downward.
-        /// To verify that it is valid, it will then be cast upward from the character's head.
-        /// </summary>
-        private CylinderShape castingShape;
-
-        /// <summary>
-        /// A box positioned relative to the character's body used to identify collision pairs with nearby objects that could be possibly stood upon.
-        /// </summary>
-        private Box feetCollisionPairCollector;
-
-        /// <summary>
-        /// The displacement vector from the center of the character body cylinder to the center of the collision pair collector box entity.
-        /// </summary>
-        private Vector3 feetCollisionPairCollectorPositionOffset;
-
-        /// <summary>
-        /// The displacement vector from the center of the character body cylinder to the starting position of the convex cast used to find entity supports below the character.
-        /// </summary>
-        private Vector3 feetSupportFinderOffset;
-
-        /// <summary>
-        /// The displacement vector from the center of the character body cylinder to the starting position of the convex cast used to find blockages above the character's head when stepping.
-        /// </summary>
-        private Vector3 headBlockageFinderOffset;
-
-        /// <summary>
-        /// A box positioned relative to the character's body used to identify collision pairs with nearby objects that could hit the character's head if it stepped up on something.
-        /// </summary>
-        private Box headCollisionPairCollector;
-
-        /// <summary>
-        /// The displacement vector from the center of the character body cylinder to the center of the collision pair collector box entity.
-        /// </summary>
-        private Vector3 headCollisionPairCollectorPositionOffset;
-
-        /// <summary>
-        /// The maximum distance up or down which the character is able to move without jumping or falling.
-        /// </summary>
-        private float maximumStepHeight;
-
-        /// <summary>
-        /// The vertical distance between the ground and the outer collision margin of the character cylinder to maintain.
-        /// Should be some relatively small value; if the character cylinder (and its margin) are allowed to hit the ground before the support finder, 
-        /// the character may either lose support or become affected by extra frictional forces.
-        /// </summary>
-        private float supportMargin;
-
-        /// <summary>
-        /// Rate of increase in the character's speed in the movementDirection.
-        /// </summary>
-        public float Acceleration = 50f;
-
-        /// <summary>
-        /// Change in airborne speed per second.
-        /// </summary>
-        public float AirborneAcceleration = 30;
-
-
-        /// <summary>
-        /// The character's physical representation that handles iteractions with the environment.
-        /// </summary>
-        public Cylinder Body;
-
-        /// <summary>
-        /// If objects are moving away from each other vertically above this speed, the character will lose its grip on the ground.
-        /// </summary>
-        private float glueSpeed = 5;
-
-        /// <summary>
-        /// Whether or not the character is currently standing on anything that can be walked upon.
-        /// False if there exists no support or the support is too heavily sloped, otherwise true.
-        /// </summary>
-        public bool HasTraction;
-
-        /// <summary>
-        /// Whether or not the character is currently standing on anything.
-        /// </summary>
-        public bool IsSupported;
-
-        /// <summary>
-        /// Initial vertical speed when jumping.
-        /// </summary>
-        public float JumpSpeed = 6;
-
-        /// <summary>
-        /// The maximum slope under which walking forces can be applied.
-        /// </summary>
-        public float MaxSlope = MathHelper.PiOver4;
-
-        /// <summary>
-        /// Maximum speed in the movementDirection that can be attained.
-        /// </summary>
-        public float MaxSpeed = 8;
-
-
-        /// <summary>
-        /// The maximum speed that the character can achieve by itself while airborne.
-        /// A character can exceed this by launching off the ground at a higher speed, but cannot force itself to accelerate faster than this using air control while airborne.
-        /// </summary>
-        public float MaximumAirborneSpeed = 2;
-
-
-        /// <summary>
-        /// Normalized direction which the character tries to move.
-        /// </summary>
-        public Vector2 MovementDirection = Vector2.Zero;
-
-        /// <summary>
-        /// Deceleration applied to oppose horizontal movement when the character does not have a steady foothold on the ground (hasTraction == false).
-        /// </summary>
-        public float SlidingDeceleration = .3f;
-
-        /// <summary>
-        /// Deceleration applied to oppose uncontrolled horizontal movement when the character has a steady foothold on the ground (hasTraction == true).
-        /// </summary>
-        public float TractionDeceleration = 90f;
-
-
-        /// <summary>
-        /// Constructs a simple character controller.
-        /// </summary>
-        /// <param name="position">Location to initially place the character.</param>
-        /// <param name="characterHeight">The height of the character.</param>
-        /// <param name="characterWidth">The diameter of the character.</param>
-        /// <param name="mass">Total mass of the character.</param>
-        /// <param name="maximumStepHeight">Height that the character can climb up.</param>
-        public CharacterControllerOld(Vector3 position, float characterHeight, float characterWidth, float mass, float maximumStepHeight)
-        {
-            //Create the physical body of the character. 
-            //The character's cylinder height and radius must be shrunk down marginally
-            //to take into account the collision margin and support margin while still fitting in the defined character height/width.
-            var bodyPosition = new Vector3(position.X, position.Y + supportMargin / 2, position.Z);
-            float collisionMargin = .04f;
-            Body = new Cylinder(bodyPosition,
-                                characterHeight - 2 * collisionMargin - supportMargin,
-                                characterWidth / 2 - collisionMargin,
-                                mass);
-            Body.CollisionInformation.Shape.CollisionMargin = collisionMargin;
-
-            feetCollisionPairCollectorPositionOffset = new Vector3(0, -Body.Height / 2 - supportMargin - collisionMargin, 0);
-            feetCollisionPairCollector = new Box(bodyPosition + feetCollisionPairCollectorPositionOffset, characterWidth, maximumStepHeight * 2, characterWidth, 1);
-            feetCollisionPairCollector.CollisionInformation.CollisionRules.Personal = CollisionRule.NoNarrowPhaseUpdate; //Prevents collision detection/contact generation from being run.
-            feetCollisionPairCollector.IsAffectedByGravity = false;
-            CollisionRules.AddRule(feetCollisionPairCollector, Body, CollisionRule.NoBroadPhase);//Prevents the creation of any collision pairs between the body and the collector.
-            feetSupportFinderOffset = new Vector3(0, feetCollisionPairCollectorPositionOffset.Y + maximumStepHeight, 0);
-
-            headCollisionPairCollectorPositionOffset = new Vector3(0, (Body.Height + maximumStepHeight) / 2 + collisionMargin, 0);
-            headCollisionPairCollector = new Box(bodyPosition + headCollisionPairCollectorPositionOffset, characterWidth, maximumStepHeight + collisionMargin, characterWidth, 1);
-            headCollisionPairCollector.CollisionInformation.CollisionRules.Personal = CollisionRule.NoNarrowPhaseUpdate; //Prevents collision detection/contact generation from being run.
-            headCollisionPairCollector.IsAffectedByGravity = false;
-            CollisionRules.AddRule(headCollisionPairCollector, Body, CollisionRule.NoBroadPhase); //Prevents the creation of any collision pairs between the body and the collector.
-            headBlockageFinderOffset = new Vector3(0, headCollisionPairCollectorPositionOffset.Y - maximumStepHeight / 2 - collisionMargin, 0);
-
-            castingShape = new CylinderShape(0, Body.Radius + collisionMargin);
-            castingShape.CollisionMargin = 0;
-
-            this.maximumStepHeight = maximumStepHeight;
-            this.supportMargin = .01f;
-
-            Body.LocalInertiaTensorInverse = new Matrix3x3();
-            feetCollisionPairCollector.LocalInertiaTensorInverse = new Matrix3x3();
-            headCollisionPairCollector.LocalInertiaTensorInverse = new Matrix3x3();
-        }
-
-        /// <summary>
-        /// Gets and sets the position of the character.
-        /// </summary>
-        public Vector3 Position
-        {
-            get
-            {
-                //Since the position of the character is not the position of the character's physical cylinder (due to the support margin), it needs to be offset.
-                Vector3 bodyPosition = Body.Position;
-                return new Vector3(bodyPosition.X, bodyPosition.Y + supportMargin / 2, bodyPosition.Z);
-            }
-            set
-            {
-                Vector3 offset = Position - value;
-                Body.Position += offset;
-                //While the collision pair collectors will follow the body in the following frame, it might be a bit messy just to leave them hanging around until then.
-                feetCollisionPairCollector.Position += offset;
-                headCollisionPairCollector.Position += offset;
-            }
-        }
-
-        /// <summary>
-        /// Handles the updating of the character.  Called by the owning space object when necessary.
-        /// </summary>
-        /// <param name="dt">Simulation seconds since the last update.</param>
-        void IEndOfTimeStepUpdateable.Update(float dt)
-        {
-            Collidable supportCollidable;
-            Vector3 supportLocation, supportNormal, supportLocationVelocity;
-            float supportDistance;
-
-            if (FindSupport(out supportCollidable, out supportLocation, out supportNormal, out supportDistance, out supportLocationVelocity))
-            {
-                IsSupported = true;
-                Support(supportLocationVelocity, supportNormal, supportDistance);
-                HasTraction = IsSupportSlopeWalkable(supportNormal);
-                HandleHorizontalMotion(supportLocationVelocity, supportNormal, dt);
-            }
-            else
-            {
-                IsSupported = false;
-                HasTraction = false;
-                HandleAirborneMotion(dt);
-            }
-
-            feetCollisionPairCollector.LinearVelocity = Body.LinearVelocity;
-            feetCollisionPairCollector.Position = (Body.Position + feetCollisionPairCollectorPositionOffset);
-            headCollisionPairCollector.LinearVelocity = Body.LinearVelocity;
-            headCollisionPairCollector.Position = (Body.Position + headCollisionPairCollectorPositionOffset);
-        }
-
-        /// <summary>
-        /// Locates the closest support entity by performing a convex cast at collected candidates.
-        /// </summary>
-        /// <param name="supportEntity">The closest supporting entity.</param>
-        /// <param name="supportLocation">The support location which the character is standing on.</param>
-        /// <param name="supportNormal">The normal at the surface where the character is standing..</param>
-        /// <param name="supportDistance">Distance from the maximum step height on the character down to where the latest support location was found.</param>
-        /// <param name="supportLocationVelocity">Velocity of the support location on the support entity.</param>
-        /// <returns>Whether or not a support was located.</returns>
-        private bool FindSupport(out Collidable supportCollidable, out Vector3 supportLocation, out Vector3 supportNormal, out float supportDistance, out Vector3 supportLocationVelocity)
-        {
-            //If there's no traction, it shouldn't try to 'step down' anything so there's no need to extend the cast.
-            float maximumDistance;
-            if (HasTraction)
-                maximumDistance = maximumStepHeight * 2;
-            else
-                maximumDistance = maximumStepHeight;
-            var sweep = new Vector3(0, -maximumDistance, 0);
-            Vector3 startingLocation = Body.Position + feetSupportFinderOffset;
-
-            //There are two 'minimums' to keep track of.  
-            //  The first is out of all collisions.
-            //  This first collision is used to determine what to 'step' to, which means it requires a significant up or down jump to reach.
-            //Since the first collision can be invalidated by various factors,
-            //  there is also a defined range of support heights right around the character's feet where no validation is necessary.
-            //  This allows the character keep standing on whatever it was that it was standing on before the "step" failed.
-            Vector3 hitLocation = new Vector3(), stepHitLocation = new Vector3();
-            Vector3 hitNormal = new Vector3(), stepHitNormal = new Vector3();
-            Collidable hitCollidable = null, stepHitCollidable = null;
-            float distance = float.MaxValue, stepDistance = float.MaxValue;
-
-            foreach (var candidate in feetCollisionPairCollector.CollisionInformation.OverlappedCollidables)
-            {
-
-                //for (int i = 0; i < feetCollisionPairCollector.CollisionInformation.Pairs.Count; i++)
-                //{
-                //var pair = feetCollisionPairCollector.CollisionInformation.Pairs[i];
-
-                //Determine which member of the collision pair is the possible support.
-                //The comparisons are all kept on a "parent" as opposed to "collider" level so that interaction with compound shapes is simpler.
-                //Entity candidate = pair.ColliderA == feetCollisionPairCollector ? pair.ColliderB : pair.ColliderA;
-                //Ensure that the candidate is a valid supporting entity.
-                if (candidate.CollisionRules.Personal > CollisionRule.Normal)
-                    continue; //It is invalid!
-
-                //Fire a convex cast at the candidate and determine some details! 
-
-                RigidTransform sweepTransform = new RigidTransform(startingLocation);
-                RayHit rayHit;
-                //if (GJKToolbox.ConvexCast(castingShape, targetShape, ref sweep,
-                //                          ref sweepTransform, ref targetTransform,
-                //                          out rayHit))
-                if (candidate.ConvexCast(castingShape, ref sweepTransform, ref sweep, out rayHit))
-                {
-                    //tempHitNormal *= -1;
-                    rayHit.T *= maximumDistance;
-                    if (rayHit.T < stepDistance)
-                    {
-                        stepDistance = rayHit.T;
-                        stepHitLocation = rayHit.Location;
-                        stepHitNormal = rayHit.Normal;
-                        stepHitCollidable = candidate;
-                    }
-                    if (rayHit.T < distance &&
-                        //If the hit is within a small margin range at the base of the character...
-                        rayHit.T >= maximumStepHeight - Body.CollisionInformation.Shape.CollisionMargin - supportMargin && rayHit.T <= maximumStepHeight)
-                    {
-                        //Then this could be one of the non-step supports.
-                        distance = rayHit.T;
-                        hitLocation = rayHit.Location;
-                        hitNormal = rayHit.Normal;
-                        hitCollidable = candidate;
-                    }
-
-                }
-            }
-            Vector3 candidateLocationVelocity = new Vector3();
-            if (stepDistance != float.MaxValue)
-            {
-                stepHitNormal.Normalize();
-                var entityCollidable = (stepHitCollidable as EntityCollidable);
-                if (entityCollidable != null)
-                    candidateLocationVelocity = entityCollidable.Entity.LinearVelocity + //linear component
-                                                Vector3.Cross(entityCollidable.Entity.AngularVelocity, stepHitLocation - entityCollidable.Entity.Position);
-                //linear velocity of point on body relative to center
-
-                //Analyze the hits.
-                //Convert the 'times of impact' along the cast into distance by multiplying by the length of the cast.
-                //Verify the "stepped" hit.  If it's invalid, go with the "non step" hit.
-                if (stepDistance > 0 && //If hit distance was zero, it would probably mean that the outer convex cast found a wall (or something not steppable).
-                    Body.LinearVelocity.Y - candidateLocationVelocity.Y < glueSpeed && //Don't try to 'glue' to the ground if we're just flying away from it.
-                    IsSupportSlopeWalkable(stepHitNormal) && //In order for this to be stepped on, it should be walkable.
-                    (stepDistance > maximumStepHeight || IsStepSafe(stepDistance))) //If its planning to step up, make sure its safe to do so.
-                {
-                    //Successfully found a stepping location.
-                    supportCollidable = stepHitCollidable;
-                    supportLocation = stepHitLocation;
-                    supportNormal = stepHitNormal;
-                    supportDistance = stepDistance;
-                    supportLocationVelocity = candidateLocationVelocity;
-                    return true;
-                }
-                if (distance != float.MaxValue)
-                {
-                    //Once it makes it here, it means there exists a support around the feet.
-                    //Compute a new velocity for the feet support.
-                    entityCollidable = (hitCollidable as EntityCollidable);
-                    if (entityCollidable != null)
-                        candidateLocationVelocity = entityCollidable.Entity.LinearVelocity + //linear component
-                                                Vector3.Cross(entityCollidable.Entity.AngularVelocity, hitLocation - entityCollidable.Entity.Position);
-                    //linear velocity of point on body relative to center
-
-                    //The only condition that matters for a near-feet support is that the character is approaching the support rather than flying up away.
-                    if (Body.LinearVelocity.Y - candidateLocationVelocity.Y < glueSpeed)
-                    {
-                        //While the step failed, there's still the backup of looking at the places right around the feet.
-                        supportCollidable = hitCollidable;
-                        supportLocation = hitLocation;
-                        supportNormal = Vector3.Normalize(hitNormal);
-                        supportDistance = distance;
-                        supportLocationVelocity = candidateLocationVelocity;
-                        return true;
-                    }
-                }
-            }
-            supportCollidable = null;
-            supportLocation = Toolbox.NoVector;
-            supportNormal = Toolbox.NoVector;
-            supportDistance = float.MaxValue;
-            supportLocationVelocity = Toolbox.NoVector;
-            return false;
-        }
-
-        /// <summary>
-        /// Performs a convex cast to determine if a step of a given height is valid.
-        /// This means that stepping up onto the new support wouldn't shove the character's head into a ceiling or other obstacle.
-        /// </summary>
-        /// <param name="hitDistance">Vertical distance from the convex cast start to the hit location.</param>
-        /// <returns>Whether or not the step is safe.</returns>
-        private bool IsStepSafe(float hitDistance)
-        {
-            float stepHeight = maximumStepHeight - hitDistance;
-            var sweep = new Vector3(0, stepHeight + Body.CollisionInformation.Shape.CollisionMargin, 0);
-            Vector3 startingLocation = headBlockageFinderOffset + Body.Position;
-
-            foreach (Entity candidate in headCollisionPairCollector.CollisionInformation.OverlappedEntities)
-            {
-                //foreach (CollisionPair pair in headCollisionPairCollector.CollisionPairs)
-                //{
-                //    //Determine which member of the collision pair is the possible blockage.
-                //    //The comparisons are all kept on a "parent" as opposed to "collider" level so that interaction with compound shapes is simpler.
-
-                //    Entity candidate = pair.ParentA == headCollisionPairCollector ? pair.ParentB : pair.ParentA;
-                //Ensure that the candidate is a valid blocking entity.
-                if (candidate.CollisionInformation.CollisionRules.Personal > CollisionRule.Normal)
-                    continue; //It is invalid!
-
-
-                //Fire a convex cast at the candidate and determine some details!  
-                ConvexShape targetShape = candidate.CollisionInformation.Shape as ConvexShape;
-                if (targetShape != null)
-                {
-                    RigidTransform sweepTransform = new RigidTransform(startingLocation);
-                    RigidTransform targetTransform = new RigidTransform(candidate.Position, candidate.Orientation);
-                    RayHit rayHit;
-                    if (GJKToolbox.ConvexCast(castingShape, targetShape, ref sweep,
-                                              ref sweepTransform, ref targetTransform,
-                                              out rayHit))
-                    {
-                        return false;
-                    }
-                }
-            }
-            return true;
-        }
-
-        /// <summary>
-        /// Determines if the ground supporting the character is sloped gently enough to allow for normal walking.
-        /// </summary>
-        /// <param name="supportNormal">Normal of the surface being stood upon.</param>
-        /// <returns>Whether or not the slope is walkable.</returns>
-        private bool IsSupportSlopeWalkable(Vector3 supportNormal)
-        {
-            //The following operation is equivalent to performing a dot product between the support normal and Vector3.Down and finding the angle it represents using Acos.
-            return Math.Acos(Math.Abs(Math.Min(supportNormal.Y, 1))) <= MaxSlope;
-        }
-
-        /// <summary>
-        /// Maintains the position of the character's body above the ground.
-        /// </summary>
-        /// <param name="supportLocationVelocity">Velocity of the support point connected to the supportEntity.</param>
-        /// <param name="supportNormal">The normal at the surface where the ray hit the entity.</param>
-        /// <param name="supportDistance">Distance from the character to the support location.</param>
-        private void Support(Vector3 supportLocationVelocity, Vector3 supportNormal, float supportDistance)
-        {
-            //Put the character at the right distance from the ground.
-            float heightDifference = maximumStepHeight - supportDistance;
-            Body.Position += (new Vector3(0, heightDifference, 0));
-
-            //Remove from the character velocity which would push it toward or away from the surface.
-            //This is a relative velocity, so the velocity of the body and the velocity of a point on the support entity must be found.
-            float bodyNormalVelocity = Vector3.Dot(Body.LinearVelocity, supportNormal);
-            float supportEntityNormalVelocity = Vector3.Dot(supportLocationVelocity, supportNormal);
-            Body.LinearVelocity -= (bodyNormalVelocity - supportEntityNormalVelocity) * supportNormal;
-        }
-
-        /// <summary>
-        /// Manages movement acceleration, deceleration, and sliding.
-        /// </summary>
-        /// <param name="supportLocationVelocity">Velocity of the support point connected to the supportEntity.</param>
-        /// <param name="supportNormal">The normal at the surface where the ray hit the entity.</param>
-        /// <param name="dt">Timestep of the simulation.</param>
-        private void HandleHorizontalMotion(Vector3 supportLocationVelocity, Vector3 supportNormal, float dt)
-        {
-            if (HasTraction && MovementDirection != Vector2.Zero)
-            {
-                //Identify a coordinate system that uses the support normal as Y.
-                //X is the axis point along the left (negative) and right (positive) relative to the movement direction.
-                //Z points forward (positive) and backward (negative) in the movement direction modified to be parallel to the surface.
-                Vector3 x = Vector3.Cross(new Vector3(MovementDirection.X, 0, MovementDirection.Y), supportNormal);
-                Vector3 z = Vector3.Cross(supportNormal, x);
-
-                //Remove from the character a portion of velocity which pushes it horizontally off the desired movement track defined by the movementDirection.
-                float bodyXVelocity = Vector3.Dot(Body.LinearVelocity, x);
-                float supportEntityXVelocity = Vector3.Dot(supportLocationVelocity, x);
-                float velocityChange = MathHelper.Clamp(bodyXVelocity - supportEntityXVelocity, -dt * TractionDeceleration, dt * TractionDeceleration);
-                Body.LinearVelocity -= velocityChange * x;
-
-
-                float bodyZVelocity = Vector3.Dot(Body.LinearVelocity, z);
-                float supportEntityZVelocity = Vector3.Dot(supportLocationVelocity, z);
-                float netZVelocity = bodyZVelocity - supportEntityZVelocity;
-                //The velocity difference along the Z axis should accelerate/decelerate to match the goal velocity (max speed).
-                if (netZVelocity > MaxSpeed)
-                {
-                    //Decelerate
-                    velocityChange = Math.Min(dt * TractionDeceleration, netZVelocity - MaxSpeed);
-                    Body.LinearVelocity -= velocityChange * z;
-                }
-                else
-                {
-                    //Accelerate
-                    velocityChange = Math.Min(dt * Acceleration, MaxSpeed - netZVelocity);
-                    Body.LinearVelocity += velocityChange * z;
-                }
-            }
-            else
-            {
-                float deceleration;
-                if (HasTraction)
-                    deceleration = dt * TractionDeceleration;
-                else
-                    deceleration = dt * SlidingDeceleration;
-                //Remove from the character a portion of velocity defined by the deceleration.
-                Vector3 bodyHorizontalVelocity = Body.LinearVelocity - Vector3.Dot(Body.LinearVelocity, supportNormal) * supportNormal;
-                Vector3 supportHorizontalVelocity = supportLocationVelocity - Vector3.Dot(supportLocationVelocity, supportNormal) * supportNormal;
-
-                Vector3 relativeVelocity = bodyHorizontalVelocity - supportHorizontalVelocity;
-                float speed = relativeVelocity.Length();
-                if (speed > 0)
-                {
-                    Vector3 horizontalDirection = relativeVelocity / speed;
-                    float velocityChange = Math.Min(speed, deceleration);
-                    Body.LinearVelocity -= velocityChange * horizontalDirection;
-                }
-            }
-        }
-
-        /// <summary>
-        /// Manages the character's air control.
-        /// </summary>
-        /// <param name="dt">Timestep of the simulation.</param>
-        private void HandleAirborneMotion(float dt)
-        {
-            //Compute the current horizontal speed, two dimensional dot product.
-            float speed = Body.LinearVelocity.X * MovementDirection.X + Body.LinearVelocity.Z * MovementDirection.Y;
-
-            float previousSpeed = speed;
-            speed = Math.Min(MaximumAirborneSpeed, speed + AirborneAcceleration * dt);
-            float changeInSpeed = MathHelper.Max(0, speed - previousSpeed);
-
-            Body.LinearVelocity += new Vector3(changeInSpeed * MovementDirection.X, 0, changeInSpeed * MovementDirection.Y);
-        }
-
-        /// <summary>
-        /// If the character has a support, it leaps into the air based on its jumpSpeed.
-        /// </summary>
-        public void Jump()
-        {
-            if (IsSupported)
-            {
-                IsSupported = false;
-                HasTraction = false;
-                Body.LinearVelocity += new Vector3(0, JumpSpeed, 0);
-            }
-        }
-
-        /// <summary>
-        /// Activates the character, adding its components to the space. 
-        /// </summary>
-        public void Activate()
-        {
-            if (!IsUpdating)
-            {
-                IsUpdating = true;
-                if (Body.Space == null)
-                {
-                    Space.Add(Body);
-                    Space.Add(feetCollisionPairCollector);
-                    Space.Add(headCollisionPairCollector);
-                }
-                HasTraction = false;
-                IsSupported = false;
-                Body.LinearVelocity = Vector3.Zero;
-            }
-        }
-
-        /// <summary>
-        /// Deactivates the character, removing its components from the space.
-        /// </summary>
-        public void Deactivate()
-        {
-            if (IsUpdating)
-            {
-                IsUpdating = false;
-                Body.Position = new Vector3(10000, 0, 0);
-                if (Body.Space != null)
-                {
-                    Space.Remove(Body);
-                    Space.Remove(feetCollisionPairCollector);
-                    Space.Remove(headCollisionPairCollector);
-                }
-            }
-        }
-
-        /// <summary>
-        /// Called by the engine when the character is added to the space.
-        /// Activates the character.
-        /// </summary>
-        /// <param name="newSpace">Space to which the character was added.</param>
-        public override void OnAdditionToSpace(ISpace newSpace)
-        {
-            Activate();
-        }
-
-        /// <summary>
-        /// Called by the engine when the character is removed from the space.
-        /// Deactivates the character.
-        /// </summary>
-        public override void OnRemovalFromSpace(ISpace space)
-        {
-            Deactivate();
-        }
-    }
+﻿using System;
+using BEPUphysics;
+using BEPUphysics.Entities;
+using BEPUutilities;
+using BEPUphysics.CollisionRuleManagement;
+using BEPUutilities;
+using BEPUphysics.Entities.Prefabs;
+using BEPUphysics.UpdateableSystems;
+using BEPUphysics.CollisionShapes.ConvexShapes;
+using BEPUphysics.CollisionTests.CollisionAlgorithms.GJK;
+using BEPUphysics.BroadPhaseEntries;
+using BEPUphysics.BroadPhaseEntries.MobileCollidables;
+
+namespace BEPUphysicsDemos.AlternateMovement.Testing.Old
+{
+    public class CharacterControllerOld : Updateable, IEndOfTimeStepUpdateable
+    {
+        /// <summary>
+        /// Shape that will be used in a convex cast that finds supporting entities for the character or any entities blocking a step-up.
+        /// When the character is supported and looking for something to step on, this shape will be cast downward.
+        /// To verify that it is valid, it will then be cast upward from the character's head.
+        /// </summary>
+        private CylinderShape castingShape;
+
+        /// <summary>
+        /// A box positioned relative to the character's body used to identify collision pairs with nearby objects that could be possibly stood upon.
+        /// </summary>
+        private Box feetCollisionPairCollector;
+
+        /// <summary>
+        /// The displacement vector from the center of the character body cylinder to the center of the collision pair collector box entity.
+        /// </summary>
+        private Vector3 feetCollisionPairCollectorPositionOffset;
+
+        /// <summary>
+        /// The displacement vector from the center of the character body cylinder to the starting position of the convex cast used to find entity supports below the character.
+        /// </summary>
+        private Vector3 feetSupportFinderOffset;
+
+        /// <summary>
+        /// The displacement vector from the center of the character body cylinder to the starting position of the convex cast used to find blockages above the character's head when stepping.
+        /// </summary>
+        private Vector3 headBlockageFinderOffset;
+
+        /// <summary>
+        /// A box positioned relative to the character's body used to identify collision pairs with nearby objects that could hit the character's head if it stepped up on something.
+        /// </summary>
+        private Box headCollisionPairCollector;
+
+        /// <summary>
+        /// The displacement vector from the center of the character body cylinder to the center of the collision pair collector box entity.
+        /// </summary>
+        private Vector3 headCollisionPairCollectorPositionOffset;
+
+        /// <summary>
+        /// The maximum distance up or down which the character is able to move without jumping or falling.
+        /// </summary>
+        private float maximumStepHeight;
+
+        /// <summary>
+        /// The vertical distance between the ground and the outer collision margin of the character cylinder to maintain.
+        /// Should be some relatively small value; if the character cylinder (and its margin) are allowed to hit the ground before the support finder, 
+        /// the character may either lose support or become affected by extra frictional forces.
+        /// </summary>
+        private float supportMargin;
+
+        /// <summary>
+        /// Rate of increase in the character's speed in the movementDirection.
+        /// </summary>
+        public float Acceleration = 50f;
+
+        /// <summary>
+        /// Change in airborne speed per second.
+        /// </summary>
+        public float AirborneAcceleration = 30;
+
+
+        /// <summary>
+        /// The character's physical representation that handles iteractions with the environment.
+        /// </summary>
+        public Cylinder Body;
+
+        /// <summary>
+        /// If objects are moving away from each other vertically above this speed, the character will lose its grip on the ground.
+        /// </summary>
+        private float glueSpeed = 5;
+
+        /// <summary>
+        /// Whether or not the character is currently standing on anything that can be walked upon.
+        /// False if there exists no support or the support is too heavily sloped, otherwise true.
+        /// </summary>
+        public bool HasTraction;
+
+        /// <summary>
+        /// Whether or not the character is currently standing on anything.
+        /// </summary>
+        public bool IsSupported;
+
+        /// <summary>
+        /// Initial vertical speed when jumping.
+        /// </summary>
+        public float JumpSpeed = 6;
+
+        /// <summary>
+        /// The maximum slope under which walking forces can be applied.
+        /// </summary>
+        public float MaxSlope = MathHelper.PiOver4;
+
+        /// <summary>
+        /// Maximum speed in the movementDirection that can be attained.
+        /// </summary>
+        public float MaxSpeed = 8;
+
+
+        /// <summary>
+        /// The maximum speed that the character can achieve by itself while airborne.
+        /// A character can exceed this by launching off the ground at a higher speed, but cannot force itself to accelerate faster than this using air control while airborne.
+        /// </summary>
+        public float MaximumAirborneSpeed = 2;
+
+
+        /// <summary>
+        /// Normalized direction which the character tries to move.
+        /// </summary>
+        public Vector2 MovementDirection = Vector2.Zero;
+
+        /// <summary>
+        /// Deceleration applied to oppose horizontal movement when the character does not have a steady foothold on the ground (hasTraction == false).
+        /// </summary>
+        public float SlidingDeceleration = .3f;
+
+        /// <summary>
+        /// Deceleration applied to oppose uncontrolled horizontal movement when the character has a steady foothold on the ground (hasTraction == true).
+        /// </summary>
+        public float TractionDeceleration = 90f;
+
+
+        /// <summary>
+        /// Constructs a simple character controller.
+        /// </summary>
+        /// <param name="position">Location to initially place the character.</param>
+        /// <param name="characterHeight">The height of the character.</param>
+        /// <param name="characterWidth">The diameter of the character.</param>
+        /// <param name="mass">Total mass of the character.</param>
+        /// <param name="maximumStepHeight">Height that the character can climb up.</param>
+        public CharacterControllerOld(Vector3 position, float characterHeight, float characterWidth, float mass, float maximumStepHeight)
+        {
+            //Create the physical body of the character. 
+            //The character's cylinder height and radius must be shrunk down marginally
+            //to take into account the collision margin and support margin while still fitting in the defined character height/width.
+            var bodyPosition = new Vector3(position.X, position.Y + supportMargin / 2, position.Z);
+            float collisionMargin = .04f;
+            Body = new Cylinder(bodyPosition,
+                                characterHeight - 2 * collisionMargin - supportMargin,
+                                characterWidth / 2 - collisionMargin,
+                                mass);
+            Body.CollisionInformation.Shape.CollisionMargin = collisionMargin;
+
+            feetCollisionPairCollectorPositionOffset = new Vector3(0, -Body.Height / 2 - supportMargin - collisionMargin, 0);
+            feetCollisionPairCollector = new Box(bodyPosition + feetCollisionPairCollectorPositionOffset, characterWidth, maximumStepHeight * 2, characterWidth, 1);
+            feetCollisionPairCollector.CollisionInformation.CollisionRules.Personal = CollisionRule.NoNarrowPhaseUpdate; //Prevents collision detection/contact generation from being run.
+            feetCollisionPairCollector.IsAffectedByGravity = false;
+            CollisionRules.AddRule(feetCollisionPairCollector, Body, CollisionRule.NoBroadPhase);//Prevents the creation of any collision pairs between the body and the collector.
+            feetSupportFinderOffset = new Vector3(0, feetCollisionPairCollectorPositionOffset.Y + maximumStepHeight, 0);
+
+            headCollisionPairCollectorPositionOffset = new Vector3(0, (Body.Height + maximumStepHeight) / 2 + collisionMargin, 0);
+            headCollisionPairCollector = new Box(bodyPosition + headCollisionPairCollectorPositionOffset, characterWidth, maximumStepHeight + collisionMargin, characterWidth, 1);
+            headCollisionPairCollector.CollisionInformation.CollisionRules.Personal = CollisionRule.NoNarrowPhaseUpdate; //Prevents collision detection/contact generation from being run.
+            headCollisionPairCollector.IsAffectedByGravity = false;
+            CollisionRules.AddRule(headCollisionPairCollector, Body, CollisionRule.NoBroadPhase); //Prevents the creation of any collision pairs between the body and the collector.
+            headBlockageFinderOffset = new Vector3(0, headCollisionPairCollectorPositionOffset.Y - maximumStepHeight / 2 - collisionMargin, 0);
+
+            castingShape = new CylinderShape(0, Body.Radius + collisionMargin);
+            castingShape.CollisionMargin = 0;
+
+            this.maximumStepHeight = maximumStepHeight;
+            this.supportMargin = .01f;
+
+            Body.LocalInertiaTensorInverse = new Matrix3x3();
+            feetCollisionPairCollector.LocalInertiaTensorInverse = new Matrix3x3();
+            headCollisionPairCollector.LocalInertiaTensorInverse = new Matrix3x3();
+        }
+
+        /// <summary>
+        /// Gets and sets the position of the character.
+        /// </summary>
+        public Vector3 Position
+        {
+            get
+            {
+                //Since the position of the character is not the position of the character's physical cylinder (due to the support margin), it needs to be offset.
+                Vector3 bodyPosition = Body.Position;
+                return new Vector3(bodyPosition.X, bodyPosition.Y + supportMargin / 2, bodyPosition.Z);
+            }
+            set
+            {
+                Vector3 offset = Position - value;
+                Body.Position += offset;
+                //While the collision pair collectors will follow the body in the following frame, it might be a bit messy just to leave them hanging around until then.
+                feetCollisionPairCollector.Position += offset;
+                headCollisionPairCollector.Position += offset;
+            }
+        }
+
+        /// <summary>
+        /// Handles the updating of the character.  Called by the owning space object when necessary.
+        /// </summary>
+        /// <param name="dt">Simulation seconds since the last update.</param>
+        void IEndOfTimeStepUpdateable.Update(float dt)
+        {
+            Collidable supportCollidable;
+            Vector3 supportLocation, supportNormal, supportLocationVelocity;
+            float supportDistance;
+
+            if (FindSupport(out supportCollidable, out supportLocation, out supportNormal, out supportDistance, out supportLocationVelocity))
+            {
+                IsSupported = true;
+                Support(supportLocationVelocity, supportNormal, supportDistance);
+                HasTraction = IsSupportSlopeWalkable(supportNormal);
+                HandleHorizontalMotion(supportLocationVelocity, supportNormal, dt);
+            }
+            else
+            {
+                IsSupported = false;
+                HasTraction = false;
+                HandleAirborneMotion(dt);
+            }
+
+            feetCollisionPairCollector.LinearVelocity = Body.LinearVelocity;
+            feetCollisionPairCollector.Position = (Body.Position + feetCollisionPairCollectorPositionOffset);
+            headCollisionPairCollector.LinearVelocity = Body.LinearVelocity;
+            headCollisionPairCollector.Position = (Body.Position + headCollisionPairCollectorPositionOffset);
+        }
+
+        /// <summary>
+        /// Locates the closest support entity by performing a convex cast at collected candidates.
+        /// </summary>
+        /// <param name="supportEntity">The closest supporting entity.</param>
+        /// <param name="supportLocation">The support location which the character is standing on.</param>
+        /// <param name="supportNormal">The normal at the surface where the character is standing..</param>
+        /// <param name="supportDistance">Distance from the maximum step height on the character down to where the latest support location was found.</param>
+        /// <param name="supportLocationVelocity">Velocity of the support location on the support entity.</param>
+        /// <returns>Whether or not a support was located.</returns>
+        private bool FindSupport(out Collidable supportCollidable, out Vector3 supportLocation, out Vector3 supportNormal, out float supportDistance, out Vector3 supportLocationVelocity)
+        {
+            //If there's no traction, it shouldn't try to 'step down' anything so there's no need to extend the cast.
+            float maximumDistance;
+            if (HasTraction)
+                maximumDistance = maximumStepHeight * 2;
+            else
+                maximumDistance = maximumStepHeight;
+            var sweep = new Vector3(0, -maximumDistance, 0);
+            Vector3 startingLocation = Body.Position + feetSupportFinderOffset;
+
+            //There are two 'minimums' to keep track of.  
+            //  The first is out of all collisions.
+            //  This first collision is used to determine what to 'step' to, which means it requires a significant up or down jump to reach.
+            //Since the first collision can be invalidated by various factors,
+            //  there is also a defined range of support heights right around the character's feet where no validation is necessary.
+            //  This allows the character keep standing on whatever it was that it was standing on before the "step" failed.
+            Vector3 hitLocation = new Vector3(), stepHitLocation = new Vector3();
+            Vector3 hitNormal = new Vector3(), stepHitNormal = new Vector3();
+            Collidable hitCollidable = null, stepHitCollidable = null;
+            float distance = float.MaxValue, stepDistance = float.MaxValue;
+
+            foreach (var candidate in feetCollisionPairCollector.CollisionInformation.OverlappedCollidables)
+            {
+
+                //for (int i = 0; i < feetCollisionPairCollector.CollisionInformation.Pairs.Count; i++)
+                //{
+                //var pair = feetCollisionPairCollector.CollisionInformation.Pairs[i];
+
+                //Determine which member of the collision pair is the possible support.
+                //The comparisons are all kept on a "parent" as opposed to "collider" level so that interaction with compound shapes is simpler.
+                //Entity candidate = pair.ColliderA == feetCollisionPairCollector ? pair.ColliderB : pair.ColliderA;
+                //Ensure that the candidate is a valid supporting entity.
+                if (candidate.CollisionRules.Personal > CollisionRule.Normal)
+                    continue; //It is invalid!
+
+                //Fire a convex cast at the candidate and determine some details! 
+
+                RigidTransform sweepTransform = new RigidTransform(startingLocation);
+                RayHit rayHit;
+                //if (GJKToolbox.ConvexCast(castingShape, targetShape, ref sweep,
+                //                          ref sweepTransform, ref targetTransform,
+                //                          out rayHit))
+                if (candidate.ConvexCast(castingShape, ref sweepTransform, ref sweep, out rayHit))
+                {
+                    //tempHitNormal *= -1;
+                    rayHit.T *= maximumDistance;
+                    if (rayHit.T < stepDistance)
+                    {
+                        stepDistance = rayHit.T;
+                        stepHitLocation = rayHit.Location;
+                        stepHitNormal = rayHit.Normal;
+                        stepHitCollidable = candidate;
+                    }
+                    if (rayHit.T < distance &&
+                        //If the hit is within a small margin range at the base of the character...
+                        rayHit.T >= maximumStepHeight - Body.CollisionInformation.Shape.CollisionMargin - supportMargin && rayHit.T <= maximumStepHeight)
+                    {
+                        //Then this could be one of the non-step supports.
+                        distance = rayHit.T;
+                        hitLocation = rayHit.Location;
+                        hitNormal = rayHit.Normal;
+                        hitCollidable = candidate;
+                    }
+
+                }
+            }
+            Vector3 candidateLocationVelocity = new Vector3();
+            if (stepDistance != float.MaxValue)
+            {
+                stepHitNormal.Normalize();
+                var entityCollidable = (stepHitCollidable as EntityCollidable);
+                if (entityCollidable != null)
+                    candidateLocationVelocity = entityCollidable.Entity.LinearVelocity + //linear component
+                                                Vector3.Cross(entityCollidable.Entity.AngularVelocity, stepHitLocation - entityCollidable.Entity.Position);
+                //linear velocity of point on body relative to center
+
+                //Analyze the hits.
+                //Convert the 'times of impact' along the cast into distance by multiplying by the length of the cast.
+                //Verify the "stepped" hit.  If it's invalid, go with the "non step" hit.
+                if (stepDistance > 0 && //If hit distance was zero, it would probably mean that the outer convex cast found a wall (or something not steppable).
+                    Body.LinearVelocity.Y - candidateLocationVelocity.Y < glueSpeed && //Don't try to 'glue' to the ground if we're just flying away from it.
+                    IsSupportSlopeWalkable(stepHitNormal) && //In order for this to be stepped on, it should be walkable.
+                    (stepDistance > maximumStepHeight || IsStepSafe(stepDistance))) //If its planning to step up, make sure its safe to do so.
+                {
+                    //Successfully found a stepping location.
+                    supportCollidable = stepHitCollidable;
+                    supportLocation = stepHitLocation;
+                    supportNormal = stepHitNormal;
+                    supportDistance = stepDistance;
+                    supportLocationVelocity = candidateLocationVelocity;
+                    return true;
+                }
+                if (distance != float.MaxValue)
+                {
+                    //Once it makes it here, it means there exists a support around the feet.
+                    //Compute a new velocity for the feet support.
+                    entityCollidable = (hitCollidable as EntityCollidable);
+                    if (entityCollidable != null)
+                        candidateLocationVelocity = entityCollidable.Entity.LinearVelocity + //linear component
+                                                Vector3.Cross(entityCollidable.Entity.AngularVelocity, hitLocation - entityCollidable.Entity.Position);
+                    //linear velocity of point on body relative to center
+
+                    //The only condition that matters for a near-feet support is that the character is approaching the support rather than flying up away.
+                    if (Body.LinearVelocity.Y - candidateLocationVelocity.Y < glueSpeed)
+                    {
+                        //While the step failed, there's still the backup of looking at the places right around the feet.
+                        supportCollidable = hitCollidable;
+                        supportLocation = hitLocation;
+                        supportNormal = Vector3.Normalize(hitNormal);
+                        supportDistance = distance;
+                        supportLocationVelocity = candidateLocationVelocity;
+                        return true;
+                    }
+                }
+            }
+            supportCollidable = null;
+            supportLocation = Toolbox.NoVector;
+            supportNormal = Toolbox.NoVector;
+            supportDistance = float.MaxValue;
+            supportLocationVelocity = Toolbox.NoVector;
+            return false;
+        }
+
+        /// <summary>
+        /// Performs a convex cast to determine if a step of a given height is valid.
+        /// This means that stepping up onto the new support wouldn't shove the character's head into a ceiling or other obstacle.
+        /// </summary>
+        /// <param name="hitDistance">Vertical distance from the convex cast start to the hit location.</param>
+        /// <returns>Whether or not the step is safe.</returns>
+        private bool IsStepSafe(float hitDistance)
+        {
+            float stepHeight = maximumStepHeight - hitDistance;
+            var sweep = new Vector3(0, stepHeight + Body.CollisionInformation.Shape.CollisionMargin, 0);
+            Vector3 startingLocation = headBlockageFinderOffset + Body.Position;
+
+            foreach (Entity candidate in headCollisionPairCollector.CollisionInformation.OverlappedEntities)
+            {
+                //foreach (CollisionPair pair in headCollisionPairCollector.CollisionPairs)
+                //{
+                //    //Determine which member of the collision pair is the possible blockage.
+                //    //The comparisons are all kept on a "parent" as opposed to "collider" level so that interaction with compound shapes is simpler.
+
+                //    Entity candidate = pair.ParentA == headCollisionPairCollector ? pair.ParentB : pair.ParentA;
+                //Ensure that the candidate is a valid blocking entity.
+                if (candidate.CollisionInformation.CollisionRules.Personal > CollisionRule.Normal)
+                    continue; //It is invalid!
+
+
+                //Fire a convex cast at the candidate and determine some details!  
+                ConvexShape targetShape = candidate.CollisionInformation.Shape as ConvexShape;
+                if (targetShape != null)
+                {
+                    RigidTransform sweepTransform = new RigidTransform(startingLocation);
+                    RigidTransform targetTransform = new RigidTransform(candidate.Position, candidate.Orientation);
+                    RayHit rayHit;
+                    if (GJKToolbox.ConvexCast(castingShape, targetShape, ref sweep,
+                                              ref sweepTransform, ref targetTransform,
+                                              out rayHit))
+                    {
+                        return false;
+                    }
+                }
+            }
+            return true;
+        }
+
+        /// <summary>
+        /// Determines if the ground supporting the character is sloped gently enough to allow for normal walking.
+        /// </summary>
+        /// <param name="supportNormal">Normal of the surface being stood upon.</param>
+        /// <returns>Whether or not the slope is walkable.</returns>
+        private bool IsSupportSlopeWalkable(Vector3 supportNormal)
+        {
+            //The following operation is equivalent to performing a dot product between the support normal and Vector3.Down and finding the angle it represents using Acos.
+            return Math.Acos(Math.Abs(Math.Min(supportNormal.Y, 1))) <= MaxSlope;
+        }
+
+        /// <summary>
+        /// Maintains the position of the character's body above the ground.
+        /// </summary>
+        /// <param name="supportLocationVelocity">Velocity of the support point connected to the supportEntity.</param>
+        /// <param name="supportNormal">The normal at the surface where the ray hit the entity.</param>
+        /// <param name="supportDistance">Distance from the character to the support location.</param>
+        private void Support(Vector3 supportLocationVelocity, Vector3 supportNormal, float supportDistance)
+        {
+            //Put the character at the right distance from the ground.
+            float heightDifference = maximumStepHeight - supportDistance;
+            Body.Position += (new Vector3(0, heightDifference, 0));
+
+            //Remove from the character velocity which would push it toward or away from the surface.
+            //This is a relative velocity, so the velocity of the body and the velocity of a point on the support entity must be found.
+            float bodyNormalVelocity = Vector3.Dot(Body.LinearVelocity, supportNormal);
+            float supportEntityNormalVelocity = Vector3.Dot(supportLocationVelocity, supportNormal);
+            Body.LinearVelocity -= (bodyNormalVelocity - supportEntityNormalVelocity) * supportNormal;
+        }
+
+        /// <summary>
+        /// Manages movement acceleration, deceleration, and sliding.
+        /// </summary>
+        /// <param name="supportLocationVelocity">Velocity of the support point connected to the supportEntity.</param>
+        /// <param name="supportNormal">The normal at the surface where the ray hit the entity.</param>
+        /// <param name="dt">Timestep of the simulation.</param>
+        private void HandleHorizontalMotion(Vector3 supportLocationVelocity, Vector3 supportNormal, float dt)
+        {
+            if (HasTraction && MovementDirection != Vector2.Zero)
+            {
+                //Identify a coordinate system that uses the support normal as Y.
+                //X is the axis point along the left (negative) and right (positive) relative to the movement direction.
+                //Z points forward (positive) and backward (negative) in the movement direction modified to be parallel to the surface.
+                Vector3 x = Vector3.Cross(new Vector3(MovementDirection.X, 0, MovementDirection.Y), supportNormal);
+                Vector3 z = Vector3.Cross(supportNormal, x);
+
+                //Remove from the character a portion of velocity which pushes it horizontally off the desired movement track defined by the movementDirection.
+                float bodyXVelocity = Vector3.Dot(Body.LinearVelocity, x);
+                float supportEntityXVelocity = Vector3.Dot(supportLocationVelocity, x);
+                float velocityChange = MathHelper.Clamp(bodyXVelocity - supportEntityXVelocity, -dt * TractionDeceleration, dt * TractionDeceleration);
+                Body.LinearVelocity -= velocityChange * x;
+
+
+                float bodyZVelocity = Vector3.Dot(Body.LinearVelocity, z);
+                float supportEntityZVelocity = Vector3.Dot(supportLocationVelocity, z);
+                float netZVelocity = bodyZVelocity - supportEntityZVelocity;
+                //The velocity difference along the Z axis should accelerate/decelerate to match the goal velocity (max speed).
+                if (netZVelocity > MaxSpeed)
+                {
+                    //Decelerate
+                    velocityChange = Math.Min(dt * TractionDeceleration, netZVelocity - MaxSpeed);
+                    Body.LinearVelocity -= velocityChange * z;
+                }
+                else
+                {
+                    //Accelerate
+                    velocityChange = Math.Min(dt * Acceleration, MaxSpeed - netZVelocity);
+                    Body.LinearVelocity += velocityChange * z;
+                }
+            }
+            else
+            {
+                float deceleration;
+                if (HasTraction)
+                    deceleration = dt * TractionDeceleration;
+                else
+                    deceleration = dt * SlidingDeceleration;
+                //Remove from the character a portion of velocity defined by the deceleration.
+                Vector3 bodyHorizontalVelocity = Body.LinearVelocity - Vector3.Dot(Body.LinearVelocity, supportNormal) * supportNormal;
+                Vector3 supportHorizontalVelocity = supportLocationVelocity - Vector3.Dot(supportLocationVelocity, supportNormal) * supportNormal;
+
+                Vector3 relativeVelocity = bodyHorizontalVelocity - supportHorizontalVelocity;
+                float speed = relativeVelocity.Length();
+                if (speed > 0)
+                {
+                    Vector3 horizontalDirection = relativeVelocity / speed;
+                    float velocityChange = Math.Min(speed, deceleration);
+                    Body.LinearVelocity -= velocityChange * horizontalDirection;
+                }
+            }
+        }
+
+        /// <summary>
+        /// Manages the character's air control.
+        /// </summary>
+        /// <param name="dt">Timestep of the simulation.</param>
+        private void HandleAirborneMotion(float dt)
+        {
+            //Compute the current horizontal speed, two dimensional dot product.
+            float speed = Body.LinearVelocity.X * MovementDirection.X + Body.LinearVelocity.Z * MovementDirection.Y;
+
+            float previousSpeed = speed;
+            speed = Math.Min(MaximumAirborneSpeed, speed + AirborneAcceleration * dt);
+            float changeInSpeed = MathHelper.Max(0, speed - previousSpeed);
+
+            Body.LinearVelocity += new Vector3(changeInSpeed * MovementDirection.X, 0, changeInSpeed * MovementDirection.Y);
+        }
+
+        /// <summary>
+        /// If the character has a support, it leaps into the air based on its jumpSpeed.
+        /// </summary>
+        public void Jump()
+        {
+            if (IsSupported)
+            {
+                IsSupported = false;
+                HasTraction = false;
+                Body.LinearVelocity += new Vector3(0, JumpSpeed, 0);
+            }
+        }
+
+        /// <summary>
+        /// Activates the character, adding its components to the space. 
+        /// </summary>
+        public void Activate()
+        {
+            if (!IsUpdating)
+            {
+                IsUpdating = true;
+                if (Body.Space == null)
+                {
+                    Space.Add(Body);
+                    Space.Add(feetCollisionPairCollector);
+                    Space.Add(headCollisionPairCollector);
+                }
+                HasTraction = false;
+                IsSupported = false;
+                Body.LinearVelocity = Vector3.Zero;
+            }
+        }
+
+        /// <summary>
+        /// Deactivates the character, removing its components from the space.
+        /// </summary>
+        public void Deactivate()
+        {
+            if (IsUpdating)
+            {
+                IsUpdating = false;
+                Body.Position = new Vector3(10000, 0, 0);
+                if (Body.Space != null)
+                {
+                    Space.Remove(Body);
+                    Space.Remove(feetCollisionPairCollector);
+                    Space.Remove(headCollisionPairCollector);
+                }
+            }
+        }
+
+        /// <summary>
+        /// Called by the engine when the character is added to the space.
+        /// Activates the character.
+        /// </summary>
+        /// <param name="newSpace">Space to which the character was added.</param>
+        public override void OnAdditionToSpace(ISpace newSpace)
+        {
+            Activate();
+        }
+
+        /// <summary>
+        /// Called by the engine when the character is removed from the space.
+        /// Deactivates the character.
+        /// </summary>
+        public override void OnRemovalFromSpace(ISpace space)
+        {
+            Deactivate();
+        }
+    }
 }