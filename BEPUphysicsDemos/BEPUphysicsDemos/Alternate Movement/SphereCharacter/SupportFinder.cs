﻿using System;
using System.Collections.Generic;
using BEPUphysics.CollisionTests;
<<<<<<< HEAD
using BEPUutilities;
using BEPUutilities.DataStructures;
using Microsoft.Xna.Framework;
using BEPUphysics.BroadPhaseEntries;
using BEPUphysics.CollisionRuleManagement;
=======
using BEPUphysics.DataStructures;
using BEPUphysics;
using BEPUphysics.Collidables;
using BEPUphysics.CollisionRuleManagement;
using BEPUphysics.BroadPhaseSystems;
using BEPUutilities;
using BEPUutilities.DataStructures;
>>>>>>> d0a4deae

namespace BEPUphysicsDemos.AlternateMovement.SphereCharacter
{
    /// <summary>
    /// Analyzes the contacts on the character's body to find supports.
    /// </summary>
    public class SupportFinder
    {
        internal static float SideContactThreshold = .01f;

        internal RawList<SupportContact> supports = new RawList<SupportContact>();

        float maximumAssistedDownStepHeight = 1;
        /// <summary>
        /// Gets or sets the maximum distance from the character to the support that will be assisted by downstepping.
        /// If the character walks off a step with height less than this value, the character will retain traction despite
        /// being temporarily airborne according to its contacts.
        /// </summary>
        public float MaximumAssistedDownStepHeight
        {
            get
            {
                return maximumAssistedDownStepHeight;
            }
            set
            {
                maximumAssistedDownStepHeight = Math.Max(value, 0);
            }
        }

        float bottomHeight;
        /// <summary>
        /// Gets the length from the ray start to the bottom of the character.
        /// </summary>
        public float RayLengthToBottom
        {
            get
            {
                return bottomHeight;
            }
        }

        /// <summary>
        /// Computes a combined support contact from all available supports (contacts or ray).
        /// </summary>
        public SupportData? SupportData
        {
            get
            {
                if (supports.Count > 0)
                {
                    SupportData toReturn = new SupportData()
                    {
                        Position = supports.Elements[0].Contact.Position,
                        Normal = supports.Elements[0].Contact.Normal
                    };
                    for (int i = 1; i < supports.Count; i++)
                    {
                        Vector3.Add(ref toReturn.Position, ref supports.Elements[i].Contact.Position, out toReturn.Position);
                        Vector3.Add(ref toReturn.Normal, ref supports.Elements[i].Contact.Normal, out toReturn.Normal);
                    }
                    if (supports.Count > 1)
                    {
                        Vector3.Multiply(ref toReturn.Position, 1f / supports.Count, out toReturn.Position);
                        float length = toReturn.Normal.LengthSquared();
                        if (length < Toolbox.Epsilon)
                        {
                            //It's possible that the normals have cancelled each other out- that would be bad!
                            //Just use an arbitrary support's normal in that case.
                            toReturn.Normal = supports.Elements[0].Contact.Normal;
                        }
                        else
                        {
                            Vector3.Multiply(ref toReturn.Normal, 1 / (float)Math.Sqrt(length), out toReturn.Normal);
                        }
                    }
                    //Now that we have the normal, cycle through all the contacts again and find the deepest projected depth.
                    //Use that object as our support too.
                    float depth = -float.MaxValue;
                    Collidable supportObject = null;
                    for (int i = 0; i < supports.Count; i++)
                    {
                        float dot;
                        Vector3.Dot(ref supports.Elements[i].Contact.Normal, ref toReturn.Normal, out dot);
                        dot = dot * supports.Elements[i].Contact.PenetrationDepth;
                        if (dot > depth)
                        {
                            depth = dot;
                            supportObject = supports.Elements[i].Support;
                        }
                    }
                    toReturn.Depth = depth;
                    toReturn.SupportObject = supportObject;
                    return toReturn;
                }
                else
                {
                    //No support contacts; fall back to the raycast result...
                    if (SupportRayData != null)
                    {
                        return new SupportData()
                        {
                            Position = SupportRayData.Value.HitData.Location,
                            Normal = SupportRayData.Value.HitData.Normal,
                            HasTraction = SupportRayData.Value.HasTraction,
                            Depth = Vector3.Dot(character.Body.OrientationMatrix.Down, SupportRayData.Value.HitData.Normal) * (bottomHeight - SupportRayData.Value.HitData.T),
                            SupportObject = SupportRayData.Value.HitObject
                        };
                    }
                    else
                    {
                        return null;
                    }
                }
            }
        }

        /// <summary>
        /// Computes a combined traction contact from all available supports with traction (contacts or ray).
        /// </summary>
        public SupportData? TractionData
        {
            get
            {
                if (supports.Count > 0)
                {
                    SupportData toReturn = new SupportData();
                    int withTraction = 0;
                    for (int i = 0; i < supports.Count; i++)
                    {
                        if (supports.Elements[i].HasTraction)
                        {
                            withTraction++;
                            Vector3.Add(ref toReturn.Position, ref supports.Elements[i].Contact.Position, out toReturn.Position);
                            Vector3.Add(ref toReturn.Normal, ref supports.Elements[i].Contact.Normal, out toReturn.Normal);
                        }
                    }
                    if (withTraction > 1)
                    {
                        Vector3.Multiply(ref toReturn.Position, 1f / withTraction, out toReturn.Position);
                        float length = toReturn.Normal.LengthSquared();
                        if (length < Toolbox.BigEpsilon)
                        {
                            //It's possible that the normals have cancelled each other out- that would be bad!
                            //Just use an arbitrary support's normal in that case.
                            toReturn.Normal = supports.Elements[0].Contact.Normal;
                        }
                        else
                        {
                            Vector3.Multiply(ref toReturn.Normal, 1 / (float)Math.Sqrt(length), out toReturn.Normal);
                        }
                    }
                    if (withTraction > 0)
                    {
                        //Now that we have the normal, cycle through all the contacts again and find the deepest projected depth.
                        float depth = -float.MaxValue;
                        Collidable supportObject = null;
                        for (int i = 0; i < supports.Count; i++)
                        {
                            if (supports.Elements[i].HasTraction)
                            {
                                float dot;
                                Vector3.Dot(ref supports.Elements[i].Contact.Normal, ref toReturn.Normal, out dot);
                                dot = dot * supports.Elements[i].Contact.PenetrationDepth;
                                if (dot > depth)
                                {
                                    depth = dot;
                                    supportObject = supports.Elements[i].Support;
                                }
                            }
                        }
                        toReturn.Depth = depth;
                        toReturn.SupportObject = supportObject;
                        toReturn.HasTraction = true;
                        return toReturn;
                    }
                }
                //No support contacts; fall back to the raycast result...
                if (SupportRayData != null && SupportRayData.Value.HasTraction)
                {
                    return new SupportData()
                    {
                        Position = SupportRayData.Value.HitData.Location,
                        Normal = SupportRayData.Value.HitData.Normal,
                        HasTraction = true,
                        Depth = Vector3.Dot(character.Body.OrientationMatrix.Down, SupportRayData.Value.HitData.Normal) * (bottomHeight - SupportRayData.Value.HitData.T),
                        SupportObject = SupportRayData.Value.HitObject
                    };
                }
                else
                {
                    return null;
                }

            }
        }

        public bool GetTractionInDirection(ref Vector3 movementDirection, out SupportData supportData)
        {

            if (HasTraction)
            {
                int greatestIndex = -1;
                float greatestDot = -float.MaxValue;
                for (int i = 0; i < supports.Count; i++)
                {
                    if (supports.Elements[i].HasTraction)
                    {
                        float dot;
                        Vector3.Dot(ref movementDirection, ref supports.Elements[i].Contact.Normal, out dot);
                        if (dot > greatestDot)
                        {
                            greatestDot = dot;
                            greatestIndex = i;
                        }
                    }
                }
                if (greatestIndex != -1)
                {
                    supportData.Position = supports.Elements[greatestIndex].Contact.Position;
                    supportData.Normal = supports.Elements[greatestIndex].Contact.Normal;
                    supportData.SupportObject = supports.Elements[greatestIndex].Support;
                    supportData.HasTraction = true;

                    float depth = -float.MaxValue;
                    for (int i = 0; i < supports.Count; i++)
                    {
                        if (supports.Elements[i].HasTraction)
                        {
                            float dot;
                            Vector3.Dot(ref supports.Elements[i].Contact.Normal, ref supportData.Normal, out dot);
                            dot = dot * supports.Elements[i].Contact.PenetrationDepth;
                            if (dot > depth)
                            {
                                depth = dot;
                            }
                        }
                    }
                    supportData.Depth = depth;

                    return true;
                }
                //Okay, try the ray cast result then.
                if (SupportRayData != null && SupportRayData.Value.HasTraction)
                {
                    supportData.Position = SupportRayData.Value.HitData.Location;
                    supportData.Normal = SupportRayData.Value.HitData.Normal;
                    supportData.Depth = Vector3.Dot(character.Body.OrientationMatrix.Down, SupportRayData.Value.HitData.Normal) * (bottomHeight - SupportRayData.Value.HitData.T);
                    supportData.SupportObject = SupportRayData.Value.HitObject;
                    supportData.HasTraction = true;
                    return true;
                }
                //Well that's strange!
                supportData = new SupportData();
                return false;
            }
            else
            {
                supportData = new SupportData();
                return false;
            }
        }

        /// <summary>
        /// Gets whether or not at least one of the character's body's contacts provide support to the character.
        /// </summary>
        public bool HasSupport { get; private set; }

        /// <summary>
        /// Gets whether or not at least one of the character's supports, if any, are flat enough to allow traction.
        /// </summary>
        public bool HasTraction { get; private set; }

        /// <summary>
        /// Gets the data about the supporting ray, if any.
        /// </summary>
        public SupportRayData? SupportRayData { get; private set; }

        /// <summary>
        /// Gets the character's supports.
        /// </summary>
        public ReadOnlyList<SupportContact> Supports
        {
            get
            {
                return new ReadOnlyList<SupportContact>(supports);
            }
        }

        /// <summary>
        /// Gets a collection of the character's supports that provide traction.
        /// Traction means that the surface's slope is flat enough to stand on normally.
        /// </summary>
        public TractionSupportCollection TractionSupports
        {
            get
            {
                return new TractionSupportCollection(supports);
            }
        }

        SphereCharacterController character;

        internal float sinMaximumSlope = (float)Math.Sin(MathHelper.PiOver4 + .01f);
        internal float cosMaximumSlope = (float)Math.Cos(MathHelper.PiOver4 + .01f);
        /// <summary>
        /// Gets or sets the maximum slope on which the character will have traction.
        /// </summary>
        public float MaximumSlope
        {
            get
            {
                return (float)Math.Acos(MathHelper.Clamp(cosMaximumSlope, -1, 1));
            }
            set
            {
                cosMaximumSlope = (float)Math.Cos(value);
                sinMaximumSlope = (float)Math.Sin(value);
            }
        }

        /// <summary>
        /// Constructs a new support finder.
        /// </summary>
        /// <param name="character">Character to analyze.</param>
        public SupportFinder(SphereCharacterController character)
        {
            this.character = character;
        }

        /// <summary>
        /// Updates the collection of supporting contacts.
        /// </summary>
        public void UpdateSupports()
        {
            bool hadTraction = HasTraction;

            //Reset traction/support.
            HasTraction = false;
            HasSupport = false;

            var body = character.Body;
            Vector3 downDirection = character.Body.OrientationMatrix.Down; //For a cylinder orientation-locked to the Up axis, this is always {0, -1, 0}.  Keeping it generic doesn't cost much.


            supports.Clear();
            //Analyze the cylinder's contacts to see if we're supported.
            //Anything that can be a support will have a normal that's off horizontal.
            //That could be at the top or bottom, so only consider points on the bottom half of the shape.
            Vector3 position = character.Body.Position;

            foreach (var pair in character.Body.CollisionInformation.Pairs)
            {
                //Don't stand on things that aren't really colliding fully.
                if (pair.CollisionRule != CollisionRule.Normal)
                    continue;
                foreach (var c in pair.Contacts)
                {
                    //It's possible that a subpair has a non-normal collision rule, even if the parent pair is normal.
                    //Note that only contacts with nonnegative penetration depths are used.
                    //Negative depth contacts are 'speculative' in nature.
                    //If we were to use such a speculative contact for support, the character would find supports
                    //in situations where it should not.
                    //This can actually be useful in some situations, but keep it disabled by default.
                    if (c.Pair.CollisionRule != CollisionRule.Normal || c.Contact.PenetrationDepth < 0)
                        continue;
                    //Compute the offset from the position of the character's body to the contact.
                    Vector3 contactOffset;
                    Vector3.Subtract(ref c.Contact.Position, ref position, out contactOffset);


                    //Calibrate the normal of the contact away from the center of the object.
                    float dot;
                    Vector3 normal;
                    Vector3.Dot(ref contactOffset, ref c.Contact.Normal, out dot);
                    normal = c.Contact.Normal;
                    if (dot < 0)
                    {
                        Vector3.Negate(ref normal, out normal);
                        dot = -dot;
                    }

                    //Support contacts are all contacts on the feet of the character- a set that include contacts that support traction and those which do not.

                    Vector3.Dot(ref normal, ref downDirection, out dot);
                    if (dot > SideContactThreshold)
                    {
                        HasSupport = true;

                        //It is a support contact!
                        //Don't include a reference to the actual contact object.
                        //It's safer to return copies of a contact data struct.
                        var supportContact = new SupportContact()
                            {
                                Contact = new ContactData()
                                {
                                    Position = c.Contact.Position,
                                    Normal = normal,
                                    PenetrationDepth = c.Contact.PenetrationDepth,
                                    Id = c.Contact.Id
                                },
                                Support = pair.BroadPhaseOverlap.EntryA != body.CollisionInformation ? (Collidable)pair.BroadPhaseOverlap.EntryA : (Collidable)pair.BroadPhaseOverlap.EntryB
                            };

                        //But is it a traction contact?
                        //Traction contacts are contacts where the surface normal is flat enough to stand on.
                        //We want to check if slope < maxslope so:
                        //Acos(normal dot down direction) < maxSlope => normal dot down direction > cos(maxSlope)
                        if (dot > cosMaximumSlope)
                        {
                            //The slope is shallow enough that there is traction.
                            supportContact.HasTraction = true;
                            HasTraction = true;
                        }

                        supports.Add(supportContact);
                    }
                }

            }


            //Cast a ray straight down.
            SupportRayData = null;
            bottomHeight = character.Body.Radius;
            //If the contacts aren't available to support the character, raycast down to find the ground.
            if (!HasTraction && hadTraction)
            {

                //TODO: could also require that the character has a nonzero movement direction in order to use a ray cast.  Questionable- would complicate the behavior on edges.
                float length = bottomHeight + maximumAssistedDownStepHeight;
                Ray ray = new Ray(body.Position, downDirection);

                bool hasTraction;
                SupportRayData data;
                if (TryDownCast(ref ray, length, out hasTraction, out data))
                {
                    SupportRayData = data;
                    HasTraction = data.HasTraction;
                    HasSupport = true;
                }
            }

            //If contacts and the center ray cast failed, try a ray offset in the movement direction.
            bool tryingToMove = character.HorizontalMotionConstraint.MovementDirection.LengthSquared() > 0;
            if (!HasTraction && hadTraction && tryingToMove)
            {

                Ray ray = new Ray(body.Position +
                    new Vector3(character.HorizontalMotionConstraint.MovementDirection.X, 0, character.HorizontalMotionConstraint.MovementDirection.Y) * (character.Body.Radius), downDirection);

                //Have to test to make sure the ray doesn't get obstructed.  This could happen if the character is deeply embedded in a wall; we wouldn't want it detecting things inside the wall as a support!
                Ray obstructionRay;
                obstructionRay.Position = body.Position;
                obstructionRay.Direction = ray.Position - obstructionRay.Position;
                if (!character.QueryManager.RayCastHitAnything(obstructionRay, 1))
                {
                    //The origin isn't obstructed, so now ray cast down.
                    float length = bottomHeight + maximumAssistedDownStepHeight;
                    bool hasTraction;
                    SupportRayData data;
                    if (TryDownCast(ref ray, length, out hasTraction, out data))
                    {
                        if (SupportRayData == null || data.HitData.T < SupportRayData.Value.HitData.T)
                        {
                            //Only replace the previous support ray if we now have traction or we didn't have a support ray at all before,
                            //or this hit is a better (sooner) hit.
                            if (hasTraction)
                            {
                                SupportRayData = data;
                                HasTraction = true;
                            }
                            else if (SupportRayData == null)
                                SupportRayData = data;
                            HasSupport = true;
                        }
                    }
                }
            }

            //If contacts, center ray, AND forward ray failed to find traction, try a side ray created from down x forward.
            if (!HasTraction && hadTraction && tryingToMove)
            {
                //Compute the horizontal offset direction.  Down direction and the movement direction are normalized and perpendicular, so the result is too.
                Vector3 horizontalOffset = new Vector3(character.HorizontalMotionConstraint.MovementDirection.X, 0, character.HorizontalMotionConstraint.MovementDirection.Y);
                Vector3.Cross(ref horizontalOffset, ref downDirection, out horizontalOffset);
                Vector3.Multiply(ref horizontalOffset, character.Body.Radius, out horizontalOffset);
                Ray ray = new Ray(body.Position + horizontalOffset, downDirection);

                //Have to test to make sure the ray doesn't get obstructed.  This could happen if the character is deeply embedded in a wall; we wouldn't want it detecting things inside the wall as a support!
                Ray obstructionRay;
                obstructionRay.Position = body.Position + downDirection * body.Radius * .5f;
                obstructionRay.Direction = ray.Position - obstructionRay.Position;
                if (!character.QueryManager.RayCastHitAnything(obstructionRay, 1))
                {
                    //The origin isn't obstructed, so now ray cast down.
                    float length = bottomHeight + maximumAssistedDownStepHeight;
                    bool hasTraction;
                    SupportRayData data;
                    if (TryDownCast(ref ray, length, out hasTraction, out data))
                    {
                        if (SupportRayData == null || data.HitData.T < SupportRayData.Value.HitData.T)
                        {
                            //Only replace the previous support ray if we now have traction or we didn't have a support ray at all before,
                            //or this hit is a better (sooner) hit.
                            if (hasTraction)
                            {
                                SupportRayData = data;
                                HasTraction = true;
                            }
                            else if (SupportRayData == null)
                                SupportRayData = data;
                            HasSupport = true;
                        }
                    }
                }
            }

            //If contacts, center ray, forward ray, AND the first side ray failed to find traction, try a side ray created from forward x down.
            if (!HasTraction && hadTraction && tryingToMove)
            {
                //Compute the horizontal offset direction.  Down direction and the movement direction are normalized and perpendicular, so the result is too.
                Vector3 horizontalOffset = new Vector3(character.HorizontalMotionConstraint.MovementDirection.X, 0, character.HorizontalMotionConstraint.MovementDirection.Y);
                Vector3.Cross(ref downDirection, ref horizontalOffset, out horizontalOffset);
                Vector3.Multiply(ref horizontalOffset, character.Body.Radius, out horizontalOffset);
                Ray ray = new Ray(body.Position + horizontalOffset, downDirection);

                //Have to test to make sure the ray doesn't get obstructed.  This could happen if the character is deeply embedded in a wall; we wouldn't want it detecting things inside the wall as a support!
                Ray obstructionRay;
                obstructionRay.Position = body.Position + downDirection * body.Radius * .5f;
                obstructionRay.Direction = ray.Position - obstructionRay.Position;
                if (!character.QueryManager.RayCastHitAnything(obstructionRay, 1))
                {
                    //The origin isn't obstructed, so now ray cast down.
                    float length = bottomHeight + maximumAssistedDownStepHeight;
                    bool hasTraction;
                    SupportRayData data;
                    if (TryDownCast(ref ray, length, out hasTraction, out data))
                    {
                        if (SupportRayData == null || data.HitData.T < SupportRayData.Value.HitData.T)
                        {
                            //Only replace the previous support ray if we now have traction or we didn't have a support ray at all before,
                            //or this hit is a better (sooner) hit.
                            if (hasTraction)
                            {
                                SupportRayData = data;
                                HasTraction = true;
                            }
                            else if (SupportRayData == null)
                                SupportRayData = data;
                            HasSupport = true;
                        }
                    }
                }
            }

        }

        bool TryDownCast(ref Ray ray, float length, out bool hasTraction, out SupportRayData supportRayData)
        {
            RayHit earliestHit;
            Collidable earliestHitObject;
            supportRayData = new SupportRayData();
            hasTraction = false;
            if (character.QueryManager.RayCast(ray, length, out earliestHit, out earliestHitObject))
            {
                float lengthSquared = earliestHit.Normal.LengthSquared();
                if (lengthSquared < Toolbox.Epsilon)
                {
                    //Don't try to continue if the support ray is stuck in something.
                    return false;
                }
                Vector3.Divide(ref earliestHit.Normal, (float)Math.Sqrt(lengthSquared), out earliestHit.Normal);
                //A collidable was hit!  It's a support, but does it provide traction?
                earliestHit.Normal.Normalize();
                float dot;
                Vector3.Dot(ref ray.Direction, ref earliestHit.Normal, out dot);
                if (dot < 0)
                {
                    //Calibrate the normal so it always faces the same direction relative to the body.
                    Vector3.Negate(ref earliestHit.Normal, out earliestHit.Normal);
                    dot = -dot;
                }
                //This down cast is only used for finding supports and traction, not for finding side contacts.
                //If the detected normal is too steep, toss it out.
                if (dot > cosMaximumSlope)
                {
                    //It has traction!
                    hasTraction = true;
                    supportRayData = new SupportRayData() { HitData = earliestHit, HitObject = earliestHitObject, HasTraction = true };
                }
                else if (dot > SideContactThreshold)
                    supportRayData = new SupportRayData() { HitData = earliestHit, HitObject = earliestHitObject };
                else
                    return false; //Too steep! Toss it out.
                return true;
            }
            return false;
        }



        /// <summary>
        /// Cleans up the support finder.
        /// </summary>
        internal void ClearSupportData()
        {
            HasSupport = false;
            HasTraction = false;
            supports.Clear();
            SupportRayData = null;

        }

    }

    /// <summary>
    /// Convenience collection for finding the subset of contacts in a supporting contact list that have traction.
    /// </summary>
    public struct TractionSupportCollection : IEnumerable<ContactData>
    {
        RawList<SupportContact> supports;

        public TractionSupportCollection(RawList<SupportContact> supports)
        {
            this.supports = supports;
        }

        public Enumerator GetEnumerator()
        {
            return new Enumerator(supports);
        }

        IEnumerator<ContactData> IEnumerable<ContactData>.GetEnumerator()
        {
            return new Enumerator(supports);
        }

        System.Collections.IEnumerator System.Collections.IEnumerable.GetEnumerator()
        {
            return new Enumerator(supports);
        }

        /// <summary>
        /// Enumerator type for the TractionSupportCollection.
        /// </summary>
        public struct Enumerator : IEnumerator<ContactData>
        {
            int currentIndex;
            RawList<SupportContact> supports;

            /// <summary>
            /// Constructs the enumerator.
            /// </summary>
            /// <param name="supports">Support list to enumerate.</param>
            public Enumerator(RawList<SupportContact> supports)
            {
                currentIndex = -1;
                this.supports = supports;
            }

            /// <summary>
            /// Gets the current contact data.
            /// </summary>
            public ContactData Current
            {
                get { return supports.Elements[currentIndex].Contact; }
            }

            public void Dispose()
            {
            }

            object System.Collections.IEnumerator.Current
            {
                get { return Current; }
            }

            /// <summary>
            /// Moves to the next traction contact.  It skips contacts with normals that cannot provide traction.
            /// </summary>
            /// <returns></returns>
            public bool MoveNext()
            {
                while (++currentIndex < supports.Count)
                {
                    if (supports.Elements[currentIndex].HasTraction)
                        return true;
                }
                return false;
            }

            public void Reset()
            {
                currentIndex = -1;
            }
        }
    }

    /// <summary>
    /// Contact which acts as a support for the character controller.
    /// </summary>
    public struct SupportContact
    {
        /// <summary>
        /// Contact information at the support.
        /// </summary>
        public ContactData Contact;
        /// <summary>
        /// Object that created this contact with the character.
        /// </summary>
        public Collidable Support;
        /// <summary>
        /// Whether or not the contact was found to have traction.
        /// </summary>
        public bool HasTraction;
    }

    /// <summary>
    /// Result of a ray cast which acts as a support for the character controller.
    /// </summary>
    public struct SupportRayData
    {
        /// <summary>
        /// Ray hit information of the support.
        /// </summary>
        public RayHit HitData;
        /// <summary>
        /// Object hit by the ray.
        /// </summary>
        public Collidable HitObject;
        /// <summary>
        /// Whether or not the support has traction.
        /// </summary>
        public bool HasTraction;
    }

    /// <summary>
    /// Contact which acts as a support for the character controller.
    /// </summary>
    public struct SupportData
    {
        /// <summary>
        /// Position of the support.
        /// </summary>
        public Vector3 Position;
        /// <summary>
        /// Normal of the support.
        /// </summary>
        public Vector3 Normal;
        /// <summary>
        /// Whether or not the contact was found to have traction.
        /// </summary>
        public bool HasTraction;
        /// <summary>
        /// Depth of the supporting location.
        /// Can be negative in the case of raycast supports.
        /// </summary>
        public float Depth;
        /// <summary>
        /// The object which the character is standing on.
        /// </summary>
        public Collidable SupportObject;
    }
}
<|MERGE_RESOLUTION|>--- conflicted
+++ resolved
@@ -1,783 +1,774 @@
-﻿using System;
-using System.Collections.Generic;
-using BEPUphysics.CollisionTests;
-<<<<<<< HEAD
-using BEPUutilities;
-using BEPUutilities.DataStructures;
-using Microsoft.Xna.Framework;
-using BEPUphysics.BroadPhaseEntries;
-using BEPUphysics.CollisionRuleManagement;
-=======
-using BEPUphysics.DataStructures;
-using BEPUphysics;
-using BEPUphysics.Collidables;
-using BEPUphysics.CollisionRuleManagement;
-using BEPUphysics.BroadPhaseSystems;
-using BEPUutilities;
-using BEPUutilities.DataStructures;
->>>>>>> d0a4deae
-
-namespace BEPUphysicsDemos.AlternateMovement.SphereCharacter
-{
-    /// <summary>
-    /// Analyzes the contacts on the character's body to find supports.
-    /// </summary>
-    public class SupportFinder
-    {
-        internal static float SideContactThreshold = .01f;
-
-        internal RawList<SupportContact> supports = new RawList<SupportContact>();
-
-        float maximumAssistedDownStepHeight = 1;
-        /// <summary>
-        /// Gets or sets the maximum distance from the character to the support that will be assisted by downstepping.
-        /// If the character walks off a step with height less than this value, the character will retain traction despite
-        /// being temporarily airborne according to its contacts.
-        /// </summary>
-        public float MaximumAssistedDownStepHeight
-        {
-            get
-            {
-                return maximumAssistedDownStepHeight;
-            }
-            set
-            {
-                maximumAssistedDownStepHeight = Math.Max(value, 0);
-            }
-        }
-
-        float bottomHeight;
-        /// <summary>
-        /// Gets the length from the ray start to the bottom of the character.
-        /// </summary>
-        public float RayLengthToBottom
-        {
-            get
-            {
-                return bottomHeight;
-            }
-        }
-
-        /// <summary>
-        /// Computes a combined support contact from all available supports (contacts or ray).
-        /// </summary>
-        public SupportData? SupportData
-        {
-            get
-            {
-                if (supports.Count > 0)
-                {
-                    SupportData toReturn = new SupportData()
-                    {
-                        Position = supports.Elements[0].Contact.Position,
-                        Normal = supports.Elements[0].Contact.Normal
-                    };
-                    for (int i = 1; i < supports.Count; i++)
-                    {
-                        Vector3.Add(ref toReturn.Position, ref supports.Elements[i].Contact.Position, out toReturn.Position);
-                        Vector3.Add(ref toReturn.Normal, ref supports.Elements[i].Contact.Normal, out toReturn.Normal);
-                    }
-                    if (supports.Count > 1)
-                    {
-                        Vector3.Multiply(ref toReturn.Position, 1f / supports.Count, out toReturn.Position);
-                        float length = toReturn.Normal.LengthSquared();
-                        if (length < Toolbox.Epsilon)
-                        {
-                            //It's possible that the normals have cancelled each other out- that would be bad!
-                            //Just use an arbitrary support's normal in that case.
-                            toReturn.Normal = supports.Elements[0].Contact.Normal;
-                        }
-                        else
-                        {
-                            Vector3.Multiply(ref toReturn.Normal, 1 / (float)Math.Sqrt(length), out toReturn.Normal);
-                        }
-                    }
-                    //Now that we have the normal, cycle through all the contacts again and find the deepest projected depth.
-                    //Use that object as our support too.
-                    float depth = -float.MaxValue;
-                    Collidable supportObject = null;
-                    for (int i = 0; i < supports.Count; i++)
-                    {
-                        float dot;
-                        Vector3.Dot(ref supports.Elements[i].Contact.Normal, ref toReturn.Normal, out dot);
-                        dot = dot * supports.Elements[i].Contact.PenetrationDepth;
-                        if (dot > depth)
-                        {
-                            depth = dot;
-                            supportObject = supports.Elements[i].Support;
-                        }
-                    }
-                    toReturn.Depth = depth;
-                    toReturn.SupportObject = supportObject;
-                    return toReturn;
-                }
-                else
-                {
-                    //No support contacts; fall back to the raycast result...
-                    if (SupportRayData != null)
-                    {
-                        return new SupportData()
-                        {
-                            Position = SupportRayData.Value.HitData.Location,
-                            Normal = SupportRayData.Value.HitData.Normal,
-                            HasTraction = SupportRayData.Value.HasTraction,
-                            Depth = Vector3.Dot(character.Body.OrientationMatrix.Down, SupportRayData.Value.HitData.Normal) * (bottomHeight - SupportRayData.Value.HitData.T),
-                            SupportObject = SupportRayData.Value.HitObject
-                        };
-                    }
-                    else
-                    {
-                        return null;
-                    }
-                }
-            }
-        }
-
-        /// <summary>
-        /// Computes a combined traction contact from all available supports with traction (contacts or ray).
-        /// </summary>
-        public SupportData? TractionData
-        {
-            get
-            {
-                if (supports.Count > 0)
-                {
-                    SupportData toReturn = new SupportData();
-                    int withTraction = 0;
-                    for (int i = 0; i < supports.Count; i++)
-                    {
-                        if (supports.Elements[i].HasTraction)
-                        {
-                            withTraction++;
-                            Vector3.Add(ref toReturn.Position, ref supports.Elements[i].Contact.Position, out toReturn.Position);
-                            Vector3.Add(ref toReturn.Normal, ref supports.Elements[i].Contact.Normal, out toReturn.Normal);
-                        }
-                    }
-                    if (withTraction > 1)
-                    {
-                        Vector3.Multiply(ref toReturn.Position, 1f / withTraction, out toReturn.Position);
-                        float length = toReturn.Normal.LengthSquared();
-                        if (length < Toolbox.BigEpsilon)
-                        {
-                            //It's possible that the normals have cancelled each other out- that would be bad!
-                            //Just use an arbitrary support's normal in that case.
-                            toReturn.Normal = supports.Elements[0].Contact.Normal;
-                        }
-                        else
-                        {
-                            Vector3.Multiply(ref toReturn.Normal, 1 / (float)Math.Sqrt(length), out toReturn.Normal);
-                        }
-                    }
-                    if (withTraction > 0)
-                    {
-                        //Now that we have the normal, cycle through all the contacts again and find the deepest projected depth.
-                        float depth = -float.MaxValue;
-                        Collidable supportObject = null;
-                        for (int i = 0; i < supports.Count; i++)
-                        {
-                            if (supports.Elements[i].HasTraction)
-                            {
-                                float dot;
-                                Vector3.Dot(ref supports.Elements[i].Contact.Normal, ref toReturn.Normal, out dot);
-                                dot = dot * supports.Elements[i].Contact.PenetrationDepth;
-                                if (dot > depth)
-                                {
-                                    depth = dot;
-                                    supportObject = supports.Elements[i].Support;
-                                }
-                            }
-                        }
-                        toReturn.Depth = depth;
-                        toReturn.SupportObject = supportObject;
-                        toReturn.HasTraction = true;
-                        return toReturn;
-                    }
-                }
-                //No support contacts; fall back to the raycast result...
-                if (SupportRayData != null && SupportRayData.Value.HasTraction)
-                {
-                    return new SupportData()
-                    {
-                        Position = SupportRayData.Value.HitData.Location,
-                        Normal = SupportRayData.Value.HitData.Normal,
-                        HasTraction = true,
-                        Depth = Vector3.Dot(character.Body.OrientationMatrix.Down, SupportRayData.Value.HitData.Normal) * (bottomHeight - SupportRayData.Value.HitData.T),
-                        SupportObject = SupportRayData.Value.HitObject
-                    };
-                }
-                else
-                {
-                    return null;
-                }
-
-            }
-        }
-
-        public bool GetTractionInDirection(ref Vector3 movementDirection, out SupportData supportData)
-        {
-
-            if (HasTraction)
-            {
-                int greatestIndex = -1;
-                float greatestDot = -float.MaxValue;
-                for (int i = 0; i < supports.Count; i++)
-                {
-                    if (supports.Elements[i].HasTraction)
-                    {
-                        float dot;
-                        Vector3.Dot(ref movementDirection, ref supports.Elements[i].Contact.Normal, out dot);
-                        if (dot > greatestDot)
-                        {
-                            greatestDot = dot;
-                            greatestIndex = i;
-                        }
-                    }
-                }
-                if (greatestIndex != -1)
-                {
-                    supportData.Position = supports.Elements[greatestIndex].Contact.Position;
-                    supportData.Normal = supports.Elements[greatestIndex].Contact.Normal;
-                    supportData.SupportObject = supports.Elements[greatestIndex].Support;
-                    supportData.HasTraction = true;
-
-                    float depth = -float.MaxValue;
-                    for (int i = 0; i < supports.Count; i++)
-                    {
-                        if (supports.Elements[i].HasTraction)
-                        {
-                            float dot;
-                            Vector3.Dot(ref supports.Elements[i].Contact.Normal, ref supportData.Normal, out dot);
-                            dot = dot * supports.Elements[i].Contact.PenetrationDepth;
-                            if (dot > depth)
-                            {
-                                depth = dot;
-                            }
-                        }
-                    }
-                    supportData.Depth = depth;
-
-                    return true;
-                }
-                //Okay, try the ray cast result then.
-                if (SupportRayData != null && SupportRayData.Value.HasTraction)
-                {
-                    supportData.Position = SupportRayData.Value.HitData.Location;
-                    supportData.Normal = SupportRayData.Value.HitData.Normal;
-                    supportData.Depth = Vector3.Dot(character.Body.OrientationMatrix.Down, SupportRayData.Value.HitData.Normal) * (bottomHeight - SupportRayData.Value.HitData.T);
-                    supportData.SupportObject = SupportRayData.Value.HitObject;
-                    supportData.HasTraction = true;
-                    return true;
-                }
-                //Well that's strange!
-                supportData = new SupportData();
-                return false;
-            }
-            else
-            {
-                supportData = new SupportData();
-                return false;
-            }
-        }
-
-        /// <summary>
-        /// Gets whether or not at least one of the character's body's contacts provide support to the character.
-        /// </summary>
-        public bool HasSupport { get; private set; }
-
-        /// <summary>
-        /// Gets whether or not at least one of the character's supports, if any, are flat enough to allow traction.
-        /// </summary>
-        public bool HasTraction { get; private set; }
-
-        /// <summary>
-        /// Gets the data about the supporting ray, if any.
-        /// </summary>
-        public SupportRayData? SupportRayData { get; private set; }
-
-        /// <summary>
-        /// Gets the character's supports.
-        /// </summary>
-        public ReadOnlyList<SupportContact> Supports
-        {
-            get
-            {
-                return new ReadOnlyList<SupportContact>(supports);
-            }
-        }
-
-        /// <summary>
-        /// Gets a collection of the character's supports that provide traction.
-        /// Traction means that the surface's slope is flat enough to stand on normally.
-        /// </summary>
-        public TractionSupportCollection TractionSupports
-        {
-            get
-            {
-                return new TractionSupportCollection(supports);
-            }
-        }
-
-        SphereCharacterController character;
-
-        internal float sinMaximumSlope = (float)Math.Sin(MathHelper.PiOver4 + .01f);
-        internal float cosMaximumSlope = (float)Math.Cos(MathHelper.PiOver4 + .01f);
-        /// <summary>
-        /// Gets or sets the maximum slope on which the character will have traction.
-        /// </summary>
-        public float MaximumSlope
-        {
-            get
-            {
-                return (float)Math.Acos(MathHelper.Clamp(cosMaximumSlope, -1, 1));
-            }
-            set
-            {
-                cosMaximumSlope = (float)Math.Cos(value);
-                sinMaximumSlope = (float)Math.Sin(value);
-            }
-        }
-
-        /// <summary>
-        /// Constructs a new support finder.
-        /// </summary>
-        /// <param name="character">Character to analyze.</param>
-        public SupportFinder(SphereCharacterController character)
-        {
-            this.character = character;
-        }
-
-        /// <summary>
-        /// Updates the collection of supporting contacts.
-        /// </summary>
-        public void UpdateSupports()
-        {
-            bool hadTraction = HasTraction;
-
-            //Reset traction/support.
-            HasTraction = false;
-            HasSupport = false;
-
-            var body = character.Body;
-            Vector3 downDirection = character.Body.OrientationMatrix.Down; //For a cylinder orientation-locked to the Up axis, this is always {0, -1, 0}.  Keeping it generic doesn't cost much.
-
-
-            supports.Clear();
-            //Analyze the cylinder's contacts to see if we're supported.
-            //Anything that can be a support will have a normal that's off horizontal.
-            //That could be at the top or bottom, so only consider points on the bottom half of the shape.
-            Vector3 position = character.Body.Position;
-
-            foreach (var pair in character.Body.CollisionInformation.Pairs)
-            {
-                //Don't stand on things that aren't really colliding fully.
-                if (pair.CollisionRule != CollisionRule.Normal)
-                    continue;
-                foreach (var c in pair.Contacts)
-                {
-                    //It's possible that a subpair has a non-normal collision rule, even if the parent pair is normal.
-                    //Note that only contacts with nonnegative penetration depths are used.
-                    //Negative depth contacts are 'speculative' in nature.
-                    //If we were to use such a speculative contact for support, the character would find supports
-                    //in situations where it should not.
-                    //This can actually be useful in some situations, but keep it disabled by default.
-                    if (c.Pair.CollisionRule != CollisionRule.Normal || c.Contact.PenetrationDepth < 0)
-                        continue;
-                    //Compute the offset from the position of the character's body to the contact.
-                    Vector3 contactOffset;
-                    Vector3.Subtract(ref c.Contact.Position, ref position, out contactOffset);
-
-
-                    //Calibrate the normal of the contact away from the center of the object.
-                    float dot;
-                    Vector3 normal;
-                    Vector3.Dot(ref contactOffset, ref c.Contact.Normal, out dot);
-                    normal = c.Contact.Normal;
-                    if (dot < 0)
-                    {
-                        Vector3.Negate(ref normal, out normal);
-                        dot = -dot;
-                    }
-
-                    //Support contacts are all contacts on the feet of the character- a set that include contacts that support traction and those which do not.
-
-                    Vector3.Dot(ref normal, ref downDirection, out dot);
-                    if (dot > SideContactThreshold)
-                    {
-                        HasSupport = true;
-
-                        //It is a support contact!
-                        //Don't include a reference to the actual contact object.
-                        //It's safer to return copies of a contact data struct.
-                        var supportContact = new SupportContact()
-                            {
-                                Contact = new ContactData()
-                                {
-                                    Position = c.Contact.Position,
-                                    Normal = normal,
-                                    PenetrationDepth = c.Contact.PenetrationDepth,
-                                    Id = c.Contact.Id
-                                },
-                                Support = pair.BroadPhaseOverlap.EntryA != body.CollisionInformation ? (Collidable)pair.BroadPhaseOverlap.EntryA : (Collidable)pair.BroadPhaseOverlap.EntryB
-                            };
-
-                        //But is it a traction contact?
-                        //Traction contacts are contacts where the surface normal is flat enough to stand on.
-                        //We want to check if slope < maxslope so:
-                        //Acos(normal dot down direction) < maxSlope => normal dot down direction > cos(maxSlope)
-                        if (dot > cosMaximumSlope)
-                        {
-                            //The slope is shallow enough that there is traction.
-                            supportContact.HasTraction = true;
-                            HasTraction = true;
-                        }
-
-                        supports.Add(supportContact);
-                    }
-                }
-
-            }
-
-
-            //Cast a ray straight down.
-            SupportRayData = null;
-            bottomHeight = character.Body.Radius;
-            //If the contacts aren't available to support the character, raycast down to find the ground.
-            if (!HasTraction && hadTraction)
-            {
-
-                //TODO: could also require that the character has a nonzero movement direction in order to use a ray cast.  Questionable- would complicate the behavior on edges.
-                float length = bottomHeight + maximumAssistedDownStepHeight;
-                Ray ray = new Ray(body.Position, downDirection);
-
-                bool hasTraction;
-                SupportRayData data;
-                if (TryDownCast(ref ray, length, out hasTraction, out data))
-                {
-                    SupportRayData = data;
-                    HasTraction = data.HasTraction;
-                    HasSupport = true;
-                }
-            }
-
-            //If contacts and the center ray cast failed, try a ray offset in the movement direction.
-            bool tryingToMove = character.HorizontalMotionConstraint.MovementDirection.LengthSquared() > 0;
-            if (!HasTraction && hadTraction && tryingToMove)
-            {
-
-                Ray ray = new Ray(body.Position +
-                    new Vector3(character.HorizontalMotionConstraint.MovementDirection.X, 0, character.HorizontalMotionConstraint.MovementDirection.Y) * (character.Body.Radius), downDirection);
-
-                //Have to test to make sure the ray doesn't get obstructed.  This could happen if the character is deeply embedded in a wall; we wouldn't want it detecting things inside the wall as a support!
-                Ray obstructionRay;
-                obstructionRay.Position = body.Position;
-                obstructionRay.Direction = ray.Position - obstructionRay.Position;
-                if (!character.QueryManager.RayCastHitAnything(obstructionRay, 1))
-                {
-                    //The origin isn't obstructed, so now ray cast down.
-                    float length = bottomHeight + maximumAssistedDownStepHeight;
-                    bool hasTraction;
-                    SupportRayData data;
-                    if (TryDownCast(ref ray, length, out hasTraction, out data))
-                    {
-                        if (SupportRayData == null || data.HitData.T < SupportRayData.Value.HitData.T)
-                        {
-                            //Only replace the previous support ray if we now have traction or we didn't have a support ray at all before,
-                            //or this hit is a better (sooner) hit.
-                            if (hasTraction)
-                            {
-                                SupportRayData = data;
-                                HasTraction = true;
-                            }
-                            else if (SupportRayData == null)
-                                SupportRayData = data;
-                            HasSupport = true;
-                        }
-                    }
-                }
-            }
-
-            //If contacts, center ray, AND forward ray failed to find traction, try a side ray created from down x forward.
-            if (!HasTraction && hadTraction && tryingToMove)
-            {
-                //Compute the horizontal offset direction.  Down direction and the movement direction are normalized and perpendicular, so the result is too.
-                Vector3 horizontalOffset = new Vector3(character.HorizontalMotionConstraint.MovementDirection.X, 0, character.HorizontalMotionConstraint.MovementDirection.Y);
-                Vector3.Cross(ref horizontalOffset, ref downDirection, out horizontalOffset);
-                Vector3.Multiply(ref horizontalOffset, character.Body.Radius, out horizontalOffset);
-                Ray ray = new Ray(body.Position + horizontalOffset, downDirection);
-
-                //Have to test to make sure the ray doesn't get obstructed.  This could happen if the character is deeply embedded in a wall; we wouldn't want it detecting things inside the wall as a support!
-                Ray obstructionRay;
-                obstructionRay.Position = body.Position + downDirection * body.Radius * .5f;
-                obstructionRay.Direction = ray.Position - obstructionRay.Position;
-                if (!character.QueryManager.RayCastHitAnything(obstructionRay, 1))
-                {
-                    //The origin isn't obstructed, so now ray cast down.
-                    float length = bottomHeight + maximumAssistedDownStepHeight;
-                    bool hasTraction;
-                    SupportRayData data;
-                    if (TryDownCast(ref ray, length, out hasTraction, out data))
-                    {
-                        if (SupportRayData == null || data.HitData.T < SupportRayData.Value.HitData.T)
-                        {
-                            //Only replace the previous support ray if we now have traction or we didn't have a support ray at all before,
-                            //or this hit is a better (sooner) hit.
-                            if (hasTraction)
-                            {
-                                SupportRayData = data;
-                                HasTraction = true;
-                            }
-                            else if (SupportRayData == null)
-                                SupportRayData = data;
-                            HasSupport = true;
-                        }
-                    }
-                }
-            }
-
-            //If contacts, center ray, forward ray, AND the first side ray failed to find traction, try a side ray created from forward x down.
-            if (!HasTraction && hadTraction && tryingToMove)
-            {
-                //Compute the horizontal offset direction.  Down direction and the movement direction are normalized and perpendicular, so the result is too.
-                Vector3 horizontalOffset = new Vector3(character.HorizontalMotionConstraint.MovementDirection.X, 0, character.HorizontalMotionConstraint.MovementDirection.Y);
-                Vector3.Cross(ref downDirection, ref horizontalOffset, out horizontalOffset);
-                Vector3.Multiply(ref horizontalOffset, character.Body.Radius, out horizontalOffset);
-                Ray ray = new Ray(body.Position + horizontalOffset, downDirection);
-
-                //Have to test to make sure the ray doesn't get obstructed.  This could happen if the character is deeply embedded in a wall; we wouldn't want it detecting things inside the wall as a support!
-                Ray obstructionRay;
-                obstructionRay.Position = body.Position + downDirection * body.Radius * .5f;
-                obstructionRay.Direction = ray.Position - obstructionRay.Position;
-                if (!character.QueryManager.RayCastHitAnything(obstructionRay, 1))
-                {
-                    //The origin isn't obstructed, so now ray cast down.
-                    float length = bottomHeight + maximumAssistedDownStepHeight;
-                    bool hasTraction;
-                    SupportRayData data;
-                    if (TryDownCast(ref ray, length, out hasTraction, out data))
-                    {
-                        if (SupportRayData == null || data.HitData.T < SupportRayData.Value.HitData.T)
-                        {
-                            //Only replace the previous support ray if we now have traction or we didn't have a support ray at all before,
-                            //or this hit is a better (sooner) hit.
-                            if (hasTraction)
-                            {
-                                SupportRayData = data;
-                                HasTraction = true;
-                            }
-                            else if (SupportRayData == null)
-                                SupportRayData = data;
-                            HasSupport = true;
-                        }
-                    }
-                }
-            }
-
-        }
-
-        bool TryDownCast(ref Ray ray, float length, out bool hasTraction, out SupportRayData supportRayData)
-        {
-            RayHit earliestHit;
-            Collidable earliestHitObject;
-            supportRayData = new SupportRayData();
-            hasTraction = false;
-            if (character.QueryManager.RayCast(ray, length, out earliestHit, out earliestHitObject))
-            {
-                float lengthSquared = earliestHit.Normal.LengthSquared();
-                if (lengthSquared < Toolbox.Epsilon)
-                {
-                    //Don't try to continue if the support ray is stuck in something.
-                    return false;
-                }
-                Vector3.Divide(ref earliestHit.Normal, (float)Math.Sqrt(lengthSquared), out earliestHit.Normal);
-                //A collidable was hit!  It's a support, but does it provide traction?
-                earliestHit.Normal.Normalize();
-                float dot;
-                Vector3.Dot(ref ray.Direction, ref earliestHit.Normal, out dot);
-                if (dot < 0)
-                {
-                    //Calibrate the normal so it always faces the same direction relative to the body.
-                    Vector3.Negate(ref earliestHit.Normal, out earliestHit.Normal);
-                    dot = -dot;
-                }
-                //This down cast is only used for finding supports and traction, not for finding side contacts.
-                //If the detected normal is too steep, toss it out.
-                if (dot > cosMaximumSlope)
-                {
-                    //It has traction!
-                    hasTraction = true;
-                    supportRayData = new SupportRayData() { HitData = earliestHit, HitObject = earliestHitObject, HasTraction = true };
-                }
-                else if (dot > SideContactThreshold)
-                    supportRayData = new SupportRayData() { HitData = earliestHit, HitObject = earliestHitObject };
-                else
-                    return false; //Too steep! Toss it out.
-                return true;
-            }
-            return false;
-        }
-
-
-
-        /// <summary>
-        /// Cleans up the support finder.
-        /// </summary>
-        internal void ClearSupportData()
-        {
-            HasSupport = false;
-            HasTraction = false;
-            supports.Clear();
-            SupportRayData = null;
-
-        }
-
-    }
-
-    /// <summary>
-    /// Convenience collection for finding the subset of contacts in a supporting contact list that have traction.
-    /// </summary>
-    public struct TractionSupportCollection : IEnumerable<ContactData>
-    {
-        RawList<SupportContact> supports;
-
-        public TractionSupportCollection(RawList<SupportContact> supports)
-        {
-            this.supports = supports;
-        }
-
-        public Enumerator GetEnumerator()
-        {
-            return new Enumerator(supports);
-        }
-
-        IEnumerator<ContactData> IEnumerable<ContactData>.GetEnumerator()
-        {
-            return new Enumerator(supports);
-        }
-
-        System.Collections.IEnumerator System.Collections.IEnumerable.GetEnumerator()
-        {
-            return new Enumerator(supports);
-        }
-
-        /// <summary>
-        /// Enumerator type for the TractionSupportCollection.
-        /// </summary>
-        public struct Enumerator : IEnumerator<ContactData>
-        {
-            int currentIndex;
-            RawList<SupportContact> supports;
-
-            /// <summary>
-            /// Constructs the enumerator.
-            /// </summary>
-            /// <param name="supports">Support list to enumerate.</param>
-            public Enumerator(RawList<SupportContact> supports)
-            {
-                currentIndex = -1;
-                this.supports = supports;
-            }
-
-            /// <summary>
-            /// Gets the current contact data.
-            /// </summary>
-            public ContactData Current
-            {
-                get { return supports.Elements[currentIndex].Contact; }
-            }
-
-            public void Dispose()
-            {
-            }
-
-            object System.Collections.IEnumerator.Current
-            {
-                get { return Current; }
-            }
-
-            /// <summary>
-            /// Moves to the next traction contact.  It skips contacts with normals that cannot provide traction.
-            /// </summary>
-            /// <returns></returns>
-            public bool MoveNext()
-            {
-                while (++currentIndex < supports.Count)
-                {
-                    if (supports.Elements[currentIndex].HasTraction)
-                        return true;
-                }
-                return false;
-            }
-
-            public void Reset()
-            {
-                currentIndex = -1;
-            }
-        }
-    }
-
-    /// <summary>
-    /// Contact which acts as a support for the character controller.
-    /// </summary>
-    public struct SupportContact
-    {
-        /// <summary>
-        /// Contact information at the support.
-        /// </summary>
-        public ContactData Contact;
-        /// <summary>
-        /// Object that created this contact with the character.
-        /// </summary>
-        public Collidable Support;
-        /// <summary>
-        /// Whether or not the contact was found to have traction.
-        /// </summary>
-        public bool HasTraction;
-    }
-
-    /// <summary>
-    /// Result of a ray cast which acts as a support for the character controller.
-    /// </summary>
-    public struct SupportRayData
-    {
-        /// <summary>
-        /// Ray hit information of the support.
-        /// </summary>
-        public RayHit HitData;
-        /// <summary>
-        /// Object hit by the ray.
-        /// </summary>
-        public Collidable HitObject;
-        /// <summary>
-        /// Whether or not the support has traction.
-        /// </summary>
-        public bool HasTraction;
-    }
-
-    /// <summary>
-    /// Contact which acts as a support for the character controller.
-    /// </summary>
-    public struct SupportData
-    {
-        /// <summary>
-        /// Position of the support.
-        /// </summary>
-        public Vector3 Position;
-        /// <summary>
-        /// Normal of the support.
-        /// </summary>
-        public Vector3 Normal;
-        /// <summary>
-        /// Whether or not the contact was found to have traction.
-        /// </summary>
-        public bool HasTraction;
-        /// <summary>
-        /// Depth of the supporting location.
-        /// Can be negative in the case of raycast supports.
-        /// </summary>
-        public float Depth;
-        /// <summary>
-        /// The object which the character is standing on.
-        /// </summary>
-        public Collidable SupportObject;
-    }
-}
+﻿using System;
+using System.Collections.Generic;
+using BEPUphysics.CollisionTests;
+using BEPUutilities;
+using BEPUutilities.DataStructures;
+using BEPUphysics.BroadPhaseEntries;
+using BEPUphysics.CollisionRuleManagement;
+using BEPUutilities;
+using BEPUutilities.DataStructures;
+
+namespace BEPUphysicsDemos.AlternateMovement.SphereCharacter
+{
+    /// <summary>
+    /// Analyzes the contacts on the character's body to find supports.
+    /// </summary>
+    public class SupportFinder
+    {
+        internal static float SideContactThreshold = .01f;
+
+        internal RawList<SupportContact> supports = new RawList<SupportContact>();
+
+        float maximumAssistedDownStepHeight = 1;
+        /// <summary>
+        /// Gets or sets the maximum distance from the character to the support that will be assisted by downstepping.
+        /// If the character walks off a step with height less than this value, the character will retain traction despite
+        /// being temporarily airborne according to its contacts.
+        /// </summary>
+        public float MaximumAssistedDownStepHeight
+        {
+            get
+            {
+                return maximumAssistedDownStepHeight;
+            }
+            set
+            {
+                maximumAssistedDownStepHeight = Math.Max(value, 0);
+            }
+        }
+
+        float bottomHeight;
+        /// <summary>
+        /// Gets the length from the ray start to the bottom of the character.
+        /// </summary>
+        public float RayLengthToBottom
+        {
+            get
+            {
+                return bottomHeight;
+            }
+        }
+
+        /// <summary>
+        /// Computes a combined support contact from all available supports (contacts or ray).
+        /// </summary>
+        public SupportData? SupportData
+        {
+            get
+            {
+                if (supports.Count > 0)
+                {
+                    SupportData toReturn = new SupportData()
+                    {
+                        Position = supports.Elements[0].Contact.Position,
+                        Normal = supports.Elements[0].Contact.Normal
+                    };
+                    for (int i = 1; i < supports.Count; i++)
+                    {
+                        Vector3.Add(ref toReturn.Position, ref supports.Elements[i].Contact.Position, out toReturn.Position);
+                        Vector3.Add(ref toReturn.Normal, ref supports.Elements[i].Contact.Normal, out toReturn.Normal);
+                    }
+                    if (supports.Count > 1)
+                    {
+                        Vector3.Multiply(ref toReturn.Position, 1f / supports.Count, out toReturn.Position);
+                        float length = toReturn.Normal.LengthSquared();
+                        if (length < Toolbox.Epsilon)
+                        {
+                            //It's possible that the normals have cancelled each other out- that would be bad!
+                            //Just use an arbitrary support's normal in that case.
+                            toReturn.Normal = supports.Elements[0].Contact.Normal;
+                        }
+                        else
+                        {
+                            Vector3.Multiply(ref toReturn.Normal, 1 / (float)Math.Sqrt(length), out toReturn.Normal);
+                        }
+                    }
+                    //Now that we have the normal, cycle through all the contacts again and find the deepest projected depth.
+                    //Use that object as our support too.
+                    float depth = -float.MaxValue;
+                    Collidable supportObject = null;
+                    for (int i = 0; i < supports.Count; i++)
+                    {
+                        float dot;
+                        Vector3.Dot(ref supports.Elements[i].Contact.Normal, ref toReturn.Normal, out dot);
+                        dot = dot * supports.Elements[i].Contact.PenetrationDepth;
+                        if (dot > depth)
+                        {
+                            depth = dot;
+                            supportObject = supports.Elements[i].Support;
+                        }
+                    }
+                    toReturn.Depth = depth;
+                    toReturn.SupportObject = supportObject;
+                    return toReturn;
+                }
+                else
+                {
+                    //No support contacts; fall back to the raycast result...
+                    if (SupportRayData != null)
+                    {
+                        return new SupportData()
+                        {
+                            Position = SupportRayData.Value.HitData.Location,
+                            Normal = SupportRayData.Value.HitData.Normal,
+                            HasTraction = SupportRayData.Value.HasTraction,
+                            Depth = Vector3.Dot(character.Body.OrientationMatrix.Down, SupportRayData.Value.HitData.Normal) * (bottomHeight - SupportRayData.Value.HitData.T),
+                            SupportObject = SupportRayData.Value.HitObject
+                        };
+                    }
+                    else
+                    {
+                        return null;
+                    }
+                }
+            }
+        }
+
+        /// <summary>
+        /// Computes a combined traction contact from all available supports with traction (contacts or ray).
+        /// </summary>
+        public SupportData? TractionData
+        {
+            get
+            {
+                if (supports.Count > 0)
+                {
+                    SupportData toReturn = new SupportData();
+                    int withTraction = 0;
+                    for (int i = 0; i < supports.Count; i++)
+                    {
+                        if (supports.Elements[i].HasTraction)
+                        {
+                            withTraction++;
+                            Vector3.Add(ref toReturn.Position, ref supports.Elements[i].Contact.Position, out toReturn.Position);
+                            Vector3.Add(ref toReturn.Normal, ref supports.Elements[i].Contact.Normal, out toReturn.Normal);
+                        }
+                    }
+                    if (withTraction > 1)
+                    {
+                        Vector3.Multiply(ref toReturn.Position, 1f / withTraction, out toReturn.Position);
+                        float length = toReturn.Normal.LengthSquared();
+                        if (length < Toolbox.BigEpsilon)
+                        {
+                            //It's possible that the normals have cancelled each other out- that would be bad!
+                            //Just use an arbitrary support's normal in that case.
+                            toReturn.Normal = supports.Elements[0].Contact.Normal;
+                        }
+                        else
+                        {
+                            Vector3.Multiply(ref toReturn.Normal, 1 / (float)Math.Sqrt(length), out toReturn.Normal);
+                        }
+                    }
+                    if (withTraction > 0)
+                    {
+                        //Now that we have the normal, cycle through all the contacts again and find the deepest projected depth.
+                        float depth = -float.MaxValue;
+                        Collidable supportObject = null;
+                        for (int i = 0; i < supports.Count; i++)
+                        {
+                            if (supports.Elements[i].HasTraction)
+                            {
+                                float dot;
+                                Vector3.Dot(ref supports.Elements[i].Contact.Normal, ref toReturn.Normal, out dot);
+                                dot = dot * supports.Elements[i].Contact.PenetrationDepth;
+                                if (dot > depth)
+                                {
+                                    depth = dot;
+                                    supportObject = supports.Elements[i].Support;
+                                }
+                            }
+                        }
+                        toReturn.Depth = depth;
+                        toReturn.SupportObject = supportObject;
+                        toReturn.HasTraction = true;
+                        return toReturn;
+                    }
+                }
+                //No support contacts; fall back to the raycast result...
+                if (SupportRayData != null && SupportRayData.Value.HasTraction)
+                {
+                    return new SupportData()
+                    {
+                        Position = SupportRayData.Value.HitData.Location,
+                        Normal = SupportRayData.Value.HitData.Normal,
+                        HasTraction = true,
+                        Depth = Vector3.Dot(character.Body.OrientationMatrix.Down, SupportRayData.Value.HitData.Normal) * (bottomHeight - SupportRayData.Value.HitData.T),
+                        SupportObject = SupportRayData.Value.HitObject
+                    };
+                }
+                else
+                {
+                    return null;
+                }
+
+            }
+        }
+
+        public bool GetTractionInDirection(ref Vector3 movementDirection, out SupportData supportData)
+        {
+
+            if (HasTraction)
+            {
+                int greatestIndex = -1;
+                float greatestDot = -float.MaxValue;
+                for (int i = 0; i < supports.Count; i++)
+                {
+                    if (supports.Elements[i].HasTraction)
+                    {
+                        float dot;
+                        Vector3.Dot(ref movementDirection, ref supports.Elements[i].Contact.Normal, out dot);
+                        if (dot > greatestDot)
+                        {
+                            greatestDot = dot;
+                            greatestIndex = i;
+                        }
+                    }
+                }
+                if (greatestIndex != -1)
+                {
+                    supportData.Position = supports.Elements[greatestIndex].Contact.Position;
+                    supportData.Normal = supports.Elements[greatestIndex].Contact.Normal;
+                    supportData.SupportObject = supports.Elements[greatestIndex].Support;
+                    supportData.HasTraction = true;
+
+                    float depth = -float.MaxValue;
+                    for (int i = 0; i < supports.Count; i++)
+                    {
+                        if (supports.Elements[i].HasTraction)
+                        {
+                            float dot;
+                            Vector3.Dot(ref supports.Elements[i].Contact.Normal, ref supportData.Normal, out dot);
+                            dot = dot * supports.Elements[i].Contact.PenetrationDepth;
+                            if (dot > depth)
+                            {
+                                depth = dot;
+                            }
+                        }
+                    }
+                    supportData.Depth = depth;
+
+                    return true;
+                }
+                //Okay, try the ray cast result then.
+                if (SupportRayData != null && SupportRayData.Value.HasTraction)
+                {
+                    supportData.Position = SupportRayData.Value.HitData.Location;
+                    supportData.Normal = SupportRayData.Value.HitData.Normal;
+                    supportData.Depth = Vector3.Dot(character.Body.OrientationMatrix.Down, SupportRayData.Value.HitData.Normal) * (bottomHeight - SupportRayData.Value.HitData.T);
+                    supportData.SupportObject = SupportRayData.Value.HitObject;
+                    supportData.HasTraction = true;
+                    return true;
+                }
+                //Well that's strange!
+                supportData = new SupportData();
+                return false;
+            }
+            else
+            {
+                supportData = new SupportData();
+                return false;
+            }
+        }
+
+        /// <summary>
+        /// Gets whether or not at least one of the character's body's contacts provide support to the character.
+        /// </summary>
+        public bool HasSupport { get; private set; }
+
+        /// <summary>
+        /// Gets whether or not at least one of the character's supports, if any, are flat enough to allow traction.
+        /// </summary>
+        public bool HasTraction { get; private set; }
+
+        /// <summary>
+        /// Gets the data about the supporting ray, if any.
+        /// </summary>
+        public SupportRayData? SupportRayData { get; private set; }
+
+        /// <summary>
+        /// Gets the character's supports.
+        /// </summary>
+        public ReadOnlyList<SupportContact> Supports
+        {
+            get
+            {
+                return new ReadOnlyList<SupportContact>(supports);
+            }
+        }
+
+        /// <summary>
+        /// Gets a collection of the character's supports that provide traction.
+        /// Traction means that the surface's slope is flat enough to stand on normally.
+        /// </summary>
+        public TractionSupportCollection TractionSupports
+        {
+            get
+            {
+                return new TractionSupportCollection(supports);
+            }
+        }
+
+        SphereCharacterController character;
+
+        internal float sinMaximumSlope = (float)Math.Sin(MathHelper.PiOver4 + .01f);
+        internal float cosMaximumSlope = (float)Math.Cos(MathHelper.PiOver4 + .01f);
+        /// <summary>
+        /// Gets or sets the maximum slope on which the character will have traction.
+        /// </summary>
+        public float MaximumSlope
+        {
+            get
+            {
+                return (float)Math.Acos(MathHelper.Clamp(cosMaximumSlope, -1, 1));
+            }
+            set
+            {
+                cosMaximumSlope = (float)Math.Cos(value);
+                sinMaximumSlope = (float)Math.Sin(value);
+            }
+        }
+
+        /// <summary>
+        /// Constructs a new support finder.
+        /// </summary>
+        /// <param name="character">Character to analyze.</param>
+        public SupportFinder(SphereCharacterController character)
+        {
+            this.character = character;
+        }
+
+        /// <summary>
+        /// Updates the collection of supporting contacts.
+        /// </summary>
+        public void UpdateSupports()
+        {
+            bool hadTraction = HasTraction;
+
+            //Reset traction/support.
+            HasTraction = false;
+            HasSupport = false;
+
+            var body = character.Body;
+            Vector3 downDirection = character.Body.OrientationMatrix.Down; //For a cylinder orientation-locked to the Up axis, this is always {0, -1, 0}.  Keeping it generic doesn't cost much.
+
+
+            supports.Clear();
+            //Analyze the cylinder's contacts to see if we're supported.
+            //Anything that can be a support will have a normal that's off horizontal.
+            //That could be at the top or bottom, so only consider points on the bottom half of the shape.
+            Vector3 position = character.Body.Position;
+
+            foreach (var pair in character.Body.CollisionInformation.Pairs)
+            {
+                //Don't stand on things that aren't really colliding fully.
+                if (pair.CollisionRule != CollisionRule.Normal)
+                    continue;
+                foreach (var c in pair.Contacts)
+                {
+                    //It's possible that a subpair has a non-normal collision rule, even if the parent pair is normal.
+                    //Note that only contacts with nonnegative penetration depths are used.
+                    //Negative depth contacts are 'speculative' in nature.
+                    //If we were to use such a speculative contact for support, the character would find supports
+                    //in situations where it should not.
+                    //This can actually be useful in some situations, but keep it disabled by default.
+                    if (c.Pair.CollisionRule != CollisionRule.Normal || c.Contact.PenetrationDepth < 0)
+                        continue;
+                    //Compute the offset from the position of the character's body to the contact.
+                    Vector3 contactOffset;
+                    Vector3.Subtract(ref c.Contact.Position, ref position, out contactOffset);
+
+
+                    //Calibrate the normal of the contact away from the center of the object.
+                    float dot;
+                    Vector3 normal;
+                    Vector3.Dot(ref contactOffset, ref c.Contact.Normal, out dot);
+                    normal = c.Contact.Normal;
+                    if (dot < 0)
+                    {
+                        Vector3.Negate(ref normal, out normal);
+                        dot = -dot;
+                    }
+
+                    //Support contacts are all contacts on the feet of the character- a set that include contacts that support traction and those which do not.
+
+                    Vector3.Dot(ref normal, ref downDirection, out dot);
+                    if (dot > SideContactThreshold)
+                    {
+                        HasSupport = true;
+
+                        //It is a support contact!
+                        //Don't include a reference to the actual contact object.
+                        //It's safer to return copies of a contact data struct.
+                        var supportContact = new SupportContact()
+                            {
+                                Contact = new ContactData()
+                                {
+                                    Position = c.Contact.Position,
+                                    Normal = normal,
+                                    PenetrationDepth = c.Contact.PenetrationDepth,
+                                    Id = c.Contact.Id
+                                },
+                                Support = pair.BroadPhaseOverlap.EntryA != body.CollisionInformation ? (Collidable)pair.BroadPhaseOverlap.EntryA : (Collidable)pair.BroadPhaseOverlap.EntryB
+                            };
+
+                        //But is it a traction contact?
+                        //Traction contacts are contacts where the surface normal is flat enough to stand on.
+                        //We want to check if slope < maxslope so:
+                        //Acos(normal dot down direction) < maxSlope => normal dot down direction > cos(maxSlope)
+                        if (dot > cosMaximumSlope)
+                        {
+                            //The slope is shallow enough that there is traction.
+                            supportContact.HasTraction = true;
+                            HasTraction = true;
+                        }
+
+                        supports.Add(supportContact);
+                    }
+                }
+
+            }
+
+
+            //Cast a ray straight down.
+            SupportRayData = null;
+            bottomHeight = character.Body.Radius;
+            //If the contacts aren't available to support the character, raycast down to find the ground.
+            if (!HasTraction && hadTraction)
+            {
+
+                //TODO: could also require that the character has a nonzero movement direction in order to use a ray cast.  Questionable- would complicate the behavior on edges.
+                float length = bottomHeight + maximumAssistedDownStepHeight;
+                Ray ray = new Ray(body.Position, downDirection);
+
+                bool hasTraction;
+                SupportRayData data;
+                if (TryDownCast(ref ray, length, out hasTraction, out data))
+                {
+                    SupportRayData = data;
+                    HasTraction = data.HasTraction;
+                    HasSupport = true;
+                }
+            }
+
+            //If contacts and the center ray cast failed, try a ray offset in the movement direction.
+            bool tryingToMove = character.HorizontalMotionConstraint.MovementDirection.LengthSquared() > 0;
+            if (!HasTraction && hadTraction && tryingToMove)
+            {
+
+                Ray ray = new Ray(body.Position +
+                    new Vector3(character.HorizontalMotionConstraint.MovementDirection.X, 0, character.HorizontalMotionConstraint.MovementDirection.Y) * (character.Body.Radius), downDirection);
+
+                //Have to test to make sure the ray doesn't get obstructed.  This could happen if the character is deeply embedded in a wall; we wouldn't want it detecting things inside the wall as a support!
+                Ray obstructionRay;
+                obstructionRay.Position = body.Position;
+                obstructionRay.Direction = ray.Position - obstructionRay.Position;
+                if (!character.QueryManager.RayCastHitAnything(obstructionRay, 1))
+                {
+                    //The origin isn't obstructed, so now ray cast down.
+                    float length = bottomHeight + maximumAssistedDownStepHeight;
+                    bool hasTraction;
+                    SupportRayData data;
+                    if (TryDownCast(ref ray, length, out hasTraction, out data))
+                    {
+                        if (SupportRayData == null || data.HitData.T < SupportRayData.Value.HitData.T)
+                        {
+                            //Only replace the previous support ray if we now have traction or we didn't have a support ray at all before,
+                            //or this hit is a better (sooner) hit.
+                            if (hasTraction)
+                            {
+                                SupportRayData = data;
+                                HasTraction = true;
+                            }
+                            else if (SupportRayData == null)
+                                SupportRayData = data;
+                            HasSupport = true;
+                        }
+                    }
+                }
+            }
+
+            //If contacts, center ray, AND forward ray failed to find traction, try a side ray created from down x forward.
+            if (!HasTraction && hadTraction && tryingToMove)
+            {
+                //Compute the horizontal offset direction.  Down direction and the movement direction are normalized and perpendicular, so the result is too.
+                Vector3 horizontalOffset = new Vector3(character.HorizontalMotionConstraint.MovementDirection.X, 0, character.HorizontalMotionConstraint.MovementDirection.Y);
+                Vector3.Cross(ref horizontalOffset, ref downDirection, out horizontalOffset);
+                Vector3.Multiply(ref horizontalOffset, character.Body.Radius, out horizontalOffset);
+                Ray ray = new Ray(body.Position + horizontalOffset, downDirection);
+
+                //Have to test to make sure the ray doesn't get obstructed.  This could happen if the character is deeply embedded in a wall; we wouldn't want it detecting things inside the wall as a support!
+                Ray obstructionRay;
+                obstructionRay.Position = body.Position + downDirection * body.Radius * .5f;
+                obstructionRay.Direction = ray.Position - obstructionRay.Position;
+                if (!character.QueryManager.RayCastHitAnything(obstructionRay, 1))
+                {
+                    //The origin isn't obstructed, so now ray cast down.
+                    float length = bottomHeight + maximumAssistedDownStepHeight;
+                    bool hasTraction;
+                    SupportRayData data;
+                    if (TryDownCast(ref ray, length, out hasTraction, out data))
+                    {
+                        if (SupportRayData == null || data.HitData.T < SupportRayData.Value.HitData.T)
+                        {
+                            //Only replace the previous support ray if we now have traction or we didn't have a support ray at all before,
+                            //or this hit is a better (sooner) hit.
+                            if (hasTraction)
+                            {
+                                SupportRayData = data;
+                                HasTraction = true;
+                            }
+                            else if (SupportRayData == null)
+                                SupportRayData = data;
+                            HasSupport = true;
+                        }
+                    }
+                }
+            }
+
+            //If contacts, center ray, forward ray, AND the first side ray failed to find traction, try a side ray created from forward x down.
+            if (!HasTraction && hadTraction && tryingToMove)
+            {
+                //Compute the horizontal offset direction.  Down direction and the movement direction are normalized and perpendicular, so the result is too.
+                Vector3 horizontalOffset = new Vector3(character.HorizontalMotionConstraint.MovementDirection.X, 0, character.HorizontalMotionConstraint.MovementDirection.Y);
+                Vector3.Cross(ref downDirection, ref horizontalOffset, out horizontalOffset);
+                Vector3.Multiply(ref horizontalOffset, character.Body.Radius, out horizontalOffset);
+                Ray ray = new Ray(body.Position + horizontalOffset, downDirection);
+
+                //Have to test to make sure the ray doesn't get obstructed.  This could happen if the character is deeply embedded in a wall; we wouldn't want it detecting things inside the wall as a support!
+                Ray obstructionRay;
+                obstructionRay.Position = body.Position + downDirection * body.Radius * .5f;
+                obstructionRay.Direction = ray.Position - obstructionRay.Position;
+                if (!character.QueryManager.RayCastHitAnything(obstructionRay, 1))
+                {
+                    //The origin isn't obstructed, so now ray cast down.
+                    float length = bottomHeight + maximumAssistedDownStepHeight;
+                    bool hasTraction;
+                    SupportRayData data;
+                    if (TryDownCast(ref ray, length, out hasTraction, out data))
+                    {
+                        if (SupportRayData == null || data.HitData.T < SupportRayData.Value.HitData.T)
+                        {
+                            //Only replace the previous support ray if we now have traction or we didn't have a support ray at all before,
+                            //or this hit is a better (sooner) hit.
+                            if (hasTraction)
+                            {
+                                SupportRayData = data;
+                                HasTraction = true;
+                            }
+                            else if (SupportRayData == null)
+                                SupportRayData = data;
+                            HasSupport = true;
+                        }
+                    }
+                }
+            }
+
+        }
+
+        bool TryDownCast(ref Ray ray, float length, out bool hasTraction, out SupportRayData supportRayData)
+        {
+            RayHit earliestHit;
+            Collidable earliestHitObject;
+            supportRayData = new SupportRayData();
+            hasTraction = false;
+            if (character.QueryManager.RayCast(ray, length, out earliestHit, out earliestHitObject))
+            {
+                float lengthSquared = earliestHit.Normal.LengthSquared();
+                if (lengthSquared < Toolbox.Epsilon)
+                {
+                    //Don't try to continue if the support ray is stuck in something.
+                    return false;
+                }
+                Vector3.Divide(ref earliestHit.Normal, (float)Math.Sqrt(lengthSquared), out earliestHit.Normal);
+                //A collidable was hit!  It's a support, but does it provide traction?
+                earliestHit.Normal.Normalize();
+                float dot;
+                Vector3.Dot(ref ray.Direction, ref earliestHit.Normal, out dot);
+                if (dot < 0)
+                {
+                    //Calibrate the normal so it always faces the same direction relative to the body.
+                    Vector3.Negate(ref earliestHit.Normal, out earliestHit.Normal);
+                    dot = -dot;
+                }
+                //This down cast is only used for finding supports and traction, not for finding side contacts.
+                //If the detected normal is too steep, toss it out.
+                if (dot > cosMaximumSlope)
+                {
+                    //It has traction!
+                    hasTraction = true;
+                    supportRayData = new SupportRayData() { HitData = earliestHit, HitObject = earliestHitObject, HasTraction = true };
+                }
+                else if (dot > SideContactThreshold)
+                    supportRayData = new SupportRayData() { HitData = earliestHit, HitObject = earliestHitObject };
+                else
+                    return false; //Too steep! Toss it out.
+                return true;
+            }
+            return false;
+        }
+
+
+
+        /// <summary>
+        /// Cleans up the support finder.
+        /// </summary>
+        internal void ClearSupportData()
+        {
+            HasSupport = false;
+            HasTraction = false;
+            supports.Clear();
+            SupportRayData = null;
+
+        }
+
+    }
+
+    /// <summary>
+    /// Convenience collection for finding the subset of contacts in a supporting contact list that have traction.
+    /// </summary>
+    public struct TractionSupportCollection : IEnumerable<ContactData>
+    {
+        RawList<SupportContact> supports;
+
+        public TractionSupportCollection(RawList<SupportContact> supports)
+        {
+            this.supports = supports;
+        }
+
+        public Enumerator GetEnumerator()
+        {
+            return new Enumerator(supports);
+        }
+
+        IEnumerator<ContactData> IEnumerable<ContactData>.GetEnumerator()
+        {
+            return new Enumerator(supports);
+        }
+
+        System.Collections.IEnumerator System.Collections.IEnumerable.GetEnumerator()
+        {
+            return new Enumerator(supports);
+        }
+
+        /// <summary>
+        /// Enumerator type for the TractionSupportCollection.
+        /// </summary>
+        public struct Enumerator : IEnumerator<ContactData>
+        {
+            int currentIndex;
+            RawList<SupportContact> supports;
+
+            /// <summary>
+            /// Constructs the enumerator.
+            /// </summary>
+            /// <param name="supports">Support list to enumerate.</param>
+            public Enumerator(RawList<SupportContact> supports)
+            {
+                currentIndex = -1;
+                this.supports = supports;
+            }
+
+            /// <summary>
+            /// Gets the current contact data.
+            /// </summary>
+            public ContactData Current
+            {
+                get { return supports.Elements[currentIndex].Contact; }
+            }
+
+            public void Dispose()
+            {
+            }
+
+            object System.Collections.IEnumerator.Current
+            {
+                get { return Current; }
+            }
+
+            /// <summary>
+            /// Moves to the next traction contact.  It skips contacts with normals that cannot provide traction.
+            /// </summary>
+            /// <returns></returns>
+            public bool MoveNext()
+            {
+                while (++currentIndex < supports.Count)
+                {
+                    if (supports.Elements[currentIndex].HasTraction)
+                        return true;
+                }
+                return false;
+            }
+
+            public void Reset()
+            {
+                currentIndex = -1;
+            }
+        }
+    }
+
+    /// <summary>
+    /// Contact which acts as a support for the character controller.
+    /// </summary>
+    public struct SupportContact
+    {
+        /// <summary>
+        /// Contact information at the support.
+        /// </summary>
+        public ContactData Contact;
+        /// <summary>
+        /// Object that created this contact with the character.
+        /// </summary>
+        public Collidable Support;
+        /// <summary>
+        /// Whether or not the contact was found to have traction.
+        /// </summary>
+        public bool HasTraction;
+    }
+
+    /// <summary>
+    /// Result of a ray cast which acts as a support for the character controller.
+    /// </summary>
+    public struct SupportRayData
+    {
+        /// <summary>
+        /// Ray hit information of the support.
+        /// </summary>
+        public RayHit HitData;
+        /// <summary>
+        /// Object hit by the ray.
+        /// </summary>
+        public Collidable HitObject;
+        /// <summary>
+        /// Whether or not the support has traction.
+        /// </summary>
+        public bool HasTraction;
+    }
+
+    /// <summary>
+    /// Contact which acts as a support for the character controller.
+    /// </summary>
+    public struct SupportData
+    {
+        /// <summary>
+        /// Position of the support.
+        /// </summary>
+        public Vector3 Position;
+        /// <summary>
+        /// Normal of the support.
+        /// </summary>
+        public Vector3 Normal;
+        /// <summary>
+        /// Whether or not the contact was found to have traction.
+        /// </summary>
+        public bool HasTraction;
+        /// <summary>
+        /// Depth of the supporting location.
+        /// Can be negative in the case of raycast supports.
+        /// </summary>
+        public float Depth;
+        /// <summary>
+        /// The object which the character is standing on.
+        /// </summary>
+        public Collidable SupportObject;
+    }
+}