--- conflicted
+++ resolved
@@ -1,189 +1,184 @@
-using BEPUphysics;
-using System;
-<<<<<<< HEAD
-using System.Diagnostics;
-using BEPUphysics.BroadPhaseEntries.MobileCollidables;
-=======
-using BEPUphysics.Collidables.MobileCollidables;
-using BEPUutilities;
-using ConversionHelper;
-using Microsoft.Xna.Framework.Input;
->>>>>>> d0a4deae
-
-namespace BEPUphysicsDemos.AlternateMovement.SphereCharacter
-{
-    /// <summary>
-    /// Handles input and movement of a character in the game.
-    /// Acts as a simple 'front end' for the bookkeeping and math of the character controller.
-    /// </summary>
-    public class SphereCharacterControllerInput
-    {
-        /// <summary>
-        /// Camera to use for input.
-        /// </summary>
-        public Camera Camera;
-
-        /// <summary>
-        /// Offset from the position of the character to the 'eyes'.
-        /// </summary>
-        public float CameraOffset = .7f;
-
-
-        /// <summary>
-        /// Physics representation of the character.
-        /// </summary>
-        public SphereCharacterController CharacterController;
-
-        /// <summary>
-        /// Whether or not to use the character controller's input.
-        /// </summary>
-        public bool IsActive = true;
-
-        /// <summary>
-        /// Owning space of the character.
-        /// </summary>
-        public Space Space { get; private set; }
-
-
-        /// <summary>
-        /// Constructs the character and internal physics character controller.
-        /// </summary>
-        /// <param name="owningSpace">Space to add the character to.</param>
-        /// <param name="cameraToUse">Camera to attach to the character.</param>
-        public SphereCharacterControllerInput(Space owningSpace, Camera cameraToUse)
-        {
-            CharacterController = new SphereCharacterController();
-
-            Space = owningSpace;
-            Space.Add(CharacterController);
-
-
-            Camera = cameraToUse;
-            Deactivate();
-        }
-
-        /// <summary>
-        /// Gives the character control over the Camera and movement input.
-        /// </summary>
-        public void Activate()
-        {
-            if (!IsActive)
-            {
-                IsActive = true;
-                Camera.UseMovementControls = false;
-                Space.Add(CharacterController);
-                CharacterController.Body.Position = (MathConverter.Convert(Camera.Position) - new Vector3(0, CameraOffset, 0));
-            }
-        }
-
-        /// <summary>
-        /// Returns input control to the Camera.
-        /// </summary>
-        public void Deactivate()
-        {
-            if (IsActive)
-            {
-                IsActive = false;
-                Camera.UseMovementControls = true;
-                Space.Remove(CharacterController);
-            }
-        }
-
-
-        /// <summary>
-        /// Handles the input and movement of the character.
-        /// </summary>
-        /// <param name="dt">Time since last frame in simulation seconds.</param>
-        /// <param name="previousKeyboardInput">The last frame's keyboard state.</param>
-        /// <param name="keyboardInput">The current frame's keyboard state.</param>
-        /// <param name="previousGamePadInput">The last frame's gamepad state.</param>
-        /// <param name="gamePadInput">The current frame's keyboard state.</param>
-        public void Update(float dt, KeyboardState previousKeyboardInput, KeyboardState keyboardInput, GamePadState previousGamePadInput, GamePadState gamePadInput)
-        {
-            if (IsActive)
-            {
-                //Note that the character controller's update method is not called here; this is because it is handled within its owning space.
-                //This method's job is simply to tell the character to move around based on the Camera and input.
-
-                ////Rotate the camera of the character based on the support velocity, if a support with velocity exists.
-                ////This can be very disorienting in some cases; that's why it is off by default!
-                //if (CharacterController.SupportFinder.HasSupport)
-                //{
-                //    SupportData? data;
-                //    if (CharacterController.SupportFinder.HasTraction)
-                //        data = CharacterController.SupportFinder.TractionData;
-                //    else
-                //        data = CharacterController.SupportFinder.SupportData;
-                //    EntityCollidable support = data.Value.SupportObject as EntityCollidable;
-                //    if (support != null && !support.Entity.IsDynamic) //Having the view turned by dynamic entities is extremely confusing for the most part.
-                //    {
-                //        float dot = Vector3.Dot(support.Entity.AngularVelocity, CharacterController.Body.OrientationMatrix.Up);
-                //        Camera.Yaw += dot * dt;
-                //    }
-                //}
-
-
-                Camera.Position = MathConverter.Convert(CharacterController.Body.Position + CameraOffset * CharacterController.Body.OrientationMatrix.Up);
-
-
-                Vector2 totalMovement = Vector2.Zero;
-
-#if XBOX360
-                Vector3 forward = Camera.WorldMatrix.Forward;
-                forward.Y = 0;
-                forward.Normalize();
-                Vector3 right = Camera.WorldMatrix.Right;
-                totalMovement += gamePadInput.ThumbSticks.Left.Y * new Vector2(forward.X, forward.Z);
-                totalMovement += gamePadInput.ThumbSticks.Left.X * new Vector2(right.X, right.Z);
-
-                CharacterController.HorizontalMotionConstraint.SpeedScale = Math.Min(totalMovement.Length(), 1); //Don't trust the game pad to output perfectly normalized values.
-                CharacterController.HorizontalMotionConstraint.MovementDirection = totalMovement;
-
-                //Jumping
-                if (previousGamePadInput.IsButtonUp(Buttons.LeftStick) && gamePadInput.IsButtonDown(Buttons.LeftStick))
-                {
-                    CharacterController.Jump();
-                }
-#else
-
-                //Collect the movement impulses.
-
-                Vector3 movementDir;
-
-                if (keyboardInput.IsKeyDown(Keys.E))
-                {
-                    movementDir = MathConverter.Convert(Camera.WorldMatrix.Forward);
-                    totalMovement += Vector2.Normalize(new Vector2(movementDir.X, movementDir.Z));
-                }
-                if (keyboardInput.IsKeyDown(Keys.D))
-                {
-                    movementDir = MathConverter.Convert(Camera.WorldMatrix.Forward);
-                    totalMovement -= Vector2.Normalize(new Vector2(movementDir.X, movementDir.Z));
-                }
-                if (keyboardInput.IsKeyDown(Keys.S))
-                {
-                    movementDir = MathConverter.Convert(Camera.WorldMatrix.Left);
-                    totalMovement += Vector2.Normalize(new Vector2(movementDir.X, movementDir.Z));
-                }
-                if (keyboardInput.IsKeyDown(Keys.F))
-                {
-                    movementDir = MathConverter.Convert(Camera.WorldMatrix.Right);
-                    totalMovement += Vector2.Normalize(new Vector2(movementDir.X, movementDir.Z));
-                }
-                if (totalMovement == Vector2.Zero)
-                    CharacterController.HorizontalMotionConstraint.MovementDirection = Vector2.Zero;
-                else
-                    CharacterController.HorizontalMotionConstraint.MovementDirection = Vector2.Normalize(totalMovement);
-
-
-                //Jumping
-                if (previousKeyboardInput.IsKeyUp(Keys.A) && keyboardInput.IsKeyDown(Keys.A))
-                {
-                    CharacterController.Jump();
-                }
-#endif
-
-            }
-        }
-    }
+using BEPUphysics;
+using System;
+using BEPUphysics.BroadPhaseEntries.MobileCollidables;
+using BEPUutilities;
+using ConversionHelper;
+using Microsoft.Xna.Framework.Input;
+
+namespace BEPUphysicsDemos.AlternateMovement.SphereCharacter
+{
+    /// <summary>
+    /// Handles input and movement of a character in the game.
+    /// Acts as a simple 'front end' for the bookkeeping and math of the character controller.
+    /// </summary>
+    public class SphereCharacterControllerInput
+    {
+        /// <summary>
+        /// Camera to use for input.
+        /// </summary>
+        public Camera Camera;
+
+        /// <summary>
+        /// Offset from the position of the character to the 'eyes'.
+        /// </summary>
+        public float CameraOffset = .7f;
+
+
+        /// <summary>
+        /// Physics representation of the character.
+        /// </summary>
+        public SphereCharacterController CharacterController;
+
+        /// <summary>
+        /// Whether or not to use the character controller's input.
+        /// </summary>
+        public bool IsActive = true;
+
+        /// <summary>
+        /// Owning space of the character.
+        /// </summary>
+        public Space Space { get; private set; }
+
+
+        /// <summary>
+        /// Constructs the character and internal physics character controller.
+        /// </summary>
+        /// <param name="owningSpace">Space to add the character to.</param>
+        /// <param name="cameraToUse">Camera to attach to the character.</param>
+        public SphereCharacterControllerInput(Space owningSpace, Camera cameraToUse)
+        {
+            CharacterController = new SphereCharacterController();
+
+            Space = owningSpace;
+            Space.Add(CharacterController);
+
+
+            Camera = cameraToUse;
+            Deactivate();
+        }
+
+        /// <summary>
+        /// Gives the character control over the Camera and movement input.
+        /// </summary>
+        public void Activate()
+        {
+            if (!IsActive)
+            {
+                IsActive = true;
+                Camera.UseMovementControls = false;
+                Space.Add(CharacterController);
+                CharacterController.Body.Position = (MathConverter.Convert(Camera.Position) - new Vector3(0, CameraOffset, 0));
+            }
+        }
+
+        /// <summary>
+        /// Returns input control to the Camera.
+        /// </summary>
+        public void Deactivate()
+        {
+            if (IsActive)
+            {
+                IsActive = false;
+                Camera.UseMovementControls = true;
+                Space.Remove(CharacterController);
+            }
+        }
+
+
+        /// <summary>
+        /// Handles the input and movement of the character.
+        /// </summary>
+        /// <param name="dt">Time since last frame in simulation seconds.</param>
+        /// <param name="previousKeyboardInput">The last frame's keyboard state.</param>
+        /// <param name="keyboardInput">The current frame's keyboard state.</param>
+        /// <param name="previousGamePadInput">The last frame's gamepad state.</param>
+        /// <param name="gamePadInput">The current frame's keyboard state.</param>
+        public void Update(float dt, KeyboardState previousKeyboardInput, KeyboardState keyboardInput, GamePadState previousGamePadInput, GamePadState gamePadInput)
+        {
+            if (IsActive)
+            {
+                //Note that the character controller's update method is not called here; this is because it is handled within its owning space.
+                //This method's job is simply to tell the character to move around based on the Camera and input.
+
+                ////Rotate the camera of the character based on the support velocity, if a support with velocity exists.
+                ////This can be very disorienting in some cases; that's why it is off by default!
+                //if (CharacterController.SupportFinder.HasSupport)
+                //{
+                //    SupportData? data;
+                //    if (CharacterController.SupportFinder.HasTraction)
+                //        data = CharacterController.SupportFinder.TractionData;
+                //    else
+                //        data = CharacterController.SupportFinder.SupportData;
+                //    EntityCollidable support = data.Value.SupportObject as EntityCollidable;
+                //    if (support != null && !support.Entity.IsDynamic) //Having the view turned by dynamic entities is extremely confusing for the most part.
+                //    {
+                //        float dot = Vector3.Dot(support.Entity.AngularVelocity, CharacterController.Body.OrientationMatrix.Up);
+                //        Camera.Yaw += dot * dt;
+                //    }
+                //}
+
+
+                Camera.Position = MathConverter.Convert(CharacterController.Body.Position + CameraOffset * CharacterController.Body.OrientationMatrix.Up);
+
+
+                Vector2 totalMovement = Vector2.Zero;
+
+#if XBOX360
+                Vector3 forward = Camera.WorldMatrix.Forward;
+                forward.Y = 0;
+                forward.Normalize();
+                Vector3 right = Camera.WorldMatrix.Right;
+                totalMovement += gamePadInput.ThumbSticks.Left.Y * new Vector2(forward.X, forward.Z);
+                totalMovement += gamePadInput.ThumbSticks.Left.X * new Vector2(right.X, right.Z);
+
+                CharacterController.HorizontalMotionConstraint.SpeedScale = Math.Min(totalMovement.Length(), 1); //Don't trust the game pad to output perfectly normalized values.
+                CharacterController.HorizontalMotionConstraint.MovementDirection = totalMovement;
+
+                //Jumping
+                if (previousGamePadInput.IsButtonUp(Buttons.LeftStick) && gamePadInput.IsButtonDown(Buttons.LeftStick))
+                {
+                    CharacterController.Jump();
+                }
+#else
+
+                //Collect the movement impulses.
+
+                Vector3 movementDir;
+
+                if (keyboardInput.IsKeyDown(Keys.E))
+                {
+                    movementDir = MathConverter.Convert(Camera.WorldMatrix.Forward);
+                    totalMovement += Vector2.Normalize(new Vector2(movementDir.X, movementDir.Z));
+                }
+                if (keyboardInput.IsKeyDown(Keys.D))
+                {
+                    movementDir = MathConverter.Convert(Camera.WorldMatrix.Forward);
+                    totalMovement -= Vector2.Normalize(new Vector2(movementDir.X, movementDir.Z));
+                }
+                if (keyboardInput.IsKeyDown(Keys.S))
+                {
+                    movementDir = MathConverter.Convert(Camera.WorldMatrix.Left);
+                    totalMovement += Vector2.Normalize(new Vector2(movementDir.X, movementDir.Z));
+                }
+                if (keyboardInput.IsKeyDown(Keys.F))
+                {
+                    movementDir = MathConverter.Convert(Camera.WorldMatrix.Right);
+                    totalMovement += Vector2.Normalize(new Vector2(movementDir.X, movementDir.Z));
+                }
+                if (totalMovement == Vector2.Zero)
+                    CharacterController.HorizontalMotionConstraint.MovementDirection = Vector2.Zero;
+                else
+                    CharacterController.HorizontalMotionConstraint.MovementDirection = Vector2.Normalize(totalMovement);
+
+
+                //Jumping
+                if (previousKeyboardInput.IsKeyUp(Keys.A) && keyboardInput.IsKeyDown(Keys.A))
+                {
+                    CharacterController.Jump();
+                }
+#endif
+
+            }
+        }
+    }
 }