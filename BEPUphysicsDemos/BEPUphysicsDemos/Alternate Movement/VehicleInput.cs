--- conflicted
+++ resolved
@@ -1,323 +1,319 @@
-using System;
-using System.Collections.Generic;
-using BEPUphysics;
-using BEPUphysics.Entities.Prefabs;
-using BEPUphysics.Vehicle;
-using BEPUphysicsDrawer.Models;
-using Microsoft.Xna.Framework.Graphics;
-using Microsoft.Xna.Framework.Input;
-using BEPUphysics.CollisionShapes.ConvexShapes;
-using BEPUphysics.CollisionShapes;
-using BEPUutilities;
-using ConversionHelper;
-using System.Diagnostics;
-
-namespace BEPUphysicsDemos.AlternateMovement
-{
-    /// <summary>
-    /// Handles input and movement of a Vehicle in the game.
-    /// Acts as the 'front end' for the bookkeeping and math of the Vehicle within the physics engine.
-    /// </summary>
-    public class VehicleInput
-    {
-        /// <summary>
-        /// Speed that the Vehicle tries towreach when moving backward.
-        /// </summary>
-        public float BackwardSpeed = -13;
-
-        /// <summary>
-        /// Camera to use for input.
-        /// </summary>
-        public Camera Camera;
-
-        /// <summary>
-        /// Current offset from the position of the Vehicle to the 'eyes.'
-        /// </summary>
-        public Vector3 CameraOffset;
-
-        /// <summary>
-        /// Speed that the Vehicle tries to reach when moving forward.
-        /// </summary>
-        public float ForwardSpeed = 30;
-
-        /// <summary>
-        /// Whether or not to use the Vehicle's input.
-        /// </summary>
-        public bool IsActive;
-
-
-        /// <summary>
-        /// Maximum turn angle of the wheels.
-        /// </summary>
-        public float MaximumTurnAngle = (float)Math.PI / 6;
-
-        /// <summary>
-        /// Draws the body and wheels.
-        /// </summary>
-        public ModelDrawer ModelDrawer;
-
-        /// <summary>
-        /// Owning space of the Vehicle.
-        /// </summary>
-        public Space Space;
-
-        /// <summary>
-        /// Turning speed of the wheels in radians per second.
-        /// </summary>
-        public float TurnSpeed = MathHelper.Pi;
-
-        /// <summary>
-        /// Physics representation of the Vehicle.
-        /// </summary>
-        public Vehicle Vehicle;
-
-        /// <summary>
-        /// List of graphical representations of the wheels on the Vehicle.
-        /// </summary>
-        public List<DisplayModel> WheelModels;
-
-
-        /// <summary>
-        /// Constructs the front end and the internal physics representation of the Vehicle.
-        /// </summary>
-        /// <param name="position">Position of the Vehicle.</param>
-        /// <param name="owningSpace">Space to add the Vehicle to.</param>
-        /// <param name="cameraToUse">Camera to attach to the Vehicle.</param>
-        /// <param name="drawer">Drawer used to draw the Vehicle.</param>
-        /// <param name="wheelModel">Model of the wheels.</param>
-        /// <param name="wheelTexture">Texture to use for the wheels.</param>
-        public VehicleInput(Vector3 position, Space owningSpace, Camera cameraToUse, ModelDrawer drawer, Model wheelModel, Texture2D wheelTexture)
-        {
-            var bodies = new List<CompoundShapeEntry>
-            {
-                new CompoundShapeEntry(new BoxShape(2.5f, .75f, 4.5f), new Vector3(0, 0, 0), 60),
-                new CompoundShapeEntry(new BoxShape(2.5f, .3f, 2f), new Vector3(0, .75f / 2 + .3f / 2, .5f), 1)
-            };
-            var body = new CompoundBody(bodies, 61);
-            body.CollisionInformation.LocalPosition = new Vector3(0, .5f, 0);
-            body.Position = position; //At first, just keep it out of the way.
-            Vehicle = new Vehicle(body);
-
-            var localWheelRotation = Quaternion.CreateFromAxisAngle(new Vector3(0, 0, 1), MathHelper.PiOver2);
-
-            //The wheel model used is not aligned initially with how a wheel would normally look, so rotate them.
-            Matrix wheelGraphicRotation = Matrix.CreateFromAxisAngle(Vector3.Forward, MathHelper.PiOver2);
-            Vehicle.AddWheel(new Wheel(
-                                 new CylinderCastWheelShape(.375f, 0.2f, localWheelRotation, wheelGraphicRotation, false),
-                                 new WheelSuspension(2000, 100f, Vector3.Down, .8f - .375f, new Vector3(-1.1f, 0, 1.8f)),
-                                 new WheelDrivingMotor(2.5f, 30000, 10000),
-                                 new WheelBrake(1.5f, 2, .02f),
-                                 new WheelSlidingFriction(4, 5)));
-            Vehicle.AddWheel(new Wheel(
-                                 new CylinderCastWheelShape(.375f, 0.2f, localWheelRotation, wheelGraphicRotation, false),
-                                 new WheelSuspension(2000, 100f, Vector3.Down, .8f - .375f, new Vector3(-1.1f, 0, -1.8f)),
-                                 new WheelDrivingMotor(2.5f, 30000, 10000),
-                                 new WheelBrake(1.5f, 2, .02f),
-                                 new WheelSlidingFriction(4, 5)));
-            Vehicle.AddWheel(new Wheel(
-                                 new CylinderCastWheelShape(.375f, 0.2f, localWheelRotation, wheelGraphicRotation, false),
-                                 new WheelSuspension(2000, 100f, Vector3.Down, .8f - .375f, new Vector3(1.1f, 0, 1.8f)),
-                                 new WheelDrivingMotor(2.5f, 30000, 10000),
-                                 new WheelBrake(1.5f, 2, .02f),
-                                 new WheelSlidingFriction(4, 5)));
-            Vehicle.AddWheel(new Wheel(
-                                 new CylinderCastWheelShape(.375f, 0.2f, localWheelRotation, wheelGraphicRotation, false),
-                                 new WheelSuspension(2000, 100f, Vector3.Down, .8f - .375f, new Vector3(1.1f, 0, -1.8f)),
-                                 new WheelDrivingMotor(2.5f, 30000, 10000),
-                                 new WheelBrake(1.5f, 2, .02f),
-                                 new WheelSlidingFriction(4, 5)));
-
-
-
-            foreach (Wheel wheel in Vehicle.Wheels)
-            {
-                //This is a cosmetic setting that makes it looks like the car doesn't have antilock brakes.
-                wheel.Shape.FreezeWheelsWhileBraking = true;
-
-                //By default, wheels use as many iterations as the space.  By lowering it,
-                //performance can be improved at the cost of a little accuracy.
-                //However, because the suspension and friction are not really rigid,
-                //the lowered accuracy is not so much of a problem.
-                wheel.Suspension.SolverSettings.MaximumIterationCount = 1;
-                wheel.Brake.SolverSettings.MaximumIterationCount = 1;
-                wheel.SlidingFriction.SolverSettings.MaximumIterationCount = 1;
-                wheel.DrivingMotor.SolverSettings.MaximumIterationCount = 1;
-            }
-
-            Space = owningSpace;
-
-            Space.Add(Vehicle);
-            ModelDrawer = drawer;
-            DisplayModel model;
-            WheelModels = new List<DisplayModel>();
-            for (int k = 0; k < 4; k++)
-            {
-                Vehicle.Wheels[k].Shape.Detector.Tag = "noDisplayObject";
-                model = new DisplayModel(wheelModel, ModelDrawer);
-                ModelDrawer.Add(model);
-                WheelModels.Add(model);
-                model.Texture = wheelTexture;
-            }
-
-
-            Camera = cameraToUse;
-        }
-
-        /// <summary>
-        /// Gives the Vehicle control over the camera and movement input.
-        /// </summary>
-        public void Activate()
-        {
-            if (!IsActive)
-            {
-                IsActive = true;
-                Camera.UseMovementControls = false;
-                //Put the Vehicle where the camera is.
-                Vehicle.Body.Position = MathConverter.Convert(Camera.Position) - CameraOffset;
-                Vehicle.Body.LinearVelocity = Vector3.Zero;
-                Vehicle.Body.AngularVelocity = Vector3.Zero;
-                Vehicle.Body.Orientation = Quaternion.Identity;
-<<<<<<< HEAD
-                Camera.ActivateChaseCameraMode(Vehicle.Body, new Vector3(0, .6f, 0), true, 11);
-=======
-                Camera.ActivateChaseCameraMode(Vehicle.Body, new Microsoft.Xna.Framework.Vector3(0, .6f, 0), true, 10);
->>>>>>> d0a4deae
-            }
-        }
-
-        /// <summary>
-        /// Returns input control to the camera.
-        /// </summary>
-        public void Deactivate()
-        {
-            if (IsActive)
-            {
-                IsActive = false;
-                Camera.UseMovementControls = true;
-                Camera.DeactivateChaseCameraMode();
-            }
-        }
-
-
-        /// <summary>
-        /// Handles the input and movement of the character.
-        /// </summary>
-        /// <param name="dt">Time since last frame in simulation seconds.</param>
-        /// <param name="keyboardInput">Keyboard state.</param>
-        /// <param name="gamePadInput">Gamepad state.</param>
-        public void Update(float dt, KeyboardState keyboardInput, GamePadState gamePadInput)
-        {
-
-            //Update the wheel's graphics.
-            for (int k = 0; k < 4; k++)
-            {
-                WheelModels[k].WorldTransform = MathConverter.Convert(Vehicle.Wheels[k].Shape.WorldTransform);
-            }
-
-            if (IsActive)
-            {
-#if XBOX360
-                float speed = gamePadInput.Triggers.Right * ForwardSpeed + gamePadInput.Triggers.Left * BackwardSpeed;
-                Vehicle.Wheels[1].DrivingMotor.TargetSpeed = speed;
-                Vehicle.Wheels[3].DrivingMotor.TargetSpeed = speed;
-
-                if (gamePadInput.IsButtonDown(Buttons.LeftStick))
-                    foreach (Wheel wheel in Vehicle.Wheels)
-                    {
-                        wheel.Brake.IsBraking = true;
-                    }
-                else
-                    foreach (Wheel wheel in Vehicle.Wheels)
-                    {
-                        wheel.Brake.IsBraking = false;
-                    }
-                Vehicle.Wheels[1].Shape.SteeringAngle = (gamePadInput.ThumbSticks.Left.X * MaximumTurnAngle);
-                Vehicle.Wheels[3].Shape.SteeringAngle = (gamePadInput.ThumbSticks.Left.X * MaximumTurnAngle);
-#else
-
-                if (keyboardInput.IsKeyDown(Keys.E))
-                {
-                    //Drive
-                    Vehicle.Wheels[1].DrivingMotor.TargetSpeed = ForwardSpeed;
-                    Vehicle.Wheels[3].DrivingMotor.TargetSpeed = ForwardSpeed;
-                }
-                else if (keyboardInput.IsKeyDown(Keys.D))
-                {
-                    //Reverse
-                    Vehicle.Wheels[1].DrivingMotor.TargetSpeed = BackwardSpeed;
-                    Vehicle.Wheels[3].DrivingMotor.TargetSpeed = BackwardSpeed;
-                }
-                else
-                {
-                    //Idle
-                    Vehicle.Wheels[1].DrivingMotor.TargetSpeed = 0;
-                    Vehicle.Wheels[3].DrivingMotor.TargetSpeed = 0;
-                }
-                if (keyboardInput.IsKeyDown(Keys.Space))
-                {
-                    //Brake
-                    foreach (Wheel wheel in Vehicle.Wheels)
-                    {
-                        wheel.Brake.IsBraking = true;
-                    }
-                }
-                else
-                {
-                    //Release brake
-                    foreach (Wheel wheel in Vehicle.Wheels)
-                    {
-                        wheel.Brake.IsBraking = false;
-                    }
-                }
-                //Use smooth steering; while held down, move towards maximum.
-                //When not pressing any buttons, smoothly return to facing forward.
-                float angle;
-                bool steered = false;
-                if (keyboardInput.IsKeyDown(Keys.S))
-                {
-                    steered = true;
-                    angle = Math.Max(Vehicle.Wheels[1].Shape.SteeringAngle - TurnSpeed * dt, -MaximumTurnAngle);
-                    Vehicle.Wheels[1].Shape.SteeringAngle = angle;
-                    Vehicle.Wheels[3].Shape.SteeringAngle = angle;
-                }
-                if (keyboardInput.IsKeyDown(Keys.F))
-                {
-                    steered = true;
-                    angle = Math.Min(Vehicle.Wheels[1].Shape.SteeringAngle + TurnSpeed * dt, MaximumTurnAngle);
-                    Vehicle.Wheels[1].Shape.SteeringAngle = angle;
-                    Vehicle.Wheels[3].Shape.SteeringAngle = angle;
-                }
-                if (!steered)
-                {
-                    //Neither key was pressed, so de-steer.
-                    if (Vehicle.Wheels[1].Shape.SteeringAngle > 0)
-                    {
-                        angle = Math.Max(Vehicle.Wheels[1].Shape.SteeringAngle - TurnSpeed * dt, 0);
-                        Vehicle.Wheels[1].Shape.SteeringAngle = angle;
-                        Vehicle.Wheels[3].Shape.SteeringAngle = angle;
-                    }
-                    else
-                    {
-                        angle = Math.Min(Vehicle.Wheels[1].Shape.SteeringAngle + TurnSpeed * dt, 0);
-                        Vehicle.Wheels[1].Shape.SteeringAngle = angle;
-                        Vehicle.Wheels[3].Shape.SteeringAngle = angle;
-                    }
-                }
-
-
-#endif
-            }
-            else
-            {
-                //Parking brake
-                foreach (Wheel wheel in Vehicle.Wheels)
-                {
-                    wheel.Brake.IsBraking = true;
-                }
-                //Don't want the car to keep trying to drive.
-                Vehicle.Wheels[1].DrivingMotor.TargetSpeed = 0;
-                Vehicle.Wheels[3].DrivingMotor.TargetSpeed = 0;
-            }
-        }
-    }
+using System;
+using System.Collections.Generic;
+using BEPUphysics;
+using BEPUphysics.Entities.Prefabs;
+using BEPUphysics.Vehicle;
+using BEPUphysicsDrawer.Models;
+using Microsoft.Xna.Framework.Graphics;
+using Microsoft.Xna.Framework.Input;
+using BEPUphysics.CollisionShapes.ConvexShapes;
+using BEPUphysics.CollisionShapes;
+using BEPUutilities;
+using ConversionHelper;
+using System.Diagnostics;
+
+namespace BEPUphysicsDemos.AlternateMovement
+{
+    /// <summary>
+    /// Handles input and movement of a Vehicle in the game.
+    /// Acts as the 'front end' for the bookkeeping and math of the Vehicle within the physics engine.
+    /// </summary>
+    public class VehicleInput
+    {
+        /// <summary>
+        /// Speed that the Vehicle tries towreach when moving backward.
+        /// </summary>
+        public float BackwardSpeed = -13;
+
+        /// <summary>
+        /// Camera to use for input.
+        /// </summary>
+        public Camera Camera;
+
+        /// <summary>
+        /// Current offset from the position of the Vehicle to the 'eyes.'
+        /// </summary>
+        public Vector3 CameraOffset;
+
+        /// <summary>
+        /// Speed that the Vehicle tries to reach when moving forward.
+        /// </summary>
+        public float ForwardSpeed = 30;
+
+        /// <summary>
+        /// Whether or not to use the Vehicle's input.
+        /// </summary>
+        public bool IsActive;
+
+
+        /// <summary>
+        /// Maximum turn angle of the wheels.
+        /// </summary>
+        public float MaximumTurnAngle = (float)Math.PI / 6;
+
+        /// <summary>
+        /// Draws the body and wheels.
+        /// </summary>
+        public ModelDrawer ModelDrawer;
+
+        /// <summary>
+        /// Owning space of the Vehicle.
+        /// </summary>
+        public Space Space;
+
+        /// <summary>
+        /// Turning speed of the wheels in radians per second.
+        /// </summary>
+        public float TurnSpeed = MathHelper.Pi;
+
+        /// <summary>
+        /// Physics representation of the Vehicle.
+        /// </summary>
+        public Vehicle Vehicle;
+
+        /// <summary>
+        /// List of graphical representations of the wheels on the Vehicle.
+        /// </summary>
+        public List<DisplayModel> WheelModels;
+
+
+        /// <summary>
+        /// Constructs the front end and the internal physics representation of the Vehicle.
+        /// </summary>
+        /// <param name="position">Position of the Vehicle.</param>
+        /// <param name="owningSpace">Space to add the Vehicle to.</param>
+        /// <param name="cameraToUse">Camera to attach to the Vehicle.</param>
+        /// <param name="drawer">Drawer used to draw the Vehicle.</param>
+        /// <param name="wheelModel">Model of the wheels.</param>
+        /// <param name="wheelTexture">Texture to use for the wheels.</param>
+        public VehicleInput(Vector3 position, Space owningSpace, Camera cameraToUse, ModelDrawer drawer, Model wheelModel, Texture2D wheelTexture)
+        {
+            var bodies = new List<CompoundShapeEntry>
+            {
+                new CompoundShapeEntry(new BoxShape(2.5f, .75f, 4.5f), new Vector3(0, 0, 0), 60),
+                new CompoundShapeEntry(new BoxShape(2.5f, .3f, 2f), new Vector3(0, .75f / 2 + .3f / 2, .5f), 1)
+            };
+            var body = new CompoundBody(bodies, 61);
+            body.CollisionInformation.LocalPosition = new Vector3(0, .5f, 0);
+            body.Position = position; //At first, just keep it out of the way.
+            Vehicle = new Vehicle(body);
+
+            var localWheelRotation = Quaternion.CreateFromAxisAngle(new Vector3(0, 0, 1), MathHelper.PiOver2);
+
+            //The wheel model used is not aligned initially with how a wheel would normally look, so rotate them.
+            Matrix wheelGraphicRotation = Matrix.CreateFromAxisAngle(Vector3.Forward, MathHelper.PiOver2);
+            Vehicle.AddWheel(new Wheel(
+                                 new CylinderCastWheelShape(.375f, 0.2f, localWheelRotation, wheelGraphicRotation, false),
+                                 new WheelSuspension(2000, 100f, Vector3.Down, .8f - .375f, new Vector3(-1.1f, 0, 1.8f)),
+                                 new WheelDrivingMotor(2.5f, 30000, 10000),
+                                 new WheelBrake(1.5f, 2, .02f),
+                                 new WheelSlidingFriction(4, 5)));
+            Vehicle.AddWheel(new Wheel(
+                                 new CylinderCastWheelShape(.375f, 0.2f, localWheelRotation, wheelGraphicRotation, false),
+                                 new WheelSuspension(2000, 100f, Vector3.Down, .8f - .375f, new Vector3(-1.1f, 0, -1.8f)),
+                                 new WheelDrivingMotor(2.5f, 30000, 10000),
+                                 new WheelBrake(1.5f, 2, .02f),
+                                 new WheelSlidingFriction(4, 5)));
+            Vehicle.AddWheel(new Wheel(
+                                 new CylinderCastWheelShape(.375f, 0.2f, localWheelRotation, wheelGraphicRotation, false),
+                                 new WheelSuspension(2000, 100f, Vector3.Down, .8f - .375f, new Vector3(1.1f, 0, 1.8f)),
+                                 new WheelDrivingMotor(2.5f, 30000, 10000),
+                                 new WheelBrake(1.5f, 2, .02f),
+                                 new WheelSlidingFriction(4, 5)));
+            Vehicle.AddWheel(new Wheel(
+                                 new CylinderCastWheelShape(.375f, 0.2f, localWheelRotation, wheelGraphicRotation, false),
+                                 new WheelSuspension(2000, 100f, Vector3.Down, .8f - .375f, new Vector3(1.1f, 0, -1.8f)),
+                                 new WheelDrivingMotor(2.5f, 30000, 10000),
+                                 new WheelBrake(1.5f, 2, .02f),
+                                 new WheelSlidingFriction(4, 5)));
+
+
+
+            foreach (Wheel wheel in Vehicle.Wheels)
+            {
+                //This is a cosmetic setting that makes it looks like the car doesn't have antilock brakes.
+                wheel.Shape.FreezeWheelsWhileBraking = true;
+
+                //By default, wheels use as many iterations as the space.  By lowering it,
+                //performance can be improved at the cost of a little accuracy.
+                //However, because the suspension and friction are not really rigid,
+                //the lowered accuracy is not so much of a problem.
+                wheel.Suspension.SolverSettings.MaximumIterationCount = 1;
+                wheel.Brake.SolverSettings.MaximumIterationCount = 1;
+                wheel.SlidingFriction.SolverSettings.MaximumIterationCount = 1;
+                wheel.DrivingMotor.SolverSettings.MaximumIterationCount = 1;
+            }
+
+            Space = owningSpace;
+
+            Space.Add(Vehicle);
+            ModelDrawer = drawer;
+            DisplayModel model;
+            WheelModels = new List<DisplayModel>();
+            for (int k = 0; k < 4; k++)
+            {
+                Vehicle.Wheels[k].Shape.Detector.Tag = "noDisplayObject";
+                model = new DisplayModel(wheelModel, ModelDrawer);
+                ModelDrawer.Add(model);
+                WheelModels.Add(model);
+                model.Texture = wheelTexture;
+            }
+
+
+            Camera = cameraToUse;
+        }
+
+        /// <summary>
+        /// Gives the Vehicle control over the camera and movement input.
+        /// </summary>
+        public void Activate()
+        {
+            if (!IsActive)
+            {
+                IsActive = true;
+                Camera.UseMovementControls = false;
+                //Put the Vehicle where the camera is.
+                Vehicle.Body.Position = MathConverter.Convert(Camera.Position) - CameraOffset;
+                Vehicle.Body.LinearVelocity = Vector3.Zero;
+                Vehicle.Body.AngularVelocity = Vector3.Zero;
+                Vehicle.Body.Orientation = Quaternion.Identity;
+                Camera.ActivateChaseCameraMode(Vehicle.Body, new Microsoft.Xna.Framework.Vector3(0, .6f, 0), true, 10);
+            }
+        }
+
+        /// <summary>
+        /// Returns input control to the camera.
+        /// </summary>
+        public void Deactivate()
+        {
+            if (IsActive)
+            {
+                IsActive = false;
+                Camera.UseMovementControls = true;
+                Camera.DeactivateChaseCameraMode();
+            }
+        }
+
+
+        /// <summary>
+        /// Handles the input and movement of the character.
+        /// </summary>
+        /// <param name="dt">Time since last frame in simulation seconds.</param>
+        /// <param name="keyboardInput">Keyboard state.</param>
+        /// <param name="gamePadInput">Gamepad state.</param>
+        public void Update(float dt, KeyboardState keyboardInput, GamePadState gamePadInput)
+        {
+
+            //Update the wheel's graphics.
+            for (int k = 0; k < 4; k++)
+            {
+                WheelModels[k].WorldTransform = MathConverter.Convert(Vehicle.Wheels[k].Shape.WorldTransform);
+            }
+
+            if (IsActive)
+            {
+#if XBOX360
+                float speed = gamePadInput.Triggers.Right * ForwardSpeed + gamePadInput.Triggers.Left * BackwardSpeed;
+                Vehicle.Wheels[1].DrivingMotor.TargetSpeed = speed;
+                Vehicle.Wheels[3].DrivingMotor.TargetSpeed = speed;
+
+                if (gamePadInput.IsButtonDown(Buttons.LeftStick))
+                    foreach (Wheel wheel in Vehicle.Wheels)
+                    {
+                        wheel.Brake.IsBraking = true;
+                    }
+                else
+                    foreach (Wheel wheel in Vehicle.Wheels)
+                    {
+                        wheel.Brake.IsBraking = false;
+                    }
+                Vehicle.Wheels[1].Shape.SteeringAngle = (gamePadInput.ThumbSticks.Left.X * MaximumTurnAngle);
+                Vehicle.Wheels[3].Shape.SteeringAngle = (gamePadInput.ThumbSticks.Left.X * MaximumTurnAngle);
+#else
+
+                if (keyboardInput.IsKeyDown(Keys.E))
+                {
+                    //Drive
+                    Vehicle.Wheels[1].DrivingMotor.TargetSpeed = ForwardSpeed;
+                    Vehicle.Wheels[3].DrivingMotor.TargetSpeed = ForwardSpeed;
+                }
+                else if (keyboardInput.IsKeyDown(Keys.D))
+                {
+                    //Reverse
+                    Vehicle.Wheels[1].DrivingMotor.TargetSpeed = BackwardSpeed;
+                    Vehicle.Wheels[3].DrivingMotor.TargetSpeed = BackwardSpeed;
+                }
+                else
+                {
+                    //Idle
+                    Vehicle.Wheels[1].DrivingMotor.TargetSpeed = 0;
+                    Vehicle.Wheels[3].DrivingMotor.TargetSpeed = 0;
+                }
+                if (keyboardInput.IsKeyDown(Keys.Space))
+                {
+                    //Brake
+                    foreach (Wheel wheel in Vehicle.Wheels)
+                    {
+                        wheel.Brake.IsBraking = true;
+                    }
+                }
+                else
+                {
+                    //Release brake
+                    foreach (Wheel wheel in Vehicle.Wheels)
+                    {
+                        wheel.Brake.IsBraking = false;
+                    }
+                }
+                //Use smooth steering; while held down, move towards maximum.
+                //When not pressing any buttons, smoothly return to facing forward.
+                float angle;
+                bool steered = false;
+                if (keyboardInput.IsKeyDown(Keys.S))
+                {
+                    steered = true;
+                    angle = Math.Max(Vehicle.Wheels[1].Shape.SteeringAngle - TurnSpeed * dt, -MaximumTurnAngle);
+                    Vehicle.Wheels[1].Shape.SteeringAngle = angle;
+                    Vehicle.Wheels[3].Shape.SteeringAngle = angle;
+                }
+                if (keyboardInput.IsKeyDown(Keys.F))
+                {
+                    steered = true;
+                    angle = Math.Min(Vehicle.Wheels[1].Shape.SteeringAngle + TurnSpeed * dt, MaximumTurnAngle);
+                    Vehicle.Wheels[1].Shape.SteeringAngle = angle;
+                    Vehicle.Wheels[3].Shape.SteeringAngle = angle;
+                }
+                if (!steered)
+                {
+                    //Neither key was pressed, so de-steer.
+                    if (Vehicle.Wheels[1].Shape.SteeringAngle > 0)
+                    {
+                        angle = Math.Max(Vehicle.Wheels[1].Shape.SteeringAngle - TurnSpeed * dt, 0);
+                        Vehicle.Wheels[1].Shape.SteeringAngle = angle;
+                        Vehicle.Wheels[3].Shape.SteeringAngle = angle;
+                    }
+                    else
+                    {
+                        angle = Math.Min(Vehicle.Wheels[1].Shape.SteeringAngle + TurnSpeed * dt, 0);
+                        Vehicle.Wheels[1].Shape.SteeringAngle = angle;
+                        Vehicle.Wheels[3].Shape.SteeringAngle = angle;
+                    }
+                }
+
+
+#endif
+            }
+            else
+            {
+                //Parking brake
+                foreach (Wheel wheel in Vehicle.Wheels)
+                {
+                    wheel.Brake.IsBraking = true;
+                }
+                //Don't want the car to keep trying to drive.
+                Vehicle.Wheels[1].DrivingMotor.TargetSpeed = 0;
+                Vehicle.Wheels[3].DrivingMotor.TargetSpeed = 0;
+            }
+        }
+    }
 }