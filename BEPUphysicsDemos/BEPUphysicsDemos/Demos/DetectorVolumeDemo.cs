﻿using System.Collections.Generic;
using BEPUphysics.Collidables;
using BEPUphysics.CollisionShapes;
using BEPUphysics.CollisionShapes.ConvexShapes;
using BEPUphysics.DataStructures;
using BEPUphysics.Entities;
using BEPUphysics.Entities.Prefabs;
using BEPUphysics.NarrowPhaseSystems.Pairs;
using BEPUphysicsDrawer.Models;
using Microsoft.Xna.Framework.Graphics;
using BEPUphysics.MathExtensions;

namespace BEPUphysicsDemos.Demos
{
    /// <summary>
    /// Box changes colors as it interacts with a detector volume.
    /// </summary>
    public class DetectorVolumeDemo : StandardDemo
    {
        //Box to change colors when it hits the detector volume.
        private ModelDisplayObject displayBox;
        private DetectorVolume detectorVolume;
        private Entity testEntity;

        /// <summary>
        /// Constructs a new demo.
        /// </summary>
        /// <param name="game">Game owning this demo.</param>
        public DetectorVolumeDemo(DemosGame game)
            : base(game)
        {
            var model = game.Content.Load<Model>("tube");
            Vector3[] modelVertices;
            int[] modelIndices;
<<<<<<< HEAD
            TriangleMesh.GetVerticesAndIndicesFromModel(model, out modelVertices, out modelIndices);
            detectorVolume = new DetectorVolume(new TriangleMesh(new StaticMeshData(modelVertices, modelIndices)));
=======
            ModelDataExtractor.GetVerticesAndIndicesFromModel(tubeModel, out modelVertices, out modelIndices);
            var detectorVolume = new DetectorVolume(new StaticMeshData(modelVertices, modelIndices), Space.BroadPhase.QueryAccelerator);
>>>>>>> 2ab9b0f4
            Space.Add(detectorVolume);

            game.ModelDrawer.Add(detectorVolume.TriangleMesh);

            //The detector volume works on all of the entity types:
            //Convexes!
            testEntity = new Box(new Vector3(0, -10, 0), 1, 1, 1);

            //Compounds!
            //var bodies = new List<CompoundShapeEntry>
            //{
            //    new CompoundShapeEntry(new SphereShape(.5f), new Vector3(0, -8.2f, 0), 1),
            //    new CompoundShapeEntry(new SphereShape(.5f), new Vector3(0, -9f, 0), 1),
            //    new CompoundShapeEntry(new SphereShape(.5f), new Vector3(0, -9.8f, 0), 1)
            //};
            //testEntity = new CompoundBody(bodies);

            //Mobile meshes!
            //model = game.Content.Load<Model>("tube");
            //TriangleMesh.GetVerticesAndIndicesFromModel(model, out modelVertices, out modelIndices);
            //testEntity = new MobileMesh(modelVertices, modelIndices, new AffineTransform(new Vector3(.2f, .2f, .2f), Quaternion.Identity, new Vector3(0, -10, 0)), MobileMeshSolidity.Solid);

            testEntity.Tag = "noDisplayObject";
            displayBox = game.ModelDrawer.Add(testEntity);
            SetColor(0);
            game.ModelDrawer.IsWireframe = true;
            testEntity.LinearVelocity = new Vector3(0, 1, 0);
            Space.Add(testEntity);

            //The color of the entity will change based upon events.
            //The events don't pay attention to the causing events, so you can toss a ball through the volume to recolor the entity.
            detectorVolume.EntityBeganTouching += BeganTouching;
            detectorVolume.EntityStoppedTouching += StoppedTouching;
            detectorVolume.VolumeBeganContainingEntity += BeganContaining;
            detectorVolume.VolumeStoppedContainingEntity += StoppedContaining;

<<<<<<< HEAD
            Space.ForceUpdater.Gravity = new Vector3();
            game.Camera.Position = new Vector3(0, 0, 22);
=======
            game.Camera.Position = new Microsoft.Xna.Framework.Vector3(0, 0, 22);
>>>>>>> 2ab9b0f4
        }

        /// <summary>
        /// Gets the name of the simulation.
        /// </summary>
        public override string Name
        {
            get { return "Detector Volume"; }
        }

        private void StoppedContaining(DetectorVolume volume, Entity entity)
        {
            SetColor(3);
        }

        private void BeganContaining(DetectorVolume volume, Entity entity)
        {
            SetColor(2);
        }

        private void StoppedTouching(DetectorVolume volume, Entity toucher)
        {
            SetColor(0);
        }

        private void BeganTouching(DetectorVolume volume, Entity toucher)
        {
            SetColor(1);
        }

        void SetColor(int index)
        {
            //The model drawer requires a reset to change the color.
            Game.ModelDrawer.Remove(testEntity);
            displayBox = Game.ModelDrawer.GetDisplayObject(testEntity);
            displayBox.TextureIndex = index;
            Game.ModelDrawer.Add(displayBox);
        }

        public override void DrawUI()
        {
            //Here's an alternate method of keeping track of changes: check the pairs list!
            //This will check specifically for our test entity, ignoring any other flying objects that might have been tossed through.
            DetectorVolumePairHandler pair;
            if (detectorVolume.Pairs.TryGetValue(testEntity, out pair))
            {
                if (pair.Containing)
                    Game.DataTextDrawer.Draw("Contained", new Vector2(50, 50));
                else if (pair.Touching)
                    Game.DataTextDrawer.Draw("Touching", new Vector2(50, 50));
                else
                    Game.DataTextDrawer.Draw("Separated", new Vector2(50, 50));
            }
            else
                Game.DataTextDrawer.Draw("Separated", new Vector2(50, 50));
            base.DrawUI();
        }

        public override void CleanUp()
        {
            Game.ModelDrawer.IsWireframe = false;
            base.CleanUp();
        }
    }
}<|MERGE_RESOLUTION|>--- conflicted
+++ resolved
@@ -1,148 +1,139 @@
-﻿using System.Collections.Generic;
-using BEPUphysics.Collidables;
-using BEPUphysics.CollisionShapes;
-using BEPUphysics.CollisionShapes.ConvexShapes;
-using BEPUphysics.DataStructures;
-using BEPUphysics.Entities;
-using BEPUphysics.Entities.Prefabs;
-using BEPUphysics.NarrowPhaseSystems.Pairs;
-using BEPUphysicsDrawer.Models;
-using Microsoft.Xna.Framework.Graphics;
-using BEPUphysics.MathExtensions;
-
-namespace BEPUphysicsDemos.Demos
-{
-    /// <summary>
-    /// Box changes colors as it interacts with a detector volume.
-    /// </summary>
-    public class DetectorVolumeDemo : StandardDemo
-    {
-        //Box to change colors when it hits the detector volume.
-        private ModelDisplayObject displayBox;
-        private DetectorVolume detectorVolume;
-        private Entity testEntity;
-
-        /// <summary>
-        /// Constructs a new demo.
-        /// </summary>
-        /// <param name="game">Game owning this demo.</param>
-        public DetectorVolumeDemo(DemosGame game)
-            : base(game)
-        {
-            var model = game.Content.Load<Model>("tube");
-            Vector3[] modelVertices;
-            int[] modelIndices;
-<<<<<<< HEAD
-            TriangleMesh.GetVerticesAndIndicesFromModel(model, out modelVertices, out modelIndices);
-            detectorVolume = new DetectorVolume(new TriangleMesh(new StaticMeshData(modelVertices, modelIndices)));
-=======
-            ModelDataExtractor.GetVerticesAndIndicesFromModel(tubeModel, out modelVertices, out modelIndices);
-            var detectorVolume = new DetectorVolume(new StaticMeshData(modelVertices, modelIndices), Space.BroadPhase.QueryAccelerator);
->>>>>>> 2ab9b0f4
-            Space.Add(detectorVolume);
-
-            game.ModelDrawer.Add(detectorVolume.TriangleMesh);
-
-            //The detector volume works on all of the entity types:
-            //Convexes!
-            testEntity = new Box(new Vector3(0, -10, 0), 1, 1, 1);
-
-            //Compounds!
-            //var bodies = new List<CompoundShapeEntry>
-            //{
-            //    new CompoundShapeEntry(new SphereShape(.5f), new Vector3(0, -8.2f, 0), 1),
-            //    new CompoundShapeEntry(new SphereShape(.5f), new Vector3(0, -9f, 0), 1),
-            //    new CompoundShapeEntry(new SphereShape(.5f), new Vector3(0, -9.8f, 0), 1)
-            //};
-            //testEntity = new CompoundBody(bodies);
-
-            //Mobile meshes!
-            //model = game.Content.Load<Model>("tube");
-            //TriangleMesh.GetVerticesAndIndicesFromModel(model, out modelVertices, out modelIndices);
-            //testEntity = new MobileMesh(modelVertices, modelIndices, new AffineTransform(new Vector3(.2f, .2f, .2f), Quaternion.Identity, new Vector3(0, -10, 0)), MobileMeshSolidity.Solid);
-
-            testEntity.Tag = "noDisplayObject";
-            displayBox = game.ModelDrawer.Add(testEntity);
-            SetColor(0);
-            game.ModelDrawer.IsWireframe = true;
-            testEntity.LinearVelocity = new Vector3(0, 1, 0);
-            Space.Add(testEntity);
-
-            //The color of the entity will change based upon events.
-            //The events don't pay attention to the causing events, so you can toss a ball through the volume to recolor the entity.
-            detectorVolume.EntityBeganTouching += BeganTouching;
-            detectorVolume.EntityStoppedTouching += StoppedTouching;
-            detectorVolume.VolumeBeganContainingEntity += BeganContaining;
-            detectorVolume.VolumeStoppedContainingEntity += StoppedContaining;
-
-<<<<<<< HEAD
-            Space.ForceUpdater.Gravity = new Vector3();
-            game.Camera.Position = new Vector3(0, 0, 22);
-=======
-            game.Camera.Position = new Microsoft.Xna.Framework.Vector3(0, 0, 22);
->>>>>>> 2ab9b0f4
-        }
-
-        /// <summary>
-        /// Gets the name of the simulation.
-        /// </summary>
-        public override string Name
-        {
-            get { return "Detector Volume"; }
-        }
-
-        private void StoppedContaining(DetectorVolume volume, Entity entity)
-        {
-            SetColor(3);
-        }
-
-        private void BeganContaining(DetectorVolume volume, Entity entity)
-        {
-            SetColor(2);
-        }
-
-        private void StoppedTouching(DetectorVolume volume, Entity toucher)
-        {
-            SetColor(0);
-        }
-
-        private void BeganTouching(DetectorVolume volume, Entity toucher)
-        {
-            SetColor(1);
-        }
-
-        void SetColor(int index)
-        {
-            //The model drawer requires a reset to change the color.
-            Game.ModelDrawer.Remove(testEntity);
-            displayBox = Game.ModelDrawer.GetDisplayObject(testEntity);
-            displayBox.TextureIndex = index;
-            Game.ModelDrawer.Add(displayBox);
-        }
-
-        public override void DrawUI()
-        {
-            //Here's an alternate method of keeping track of changes: check the pairs list!
-            //This will check specifically for our test entity, ignoring any other flying objects that might have been tossed through.
-            DetectorVolumePairHandler pair;
-            if (detectorVolume.Pairs.TryGetValue(testEntity, out pair))
-            {
-                if (pair.Containing)
-                    Game.DataTextDrawer.Draw("Contained", new Vector2(50, 50));
-                else if (pair.Touching)
-                    Game.DataTextDrawer.Draw("Touching", new Vector2(50, 50));
-                else
-                    Game.DataTextDrawer.Draw("Separated", new Vector2(50, 50));
-            }
-            else
-                Game.DataTextDrawer.Draw("Separated", new Vector2(50, 50));
-            base.DrawUI();
-        }
-
-        public override void CleanUp()
-        {
-            Game.ModelDrawer.IsWireframe = false;
-            base.CleanUp();
-        }
-    }
+﻿using System.Collections.Generic;
+using BEPUphysics.Collidables;
+using BEPUphysics.CollisionShapes;
+using BEPUphysics.CollisionShapes.ConvexShapes;
+using BEPUphysics.DataStructures;
+using BEPUphysics.Entities;
+using BEPUphysics.Entities.Prefabs;
+using BEPUphysics.NarrowPhaseSystems.Pairs;
+using BEPUphysicsDrawer.Models;
+using Microsoft.Xna.Framework.Graphics;
+using BEPUphysics.MathExtensions;
+
+namespace BEPUphysicsDemos.Demos
+{
+    /// <summary>
+    /// Box changes colors as it interacts with a detector volume.
+    /// </summary>
+    public class DetectorVolumeDemo : StandardDemo
+    {
+        //Box to change colors when it hits the detector volume.
+        private ModelDisplayObject displayBox;
+        private DetectorVolume detectorVolume;
+        private Entity testEntity;
+
+        /// <summary>
+        /// Constructs a new demo.
+        /// </summary>
+        /// <param name="game">Game owning this demo.</param>
+        public DetectorVolumeDemo(DemosGame game)
+            : base(game)
+        {
+            var model = game.Content.Load<Model>("tube");
+            Vector3[] modelVertices;
+            int[] modelIndices;
+            ModelDataExtractor.GetVerticesAndIndicesFromModel(tubeModel, out modelVertices, out modelIndices);
+            detectorVolume = new DetectorVolume(new TriangleMesh(new StaticMeshData(modelVertices, modelIndices)));
+            Space.Add(detectorVolume);
+
+            game.ModelDrawer.Add(detectorVolume.TriangleMesh);
+
+            //The detector volume works on all of the entity types:
+            //Convexes!
+            testEntity = new Box(new Vector3(0, -10, 0), 1, 1, 1);
+
+            //Compounds!
+            //var bodies = new List<CompoundShapeEntry>
+            //{
+            //    new CompoundShapeEntry(new SphereShape(.5f), new Vector3(0, -8.2f, 0), 1),
+            //    new CompoundShapeEntry(new SphereShape(.5f), new Vector3(0, -9f, 0), 1),
+            //    new CompoundShapeEntry(new SphereShape(.5f), new Vector3(0, -9.8f, 0), 1)
+            //};
+            //testEntity = new CompoundBody(bodies);
+
+            //Mobile meshes!
+            //model = game.Content.Load<Model>("tube");
+            //TriangleMesh.GetVerticesAndIndicesFromModel(model, out modelVertices, out modelIndices);
+            //testEntity = new MobileMesh(modelVertices, modelIndices, new AffineTransform(new Vector3(.2f, .2f, .2f), Quaternion.Identity, new Vector3(0, -10, 0)), MobileMeshSolidity.Solid);
+
+            testEntity.Tag = "noDisplayObject";
+            displayBox = game.ModelDrawer.Add(testEntity);
+            SetColor(0);
+            game.ModelDrawer.IsWireframe = true;
+            testEntity.LinearVelocity = new Vector3(0, 1, 0);
+            Space.Add(testEntity);
+
+            //The color of the entity will change based upon events.
+            //The events don't pay attention to the causing events, so you can toss a ball through the volume to recolor the entity.
+            detectorVolume.EntityBeganTouching += BeganTouching;
+            detectorVolume.EntityStoppedTouching += StoppedTouching;
+            detectorVolume.VolumeBeganContainingEntity += BeganContaining;
+            detectorVolume.VolumeStoppedContainingEntity += StoppedContaining;
+
+            game.Camera.Position = new Microsoft.Xna.Framework.Vector3(0, 0, 22);
+            Space.ForceUpdater.Gravity = new Vector3();
+        }
+
+        /// <summary>
+        /// Gets the name of the simulation.
+        /// </summary>
+        public override string Name
+        {
+            get { return "Detector Volume"; }
+        }
+
+        private void StoppedContaining(DetectorVolume volume, Entity entity)
+        {
+            SetColor(3);
+        }
+
+        private void BeganContaining(DetectorVolume volume, Entity entity)
+        {
+            SetColor(2);
+        }
+
+        private void StoppedTouching(DetectorVolume volume, Entity toucher)
+        {
+            SetColor(0);
+        }
+
+        private void BeganTouching(DetectorVolume volume, Entity toucher)
+        {
+            SetColor(1);
+        }
+
+        void SetColor(int index)
+        {
+            //The model drawer requires a reset to change the color.
+            Game.ModelDrawer.Remove(testEntity);
+            displayBox = Game.ModelDrawer.GetDisplayObject(testEntity);
+            displayBox.TextureIndex = index;
+            Game.ModelDrawer.Add(displayBox);
+        }
+
+        public override void DrawUI()
+        {
+            //Here's an alternate method of keeping track of changes: check the pairs list!
+            //This will check specifically for our test entity, ignoring any other flying objects that might have been tossed through.
+            DetectorVolumePairHandler pair;
+            if (detectorVolume.Pairs.TryGetValue(testEntity, out pair))
+            {
+                if (pair.Containing)
+                    Game.DataTextDrawer.Draw("Contained", new Vector2(50, 50));
+                else if (pair.Touching)
+                    Game.DataTextDrawer.Draw("Touching", new Vector2(50, 50));
+                else
+                    Game.DataTextDrawer.Draw("Separated", new Vector2(50, 50));
+            }
+            else
+                Game.DataTextDrawer.Draw("Separated", new Vector2(50, 50));
+            base.DrawUI();
+        }
+
+        public override void CleanUp()
+        {
+            Game.ModelDrawer.IsWireframe = false;
+            base.CleanUp();
+        }
+    }
 }