--- conflicted
+++ resolved
@@ -1,99 +1,88 @@
-﻿using System;
-using BEPUphysics.BroadPhaseEntries;
-using BEPUphysics.Entities.Prefabs;
-using BEPUutilities;
-<<<<<<< HEAD
-using Microsoft.Xna.Framework;
-=======
-using BEPUphysics.Settings;
-using BEPUphysics.CollisionTests.CollisionAlgorithms;
-using BEPUphysics.CollisionRuleManagement;
-using BEPUphysics.NarrowPhaseSystems.Pairs;
-using BEPUphysics.CollisionTests.Manifolds;
-using System.Diagnostics;
-using BEPUphysics.BroadPhaseSystems.SortAndSweep;
->>>>>>> d0a4deae
-
-namespace BEPUphysicsDemos.Demos
-{
-    /// <summary>
-    /// Boxes fall onto a large terrain.  Try driving around on it!
-    /// </summary>
-    public class TerrainDemo : StandardDemo
-    {
-        /// <summary>
-        /// Constructs a new demo.
-        /// </summary>
-        /// <param name="game">Game owning this demo.</param>
-        public TerrainDemo(DemosGame game)
-            : base(game)
-        {
-            //x and y, in terms of heightmaps, refer to their local x and y coordinates.  In world space, they correspond to x and z.
-            //Setup the heights of the terrain.
-            //[The size here is limited by the Reach profile the demos use- the drawer draws the terrain as a big block and runs into primitive drawing limits.
-            //The physics can support far larger terrains!]
-            int xLength = 180;
-            int zLength = 180;
-
-            float xSpacing = 8f;
-            float zSpacing = 8f;
-            var heights = new float[xLength, zLength];
-            for (int i = 0; i < xLength; i++)
-            {
-                for (int j = 0; j < zLength; j++)
-                {
-                    float x = i - xLength / 2;
-                    float z = j - zLength / 2;
-                    //heights[i,j] = (float)(x * y / 1000f);
-                    heights[i, j] = (float)(10 * (Math.Sin(x / 8) + Math.Sin(z / 8)));
-                    //heights[i,j] = 3 * (float)Math.Sin(x * y / 100f);
-                    //heights[i,j] = (x * x * x * y - y * y * y * x) / 1000f;
-                }
-            }
-            //Create the terrain.
-            var terrain = new Terrain(heights, new AffineTransform(
-                    new Vector3(xSpacing, 1, zSpacing),
-                    Quaternion.Identity,
-                    new Vector3(-xLength * xSpacing / 2, 0, -zLength * zSpacing / 2)));
-
-            //terrain.Thickness = 5; //Uncomment this and shoot some things at the bottom of the terrain! They'll be sucked up through the ground.
-
-
-            Space.Add(terrain);
-            for (int i = 0; i < 3; i++)
-            {
-                for (int j = 0; j < 3; j++)
-                {
-                    for (int k = 0; k < 5; k++)
-                    {
-                        Space.Add(new Box(
-                            new Vector3(0 + i * 4, 100 - j * 10, 0 + k * 4),
-                            2 + i * j * k,
-                            2 + i * j * k,
-                            2 + i * j * k,
-                            4 + 20 * i * j * k));
-                    }
-                }
-            }
-
-
-
-            game.ModelDrawer.Add(terrain);
-
-            game.Camera.Position = new Microsoft.Xna.Framework.Vector3(0, 30, 20);
-
-        }
-
-
-
-
-
-        /// <summary>
-        /// Gets the name of the simulation.
-        /// </summary>
-        public override string Name
-        {
-            get { return "Terrain"; }
-        }
-    }
+﻿using System;
+using BEPUphysics.BroadPhaseEntries;
+using BEPUphysics.Entities.Prefabs;
+using BEPUutilities;
+
+namespace BEPUphysicsDemos.Demos
+{
+    /// <summary>
+    /// Boxes fall onto a large terrain.  Try driving around on it!
+    /// </summary>
+    public class TerrainDemo : StandardDemo
+    {
+        /// <summary>
+        /// Constructs a new demo.
+        /// </summary>
+        /// <param name="game">Game owning this demo.</param>
+        public TerrainDemo(DemosGame game)
+            : base(game)
+        {
+            //x and y, in terms of heightmaps, refer to their local x and y coordinates.  In world space, they correspond to x and z.
+            //Setup the heights of the terrain.
+            //[The size here is limited by the Reach profile the demos use- the drawer draws the terrain as a big block and runs into primitive drawing limits.
+            //The physics can support far larger terrains!]
+            int xLength = 180;
+            int zLength = 180;
+
+            float xSpacing = 8f;
+            float zSpacing = 8f;
+            var heights = new float[xLength, zLength];
+            for (int i = 0; i < xLength; i++)
+            {
+                for (int j = 0; j < zLength; j++)
+                {
+                    float x = i - xLength / 2;
+                    float z = j - zLength / 2;
+                    //heights[i,j] = (float)(x * y / 1000f);
+                    heights[i, j] = (float)(10 * (Math.Sin(x / 8) + Math.Sin(z / 8)));
+                    //heights[i,j] = 3 * (float)Math.Sin(x * y / 100f);
+                    //heights[i,j] = (x * x * x * y - y * y * y * x) / 1000f;
+                }
+            }
+            //Create the terrain.
+            var terrain = new Terrain(heights, new AffineTransform(
+                    new Vector3(xSpacing, 1, zSpacing),
+                    Quaternion.Identity,
+                    new Vector3(-xLength * xSpacing / 2, 0, -zLength * zSpacing / 2)));
+
+            //terrain.Thickness = 5; //Uncomment this and shoot some things at the bottom of the terrain! They'll be sucked up through the ground.
+
+
+            Space.Add(terrain);
+            for (int i = 0; i < 3; i++)
+            {
+                for (int j = 0; j < 3; j++)
+                {
+                    for (int k = 0; k < 5; k++)
+                    {
+                        Space.Add(new Box(
+                            new Vector3(0 + i * 4, 100 - j * 10, 0 + k * 4),
+                            2 + i * j * k,
+                            2 + i * j * k,
+                            2 + i * j * k,
+                            4 + 20 * i * j * k));
+                    }
+                }
+            }
+
+
+
+            game.ModelDrawer.Add(terrain);
+
+            game.Camera.Position = new Microsoft.Xna.Framework.Vector3(0, 30, 20);
+
+        }
+
+
+
+
+
+        /// <summary>
+        /// Gets the name of the simulation.
+        /// </summary>
+        public override string Name
+        {
+            get { return "Terrain"; }
+        }
+    }
 }