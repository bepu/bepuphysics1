﻿using System;
using BEPUphysics.BroadPhaseEntries;
using BEPUphysics.CollisionShapes;
using BEPUphysics.DataStructures;
using BEPUphysics.Entities.Prefabs;
using BEPUutilities;
<<<<<<< HEAD
using Microsoft.Xna.Framework;
=======
>>>>>>> d0a4deae
using Microsoft.Xna.Framework.Graphics;

namespace BEPUphysicsDemos.Demos
{
    /// <summary>
    /// Drops some objects onto a field of transformed mesh instances.
    /// Instanced meshes are a low-memory usag approach to creating
    /// lots of similar static collision objects.
    /// </summary>
    public class InstancedMeshDemo : StandardDemo
    {
        /// <summary>
        /// Constructs a new demo.
        /// </summary>
        /// <param name="game">Game owning this demo.</param>
        public InstancedMeshDemo(DemosGame game)
            : base(game)
        {



            Vector3[] vertices;
            int[] indices;
            ModelDataExtractor.GetVerticesAndIndicesFromModel(game.Content.Load<Model>("guy"), out vertices, out indices);
            var meshShape = new InstancedMeshShape(vertices, indices);

            var random = new Random();
            for (int i = 0; i < 10; i++)
            {
                for (int j = 0; j < 10; j++)
                {
                    //Create a transform and the instance of the mesh.
                    var transform = new AffineTransform(
                        new Vector3((float)random.NextDouble() * 6 + .5f, (float)random.NextDouble() * 6 + .5f, (float)random.NextDouble() * 6 + .5f), 
                         Quaternion.CreateFromAxisAngle(Vector3.Normalize(new Vector3((float)random.NextDouble(), (float)random.NextDouble(), (float)random.NextDouble())), (float)random.NextDouble() * 100),
                        new Vector3(i * 2, 3, j * 2));
                    var mesh = new InstancedMesh(meshShape, transform);
                    //Making the triangles one-sided makes collision detection a bit more robust, since the backsides of triangles won't try to collide with things
                    //and 'pull' them back into the mesh.
                    mesh.Sidedness = TriangleSidedness.Counterclockwise;
                    Space.Add(mesh);
                    game.ModelDrawer.Add(mesh);

                }
            }

            for (int i = 0; i < 5; i++)
            {
                for (int j = 0; j < 5; j++)
                {
                    //Drop a box on the mesh.
                    Space.Add(new Box(new Vector3((i + 1) * 4, 10, (j + 1) * 4), 1, 1, 1, 10));
                }
            }

            Space.Add(new Box(new Vector3(10, 0, 10), 20, 1, 20));

            game.Camera.Position = new Microsoft.Xna.Framework.Vector3(10, 6, 30);
        }

        /// <summary>
        /// Gets the name of the simulation.
        /// </summary>
        public override string Name
        {
            get { return "Instanced Meshes"; }
        }
    }
}<|MERGE_RESOLUTION|>--- conflicted
+++ resolved
@@ -1,79 +1,75 @@
-﻿using System;
-using BEPUphysics.BroadPhaseEntries;
-using BEPUphysics.CollisionShapes;
-using BEPUphysics.DataStructures;
-using BEPUphysics.Entities.Prefabs;
-using BEPUutilities;
-<<<<<<< HEAD
-using Microsoft.Xna.Framework;
-=======
->>>>>>> d0a4deae
-using Microsoft.Xna.Framework.Graphics;
-
-namespace BEPUphysicsDemos.Demos
-{
-    /// <summary>
-    /// Drops some objects onto a field of transformed mesh instances.
-    /// Instanced meshes are a low-memory usag approach to creating
-    /// lots of similar static collision objects.
-    /// </summary>
-    public class InstancedMeshDemo : StandardDemo
-    {
-        /// <summary>
-        /// Constructs a new demo.
-        /// </summary>
-        /// <param name="game">Game owning this demo.</param>
-        public InstancedMeshDemo(DemosGame game)
-            : base(game)
-        {
-
-
-
-            Vector3[] vertices;
-            int[] indices;
-            ModelDataExtractor.GetVerticesAndIndicesFromModel(game.Content.Load<Model>("guy"), out vertices, out indices);
-            var meshShape = new InstancedMeshShape(vertices, indices);
-
-            var random = new Random();
-            for (int i = 0; i < 10; i++)
-            {
-                for (int j = 0; j < 10; j++)
-                {
-                    //Create a transform and the instance of the mesh.
-                    var transform = new AffineTransform(
-                        new Vector3((float)random.NextDouble() * 6 + .5f, (float)random.NextDouble() * 6 + .5f, (float)random.NextDouble() * 6 + .5f), 
-                         Quaternion.CreateFromAxisAngle(Vector3.Normalize(new Vector3((float)random.NextDouble(), (float)random.NextDouble(), (float)random.NextDouble())), (float)random.NextDouble() * 100),
-                        new Vector3(i * 2, 3, j * 2));
-                    var mesh = new InstancedMesh(meshShape, transform);
-                    //Making the triangles one-sided makes collision detection a bit more robust, since the backsides of triangles won't try to collide with things
-                    //and 'pull' them back into the mesh.
-                    mesh.Sidedness = TriangleSidedness.Counterclockwise;
-                    Space.Add(mesh);
-                    game.ModelDrawer.Add(mesh);
-
-                }
-            }
-
-            for (int i = 0; i < 5; i++)
-            {
-                for (int j = 0; j < 5; j++)
-                {
-                    //Drop a box on the mesh.
-                    Space.Add(new Box(new Vector3((i + 1) * 4, 10, (j + 1) * 4), 1, 1, 1, 10));
-                }
-            }
-
-            Space.Add(new Box(new Vector3(10, 0, 10), 20, 1, 20));
-
-            game.Camera.Position = new Microsoft.Xna.Framework.Vector3(10, 6, 30);
-        }
-
-        /// <summary>
-        /// Gets the name of the simulation.
-        /// </summary>
-        public override string Name
-        {
-            get { return "Instanced Meshes"; }
-        }
-    }
+﻿using System;
+using BEPUphysics.BroadPhaseEntries;
+using BEPUphysics.CollisionShapes;
+using BEPUphysics.DataStructures;
+using BEPUphysics.Entities.Prefabs;
+using BEPUutilities;
+using Microsoft.Xna.Framework.Graphics;
+
+namespace BEPUphysicsDemos.Demos
+{
+    /// <summary>
+    /// Drops some objects onto a field of transformed mesh instances.
+    /// Instanced meshes are a low-memory usag approach to creating
+    /// lots of similar static collision objects.
+    /// </summary>
+    public class InstancedMeshDemo : StandardDemo
+    {
+        /// <summary>
+        /// Constructs a new demo.
+        /// </summary>
+        /// <param name="game">Game owning this demo.</param>
+        public InstancedMeshDemo(DemosGame game)
+            : base(game)
+        {
+
+
+
+            Vector3[] vertices;
+            int[] indices;
+            ModelDataExtractor.GetVerticesAndIndicesFromModel(game.Content.Load<Model>("guy"), out vertices, out indices);
+            var meshShape = new InstancedMeshShape(vertices, indices);
+
+            var random = new Random();
+            for (int i = 0; i < 10; i++)
+            {
+                for (int j = 0; j < 10; j++)
+                {
+                    //Create a transform and the instance of the mesh.
+                    var transform = new AffineTransform(
+                        new Vector3((float)random.NextDouble() * 6 + .5f, (float)random.NextDouble() * 6 + .5f, (float)random.NextDouble() * 6 + .5f), 
+                         Quaternion.CreateFromAxisAngle(Vector3.Normalize(new Vector3((float)random.NextDouble(), (float)random.NextDouble(), (float)random.NextDouble())), (float)random.NextDouble() * 100),
+                        new Vector3(i * 2, 3, j * 2));
+                    var mesh = new InstancedMesh(meshShape, transform);
+                    //Making the triangles one-sided makes collision detection a bit more robust, since the backsides of triangles won't try to collide with things
+                    //and 'pull' them back into the mesh.
+                    mesh.Sidedness = TriangleSidedness.Counterclockwise;
+                    Space.Add(mesh);
+                    game.ModelDrawer.Add(mesh);
+
+                }
+            }
+
+            for (int i = 0; i < 5; i++)
+            {
+                for (int j = 0; j < 5; j++)
+                {
+                    //Drop a box on the mesh.
+                    Space.Add(new Box(new Vector3((i + 1) * 4, 10, (j + 1) * 4), 1, 1, 1, 10));
+                }
+            }
+
+            Space.Add(new Box(new Vector3(10, 0, 10), 20, 1, 20));
+
+            game.Camera.Position = new Microsoft.Xna.Framework.Vector3(10, 6, 30);
+        }
+
+        /// <summary>
+        /// Gets the name of the simulation.
+        /// </summary>
+        public override string Name
+        {
+            get { return "Instanced Meshes"; }
+        }
+    }
 }