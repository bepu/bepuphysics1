--- conflicted
+++ resolved
@@ -1,141 +1,128 @@
-<<<<<<< HEAD
-﻿using BEPUphysics.BroadPhaseEntries;
-using BEPUphysics.Entities;
-using BEPUphysics.Entities.Prefabs;
-using BEPUutilities;
-using Microsoft.Xna.Framework;
-=======
-﻿using BEPUphysics.Collidables;
-using BEPUphysics.Entities;
-using BEPUphysics.Entities.Prefabs;
-using BEPUutilities;
-using BEPUphysics.CollisionShapes.ConvexShapes;
->>>>>>> d0a4deae
-
-namespace BEPUphysicsDemos.Demos.Extras
-{
-    /// <summary>
-    /// A nice driveble landscape.
-    /// </summary>
-    public class ScaleDemo : StandardDemo
-    {
-        /// <summary>
-        /// Constructs a new demo.
-        /// </summary>
-        /// <param name="game">Game owning this demo.</param>
-        public ScaleDemo(DemosGame game)
-            : base(game)
-        {
-            //Pick a scale!
-            //Beware: If you go too far (particularly 0.01 and lower) issues could start to crop up.
-            float scale = 1;
-
-            //Load in mesh data and create the collision mesh.
-            //The 'mesh' will be a supergiant triangle.
-            //Triangles in meshes have a collision detection system which bypasses most numerical issues for collisions on the face of the triangle.
-            //Edge collisions fall back to the general case collision detection system which is susceptible to numerical issues at extreme scales.
-            //For our simulation, the edges will be too far away to worry about!
-            Vector3[] vertices;
-            int[] indices;
-            vertices = new Vector3[] { new Vector3(-10000, 0, -10000), new Vector3(-10000, 0, 20000), new Vector3(20000, 0, -10000) };
-            indices = new int[] { 2, 1, 0 };
-            var staticMesh = new StaticMesh(vertices, indices, new AffineTransform(Matrix3x3.CreateFromAxisAngle(Vector3.Up, MathHelper.Pi), new Vector3(0, 0, 0)));
-            staticMesh.Sidedness = TriangleSidedness.Counterclockwise;
-
-            Space.Add(staticMesh);
-            game.ModelDrawer.Add(staticMesh);
-
-            //Since everything's pretty large, increase the gravity a whole bunch to make things fall fast.
-            Space.ForceUpdater.Gravity *= scale;
-
-            //Change the various engine tuning factors so that collision detection and collision response handle the changed scale better.
-            ConfigurationHelper.ApplyScale(Space, scale);
-
-            //When dealing with objects that generally have high velocities and accelerations relative to their size, having a shorter time step duration can boost quality
-            //a whole lot.  Once the configuration is set properly, most of any remaining 'unsmoothness' in the simulation is due to a lack of temporal resolution; 
-            //one discrete step can take an object from a valid state to an unpleasing state due to the high rates of motion.  
-            //To simulate the same amount of time with a smaller time step duration requires taking more time steps.
-            //This is a quality-performance tradeoff.  If you want to do this, set the time step duration like so:
-
-            //Space.TimeStepSettings.TimeStepDuration = 1 / 120f;
-
-            //And then, in the update, either call the Space.Update() method proportionally more often or use the Space.Update(dt) version, which takes as many timesteps are necessary to simulate dt time.
-            //Watch out: when using the internal timestepping method, you may notice slight motion jitter since the number of updates per frame isn't fixed.  Interpolation buffers can be used
-            //to address this; check the Asynchronous Update documentation for more information on using internal time stepping.  
-            //[Asynchronously updating isn't required to use internal timestepping, but it is a common use case.]
-
-            //Dump some boxes on top of it for fun.
-            int numColumns = 8;
-            int numRows = 8;
-            int numHigh = 1;
-            float separation = 2 * scale;
-            float baseWidth = 0.5f;
-            float baseHeight = 1;
-            float baseLength = 1.5f;
-            Entity toAdd;
-            for (int i = 0; i < numRows; i++)
-                for (int j = 0; j < numColumns; j++)
-                    for (int k = 0; k < numHigh; k++)
-                    {
-                        toAdd = new Box(
-                            new Vector3(
-                            separation * i - numRows * separation / 2,
-                            2 * scale + k * separation,
-                            separation * j - numColumns * separation / 2),
-                            baseWidth * scale, baseHeight * scale, baseLength * scale, 15);
-
-                        Space.Add(toAdd);
-                    }
-
-            //Dump some stuff on top of it that use general case collision detection when they collide with boxes.
-            numColumns = 3;
-            numRows = 3;
-            numHigh = 4;
-            separation = 2 * scale;
-            baseWidth = 1f;
-            baseHeight = 1;
-            for (int i = 0; i < numRows; i++)
-                for (int j = 0; j < numColumns; j++)
-                    for (int k = 0; k < numHigh; k++)
-                    {
-                        toAdd = new Cylinder(
-                            new Vector3(
-                            separation * i - numRows * separation / 2,
-                            8 * scale + k * separation,
-                            separation * j - numColumns * separation / 2),
-                            baseHeight * scale, 0.5f * baseWidth * scale,  15);
-
-                        Space.Add(toAdd);
-                    }
-
-
-
-<<<<<<< HEAD
-            game.Camera.Position = scale * new Vector3(0, 4, 10);
-            originalCameraSpeed = game.Camera.Speed;
-            game.Camera.Speed *= scale;
-=======
-            game.Camera.Position = scale * new Microsoft.Xna.Framework.Vector3(0, 4, 10);
->>>>>>> d0a4deae
-
-
-        }
-
-
-        /// <summary>
-        /// Gets the name of the simulation.
-        /// </summary>
-        public override string Name
-        {
-            get { return "Scale Demo"; }
-        }
-
-        private float originalCameraSpeed;
-        public override void CleanUp()
-        {
-            Game.Camera.Speed = originalCameraSpeed;
-            base.CleanUp();
-        }
-
-    }
+﻿using BEPUphysics.BroadPhaseEntries;
+using BEPUphysics.Entities;
+using BEPUphysics.Entities.Prefabs;
+using BEPUutilities;
+
+namespace BEPUphysicsDemos.Demos.Extras
+{
+    /// <summary>
+    /// A nice driveble landscape.
+    /// </summary>
+    public class ScaleDemo : StandardDemo
+    {
+        /// <summary>
+        /// Constructs a new demo.
+        /// </summary>
+        /// <param name="game">Game owning this demo.</param>
+        public ScaleDemo(DemosGame game)
+            : base(game)
+        {
+            //Pick a scale!
+            //Beware: If you go too far (particularly 0.01 and lower) issues could start to crop up.
+            float scale = 1;
+
+            //Load in mesh data and create the collision mesh.
+            //The 'mesh' will be a supergiant triangle.
+            //Triangles in meshes have a collision detection system which bypasses most numerical issues for collisions on the face of the triangle.
+            //Edge collisions fall back to the general case collision detection system which is susceptible to numerical issues at extreme scales.
+            //For our simulation, the edges will be too far away to worry about!
+            Vector3[] vertices;
+            int[] indices;
+            vertices = new Vector3[] { new Vector3(-10000, 0, -10000), new Vector3(-10000, 0, 20000), new Vector3(20000, 0, -10000) };
+            indices = new int[] { 2, 1, 0 };
+            var staticMesh = new StaticMesh(vertices, indices, new AffineTransform(Matrix3x3.CreateFromAxisAngle(Vector3.Up, MathHelper.Pi), new Vector3(0, 0, 0)));
+            staticMesh.Sidedness = TriangleSidedness.Counterclockwise;
+
+            Space.Add(staticMesh);
+            game.ModelDrawer.Add(staticMesh);
+
+            //Since everything's pretty large, increase the gravity a whole bunch to make things fall fast.
+            Space.ForceUpdater.Gravity *= scale;
+
+            //Change the various engine tuning factors so that collision detection and collision response handle the changed scale better.
+            ConfigurationHelper.ApplyScale(Space, scale);
+
+            //When dealing with objects that generally have high velocities and accelerations relative to their size, having a shorter time step duration can boost quality
+            //a whole lot.  Once the configuration is set properly, most of any remaining 'unsmoothness' in the simulation is due to a lack of temporal resolution; 
+            //one discrete step can take an object from a valid state to an unpleasing state due to the high rates of motion.  
+            //To simulate the same amount of time with a smaller time step duration requires taking more time steps.
+            //This is a quality-performance tradeoff.  If you want to do this, set the time step duration like so:
+
+            //Space.TimeStepSettings.TimeStepDuration = 1 / 120f;
+
+            //And then, in the update, either call the Space.Update() method proportionally more often or use the Space.Update(dt) version, which takes as many timesteps are necessary to simulate dt time.
+            //Watch out: when using the internal timestepping method, you may notice slight motion jitter since the number of updates per frame isn't fixed.  Interpolation buffers can be used
+            //to address this; check the Asynchronous Update documentation for more information on using internal time stepping.  
+            //[Asynchronously updating isn't required to use internal timestepping, but it is a common use case.]
+
+            //Dump some boxes on top of it for fun.
+            int numColumns = 8;
+            int numRows = 8;
+            int numHigh = 1;
+            float separation = 2 * scale;
+            float baseWidth = 0.5f;
+            float baseHeight = 1;
+            float baseLength = 1.5f;
+            Entity toAdd;
+            for (int i = 0; i < numRows; i++)
+                for (int j = 0; j < numColumns; j++)
+                    for (int k = 0; k < numHigh; k++)
+                    {
+                        toAdd = new Box(
+                            new Vector3(
+                            separation * i - numRows * separation / 2,
+                            2 * scale + k * separation,
+                            separation * j - numColumns * separation / 2),
+                            baseWidth * scale, baseHeight * scale, baseLength * scale, 15);
+
+                        Space.Add(toAdd);
+                    }
+
+            //Dump some stuff on top of it that use general case collision detection when they collide with boxes.
+            numColumns = 3;
+            numRows = 3;
+            numHigh = 4;
+            separation = 2 * scale;
+            baseWidth = 1f;
+            baseHeight = 1;
+            for (int i = 0; i < numRows; i++)
+                for (int j = 0; j < numColumns; j++)
+                    for (int k = 0; k < numHigh; k++)
+                    {
+                        toAdd = new Cylinder(
+                            new Vector3(
+                            separation * i - numRows * separation / 2,
+                            8 * scale + k * separation,
+                            separation * j - numColumns * separation / 2),
+                            baseHeight * scale, 0.5f * baseWidth * scale,  15);
+
+                        Space.Add(toAdd);
+                    }
+
+
+
+            game.Camera.Position = scale * new Microsoft.Xna.Framework.Vector3(0, 4, 10);
+            originalCameraSpeed = game.Camera.Speed;
+            game.Camera.Speed *= scale;
+
+
+        }
+
+
+        /// <summary>
+        /// Gets the name of the simulation.
+        /// </summary>
+        public override string Name
+        {
+            get { return "Scale Demo"; }
+        }
+
+        private float originalCameraSpeed;
+        public override void CleanUp()
+        {
+            Game.Camera.Speed = originalCameraSpeed;
+            base.CleanUp();
+        }
+
+    }
 }