--- conflicted
+++ resolved
@@ -1,417 +1,401 @@
-<<<<<<< HEAD
-﻿using System.Threading;
-using BEPUphysics.BroadPhaseEntries;
-using BEPUphysics.Entities;
-using BEPUphysics.Entities.Prefabs;
-using BEPUphysics.Threading;
-using BEPUutilities;
-using BEPUutilities.DataStructures;
-using Microsoft.Xna.Framework;
-using System.Diagnostics;
-using System;
-using BEPUphysics.CollisionRuleManagement;
-using BEPUphysics.BroadPhaseSystems;
-using BEPUphysics.BroadPhaseSystems.Hierarchies;
-=======
-﻿using BEPUphysics.BroadPhaseEntries;
-using BEPUphysics.Entities;
-using BEPUphysics.Entities.Prefabs;
-using System.Diagnostics;
-using System;
-using BEPUphysics.DataStructures;
-using BEPUphysics.CollisionRuleManagement;
-using BEPUphysics.BroadPhaseSystems;
-using BEPUphysics.BroadPhaseSystems.Hierarchies;
-using BEPUutilities;
-using BEPUphysics.Threading;
-using BEPUutilities.DataStructures;
->>>>>>> d0a4deae
-
-namespace BEPUphysicsDemos.Demos.Extras.Tests
-{
-    /// <summary>
-    /// Benchmarks dynamic hierarchy performance under different multithreading conditions.
-    /// </summary>
-    public class BroadPhaseMultithreadingTestDemo : StandardDemo
-    {
-        enum Test
-        {
-            Update,
-            Refit,
-            Overlap,
-            RayCast,
-            BoundingBoxQuery
-        }
-
-        double[,] testResults;
-
-        /// <summary>
-        /// Constructs a new demo.
-        /// </summary>
-        /// <param name="game">Game owning this demo.</param>
-        public BroadPhaseMultithreadingTestDemo(DemosGame game)
-            : base(game)
-        {
-            Space.Solver.IterationLimit = 0;
-
-
-#if WINDOWS
-            int coreCountMax = Environment.ProcessorCount;
-            int splitOffsetMax = 6;
-            testResults = new double[coreCountMax, splitOffsetMax + 1];
-
-            int reruns = 10;
-            for (int i = 0; i < reruns; i++)
-            {
-                GC.Collect();
-                var threadManager = new SpecializedThreadManager();
-
-
-
-                //Try different thread counts.
-                for (int j = 0; j < coreCountMax; j++)
-                {
-                    threadManager.AddThread();
-                    //Try different split levels.);
-                    for (int k = 0; k <= splitOffsetMax; k++)
-                    {
-                        testResults[j, k] += RunTest(k, threadManager);
-                        GC.Collect();
-                    }
-                }
-            }
-
-            for (int i = 0; i < testResults.GetLength(0); i++)
-            {
-                for (int j = 0; j < testResults.GetLength(1); j++)
-                {
-                    testResults[i, j] /= reruns;
-                }
-            }
-#else
-            int splitOffsetMax = 6;
-
-            testResults = new double[4, splitOffsetMax + 1];
-
-            int reruns = 10;
-            for (int i = 0; i < reruns; i++)
-            {
-                var threadManager = new SpecializedThreadManager();
-                GC.Collect();
-
-                threadManager.AddThread(delegate { Thread.CurrentThread.SetProcessorAffinity(new[] { 1 }); }, null);
-                for (int j = 0; j <= splitOffsetMax; j++)
-                {
-                    testResults[0, j] += RunTest(j, threadManager);
-                    GC.Collect();
-                }
-                threadManager.AddThread(delegate { Thread.CurrentThread.SetProcessorAffinity(new[] { 3 }); }, null);
-                for (int j = 0; j <= splitOffsetMax; j++)
-                {
-                    testResults[1, j] += RunTest(j, threadManager);
-                    GC.Collect();
-                }
-                threadManager.AddThread(delegate { Thread.CurrentThread.SetProcessorAffinity(new[] { 5 }); }, null);
-                for (int j = 0; j <= splitOffsetMax; j++)
-                {
-                    testResults[2, j] += RunTest(j, threadManager);
-                    GC.Collect();
-                }
-                threadManager.AddThread(delegate { Thread.CurrentThread.SetProcessorAffinity(new[] { 4 }); }, null);
-                for (int j = 0; j <= splitOffsetMax; j++)
-                {
-                    testResults[3, j] += RunTest(j, threadManager);
-                    GC.Collect();
-                }
-            }
-
-            for (int i = 0; i < testResults.GetLength(0); i++)
-            {
-                for (int j = 0; j < testResults.GetLength(1); j++)
-                {
-                    testResults[i,j] /= reruns;
-                }
-            }
-#endif
-
-
-        }
-
-        double RunTest(int splitOffset, IThreadManager threadManager)
-        {
-            Entity toAdd;
-            //BoundingBox box = new BoundingBox(new Vector3(-5, 1, 1), new Vector3(5, 7, 7));
-            BoundingBox box = new BoundingBox(new Vector3(-500, -500, -500), new Vector3(500, 500, 500));
-
-            int splitDepth = splitOffset + (int)Math.Ceiling(Math.Log(threadManager.ThreadCount, 2));
-
-            DynamicHierarchy dh = new DynamicHierarchy(threadManager);
-
-            Random rand = new Random(0);
-
-            RawList<Entity> entities = new RawList<Entity>();
-            for (int k = 0; k < 10000; k++)
-            {
-                Vector3 position = new Vector3((float)(rand.NextDouble() * (box.Max.X - box.Min.X) + box.Min.X),
-                                               (float)(rand.NextDouble() * (box.Max.Y - box.Min.Y) + box.Min.Y),
-                                               (float)(rand.NextDouble() * (box.Max.Z - box.Min.Z) + box.Min.Z));
-                toAdd = new Box(position, 1, 1, 1, 1);
-                toAdd.CollisionInformation.CollisionRules.Personal = CollisionRule.NoNarrowPhasePair;
-                toAdd.CollisionInformation.UpdateBoundingBox(0);
-
-
-                dh.Add(toAdd.CollisionInformation);
-                entities.Add(toAdd);
-
-            }
-
-
-            Space.ForceUpdater.Gravity = new Vector3();
-
-            int numRuns = 3000;
-            //Prime the system.
-            dh.Update();
-            var testType = Test.Update;
-
-            BroadPhaseOverlap[] overlapBasis = new BroadPhaseOverlap[dh.Overlaps.Count];
-            dh.Overlaps.CopyTo(overlapBasis, 0);
-
-
-            double time = 0;
-            double startTime, endTime;
-
-
-            switch (testType)
-            {
-                #region Update Timing
-                case Test.Update:
-                    for (int i = 0; i < numRuns; i++)
-                    {
-                        //DH4
-                        startTime = Stopwatch.GetTimestamp() / (double)Stopwatch.Frequency;
-                        //dh.Update();
-                        //lock (dh.Locker)
-                        //{
-                        //    dh.Overlaps.Clear();
-                        //    if (dh.ROOTEXISTS)
-                        //    {
-                        //        dh.MultithreadedRefitPhase(splitDepth);
-
-                        //        dh.MultithreadedOverlapPhase(splitDepth);
-                        //    }
-                        //}
-
-                        //dh.Update();
-
-                        //lock (dh.Locker)
-                        //{
-                        //    dh.Overlaps.Clear();
-                        //    if (dh.ROOTEXISTS)
-                        //    {
-                        //        dh.SingleThreadedRefitPhase();
-                        //        dh.SingleThreadedOverlapPhase();
-                        //    }
-                        //}
-
-                        endTime = Stopwatch.GetTimestamp() / (double)Stopwatch.Frequency;
-                        time += endTime - startTime;
-
-                        //if (dh.Overlaps.Count != overlapBasis.Length)
-                        //    Debug.WriteLine("Failed Update.");
-                        //for (int j = 0; j < overlapBasis.Length; j++)
-                        //{
-                        //    if (!dh.Overlaps.Contains(overlapBasis[j]))
-                        //        Debug.WriteLine("Failed Update.");
-                        //}
-
-
-                        //MoveEntities(entities);
-                    }
-                    break;
-                #endregion
-                #region Refit Timing
-                case Test.Refit:
-                    for (int i = 0; i < numRuns; i++)
-                    {
-
-                        dh.Overlaps.Clear();
-
-                        //DH4
-                        startTime = Stopwatch.GetTimestamp() / (double)Stopwatch.Frequency;
-                        //dh.MultithreadedRefitPhase(splitDepth);
-                        //dh.SingleThreadedRefitPhase();
-                        endTime = Stopwatch.GetTimestamp() / (double)Stopwatch.Frequency;
-                        time += endTime - startTime;
-
-                        //dh.SingleThreadedOverlapPhase();
-
-                        //if (dh.Overlaps.Count != overlapBasis.Length)
-                        //    Debug.WriteLine("Failed Refit.");
-                        //for (int j = 0; j < overlapBasis.Length; j++)
-                        //{
-                        //    if (!dh.Overlaps.Contains(overlapBasis[j]))
-                        //        Debug.WriteLine("Failed Refit.");
-                        //}
-
-                        //MoveEntities(entities);
-                    }
-                    break;
-                #endregion
-                #region Overlap Timing
-                case Test.Overlap:
-                    for (int i = 0; i < numRuns; i++)
-                    {
-                        dh.Overlaps.Clear();
-                        //dh.MultithreadedRefitPhase(splitDepth);
-                        //DH4
-                        startTime = Stopwatch.GetTimestamp() / (double)Stopwatch.Frequency;
-                        //dh.MultithreadedOverlapPhase(splitDepth);
-                        //dh.SingleThreadedOverlapPhase();
-                        endTime = Stopwatch.GetTimestamp() / (double)Stopwatch.Frequency;
-                        time += endTime - startTime;
-
-
-                        //if (dh.Overlaps.Count != overlapBasis.Length)
-                        //    Debug.WriteLine("Failed Overlap.");
-                        //for (int j = 0; j < overlapBasis.Length; j++)
-                        //{
-                        //    if (!dh.Overlaps.Contains(overlapBasis[j]))
-                        //        Debug.WriteLine("Failed Overlap.");
-                        //}
-
-                        //MoveEntities(entities);
-                    }
-                    break;
-                #endregion
-                #region Ray cast timing
-                case Test.RayCast:
-                    float rayLength = 100;
-                    RawList<Ray> rays = new RawList<Ray>();
-                    for (int i = 0; i < numRuns; i++)
-                    {
-                        rays.Add(new Ray()
-                        {
-                            Position = new Vector3((float)(rand.NextDouble() * (box.Max.X - box.Min.X) + box.Min.X),
-                                               (float)(rand.NextDouble() * (box.Max.Y - box.Min.Y) + box.Min.Y),
-                                               (float)(rand.NextDouble() * (box.Max.Z - box.Min.Z) + box.Min.Z)),
-                            Direction = Vector3.Normalize(new Vector3((float)(rand.NextDouble() - .5), (float)(rand.NextDouble() - .5), (float)(rand.NextDouble() - .5)))
-                        });
-                    }
-                    RawList<BroadPhaseEntry> outputIntersections = new RawList<BroadPhaseEntry>();
-
-
-
-                    //DH4
-                    startTime = Stopwatch.GetTimestamp() / (double)Stopwatch.Frequency;
-                    for (int i = 0; i < numRuns; i++)
-                    {
-                        dh.QueryAccelerator.RayCast(rays.Elements[i], rayLength, outputIntersections);
-                        outputIntersections.Clear();
-                    }
-
-                    endTime = Stopwatch.GetTimestamp() / (double)Stopwatch.Frequency;
-                    time = endTime - startTime;
-
-
-                    break;
-                #endregion
-                #region Bounding box query timing
-                case Test.BoundingBoxQuery:
-                    float boundingBoxSize = 10;
-                    var boundingBoxes = new RawList<BoundingBox>();
-                    Vector3 offset = new Vector3(boundingBoxSize / 2, boundingBoxSize / 2, boundingBoxSize / 2);
-                    for (int i = 0; i < numRuns; i++)
-                    {
-                        Vector3 center = new Vector3((float)(rand.NextDouble() * (box.Max.X - box.Min.X) + box.Min.X),
-                                                     (float)(rand.NextDouble() * (box.Max.Y - box.Min.Y) + box.Min.Y),
-                                                     (float)(rand.NextDouble() * (box.Max.Z - box.Min.Z) + box.Min.Z));
-                        boundingBoxes.Add(new BoundingBox()
-                        {
-                            Min = center - offset,
-                            Max = center + offset
-                        });
-                    }
-
-                    outputIntersections = new RawList<BroadPhaseEntry>();
-
-
-                    //DH4
-                    startTime = Stopwatch.GetTimestamp() / (double)Stopwatch.Frequency;
-                    for (int i = 0; i < numRuns; i++)
-                    {
-                        dh.QueryAccelerator.GetEntries(boundingBoxes.Elements[i], outputIntersections);
-                        outputIntersections.Clear();
-                    }
-
-                    endTime = Stopwatch.GetTimestamp() / (double)Stopwatch.Frequency;
-                    time = endTime - startTime;
-
-
-                    break;
-                #endregion
-            }
-
-
-            return time / numRuns;
-        }
-
-        void MoveEntities(RawList<Entity> entities)
-        {
-            for (int i = 0; i < entities.Count; i++)
-            {
-                float speed = .1f;
-                //entities[i].Position += new Vector3((float)rand.NextDouble() * speed - speed * .5f, (float)rand.NextDouble() * speed - speed * .5f, (float)rand.NextDouble() * speed - speed * .5f);
-                entities[i].Position += new Vector3(0, speed, 0);
-                entities[i].CollisionInformation.UpdateBoundingBox(0);
-            }
-        }
-
-
-        double DHtime;
-
-        public override void DrawUI()
-        {
-            base.DrawUI();
-            //Game.DataTextDrawer.Draw("Time per DH:    ", DHtime * 1e6f, new Vector2(50, 80));
-
-            var origin = new Microsoft.Xna.Framework.Vector2(100, 50);
-            var spacing = new Microsoft.Xna.Framework.Vector2(80, 50);
-            //Draw the horizontal core counts.
-            for (int i = 0; i < testResults.GetLength(0); i++)
-            {
-                Game.DataTextDrawer.Draw(i + 1, origin + new Microsoft.Xna.Framework.Vector2(spacing.X * i, -30));
-            }
-            for (int i = 0; i < testResults.GetLength(1); i++)
-            {
-                Game.DataTextDrawer.Draw(i, origin + new Microsoft.Xna.Framework.Vector2(-30, spacing.Y * i));
-            }
-
-            for (int i = 0; i < testResults.GetLength(0); i++)
-            {
-                int lowestTime = 0;
-                for (int j = 0; j < testResults.GetLength(1); j++)
-                {
-                    Game.DataTextDrawer.Draw(testResults[i, j] * 1e6, 0, origin + new Microsoft.Xna.Framework.Vector2(spacing.X * i, spacing.Y * j));
-                    if (testResults[i, j] < testResults[i, lowestTime])
-                        lowestTime = j;
-                }
-
-                Game.DataTextDrawer.Draw(testResults[i, lowestTime] * 1e6, 0, origin + new Microsoft.Xna.Framework.Vector2(spacing.X * i, spacing.Y * (testResults.GetLength(1))));
-                Game.DataTextDrawer.Draw(lowestTime, 0, origin + new Microsoft.Xna.Framework.Vector2(spacing.X * i, spacing.Y * (testResults.GetLength(1) + 1)));
-            }
-
-
-        }
-
-
-
-        /// <summary>
-        /// Gets the name of the simulation.
-        /// </summary>
-        public override string Name
-        {
-            get { return "Broad Phase Multithreading Testing"; }
-        }
-
-    }
+﻿using BEPUphysics.BroadPhaseEntries;
+using BEPUphysics.Entities;
+using BEPUphysics.Entities.Prefabs;
+using BEPUutilities;
+using BEPUutilities.DataStructures;
+using System.Diagnostics;
+using System;
+using BEPUphysics.CollisionRuleManagement;
+using BEPUphysics.BroadPhaseSystems;
+using BEPUphysics.BroadPhaseSystems.Hierarchies;
+using BEPUutilities;
+using BEPUutilities.DataStructures;
+
+namespace BEPUphysicsDemos.Demos.Extras.Tests
+{
+    /// <summary>
+    /// Benchmarks dynamic hierarchy performance under different multithreading conditions.
+    /// </summary>
+    public class BroadPhaseMultithreadingTestDemo : StandardDemo
+    {
+        enum Test
+        {
+            Update,
+            Refit,
+            Overlap,
+            RayCast,
+            BoundingBoxQuery
+        }
+
+        double[,] testResults;
+
+        /// <summary>
+        /// Constructs a new demo.
+        /// </summary>
+        /// <param name="game">Game owning this demo.</param>
+        public BroadPhaseMultithreadingTestDemo(DemosGame game)
+            : base(game)
+        {
+            Space.Solver.IterationLimit = 0;
+
+
+#if WINDOWS
+            int coreCountMax = Environment.ProcessorCount;
+            int splitOffsetMax = 6;
+            testResults = new double[coreCountMax, splitOffsetMax + 1];
+
+            int reruns = 10;
+            for (int i = 0; i < reruns; i++)
+            {
+                GC.Collect();
+                var threadManager = new SpecializedThreadManager();
+
+
+
+                //Try different thread counts.
+                for (int j = 0; j < coreCountMax; j++)
+                {
+                    threadManager.AddThread();
+                    //Try different split levels.);
+                    for (int k = 0; k <= splitOffsetMax; k++)
+                    {
+                        testResults[j, k] += RunTest(k, threadManager);
+                        GC.Collect();
+                    }
+                }
+            }
+
+            for (int i = 0; i < testResults.GetLength(0); i++)
+            {
+                for (int j = 0; j < testResults.GetLength(1); j++)
+                {
+                    testResults[i, j] /= reruns;
+                }
+            }
+#else
+            int splitOffsetMax = 6;
+
+            testResults = new double[4, splitOffsetMax + 1];
+
+            int reruns = 10;
+            for (int i = 0; i < reruns; i++)
+            {
+                var threadManager = new SpecializedThreadManager();
+                GC.Collect();
+
+                threadManager.AddThread(delegate { Thread.CurrentThread.SetProcessorAffinity(new[] { 1 }); }, null);
+                for (int j = 0; j <= splitOffsetMax; j++)
+                {
+                    testResults[0, j] += RunTest(j, threadManager);
+                    GC.Collect();
+                }
+                threadManager.AddThread(delegate { Thread.CurrentThread.SetProcessorAffinity(new[] { 3 }); }, null);
+                for (int j = 0; j <= splitOffsetMax; j++)
+                {
+                    testResults[1, j] += RunTest(j, threadManager);
+                    GC.Collect();
+                }
+                threadManager.AddThread(delegate { Thread.CurrentThread.SetProcessorAffinity(new[] { 5 }); }, null);
+                for (int j = 0; j <= splitOffsetMax; j++)
+                {
+                    testResults[2, j] += RunTest(j, threadManager);
+                    GC.Collect();
+                }
+                threadManager.AddThread(delegate { Thread.CurrentThread.SetProcessorAffinity(new[] { 4 }); }, null);
+                for (int j = 0; j <= splitOffsetMax; j++)
+                {
+                    testResults[3, j] += RunTest(j, threadManager);
+                    GC.Collect();
+                }
+            }
+
+            for (int i = 0; i < testResults.GetLength(0); i++)
+            {
+                for (int j = 0; j < testResults.GetLength(1); j++)
+                {
+                    testResults[i,j] /= reruns;
+                }
+            }
+#endif
+
+
+        }
+
+        double RunTest(int splitOffset, IThreadManager threadManager)
+        {
+            Entity toAdd;
+            //BoundingBox box = new BoundingBox(new Vector3(-5, 1, 1), new Vector3(5, 7, 7));
+            BoundingBox box = new BoundingBox(new Vector3(-500, -500, -500), new Vector3(500, 500, 500));
+
+            int splitDepth = splitOffset + (int)Math.Ceiling(Math.Log(threadManager.ThreadCount, 2));
+
+            DynamicHierarchy dh = new DynamicHierarchy(threadManager);
+
+            Random rand = new Random(0);
+
+            RawList<Entity> entities = new RawList<Entity>();
+            for (int k = 0; k < 10000; k++)
+            {
+                Vector3 position = new Vector3((float)(rand.NextDouble() * (box.Max.X - box.Min.X) + box.Min.X),
+                                               (float)(rand.NextDouble() * (box.Max.Y - box.Min.Y) + box.Min.Y),
+                                               (float)(rand.NextDouble() * (box.Max.Z - box.Min.Z) + box.Min.Z));
+                toAdd = new Box(position, 1, 1, 1, 1);
+                toAdd.CollisionInformation.CollisionRules.Personal = CollisionRule.NoNarrowPhasePair;
+                toAdd.CollisionInformation.UpdateBoundingBox(0);
+
+
+                dh.Add(toAdd.CollisionInformation);
+                entities.Add(toAdd);
+
+            }
+
+
+            Space.ForceUpdater.Gravity = new Vector3();
+
+            int numRuns = 3000;
+            //Prime the system.
+            dh.Update();
+            var testType = Test.Update;
+
+            BroadPhaseOverlap[] overlapBasis = new BroadPhaseOverlap[dh.Overlaps.Count];
+            dh.Overlaps.CopyTo(overlapBasis, 0);
+
+
+            double time = 0;
+            double startTime, endTime;
+
+
+            switch (testType)
+            {
+                #region Update Timing
+                case Test.Update:
+                    for (int i = 0; i < numRuns; i++)
+                    {
+                        //DH4
+                        startTime = Stopwatch.GetTimestamp() / (double)Stopwatch.Frequency;
+                        //dh.Update();
+                        //lock (dh.Locker)
+                        //{
+                        //    dh.Overlaps.Clear();
+                        //    if (dh.ROOTEXISTS)
+                        //    {
+                        //        dh.MultithreadedRefitPhase(splitDepth);
+
+                        //        dh.MultithreadedOverlapPhase(splitDepth);
+                        //    }
+                        //}
+
+                        //dh.Update();
+
+                        //lock (dh.Locker)
+                        //{
+                        //    dh.Overlaps.Clear();
+                        //    if (dh.ROOTEXISTS)
+                        //    {
+                        //        dh.SingleThreadedRefitPhase();
+                        //        dh.SingleThreadedOverlapPhase();
+                        //    }
+                        //}
+
+                        endTime = Stopwatch.GetTimestamp() / (double)Stopwatch.Frequency;
+                        time += endTime - startTime;
+
+                        //if (dh.Overlaps.Count != overlapBasis.Length)
+                        //    Debug.WriteLine("Failed Update.");
+                        //for (int j = 0; j < overlapBasis.Length; j++)
+                        //{
+                        //    if (!dh.Overlaps.Contains(overlapBasis[j]))
+                        //        Debug.WriteLine("Failed Update.");
+                        //}
+
+
+                        //MoveEntities(entities);
+                    }
+                    break;
+                #endregion
+                #region Refit Timing
+                case Test.Refit:
+                    for (int i = 0; i < numRuns; i++)
+                    {
+
+                        dh.Overlaps.Clear();
+
+                        //DH4
+                        startTime = Stopwatch.GetTimestamp() / (double)Stopwatch.Frequency;
+                        //dh.MultithreadedRefitPhase(splitDepth);
+                        //dh.SingleThreadedRefitPhase();
+                        endTime = Stopwatch.GetTimestamp() / (double)Stopwatch.Frequency;
+                        time += endTime - startTime;
+
+                        //dh.SingleThreadedOverlapPhase();
+
+                        //if (dh.Overlaps.Count != overlapBasis.Length)
+                        //    Debug.WriteLine("Failed Refit.");
+                        //for (int j = 0; j < overlapBasis.Length; j++)
+                        //{
+                        //    if (!dh.Overlaps.Contains(overlapBasis[j]))
+                        //        Debug.WriteLine("Failed Refit.");
+                        //}
+
+                        //MoveEntities(entities);
+                    }
+                    break;
+                #endregion
+                #region Overlap Timing
+                case Test.Overlap:
+                    for (int i = 0; i < numRuns; i++)
+                    {
+                        dh.Overlaps.Clear();
+                        //dh.MultithreadedRefitPhase(splitDepth);
+                        //DH4
+                        startTime = Stopwatch.GetTimestamp() / (double)Stopwatch.Frequency;
+                        //dh.MultithreadedOverlapPhase(splitDepth);
+                        //dh.SingleThreadedOverlapPhase();
+                        endTime = Stopwatch.GetTimestamp() / (double)Stopwatch.Frequency;
+                        time += endTime - startTime;
+
+
+                        //if (dh.Overlaps.Count != overlapBasis.Length)
+                        //    Debug.WriteLine("Failed Overlap.");
+                        //for (int j = 0; j < overlapBasis.Length; j++)
+                        //{
+                        //    if (!dh.Overlaps.Contains(overlapBasis[j]))
+                        //        Debug.WriteLine("Failed Overlap.");
+                        //}
+
+                        //MoveEntities(entities);
+                    }
+                    break;
+                #endregion
+                #region Ray cast timing
+                case Test.RayCast:
+                    float rayLength = 100;
+                    RawList<Ray> rays = new RawList<Ray>();
+                    for (int i = 0; i < numRuns; i++)
+                    {
+                        rays.Add(new Ray()
+                        {
+                            Position = new Vector3((float)(rand.NextDouble() * (box.Max.X - box.Min.X) + box.Min.X),
+                                               (float)(rand.NextDouble() * (box.Max.Y - box.Min.Y) + box.Min.Y),
+                                               (float)(rand.NextDouble() * (box.Max.Z - box.Min.Z) + box.Min.Z)),
+                            Direction = Vector3.Normalize(new Vector3((float)(rand.NextDouble() - .5), (float)(rand.NextDouble() - .5), (float)(rand.NextDouble() - .5)))
+                        });
+                    }
+                    RawList<BroadPhaseEntry> outputIntersections = new RawList<BroadPhaseEntry>();
+
+
+
+                    //DH4
+                    startTime = Stopwatch.GetTimestamp() / (double)Stopwatch.Frequency;
+                    for (int i = 0; i < numRuns; i++)
+                    {
+                        dh.QueryAccelerator.RayCast(rays.Elements[i], rayLength, outputIntersections);
+                        outputIntersections.Clear();
+                    }
+
+                    endTime = Stopwatch.GetTimestamp() / (double)Stopwatch.Frequency;
+                    time = endTime - startTime;
+
+
+                    break;
+                #endregion
+                #region Bounding box query timing
+                case Test.BoundingBoxQuery:
+                    float boundingBoxSize = 10;
+                    var boundingBoxes = new RawList<BoundingBox>();
+                    Vector3 offset = new Vector3(boundingBoxSize / 2, boundingBoxSize / 2, boundingBoxSize / 2);
+                    for (int i = 0; i < numRuns; i++)
+                    {
+                        Vector3 center = new Vector3((float)(rand.NextDouble() * (box.Max.X - box.Min.X) + box.Min.X),
+                                                     (float)(rand.NextDouble() * (box.Max.Y - box.Min.Y) + box.Min.Y),
+                                                     (float)(rand.NextDouble() * (box.Max.Z - box.Min.Z) + box.Min.Z));
+                        boundingBoxes.Add(new BoundingBox()
+                        {
+                            Min = center - offset,
+                            Max = center + offset
+                        });
+                    }
+
+                    outputIntersections = new RawList<BroadPhaseEntry>();
+
+
+                    //DH4
+                    startTime = Stopwatch.GetTimestamp() / (double)Stopwatch.Frequency;
+                    for (int i = 0; i < numRuns; i++)
+                    {
+                        dh.QueryAccelerator.GetEntries(boundingBoxes.Elements[i], outputIntersections);
+                        outputIntersections.Clear();
+                    }
+
+                    endTime = Stopwatch.GetTimestamp() / (double)Stopwatch.Frequency;
+                    time = endTime - startTime;
+
+
+                    break;
+                #endregion
+            }
+
+
+            return time / numRuns;
+        }
+
+        void MoveEntities(RawList<Entity> entities)
+        {
+            for (int i = 0; i < entities.Count; i++)
+            {
+                float speed = .1f;
+                //entities[i].Position += new Vector3((float)rand.NextDouble() * speed - speed * .5f, (float)rand.NextDouble() * speed - speed * .5f, (float)rand.NextDouble() * speed - speed * .5f);
+                entities[i].Position += new Vector3(0, speed, 0);
+                entities[i].CollisionInformation.UpdateBoundingBox(0);
+            }
+        }
+
+
+        double DHtime;
+
+        public override void DrawUI()
+        {
+            base.DrawUI();
+            //Game.DataTextDrawer.Draw("Time per DH:    ", DHtime * 1e6f, new Vector2(50, 80));
+
+            var origin = new Microsoft.Xna.Framework.Vector2(100, 50);
+            var spacing = new Microsoft.Xna.Framework.Vector2(80, 50);
+            //Draw the horizontal core counts.
+            for (int i = 0; i < testResults.GetLength(0); i++)
+            {
+                Game.DataTextDrawer.Draw(i + 1, origin + new Microsoft.Xna.Framework.Vector2(spacing.X * i, -30));
+            }
+            for (int i = 0; i < testResults.GetLength(1); i++)
+            {
+                Game.DataTextDrawer.Draw(i, origin + new Microsoft.Xna.Framework.Vector2(-30, spacing.Y * i));
+            }
+
+            for (int i = 0; i < testResults.GetLength(0); i++)
+            {
+                int lowestTime = 0;
+                for (int j = 0; j < testResults.GetLength(1); j++)
+                {
+                    Game.DataTextDrawer.Draw(testResults[i, j] * 1e6, 0, origin + new Microsoft.Xna.Framework.Vector2(spacing.X * i, spacing.Y * j));
+                    if (testResults[i, j] < testResults[i, lowestTime])
+                        lowestTime = j;
+                }
+
+                Game.DataTextDrawer.Draw(testResults[i, lowestTime] * 1e6, 0, origin + new Microsoft.Xna.Framework.Vector2(spacing.X * i, spacing.Y * (testResults.GetLength(1))));
+                Game.DataTextDrawer.Draw(lowestTime, 0, origin + new Microsoft.Xna.Framework.Vector2(spacing.X * i, spacing.Y * (testResults.GetLength(1) + 1)));
+            }
+
+
+        }
+
+
+
+        /// <summary>
+        /// Gets the name of the simulation.
+        /// </summary>
+        public override string Name
+        {
+            get { return "Broad Phase Multithreading Testing"; }
+        }
+
+    }
 }