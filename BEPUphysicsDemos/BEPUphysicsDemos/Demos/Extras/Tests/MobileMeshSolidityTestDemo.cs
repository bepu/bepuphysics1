--- conflicted
+++ resolved
@@ -1,134 +1,127 @@
-﻿using BEPUphysics.Entities.Prefabs;
-using BEPUutilities;
-<<<<<<< HEAD
-using Microsoft.Xna.Framework;
-using BEPUphysics.CollisionRuleManagement;
-using BEPUphysics.CollisionShapes;
-using BEPUphysics.DataStructures;
-=======
-using BEPUphysics.CollisionRuleManagement;
-using BEPUphysics.CollisionShapes;
->>>>>>> d0a4deae
-using Microsoft.Xna.Framework.Graphics;
-
-namespace BEPUphysicsDemos.Demos.Extras.Tests
-{
-    /// <summary>
-    /// Checks the mobile mesh solidity sidedness calculation.
-    /// </summary>
-    public class MobileMeshSolidityTestDemo : StandardDemo
-    {
-        /// <summary>
-        /// Constructs a new demo.
-        /// </summary>
-        /// <param name="game">Game owning this demo.</param>
-        public MobileMeshSolidityTestDemo(DemosGame game)
-            : base(game)
-        {
-            Vector3[] vertices;
-            int[] indices;
-
-            //Hardcoded box
-            vertices = new Vector3[] 
-            {
-                new Vector3(0.5f, 0.5f, 0.5f),
-                new Vector3(0.5f,0.5f,-0.5f),
-                new Vector3(-0.5000001f,0.5f ,-0.4999999f),
-                new Vector3(-0.4999998f ,0.5f ,0.5000002f),
-                new Vector3(-0.4999998f ,-0.5f ,0.5000002f),
-                new Vector3(-0.5000001f ,-0.5f ,-0.4999999f),
-                new Vector3(0.5f ,-0.5f ,-0.5f),
-                new Vector3(0.5f ,-0.5f ,0.5f),
-                new Vector3(0.5f ,0.5f ,0.5f),
-                new Vector3(0.5f ,-0.5f ,0.5f),
-                new Vector3(0.5f ,-0.5f ,-0.5f),
-                new Vector3(0.5f ,0.5f ,-0.5f),
-                new Vector3(0.5f,0.5f ,-0.5f),
-                new Vector3(0.5f ,-0.5f ,-0.5f),
-                new Vector3(-0.5000001f ,-0.5f ,-0.4999999f),
-                new Vector3(-0.5000001f,0.5f ,-0.4999999f),
-                new Vector3(-0.5000001f ,0.5f ,-0.4999999f),
-                new Vector3(-0.5000001f ,-0.5f ,-0.4999999f),
-                new Vector3(-0.4999998f ,-0.5f ,0.5000002f),
-                new Vector3(-0.4999998f ,0.5f ,0.5000002f),
-                new Vector3(-0.4999998f,0.5f ,0.5000002f),
-                new Vector3(-0.4999998f ,-0.5f ,0.5000002f),
-                new Vector3(0.5f ,-0.5f,0.5f) ,
-                new Vector3(0.5f ,0.5f ,0.5f)
-            };
-
-            indices = new[] 
-            {
-                2, 1, 0,
-                3, 2, 0,
-                6, 5 ,4,
-                7, 6 ,4,
-                10, 9, 8,
-                11, 10, 8,
-                14, 13, 12,
-                15, 14, 12,
-                18, 17, 16,
-                19, 18, 16,
-                22, 21, 20,
-                23, 22, 20
-            };
-
-            var mesh = new MobileMesh(vertices, indices, AffineTransform.Identity, MobileMeshSolidity.Solid, 10);
-            Space.Add(mesh);
-
-            //Tube
-            ModelDataExtractor.GetVerticesAndIndicesFromModel(game.Content.Load<Model>("tube"), out vertices, out indices);
-            mesh = new MobileMesh(vertices, indices, AffineTransform.Identity, MobileMeshSolidity.Solid, 10);
-            mesh.Position = new Vector3(-10, 10, 0);
-            Space.Add(mesh);
-
-            //Cube
-            ModelDataExtractor.GetVerticesAndIndicesFromModel(game.Content.Load<Model>("cube"), out vertices, out indices);
-            mesh = new MobileMesh(vertices, indices, AffineTransform.Identity, MobileMeshSolidity.Solid, 10);
-            mesh.Position = new Vector3(10, 0, 0);
-            Space.Add(mesh);
-
-            //Guy
-            ModelDataExtractor.GetVerticesAndIndicesFromModel(game.Content.Load<Model>("guy"), out vertices, out indices);
-            mesh = new MobileMesh(vertices, indices, AffineTransform.Identity, MobileMeshSolidity.Solid, 10);
-            mesh.Position = new Vector3(0, 0, 10);
-            Space.Add(mesh);
-
-            //Barrel Platform
-            ModelDataExtractor.GetVerticesAndIndicesFromModel(game.Content.Load<Model>("barrelandplatform"), out vertices, out indices);
-            mesh = new MobileMesh(vertices, indices, AffineTransform.Identity, MobileMeshSolidity.Solid, 10);
-            mesh.Position = new Vector3(0, 0, -10);
-            Space.Add(mesh);
-
-            //FloaterTube
-            ModelDataExtractor.GetVerticesAndIndicesFromModel(game.Content.Load<Model>("tube"), out vertices, out indices);
-            mesh = new MobileMesh(vertices, indices, new AffineTransform(new Vector3(1, 1, 1), Quaternion.Identity, new Vector3(0, 0, 0)), MobileMeshSolidity.Solid);
-            mesh.Position = new Vector3(5, 18, 0);
-            Space.Add(mesh);
-
-            //Float a box through the last mesh to check contact generation controllably.
-            var solidityTester = new Box(new Vector3(5, 8, 0), 1, 1, 1);
-            solidityTester.LinearVelocity = new Vector3(0, 1, 0);
-            CollisionRules.AddRule(solidityTester, mesh, CollisionRule.NoSolver);
-            Space.Add(solidityTester);
-
-
-            Space.Add(new Box(new Vector3(0, -5, 0), 50, 1, 50));
-
-            game.Camera.Position = new Microsoft.Xna.Framework.Vector3(0, 10, 20);
-
-        }
-
-
-
-
-
-        /// <summary>
-        /// Gets the name of the simulation.
-        /// </summary>
-        public override string Name
-        {
-            get { return "Solidity Test"; }
-        }
-    }
+﻿using BEPUphysics.Entities.Prefabs;
+using BEPUutilities;
+using BEPUphysics.CollisionRuleManagement;
+using BEPUphysics.CollisionShapes;
+using Microsoft.Xna.Framework.Graphics;
+
+namespace BEPUphysicsDemos.Demos.Extras.Tests
+{
+    /// <summary>
+    /// Checks the mobile mesh solidity sidedness calculation.
+    /// </summary>
+    public class MobileMeshSolidityTestDemo : StandardDemo
+    {
+        /// <summary>
+        /// Constructs a new demo.
+        /// </summary>
+        /// <param name="game">Game owning this demo.</param>
+        public MobileMeshSolidityTestDemo(DemosGame game)
+            : base(game)
+        {
+            Vector3[] vertices;
+            int[] indices;
+
+            //Hardcoded box
+            vertices = new Vector3[] 
+            {
+                new Vector3(0.5f, 0.5f, 0.5f),
+                new Vector3(0.5f,0.5f,-0.5f),
+                new Vector3(-0.5000001f,0.5f ,-0.4999999f),
+                new Vector3(-0.4999998f ,0.5f ,0.5000002f),
+                new Vector3(-0.4999998f ,-0.5f ,0.5000002f),
+                new Vector3(-0.5000001f ,-0.5f ,-0.4999999f),
+                new Vector3(0.5f ,-0.5f ,-0.5f),
+                new Vector3(0.5f ,-0.5f ,0.5f),
+                new Vector3(0.5f ,0.5f ,0.5f),
+                new Vector3(0.5f ,-0.5f ,0.5f),
+                new Vector3(0.5f ,-0.5f ,-0.5f),
+                new Vector3(0.5f ,0.5f ,-0.5f),
+                new Vector3(0.5f,0.5f ,-0.5f),
+                new Vector3(0.5f ,-0.5f ,-0.5f),
+                new Vector3(-0.5000001f ,-0.5f ,-0.4999999f),
+                new Vector3(-0.5000001f,0.5f ,-0.4999999f),
+                new Vector3(-0.5000001f ,0.5f ,-0.4999999f),
+                new Vector3(-0.5000001f ,-0.5f ,-0.4999999f),
+                new Vector3(-0.4999998f ,-0.5f ,0.5000002f),
+                new Vector3(-0.4999998f ,0.5f ,0.5000002f),
+                new Vector3(-0.4999998f,0.5f ,0.5000002f),
+                new Vector3(-0.4999998f ,-0.5f ,0.5000002f),
+                new Vector3(0.5f ,-0.5f,0.5f) ,
+                new Vector3(0.5f ,0.5f ,0.5f)
+            };
+
+            indices = new[] 
+            {
+                2, 1, 0,
+                3, 2, 0,
+                6, 5 ,4,
+                7, 6 ,4,
+                10, 9, 8,
+                11, 10, 8,
+                14, 13, 12,
+                15, 14, 12,
+                18, 17, 16,
+                19, 18, 16,
+                22, 21, 20,
+                23, 22, 20
+            };
+
+            var mesh = new MobileMesh(vertices, indices, AffineTransform.Identity, MobileMeshSolidity.Solid, 10);
+            Space.Add(mesh);
+
+            //Tube
+            ModelDataExtractor.GetVerticesAndIndicesFromModel(game.Content.Load<Model>("tube"), out vertices, out indices);
+            mesh = new MobileMesh(vertices, indices, AffineTransform.Identity, MobileMeshSolidity.Solid, 10);
+            mesh.Position = new Vector3(-10, 10, 0);
+            Space.Add(mesh);
+
+            //Cube
+            ModelDataExtractor.GetVerticesAndIndicesFromModel(game.Content.Load<Model>("cube"), out vertices, out indices);
+            mesh = new MobileMesh(vertices, indices, AffineTransform.Identity, MobileMeshSolidity.Solid, 10);
+            mesh.Position = new Vector3(10, 0, 0);
+            Space.Add(mesh);
+
+            //Guy
+            ModelDataExtractor.GetVerticesAndIndicesFromModel(game.Content.Load<Model>("guy"), out vertices, out indices);
+            mesh = new MobileMesh(vertices, indices, AffineTransform.Identity, MobileMeshSolidity.Solid, 10);
+            mesh.Position = new Vector3(0, 0, 10);
+            Space.Add(mesh);
+
+            //Barrel Platform
+            ModelDataExtractor.GetVerticesAndIndicesFromModel(game.Content.Load<Model>("barrelandplatform"), out vertices, out indices);
+            mesh = new MobileMesh(vertices, indices, AffineTransform.Identity, MobileMeshSolidity.Solid, 10);
+            mesh.Position = new Vector3(0, 0, -10);
+            Space.Add(mesh);
+
+            //FloaterTube
+            ModelDataExtractor.GetVerticesAndIndicesFromModel(game.Content.Load<Model>("tube"), out vertices, out indices);
+            mesh = new MobileMesh(vertices, indices, new AffineTransform(new Vector3(1, 1, 1), Quaternion.Identity, new Vector3(0, 0, 0)), MobileMeshSolidity.Solid);
+            mesh.Position = new Vector3(5, 18, 0);
+            Space.Add(mesh);
+
+            //Float a box through the last mesh to check contact generation controllably.
+            var solidityTester = new Box(new Vector3(5, 8, 0), 1, 1, 1);
+            solidityTester.LinearVelocity = new Vector3(0, 1, 0);
+            CollisionRules.AddRule(solidityTester, mesh, CollisionRule.NoSolver);
+            Space.Add(solidityTester);
+
+
+            Space.Add(new Box(new Vector3(0, -5, 0), 50, 1, 50));
+
+            game.Camera.Position = new Microsoft.Xna.Framework.Vector3(0, 10, 20);
+
+        }
+
+
+
+
+
+        /// <summary>
+        /// Gets the name of the simulation.
+        /// </summary>
+        public override string Name
+        {
+            get { return "Solidity Test"; }
+        }
+    }
 }