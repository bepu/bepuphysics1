--- conflicted
+++ resolved
@@ -1,395 +1,381 @@
-﻿using BEPUphysics.Entities;
-using BEPUphysics.Entities.Prefabs;
-<<<<<<< HEAD
-using BEPUutilities;
-using Microsoft.Xna.Framework;
-using Microsoft.Xna.Framework.Input;
-using System.Diagnostics;
-using System.Collections.Generic;
-using System;
-=======
-using BEPUphysics.PositionUpdating;
-using System.Diagnostics;
-using System.Collections.Generic;
-using System;
-using BEPUutilities;
->>>>>>> d0a4deae
-using BEPUphysics.CollisionShapes.ConvexShapes;
-using Microsoft.Xna.Framework.Graphics;
-using BEPUphysics.Settings;
-using BEPUphysics.CollisionRuleManagement;
-using BEPUphysics.CollisionTests.CollisionAlgorithms;
-using BEPUphysics.CollisionTests;
-<<<<<<< HEAD
-
-//using BEPUphysics.CollisionTests.CollisionAlgorithms.Testing;
-=======
-using BEPUphysics;
-using Microsoft.Xna.Framework.Input;
-using ConversionHelper;
->>>>>>> d0a4deae
-
-namespace BEPUphysicsDemos.Demos.Extras.Tests
-{
-    /// <summary>
-    /// Demo showing a wall of blocks stacked up.
-    /// </summary>
-    public class MPRTestDemo : StandardDemo
-    {
-
-
-        /// <summary>
-        /// Constructs a new demo.
-        /// </summary>
-        /// <param name="game">Game owning this demo.</param>
-        public MPRTestDemo(DemosGame game)
-            : base(game)
-        {
-            var shapeA = new BoxShape(1, 1, 1);
-            shapeA.CollisionMargin = 0;
-            var shapeB = new BoxShape(1, 1, 1);
-            shapeB.CollisionMargin = 0;
-
-            var transformA = new RigidTransform(new Vector3(0, 0, 0));
-            var transformB = new RigidTransform(new Vector3(.5f, .5f, 0));
-            Vector3 overlap;
-            bool overlapped = MPRToolbox.GetLocalOverlapPosition(shapeA, shapeB, ref transformB, out overlap);
-            Vector3 normal;
-            float depth;
-            Vector3 direction = new Vector3(0, -1, 0);
-            MPRToolbox.LocalSurfaceCast(shapeA, shapeB, ref transformB, ref direction, out depth, out normal);
-
-            ContactData contactData;
-            //bool overlappedOld = MPRToolboxOld.AreObjectsColliding(shapeA, shapeB, ref transformA, ref transformB, out contactData);
-
-            //Random rand = new Random(0);
-            //for (int i = 0; i < 10000000; i++)
-            //{
-            //    transformA = new RigidTransform(new Vector3((float)rand.NextDouble() * 10 - 5, (float)rand.NextDouble() * 10 - 5, (float)rand.NextDouble() * 10 - 5),
-            //        Quaternion.CreateFromYawPitchRoll((float)rand.NextDouble() * 1000, (float)rand.NextDouble() * 1000, (float)rand.NextDouble() * 1000));
-            //    transformB = new RigidTransform(new Vector3((float)rand.NextDouble() * 10 - 5, (float)rand.NextDouble() * 10 - 5, (float)rand.NextDouble() * 10 - 5),
-            //        Quaternion.CreateFromYawPitchRoll((float)rand.NextDouble() * 1000, (float)rand.NextDouble() * 1000, (float)rand.NextDouble() * 1000));
-
-            //    overlapped = MPRTesting.GetOverlapPosition(shapeA, shapeB, ref transformA, ref transformB, out overlap);
-
-            //    overlappedOld = MPRToolbox.AreObjectsColliding(shapeA, shapeB, ref transformA, ref transformB, out contactData);
-
-            //    if (overlapped && !overlappedOld &&
-            //        (!MPRToolbox.IsPointInsideShape(ref overlap, shapeA, ref transformA) ||
-            //        !MPRToolbox.IsPointInsideShape(ref overlap, shapeB, ref transformB)))
-            //        Debug.WriteLine("Break.");
-            //    if (overlappedOld && !overlapped &&
-            //        (!MPRToolbox.IsPointInsideShape(ref contactData.Position, shapeA, ref transformA) ||
-            //        !MPRToolbox.IsPointInsideShape(ref contactData.Position, shapeB, ref transformB)))
-            //        Debug.WriteLine("Break.");
-            //    if (overlapped && overlappedOld &&
-            //        (!MPRToolbox.IsPointInsideShape(ref overlap, shapeA, ref transformA) ||
-            //        !MPRToolbox.IsPointInsideShape(ref overlap, shapeB, ref transformB) ||
-            //        !MPRToolbox.IsPointInsideShape(ref contactData.Position, shapeA, ref transformA) ||
-            //        !MPRToolbox.IsPointInsideShape(ref contactData.Position, shapeB, ref transformB)))
-            //        Debug.WriteLine("Break.");
-            //}
-            
-            //Do these tests with rotationally immobile objects.
-            CollisionDetectionSettings.DefaultMargin = 0;
-            groundWidth = 10;
-            groundHeight = .1f;
-            groundLength = 10;
-            //a = new Box(new Vector3(0, -5, 0), groundWidth, groundHeight, groundLength, 1);
-            //a = new TransformableEntity(new Vector3(0,0,0), new TriangleShape(new Vector3(-5, -5, -5), new Vector3(5, -5, -5), new Vector3(-5, -5, 5)), Matrix3x3.Identity);         
-            a = new Triangle(new Vector3(0, -5, 0), new Vector3(5, -5, 0), new Vector3(5, -5, 5), 1);
-            Space.Add(a);
-            
-            Space.ForceUpdater.Gravity = new Vector3();
-            boxWidth = .25f;
-            boxHeight = .05f;
-            boxLength = 1f;
-            b = new TransformableEntity(new Vector3(0, 2, 0), new BoxShape(boxWidth, boxHeight, boxLength), Matrix3x3.Identity, 1);
-            //b = new Cone(new Vector3(0, 2, 0), .2f, .1f, 1);
-            //b = new Capsule(new Vector3(0, 2, 0), 1, .5f, 1);
-            //b = new Capsule(new Vector3(0, 2, 0), 1, .5f, 1);
-            b.LocalInertiaTensorInverse = new Matrix3x3();
-            CollisionRules.AddRule(b, a, CollisionRule.NoSolver);
-            b.ActivityInformation.IsAlwaysActive = true;
-            Space.Add(b);
-            //Space.Add(new TransformableEntity(new Vector3(0, 4, 0), new BoxShape(1, 1, 1), Matrix3x3.Identity, 1));
-            //Space.Add( new TransformableEntity(new Vector3(0, 6, 0), new BoxShape(1, 1, 1), Matrix3x3.Identity, 1));
-
-            //Vector3[] vertices = new Vector3[] { new Vector3(0, -5, 0), new Vector3(5, -5, 0), new Vector3(5, -5, 5), new Vector3(0, -60, 5) };
-            //int[] indices = new int[] { 0, 1, 2 , 0, 2, 3 };
-            //StaticMesh mesh = new StaticMesh(vertices, indices);
-            //Space.Add(mesh);
-            //mesh.ImproveBoundaryBehavior = true;
-            //mesh.Sidedness = TriangleSidedness.Counterclockwise;
-            //game.ModelDrawer.Add(mesh);
-            //mesh.CollisionRules.Personal = CollisionRule.NoSolver;
-        }
-
-        Entity a;
-        Entity b;
-        float groundWidth, groundHeight, groundLength;
-        float boxWidth, boxHeight, boxLength;
-
-
-        Vector3 rayCastDirection = Vector3.Up;
-
-        public override void Update(float dt)
-        {
-
-            if (Game.KeyboardInput.IsKeyDown(Keys.Left))
-                rayCastDirection = Vector3.Transform(rayCastDirection, Matrix.CreateFromAxisAngle(Vector3.Forward, .01f));
-            if (Game.KeyboardInput.IsKeyDown(Keys.Right))
-                rayCastDirection = Vector3.Transform(rayCastDirection, Matrix.CreateFromAxisAngle(Vector3.Forward, -.01f));
-            if (Game.KeyboardInput.IsKeyDown(Keys.Down))
-                rayCastDirection = Vector3.Transform(rayCastDirection, Matrix.CreateFromAxisAngle(Vector3.Right, .01f));
-            if (Game.KeyboardInput.IsKeyDown(Keys.Up))
-                rayCastDirection = Vector3.Transform(rayCastDirection, Matrix.CreateFromAxisAngle(Vector3.Right, -.01f));
-
-
-            if (Game.KeyboardInput.IsKeyDown(Keys.P))
-                Debug.WriteLine("Break.");
-
-            base.Update(dt);
-
-            RigidTransform localTransformB;
-            RigidTransform aTransform = a.CollisionInformation.WorldTransform, bTransform = b.CollisionInformation.WorldTransform;
-            MinkowskiToolbox.GetLocalTransform(ref aTransform, ref bTransform, out localTransformB);
-
-            Vector3 position;
-            if (MPRToolbox.GetLocalOverlapPosition((a.CollisionInformation.Shape as ConvexShape), (b.CollisionInformation.Shape as ConvexShape), ref localTransformB, out position))
-            {
-                //Vector3 rayCastDirection = new Vector3(1,0,0);// (Vector3.Normalize(localDirection) + Vector3.Normalize(collidableB.worldTransform.Position - collidableA.worldTransform.Position)) / 2;
-                float previousT;
-                Vector3 previousNormal;
-                float t;
-                Vector3 normal;
-
-                rayCastDirection = localTransformB.Position;
-                MPRToolbox.LocalSurfaceCast((a.CollisionInformation.Shape as ConvexShape), (b.CollisionInformation.Shape as ConvexShape), ref localTransformB, ref rayCastDirection, out previousT, out previousNormal);
-                //Vector3 secondDirection = Vector3.Cross(rayCastDirection, Vector3.Up);
-                //MPRTesting.LocalSurfaceCast((a.CollisionInformation.Shape as ConvexShape), (b.CollisionInformation.Shape as ConvexShape), ref localTransformB, ref secondDirection, out t, out normal);
-                //if (t < previousT)
-                //{
-                //    previousNormal = normal;
-                //    previousT = t;
-                //}
-                //Vector3 thirdDirection = Vector3.Cross(secondDirection, rayCastDirection);
-                //MPRTesting.LocalSurfaceCast((a.CollisionInformation.Shape as ConvexShape), (b.CollisionInformation.Shape as ConvexShape), ref localTransformB, ref thirdDirection, out t, out normal);
-                //if (t < previousT)
-                //{
-                //    previousNormal = normal;
-                //    previousT = t;
-                //}
-                //Vector3 fourthDirection = -secondDirection;
-                //MPRTesting.LocalSurfaceCast((a.CollisionInformation.Shape as ConvexShape), (b.CollisionInformation.Shape as ConvexShape), ref localTransformB, ref fourthDirection, out t, out normal);
-                //if (t < previousT)
-                //{
-                //    previousNormal = normal;
-                //    previousT = t;
-                //} 
-                //Vector3 fifthDirection = -thirdDirection;
-                //MPRTesting.LocalSurfaceCast((a.CollisionInformation.Shape as ConvexShape), (b.CollisionInformation.Shape as ConvexShape), ref localTransformB, ref fifthDirection, out t, out normal);
-                //if (t < previousT)
-                //{
-                //    previousNormal = normal;
-                //    previousT = t;
-                //}
-
-                //Correct the penetration depth.
-
-                MPRToolbox.LocalSurfaceCast((a.CollisionInformation.Shape as ConvexShape), (b.CollisionInformation.Shape as ConvexShape), ref localTransformB, ref previousNormal, out t, out normal);
-                contactDepth = t;
-                contactNormal = previousNormal;
-
-                ////Converge to local minimum.
-                //while (true)
-                //{
-                //    MPRTesting.LocalSurfaceCast((a.CollisionInformation.Shape as ConvexShape), (b.CollisionInformation.Shape as ConvexShape), ref localTransformB, ref previousNormal, out t, out normal);
-                //    if (previousT - t <= Toolbox.BigEpsilon)
-                //        break;
-
-                //    previousT = t;
-                //    previousNormal = normal;
-                //}
-            }
-
-            #region Box Box minkowski sum
-            ////Construct explicit minkowski sum.
-            //Vector3[] aLines = new Vector3[8];
-            //aLines[0] = new Vector3(-boxWidth / 2, -boxHeight / 2, -boxLength / 2);
-            //aLines[1] = new Vector3(-boxWidth / 2, -boxHeight / 2, boxLength / 2);
-            //aLines[2] = new Vector3(-boxWidth / 2, boxHeight / 2, -boxLength / 2);
-            //aLines[3] = new Vector3(-boxWidth / 2, boxHeight / 2, boxLength / 2);
-            //aLines[4] = new Vector3(boxWidth / 2, -boxHeight / 2, -boxLength / 2);
-            //aLines[5] = new Vector3(boxWidth / 2, -boxHeight / 2, boxLength / 2);
-            //aLines[6] = new Vector3(boxWidth / 2, boxHeight / 2, -boxLength / 2);
-            //aLines[7] = new Vector3(boxWidth / 2, boxHeight / 2, boxLength / 2);
-
-            //Vector3[] bLines = new Vector3[8];
-            //bLines[0] = new Vector3(-groundWidth / 2, -groundHeight / 2, -groundLength / 2);
-            //bLines[1] = new Vector3(-groundWidth / 2, -groundHeight / 2, groundLength / 2);
-            //bLines[2] = new Vector3(-groundWidth / 2, groundHeight / 2, -groundLength / 2);
-            //bLines[3] = new Vector3(-groundWidth / 2, groundHeight / 2, groundLength / 2);
-            //bLines[4] = new Vector3(groundWidth / 2, -groundHeight / 2, -groundLength / 2);
-            //bLines[5] = new Vector3(groundWidth / 2, -groundHeight / 2, groundLength / 2);
-            //bLines[6] = new Vector3(groundWidth / 2, groundHeight / 2, -groundLength / 2);
-            //bLines[7] = new Vector3(groundWidth / 2, groundHeight / 2, groundLength / 2);
-
-            //for (int i = 0; i < 8; i++)
-            //    aLines[i] = Vector3.Transform(aLines[i], localTransformB.Matrix);
-
-            //List<Vector3> vertices = new List<Vector3>();
-            //for (int i = 0; i < 8; i++)
-            //{
-            //    for (int j = 0; j < 8; j++)
-            //    {
-
-            //        if (b.CollisionInformation.Pairs.Count > 0)
-            //        {
-            //            if (b.CollisionInformation.Pairs[0].BroadPhaseOverlap.EntryA == b.CollisionInformation)
-            //                vertices.Add(aLines[i] - bLines[j]);
-            //            else
-            //                vertices.Add(bLines[i] - aLines[j]);
-            //        }
-            //        else
-            //        {
-            //            vertices.Add(bLines[i] - aLines[j]);
-            //        }
-            //    }
-            //}
-
-            //var indices = new List<int>();
-            //Toolbox.GetConvexHull(vertices, indices);
-            #endregion
-
-            #region Arbitrary minkowski sum
-            var vertices = new List<Vector3>();
-            Vector3 max;
-            var direction = new Vector3();
-            int NumSamples = 16;
-            float angleChange = MathHelper.TwoPi / NumSamples;
-
-            for (int i = 1; i < NumSamples / 2 - 1; i++)
-            {
-                float phi = MathHelper.PiOver2 - i * angleChange;
-                var sinPhi = (float)Math.Sin(phi);
-                var cosPhi = (float)Math.Cos(phi);
-                for (int j = 0; j < NumSamples; j++)
-                {
-                    float theta = j * angleChange;
-                    direction.X = (float)Math.Cos(theta) * cosPhi;
-                    direction.Y = sinPhi;
-                    direction.Z = (float)Math.Sin(theta) * cosPhi;
-
-
-                    MinkowskiToolbox.GetLocalMinkowskiExtremePoint(a.CollisionInformation.Shape as ConvexShape, b.CollisionInformation.Shape as ConvexShape, ref direction, ref localTransformB, out max);
-
-                    vertices.Add(max);
-                }
-            }
-
-
-            MinkowskiToolbox.GetLocalMinkowskiExtremePoint(a.CollisionInformation.Shape as ConvexShape, b.CollisionInformation.Shape as ConvexShape, ref Toolbox.UpVector, ref localTransformB, out max);
-            vertices.Add(max);
-            MinkowskiToolbox.GetLocalMinkowskiExtremePoint(a.CollisionInformation.Shape as ConvexShape, b.CollisionInformation.Shape as ConvexShape, ref Toolbox.DownVector, ref localTransformB, out max);
-            vertices.Add(max);
-
-
-
-            var indices = new List<int>();
-            ConvexHullHelper.GetConvexHull(vertices, indices);
-            #endregion
-
-            minkowskiLines.Clear();
-            for (int i = 0; i < indices.Count; i += 3)
-            {
-                minkowskiLines.Add(new VertexPositionColor(MathConverter.Convert(vertices[indices[i]]), Microsoft.Xna.Framework.Color.Blue));
-                minkowskiLines.Add(new VertexPositionColor(MathConverter.Convert(vertices[indices[i + 1]]), Microsoft.Xna.Framework.Color.Blue));
-
-                minkowskiLines.Add(new VertexPositionColor(MathConverter.Convert(vertices[indices[i + 1]]), Microsoft.Xna.Framework.Color.Blue));
-                minkowskiLines.Add(new VertexPositionColor(MathConverter.Convert(vertices[indices[i + 2]]), Microsoft.Xna.Framework.Color.Blue));
-
-                minkowskiLines.Add(new VertexPositionColor(MathConverter.Convert(vertices[indices[i + 2]]), Microsoft.Xna.Framework.Color.Blue));
-                minkowskiLines.Add(new VertexPositionColor(MathConverter.Convert(vertices[indices[i]]), Microsoft.Xna.Framework.Color.Blue));
-            }
-
-        }
-
-
-
-        public override void DrawUI()
-        {
-            //Vector3 screenContactPosition = Game.GraphicsDevice.Viewport.Project(MPRTesting.DEBUGlastPosition, Game.Camera.ProjectionMatrix, Game.Camera.ViewMatrix, Matrix.Identity);
-            //Vector3 screenContactPosition = Game.GraphicsDevice.Viewport.Project(Vector3.Zero, Game.Camera.ProjectionMatrix, Game.Camera.ViewMatrix, Matrix.Identity);
-            //Game.UIDrawer.Draw(whitePixel, new Rectangle((int)screenContactPosition.X - 2, (int)screenContactPosition.Y - 2, 4, 4), Color.White);
-
-            //Vector3 v1 = Game.GraphicsDevice.Viewport.Project(MPRTesting.DEBUGlastV1, Game.Camera.ProjectionMatrix, Game.Camera.ViewMatrix, Matrix.Identity);
-            //Game.UIDrawer.Draw(whitePixel, new Rectangle((int)v1.X - 3, (int)v1.Y - 3, 6, 6), Color.Red);
-
-            //Vector3 v2 = Game.GraphicsDevice.Viewport.Project(MPRTesting.DEBUGlastV2, Game.Camera.ProjectionMatrix, Game.Camera.ViewMatrix, Matrix.Identity);
-            //Game.UIDrawer.Draw(whitePixel, new Rectangle((int)v2.X - 3, (int)v2.Y - 3, 6, 6), Color.Red);
-
-            //Vector3 v3 = Game.GraphicsDevice.Viewport.Project(MPRTesting.DEBUGlastV3, Game.Camera.ProjectionMatrix, Game.Camera.ViewMatrix, Matrix.Identity);
-            //Game.UIDrawer.Draw(whitePixel, new Rectangle((int)v3.X - 3, (int)v3.Y - 3, 6, 6), Color.Red);
-
-            //Vector3 rayHit = Game.GraphicsDevice.Viewport.Project(MPRTesting.DEBUGlastRayDirection * MPRTesting.DEBUGlastRayT, Game.Camera.ProjectionMatrix, Game.Camera.ViewMatrix, Matrix.Identity);
-            //Game.UIDrawer.Draw(whitePixel, new Rectangle((int)rayHit.X - 3, (int)rayHit.Y - 3, 6, 6), Color.Purple);
-
-            base.DrawUI();
-        }
-
-        List<VertexPositionColor> minkowskiLines = new List<VertexPositionColor>();
-
-        Vector3 contactNormal;
-        float contactDepth;
-
-        VertexPositionColor[] lines = new VertexPositionColor[12];
-        public override void Draw()
-        {
-            //Add the raycast.  Starts at contact position, goes to contact position + rayDirection * T;
-            //Vector3 basePosition = MPRTesting.DEBUGlastPosition;
-            //Vector3 basePosition = Vector3.Zero;
-            //lines[0] = new VertexPositionColor(basePosition, Color.Red);
-            //lines[1] = new VertexPositionColor(basePosition + MPRTesting.DEBUGlastRayDirection * MPRTesting.DEBUGlastRayT, Color.Red);
-            ////Add the normal.  It goes from the surface hit plus the normal.
-            //lines[2] = new VertexPositionColor(basePosition + MPRTesting.DEBUGlastRayDirection * MPRTesting.DEBUGlastRayT, Color.Purple);
-            //lines[3] = new VertexPositionColor(basePosition + MPRTesting.DEBUGlastRayDirection * MPRTesting.DEBUGlastRayT + contactNormal, Color.Purple);
-            ////Add another line from the contact position along the normal with the depth.
-            //lines[4] = new VertexPositionColor(basePosition, Color.White);
-            //lines[5] = new VertexPositionColor(basePosition + contactNormal * contactDepth, Color.White);
-
-            ////Add the v1v2v3 triangle.
-            //lines[6] = new VertexPositionColor(MPRTesting.DEBUGlastV1, Color.Red);
-            //lines[7] = new VertexPositionColor(MPRTesting.DEBUGlastV2, Color.Red);
-            //lines[8] = new VertexPositionColor(MPRTesting.DEBUGlastV2, Color.Red);
-            //lines[9] = new VertexPositionColor(MPRTesting.DEBUGlastV3, Color.Red);
-            //lines[10] = new VertexPositionColor(MPRTesting.DEBUGlastV3, Color.Red);
-            //lines[11] = new VertexPositionColor(MPRTesting.DEBUGlastV1, Color.Red);
-
-            //foreach (EffectPass pass in Game.LineDrawer.CurrentTechnique.Passes)
-            //{
-            //    pass.Apply();
-
-            //    Game.GraphicsDevice.DrawUserPrimitives(PrimitiveType.LineList, lines, 0, lines.Length / 2);
-            //}
-
-            //foreach (EffectPass pass in Game.LineDrawer.CurrentTechnique.Passes)
-            //{
-            //    pass.Apply();
-
-            //    Game.GraphicsDevice.DrawUserPrimitives(PrimitiveType.LineList, minkowskiLines.ToArray(), 0, minkowskiLines.Count / 2);
-            //}
-            base.Draw();
-        }
-
-
-        /// <summary>
-        /// Gets the name of the simulation.
-        /// </summary>
-        public override string Name
-        {
-            get { return "Test2"; }
-        }
-
-    }
+﻿using BEPUphysics.Entities;
+using BEPUphysics.Entities.Prefabs;
+using BEPUutilities;
+using System.Diagnostics;
+using System.Collections.Generic;
+using System;
+using BEPUutilities;
+using BEPUphysics.CollisionShapes.ConvexShapes;
+using Microsoft.Xna.Framework.Graphics;
+using BEPUphysics.Settings;
+using BEPUphysics.CollisionRuleManagement;
+using BEPUphysics.CollisionTests.CollisionAlgorithms;
+using BEPUphysics.CollisionTests;
+
+using Microsoft.Xna.Framework.Input;
+using ConversionHelper;
+
+namespace BEPUphysicsDemos.Demos.Extras.Tests
+{
+    /// <summary>
+    /// Demo showing a wall of blocks stacked up.
+    /// </summary>
+    public class MPRTestDemo : StandardDemo
+    {
+
+
+        /// <summary>
+        /// Constructs a new demo.
+        /// </summary>
+        /// <param name="game">Game owning this demo.</param>
+        public MPRTestDemo(DemosGame game)
+            : base(game)
+        {
+            var shapeA = new BoxShape(1, 1, 1);
+            shapeA.CollisionMargin = 0;
+            var shapeB = new BoxShape(1, 1, 1);
+            shapeB.CollisionMargin = 0;
+
+            var transformA = new RigidTransform(new Vector3(0, 0, 0));
+            var transformB = new RigidTransform(new Vector3(.5f, .5f, 0));
+            Vector3 overlap;
+            bool overlapped = MPRToolbox.GetLocalOverlapPosition(shapeA, shapeB, ref transformB, out overlap);
+            Vector3 normal;
+            float depth;
+            Vector3 direction = new Vector3(0, -1, 0);
+            MPRToolbox.LocalSurfaceCast(shapeA, shapeB, ref transformB, ref direction, out depth, out normal);
+
+            ContactData contactData;
+            //bool overlappedOld = MPRToolboxOld.AreObjectsColliding(shapeA, shapeB, ref transformA, ref transformB, out contactData);
+
+            //Random rand = new Random(0);
+            //for (int i = 0; i < 10000000; i++)
+            //{
+            //    transformA = new RigidTransform(new Vector3((float)rand.NextDouble() * 10 - 5, (float)rand.NextDouble() * 10 - 5, (float)rand.NextDouble() * 10 - 5),
+            //        Quaternion.CreateFromYawPitchRoll((float)rand.NextDouble() * 1000, (float)rand.NextDouble() * 1000, (float)rand.NextDouble() * 1000));
+            //    transformB = new RigidTransform(new Vector3((float)rand.NextDouble() * 10 - 5, (float)rand.NextDouble() * 10 - 5, (float)rand.NextDouble() * 10 - 5),
+            //        Quaternion.CreateFromYawPitchRoll((float)rand.NextDouble() * 1000, (float)rand.NextDouble() * 1000, (float)rand.NextDouble() * 1000));
+
+            //    overlapped = MPRTesting.GetOverlapPosition(shapeA, shapeB, ref transformA, ref transformB, out overlap);
+
+            //    overlappedOld = MPRToolbox.AreObjectsColliding(shapeA, shapeB, ref transformA, ref transformB, out contactData);
+
+            //    if (overlapped && !overlappedOld &&
+            //        (!MPRToolbox.IsPointInsideShape(ref overlap, shapeA, ref transformA) ||
+            //        !MPRToolbox.IsPointInsideShape(ref overlap, shapeB, ref transformB)))
+            //        Debug.WriteLine("Break.");
+            //    if (overlappedOld && !overlapped &&
+            //        (!MPRToolbox.IsPointInsideShape(ref contactData.Position, shapeA, ref transformA) ||
+            //        !MPRToolbox.IsPointInsideShape(ref contactData.Position, shapeB, ref transformB)))
+            //        Debug.WriteLine("Break.");
+            //    if (overlapped && overlappedOld &&
+            //        (!MPRToolbox.IsPointInsideShape(ref overlap, shapeA, ref transformA) ||
+            //        !MPRToolbox.IsPointInsideShape(ref overlap, shapeB, ref transformB) ||
+            //        !MPRToolbox.IsPointInsideShape(ref contactData.Position, shapeA, ref transformA) ||
+            //        !MPRToolbox.IsPointInsideShape(ref contactData.Position, shapeB, ref transformB)))
+            //        Debug.WriteLine("Break.");
+            //}
+            
+            //Do these tests with rotationally immobile objects.
+            CollisionDetectionSettings.DefaultMargin = 0;
+            groundWidth = 10;
+            groundHeight = .1f;
+            groundLength = 10;
+            //a = new Box(new Vector3(0, -5, 0), groundWidth, groundHeight, groundLength, 1);
+            //a = new TransformableEntity(new Vector3(0,0,0), new TriangleShape(new Vector3(-5, -5, -5), new Vector3(5, -5, -5), new Vector3(-5, -5, 5)), Matrix3x3.Identity);         
+            a = new Triangle(new Vector3(0, -5, 0), new Vector3(5, -5, 0), new Vector3(5, -5, 5), 1);
+            Space.Add(a);
+            
+            Space.ForceUpdater.Gravity = new Vector3();
+            boxWidth = .25f;
+            boxHeight = .05f;
+            boxLength = 1f;
+            b = new TransformableEntity(new Vector3(0, 2, 0), new BoxShape(boxWidth, boxHeight, boxLength), Matrix3x3.Identity, 1);
+            //b = new Cone(new Vector3(0, 2, 0), .2f, .1f, 1);
+            //b = new Capsule(new Vector3(0, 2, 0), 1, .5f, 1);
+            //b = new Capsule(new Vector3(0, 2, 0), 1, .5f, 1);
+            b.LocalInertiaTensorInverse = new Matrix3x3();
+            CollisionRules.AddRule(b, a, CollisionRule.NoSolver);
+            b.ActivityInformation.IsAlwaysActive = true;
+            Space.Add(b);
+            //Space.Add(new TransformableEntity(new Vector3(0, 4, 0), new BoxShape(1, 1, 1), Matrix3x3.Identity, 1));
+            //Space.Add( new TransformableEntity(new Vector3(0, 6, 0), new BoxShape(1, 1, 1), Matrix3x3.Identity, 1));
+
+            //Vector3[] vertices = new Vector3[] { new Vector3(0, -5, 0), new Vector3(5, -5, 0), new Vector3(5, -5, 5), new Vector3(0, -60, 5) };
+            //int[] indices = new int[] { 0, 1, 2 , 0, 2, 3 };
+            //StaticMesh mesh = new StaticMesh(vertices, indices);
+            //Space.Add(mesh);
+            //mesh.ImproveBoundaryBehavior = true;
+            //mesh.Sidedness = TriangleSidedness.Counterclockwise;
+            //game.ModelDrawer.Add(mesh);
+            //mesh.CollisionRules.Personal = CollisionRule.NoSolver;
+        }
+
+        Entity a;
+        Entity b;
+        float groundWidth, groundHeight, groundLength;
+        float boxWidth, boxHeight, boxLength;
+
+
+        Vector3 rayCastDirection = Vector3.Up;
+
+        public override void Update(float dt)
+        {
+
+            if (Game.KeyboardInput.IsKeyDown(Keys.Left))
+                rayCastDirection = Vector3.Transform(rayCastDirection, Matrix.CreateFromAxisAngle(Vector3.Forward, .01f));
+            if (Game.KeyboardInput.IsKeyDown(Keys.Right))
+                rayCastDirection = Vector3.Transform(rayCastDirection, Matrix.CreateFromAxisAngle(Vector3.Forward, -.01f));
+            if (Game.KeyboardInput.IsKeyDown(Keys.Down))
+                rayCastDirection = Vector3.Transform(rayCastDirection, Matrix.CreateFromAxisAngle(Vector3.Right, .01f));
+            if (Game.KeyboardInput.IsKeyDown(Keys.Up))
+                rayCastDirection = Vector3.Transform(rayCastDirection, Matrix.CreateFromAxisAngle(Vector3.Right, -.01f));
+
+
+            if (Game.KeyboardInput.IsKeyDown(Keys.P))
+                Debug.WriteLine("Break.");
+
+            base.Update(dt);
+
+            RigidTransform localTransformB;
+            RigidTransform aTransform = a.CollisionInformation.WorldTransform, bTransform = b.CollisionInformation.WorldTransform;
+            MinkowskiToolbox.GetLocalTransform(ref aTransform, ref bTransform, out localTransformB);
+
+            Vector3 position;
+            if (MPRToolbox.GetLocalOverlapPosition((a.CollisionInformation.Shape as ConvexShape), (b.CollisionInformation.Shape as ConvexShape), ref localTransformB, out position))
+            {
+                //Vector3 rayCastDirection = new Vector3(1,0,0);// (Vector3.Normalize(localDirection) + Vector3.Normalize(collidableB.worldTransform.Position - collidableA.worldTransform.Position)) / 2;
+                float previousT;
+                Vector3 previousNormal;
+                float t;
+                Vector3 normal;
+
+                rayCastDirection = localTransformB.Position;
+                MPRToolbox.LocalSurfaceCast((a.CollisionInformation.Shape as ConvexShape), (b.CollisionInformation.Shape as ConvexShape), ref localTransformB, ref rayCastDirection, out previousT, out previousNormal);
+                //Vector3 secondDirection = Vector3.Cross(rayCastDirection, Vector3.Up);
+                //MPRTesting.LocalSurfaceCast((a.CollisionInformation.Shape as ConvexShape), (b.CollisionInformation.Shape as ConvexShape), ref localTransformB, ref secondDirection, out t, out normal);
+                //if (t < previousT)
+                //{
+                //    previousNormal = normal;
+                //    previousT = t;
+                //}
+                //Vector3 thirdDirection = Vector3.Cross(secondDirection, rayCastDirection);
+                //MPRTesting.LocalSurfaceCast((a.CollisionInformation.Shape as ConvexShape), (b.CollisionInformation.Shape as ConvexShape), ref localTransformB, ref thirdDirection, out t, out normal);
+                //if (t < previousT)
+                //{
+                //    previousNormal = normal;
+                //    previousT = t;
+                //}
+                //Vector3 fourthDirection = -secondDirection;
+                //MPRTesting.LocalSurfaceCast((a.CollisionInformation.Shape as ConvexShape), (b.CollisionInformation.Shape as ConvexShape), ref localTransformB, ref fourthDirection, out t, out normal);
+                //if (t < previousT)
+                //{
+                //    previousNormal = normal;
+                //    previousT = t;
+                //} 
+                //Vector3 fifthDirection = -thirdDirection;
+                //MPRTesting.LocalSurfaceCast((a.CollisionInformation.Shape as ConvexShape), (b.CollisionInformation.Shape as ConvexShape), ref localTransformB, ref fifthDirection, out t, out normal);
+                //if (t < previousT)
+                //{
+                //    previousNormal = normal;
+                //    previousT = t;
+                //}
+
+                //Correct the penetration depth.
+
+                MPRToolbox.LocalSurfaceCast((a.CollisionInformation.Shape as ConvexShape), (b.CollisionInformation.Shape as ConvexShape), ref localTransformB, ref previousNormal, out t, out normal);
+                contactDepth = t;
+                contactNormal = previousNormal;
+
+                ////Converge to local minimum.
+                //while (true)
+                //{
+                //    MPRTesting.LocalSurfaceCast((a.CollisionInformation.Shape as ConvexShape), (b.CollisionInformation.Shape as ConvexShape), ref localTransformB, ref previousNormal, out t, out normal);
+                //    if (previousT - t <= Toolbox.BigEpsilon)
+                //        break;
+
+                //    previousT = t;
+                //    previousNormal = normal;
+                //}
+            }
+
+            #region Box Box minkowski sum
+            ////Construct explicit minkowski sum.
+            //Vector3[] aLines = new Vector3[8];
+            //aLines[0] = new Vector3(-boxWidth / 2, -boxHeight / 2, -boxLength / 2);
+            //aLines[1] = new Vector3(-boxWidth / 2, -boxHeight / 2, boxLength / 2);
+            //aLines[2] = new Vector3(-boxWidth / 2, boxHeight / 2, -boxLength / 2);
+            //aLines[3] = new Vector3(-boxWidth / 2, boxHeight / 2, boxLength / 2);
+            //aLines[4] = new Vector3(boxWidth / 2, -boxHeight / 2, -boxLength / 2);
+            //aLines[5] = new Vector3(boxWidth / 2, -boxHeight / 2, boxLength / 2);
+            //aLines[6] = new Vector3(boxWidth / 2, boxHeight / 2, -boxLength / 2);
+            //aLines[7] = new Vector3(boxWidth / 2, boxHeight / 2, boxLength / 2);
+
+            //Vector3[] bLines = new Vector3[8];
+            //bLines[0] = new Vector3(-groundWidth / 2, -groundHeight / 2, -groundLength / 2);
+            //bLines[1] = new Vector3(-groundWidth / 2, -groundHeight / 2, groundLength / 2);
+            //bLines[2] = new Vector3(-groundWidth / 2, groundHeight / 2, -groundLength / 2);
+            //bLines[3] = new Vector3(-groundWidth / 2, groundHeight / 2, groundLength / 2);
+            //bLines[4] = new Vector3(groundWidth / 2, -groundHeight / 2, -groundLength / 2);
+            //bLines[5] = new Vector3(groundWidth / 2, -groundHeight / 2, groundLength / 2);
+            //bLines[6] = new Vector3(groundWidth / 2, groundHeight / 2, -groundLength / 2);
+            //bLines[7] = new Vector3(groundWidth / 2, groundHeight / 2, groundLength / 2);
+
+            //for (int i = 0; i < 8; i++)
+            //    aLines[i] = Vector3.Transform(aLines[i], localTransformB.Matrix);
+
+            //List<Vector3> vertices = new List<Vector3>();
+            //for (int i = 0; i < 8; i++)
+            //{
+            //    for (int j = 0; j < 8; j++)
+            //    {
+
+            //        if (b.CollisionInformation.Pairs.Count > 0)
+            //        {
+            //            if (b.CollisionInformation.Pairs[0].BroadPhaseOverlap.EntryA == b.CollisionInformation)
+            //                vertices.Add(aLines[i] - bLines[j]);
+            //            else
+            //                vertices.Add(bLines[i] - aLines[j]);
+            //        }
+            //        else
+            //        {
+            //            vertices.Add(bLines[i] - aLines[j]);
+            //        }
+            //    }
+            //}
+
+            //var indices = new List<int>();
+            //Toolbox.GetConvexHull(vertices, indices);
+            #endregion
+
+            #region Arbitrary minkowski sum
+            var vertices = new List<Vector3>();
+            Vector3 max;
+            var direction = new Vector3();
+            int NumSamples = 16;
+            float angleChange = MathHelper.TwoPi / NumSamples;
+
+            for (int i = 1; i < NumSamples / 2 - 1; i++)
+            {
+                float phi = MathHelper.PiOver2 - i * angleChange;
+                var sinPhi = (float)Math.Sin(phi);
+                var cosPhi = (float)Math.Cos(phi);
+                for (int j = 0; j < NumSamples; j++)
+                {
+                    float theta = j * angleChange;
+                    direction.X = (float)Math.Cos(theta) * cosPhi;
+                    direction.Y = sinPhi;
+                    direction.Z = (float)Math.Sin(theta) * cosPhi;
+
+
+                    MinkowskiToolbox.GetLocalMinkowskiExtremePoint(a.CollisionInformation.Shape as ConvexShape, b.CollisionInformation.Shape as ConvexShape, ref direction, ref localTransformB, out max);
+
+                    vertices.Add(max);
+                }
+            }
+
+
+            MinkowskiToolbox.GetLocalMinkowskiExtremePoint(a.CollisionInformation.Shape as ConvexShape, b.CollisionInformation.Shape as ConvexShape, ref Toolbox.UpVector, ref localTransformB, out max);
+            vertices.Add(max);
+            MinkowskiToolbox.GetLocalMinkowskiExtremePoint(a.CollisionInformation.Shape as ConvexShape, b.CollisionInformation.Shape as ConvexShape, ref Toolbox.DownVector, ref localTransformB, out max);
+            vertices.Add(max);
+
+
+
+            var indices = new List<int>();
+            ConvexHullHelper.GetConvexHull(vertices, indices);
+            #endregion
+
+            minkowskiLines.Clear();
+            for (int i = 0; i < indices.Count; i += 3)
+            {
+                minkowskiLines.Add(new VertexPositionColor(MathConverter.Convert(vertices[indices[i]]), Microsoft.Xna.Framework.Color.Blue));
+                minkowskiLines.Add(new VertexPositionColor(MathConverter.Convert(vertices[indices[i + 1]]), Microsoft.Xna.Framework.Color.Blue));
+
+                minkowskiLines.Add(new VertexPositionColor(MathConverter.Convert(vertices[indices[i + 1]]), Microsoft.Xna.Framework.Color.Blue));
+                minkowskiLines.Add(new VertexPositionColor(MathConverter.Convert(vertices[indices[i + 2]]), Microsoft.Xna.Framework.Color.Blue));
+
+                minkowskiLines.Add(new VertexPositionColor(MathConverter.Convert(vertices[indices[i + 2]]), Microsoft.Xna.Framework.Color.Blue));
+                minkowskiLines.Add(new VertexPositionColor(MathConverter.Convert(vertices[indices[i]]), Microsoft.Xna.Framework.Color.Blue));
+            }
+
+        }
+
+
+
+        public override void DrawUI()
+        {
+            //Vector3 screenContactPosition = Game.GraphicsDevice.Viewport.Project(MPRTesting.DEBUGlastPosition, Game.Camera.ProjectionMatrix, Game.Camera.ViewMatrix, Matrix.Identity);
+            //Vector3 screenContactPosition = Game.GraphicsDevice.Viewport.Project(Vector3.Zero, Game.Camera.ProjectionMatrix, Game.Camera.ViewMatrix, Matrix.Identity);
+            //Game.UIDrawer.Draw(whitePixel, new Rectangle((int)screenContactPosition.X - 2, (int)screenContactPosition.Y - 2, 4, 4), Color.White);
+
+            //Vector3 v1 = Game.GraphicsDevice.Viewport.Project(MPRTesting.DEBUGlastV1, Game.Camera.ProjectionMatrix, Game.Camera.ViewMatrix, Matrix.Identity);
+            //Game.UIDrawer.Draw(whitePixel, new Rectangle((int)v1.X - 3, (int)v1.Y - 3, 6, 6), Color.Red);
+
+            //Vector3 v2 = Game.GraphicsDevice.Viewport.Project(MPRTesting.DEBUGlastV2, Game.Camera.ProjectionMatrix, Game.Camera.ViewMatrix, Matrix.Identity);
+            //Game.UIDrawer.Draw(whitePixel, new Rectangle((int)v2.X - 3, (int)v2.Y - 3, 6, 6), Color.Red);
+
+            //Vector3 v3 = Game.GraphicsDevice.Viewport.Project(MPRTesting.DEBUGlastV3, Game.Camera.ProjectionMatrix, Game.Camera.ViewMatrix, Matrix.Identity);
+            //Game.UIDrawer.Draw(whitePixel, new Rectangle((int)v3.X - 3, (int)v3.Y - 3, 6, 6), Color.Red);
+
+            //Vector3 rayHit = Game.GraphicsDevice.Viewport.Project(MPRTesting.DEBUGlastRayDirection * MPRTesting.DEBUGlastRayT, Game.Camera.ProjectionMatrix, Game.Camera.ViewMatrix, Matrix.Identity);
+            //Game.UIDrawer.Draw(whitePixel, new Rectangle((int)rayHit.X - 3, (int)rayHit.Y - 3, 6, 6), Color.Purple);
+
+            base.DrawUI();
+        }
+
+        List<VertexPositionColor> minkowskiLines = new List<VertexPositionColor>();
+
+        Vector3 contactNormal;
+        float contactDepth;
+
+        VertexPositionColor[] lines = new VertexPositionColor[12];
+        public override void Draw()
+        {
+            //Add the raycast.  Starts at contact position, goes to contact position + rayDirection * T;
+            //Vector3 basePosition = MPRTesting.DEBUGlastPosition;
+            //Vector3 basePosition = Vector3.Zero;
+            //lines[0] = new VertexPositionColor(basePosition, Color.Red);
+            //lines[1] = new VertexPositionColor(basePosition + MPRTesting.DEBUGlastRayDirection * MPRTesting.DEBUGlastRayT, Color.Red);
+            ////Add the normal.  It goes from the surface hit plus the normal.
+            //lines[2] = new VertexPositionColor(basePosition + MPRTesting.DEBUGlastRayDirection * MPRTesting.DEBUGlastRayT, Color.Purple);
+            //lines[3] = new VertexPositionColor(basePosition + MPRTesting.DEBUGlastRayDirection * MPRTesting.DEBUGlastRayT + contactNormal, Color.Purple);
+            ////Add another line from the contact position along the normal with the depth.
+            //lines[4] = new VertexPositionColor(basePosition, Color.White);
+            //lines[5] = new VertexPositionColor(basePosition + contactNormal * contactDepth, Color.White);
+
+            ////Add the v1v2v3 triangle.
+            //lines[6] = new VertexPositionColor(MPRTesting.DEBUGlastV1, Color.Red);
+            //lines[7] = new VertexPositionColor(MPRTesting.DEBUGlastV2, Color.Red);
+            //lines[8] = new VertexPositionColor(MPRTesting.DEBUGlastV2, Color.Red);
+            //lines[9] = new VertexPositionColor(MPRTesting.DEBUGlastV3, Color.Red);
+            //lines[10] = new VertexPositionColor(MPRTesting.DEBUGlastV3, Color.Red);
+            //lines[11] = new VertexPositionColor(MPRTesting.DEBUGlastV1, Color.Red);
+
+            //foreach (EffectPass pass in Game.LineDrawer.CurrentTechnique.Passes)
+            //{
+            //    pass.Apply();
+
+            //    Game.GraphicsDevice.DrawUserPrimitives(PrimitiveType.LineList, lines, 0, lines.Length / 2);
+            //}
+
+            //foreach (EffectPass pass in Game.LineDrawer.CurrentTechnique.Passes)
+            //{
+            //    pass.Apply();
+
+            //    Game.GraphicsDevice.DrawUserPrimitives(PrimitiveType.LineList, minkowskiLines.ToArray(), 0, minkowskiLines.Count / 2);
+            //}
+            base.Draw();
+        }
+
+
+        /// <summary>
+        /// Gets the name of the simulation.
+        /// </summary>
+        public override string Name
+        {
+            get { return "Test2"; }
+        }
+
+    }
 }