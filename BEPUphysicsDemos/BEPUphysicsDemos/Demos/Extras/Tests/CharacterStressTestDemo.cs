--- conflicted
+++ resolved
@@ -1,224 +1,207 @@
-﻿using BEPUphysics.BroadPhaseEntries;
-using BEPUphysics.CollisionShapes;
-using BEPUphysics.DataStructures;
-using BEPUphysics.Entities.Prefabs;
-<<<<<<< HEAD
-using BEPUutilities;
-using Microsoft.Xna.Framework;
-using Microsoft.Xna.Framework.Graphics;
-=======
-using Microsoft.Xna.Framework.Graphics;
-using BEPUutilities;
-using BEPUphysics.CollisionShapes.ConvexShapes;
->>>>>>> d0a4deae
-using BEPUphysicsDemos.AlternateMovement.SphereCharacter;
-using System.Collections.Generic;
-using System;
-using BEPUphysicsDemos.AlternateMovement.Character;
-
-namespace BEPUphysicsDemos.Demos.Extras.Tests
-{
-    /// <summary>
-    /// A nice driveble landscape.
-    /// </summary>
-    public class CharacterStressTestDemo : StandardDemo
-    {
-        /// <summary>
-        /// Constructs a new demo.
-        /// </summary>
-        /// <param name="game">Game owning this demo.</param>
-        public CharacterStressTestDemo(DemosGame game)
-            : base(game)
-        {
-            //Load in mesh data and create the group.
-            Vector3[] staticTriangleVertices;
-            int[] staticTriangleIndices;
-
-            var playgroundModel = game.Content.Load<Model>("playground");
-            //This is a little convenience method used to extract vertices and indices from a model.
-            //It doesn't do anything special; any approach that gets valid vertices and indices will work.
-<<<<<<< HEAD
-            TriangleMesh.GetVerticesAndIndicesFromModel(playgroundModel, out staticTriangleVertices, out staticTriangleIndices);
-            var meshShape = new InstancedMeshShape(staticTriangleVertices, staticTriangleIndices);
-            var meshes = new List<Collidable>();
-
-            var xSpacing = 400;
-            var ySpacing = 400;
-            var xCount = 11;
-            var yCount = 11;
-            for (int i = 0; i < xCount; i++)
-            {
-                for (int j = 0; j < yCount; j++)
-                {
-                    var staticMesh = new InstancedMesh(meshShape, new AffineTransform(Matrix3x3.Identity, new Vector3(-xSpacing * (xCount - 1) / 2 + i * xSpacing, 0, -ySpacing * (yCount - 1) / 2 + j * ySpacing)));
-                    staticMesh.Sidedness = TriangleSidedness.Counterclockwise;
-                    Space.Add(staticMesh);
-                    //meshes.Add(staticMesh);
-                    game.ModelDrawer.Add(staticMesh);
-                }
-            }
-            //var group = new StaticGroup(meshes);
-            //Space.Add(group);
-=======
-            ModelDataExtractor.GetVerticesAndIndicesFromModel(playgroundModel, out staticTriangleVertices, out staticTriangleIndices);
-            var staticMesh = new StaticMesh(staticTriangleVertices, staticTriangleIndices, new AffineTransform(Matrix3x3.CreateFromAxisAngle(Vector3.Up, MathHelper.Pi), new Vector3(0, -10, 0)));
-            staticMesh.Sidedness = TriangleSidedness.Counterclockwise;
-
-            Space.Add(staticMesh);
-            game.ModelDrawer.Add(staticMesh);
-
-
->>>>>>> d0a4deae
-
-
-
-            //Now drop the characters on it!
-            var numColumns = 16;
-            var numRows = 16;
-            var numHigh = 8;
-            float separation = 64;
-
-            for (int i = 0; i < numRows; i++)
-                for (int j = 0; j < numColumns; j++)
-                    for (int k = 0; k < numHigh; k++)
-                    {
-                        var character = new CharacterController();
-                        character.Body.Position =
-                            new Vector3(
-                            separation * i - numRows * separation / 2,
-                            40f + k * separation,
-                            separation * j - numColumns * separation / 2);
-
-                        characters.Add(character);
-
-                        Space.Add(character);
-                    }
-
-            //Now drop the ball-characters on it!
-            numColumns = 16;
-            numRows = 16;
-            numHigh = 8;
-            separation = 64;
-            for (int i = 0; i < numRows; i++)
-                for (int j = 0; j < numColumns; j++)
-                    for (int k = 0; k < numHigh; k++)
-                    {
-                        var character = new SphereCharacterController();
-                        character.Body.Position =
-                            new Vector3(
-                            separation * i - numRows * separation / 2,
-                            48f + k * separation,
-                            separation * j - numColumns * separation / 2);
-
-                        sphereCharacters.Add(character);
-
-                        Space.Add(character);
-                    }
-
-
-            game.Camera.Position = new Microsoft.Xna.Framework.Vector3(0, 10, 40);
-
-            //Dump some boxes on top of the characters for fun.
-            numColumns = 16;
-            numRows = 16;
-            numHigh = 4;
-            separation = 64;
-            for (int i = 0; i < numRows; i++)
-                for (int j = 0; j < numColumns; j++)
-                    for (int k = 0; k < numHigh; k++)
-                    {
-                        var toAdd = new Box(
-                            new Vector3(
-                            separation * i - numRows * separation / 2,
-                            52f + k * separation,
-                            separation * j - numColumns * separation / 2),
-                            0.8f, 0.8f, 0.8f, 15);
-                        toAdd.PositionUpdateMode = BEPUphysics.PositionUpdating.PositionUpdateMode.Continuous;
-
-                        Space.Add(toAdd);
-                    }
-        }
-
-
-        List<CharacterController> characters = new List<CharacterController>();
-        List<SphereCharacterController> sphereCharacters = new List<SphereCharacterController>();
-        Random random = new Random();
-
-        /// <summary>
-        /// Gets the name of the simulation.
-        /// </summary>
-        public override string Name
-        {
-            get { return "Character Stress Test"; }
-        }
-
-        public override void Update(float dt)
-        {
-            //Tell all the characters to run around randomly.
-            for (int i = 0; i < characters.Count; i++)
-            {
-                characters[i].HorizontalMotionConstraint.MovementDirection = new Vector2((float)(random.NextDouble() * 2 - 1), (float)(random.NextDouble() * 2 - 1));
-                if (random.NextDouble() < .01f)
-                    characters[i].Jump();
-
-                var next = random.NextDouble();
-                if (next < .01)
-                {
-                    //Note: The character's graphic won't represent the crouching process properly since we're not remove/readding it.
-                    if (next < .005f && characters[i].StanceManager.CurrentStance == Stance.Standing)
-                        characters[i].StanceManager.DesiredStance = Stance.Crouching;
-                    else
-                        characters[i].StanceManager.DesiredStance = Stance.Standing;
-                }
-            }
-
-            //Tell the sphere characters to run around too.
-            for (int i = 0; i < sphereCharacters.Count; i++)
-            {
-                sphereCharacters[i].HorizontalMotionConstraint.MovementDirection = new Vector2((float)(random.NextDouble() * 2 - 1), (float)(random.NextDouble() * 2 - 1));
-                if (random.NextDouble() < .01f)
-                    sphereCharacters[i].Jump();
-            }
-
-
-            base.Update(dt);
-        }
-
-        //public override void DrawUI()
-        //{
-        //    //Try compiling the library with the PROFILE symbol defined and using this!
-        //    Game.DataTextDrawer.Draw("Time Step Stage Times: ", new Vector2(20, 10));
-
-        //    Game.TinyTextDrawer.Draw("SpaceObjectBuffer: ", Space.SpaceObjectBuffer.Time * 1000, 2, new Vector2(20, 35));
-        //    Game.TinyTextDrawer.Draw("Entity State Write Buffer: ", Space.EntityStateWriteBuffer.Time * 1000, 2, new Vector2(20, 50));
-        //    Game.TinyTextDrawer.Draw("Deactivation: ", Space.DeactivationManager.Time * 1000, 2, new Vector2(20, 65));
-        //    Game.TinyTextDrawer.Draw("ForceUpdater: ", Space.ForceUpdater.Time * 1000, 2, new Vector2(20, 80));
-        //    Game.TinyTextDrawer.Draw("DuringForcesUpdateables: ", Space.DuringForcesUpdateables.Time * 1000, 2, new Vector2(20, 95));
-        //    Game.TinyTextDrawer.Draw("Bounding Boxes: ", Space.BoundingBoxUpdater.Time * 1000, 2, new Vector2(20, 110));
-        //    Game.TinyTextDrawer.Draw("BroadPhase: ", Space.BroadPhase.Time * 1000, 2, new Vector2(20, 125));
-        //    Game.TinyTextDrawer.Draw("     Refit: ", (Space.BroadPhase as DynamicHierarchy).RefitTime * 1000, 2, new Vector2(20, 140));
-        //    Game.TinyTextDrawer.Draw("     Overlap: ", (Space.BroadPhase as DynamicHierarchy).OverlapTime * 1000, 2, new Vector2(20, 155));
-        //    Game.TinyTextDrawer.Draw("BeforeNarrowPhaseUpdateables: ", Space.BeforeNarrowPhaseUpdateables.Time * 1000, 2, new Vector2(20, 170));
-        //    Game.TinyTextDrawer.Draw("NarrowPhase: ", Space.NarrowPhase.Time * 1000, 2, new Vector2(20, 185));
-        //    Game.TinyTextDrawer.Draw("     Pair Updates: ", Space.NarrowPhase.PairUpdateTime * 1000, 2, new Vector2(20, 200));
-        //    Game.TinyTextDrawer.Draw("     Flush New: ", Space.NarrowPhase.FlushNewPairsTime * 1000, 2, new Vector2(20, 215));
-        //    Game.TinyTextDrawer.Draw("     Flush Solver Updateables: ", Space.NarrowPhase.FlushSolverUpdateableChangesTime * 1000, 2, new Vector2(20, 230));
-        //    Game.TinyTextDrawer.Draw("     Stale Removal: ", Space.NarrowPhase.StaleOverlapRemovalTime * 1000, 2, new Vector2(20, 245));
-        //    Game.TinyTextDrawer.Draw("BeforeSolverUpdateables: ", Space.BeforeSolverUpdateables.Time * 1000, 2, new Vector2(20, 260));
-        //    Game.TinyTextDrawer.Draw("Solver: ", Space.Solver.Time * 1000, 2, new Vector2(20, 275));
-        //    Game.TinyTextDrawer.Draw("BeforePositionUpdateUpdateables: ", Space.BeforePositionUpdateUpdateables.Time * 1000, 2, new Vector2(20, 290));
-        //    Game.TinyTextDrawer.Draw("Position Update: ", Space.PositionUpdater.Time * 1000, 2, new Vector2(20, 305));
-        //    Game.TinyTextDrawer.Draw("Read Buffers States Update: ", Space.BufferedStates.ReadBuffers.Time * 1000, 2, new Vector2(20, 320));
-        //    Game.TinyTextDrawer.Draw("Deferred Event Dispatcher: ", Space.DeferredEventDispatcher.Time * 1000, 2, new Vector2(20, 335));
-        //    Game.TinyTextDrawer.Draw("EndOfTimeStepUpdateables: ", Space.EndOfTimeStepUpdateables.Time * 1000, 2, new Vector2(20, 350));
-
-
-        //    Game.DataTextDrawer.Draw("Total: ", Space.Time * 1000, 2, new Vector2(20, 375));
-        //    base.DrawUI();
-        //}
-
-
-
-
-    }
+﻿using BEPUphysics.BroadPhaseEntries;
+using BEPUphysics.CollisionShapes;
+using BEPUphysics.DataStructures;
+using BEPUphysics.Entities.Prefabs;
+using BEPUutilities;
+using Microsoft.Xna.Framework.Graphics;
+using BEPUutilities;
+using BEPUphysicsDemos.AlternateMovement.SphereCharacter;
+using System.Collections.Generic;
+using System;
+using BEPUphysicsDemos.AlternateMovement.Character;
+
+namespace BEPUphysicsDemos.Demos.Extras.Tests
+{
+    /// <summary>
+    /// A nice driveble landscape.
+    /// </summary>
+    public class CharacterStressTestDemo : StandardDemo
+    {
+        /// <summary>
+        /// Constructs a new demo.
+        /// </summary>
+        /// <param name="game">Game owning this demo.</param>
+        public CharacterStressTestDemo(DemosGame game)
+            : base(game)
+        {
+            //Load in mesh data and create the group.
+            Vector3[] staticTriangleVertices;
+            int[] staticTriangleIndices;
+
+            var playgroundModel = game.Content.Load<Model>("playground");
+            //This is a little convenience method used to extract vertices and indices from a model.
+            //It doesn't do anything special; any approach that gets valid vertices and indices will work.
+            ModelDataExtractor.GetVerticesAndIndicesFromModel(playgroundModel, out staticTriangleVertices, out staticTriangleIndices);
+            var meshShape = new InstancedMeshShape(staticTriangleVertices, staticTriangleIndices);
+            var meshes = new List<Collidable>();
+
+            var xSpacing = 400;
+            var ySpacing = 400;
+            var xCount = 11;
+            var yCount = 11;
+            for (int i = 0; i < xCount; i++)
+            {
+                for (int j = 0; j < yCount; j++)
+                {
+                    var staticMesh = new InstancedMesh(meshShape, new AffineTransform(Matrix3x3.Identity, new Vector3(-xSpacing * (xCount - 1) / 2 + i * xSpacing, 0, -ySpacing * (yCount - 1) / 2 + j * ySpacing)));
+                    staticMesh.Sidedness = TriangleSidedness.Counterclockwise;
+                    Space.Add(staticMesh);
+                    //meshes.Add(staticMesh);
+                    game.ModelDrawer.Add(staticMesh);
+                }
+            }
+            //var group = new StaticGroup(meshes);
+            //Space.Add(group);
+
+
+
+            //Now drop the characters on it!
+            var numColumns = 16;
+            var numRows = 16;
+            var numHigh = 8;
+            float separation = 64;
+
+            for (int i = 0; i < numRows; i++)
+                for (int j = 0; j < numColumns; j++)
+                    for (int k = 0; k < numHigh; k++)
+                    {
+                        var character = new CharacterController();
+                        character.Body.Position =
+                            new Vector3(
+                            separation * i - numRows * separation / 2,
+                            40f + k * separation,
+                            separation * j - numColumns * separation / 2);
+
+                        characters.Add(character);
+
+                        Space.Add(character);
+                    }
+
+            //Now drop the ball-characters on it!
+            numColumns = 16;
+            numRows = 16;
+            numHigh = 8;
+            separation = 64;
+            for (int i = 0; i < numRows; i++)
+                for (int j = 0; j < numColumns; j++)
+                    for (int k = 0; k < numHigh; k++)
+                    {
+                        var character = new SphereCharacterController();
+                        character.Body.Position =
+                            new Vector3(
+                            separation * i - numRows * separation / 2,
+                            48f + k * separation,
+                            separation * j - numColumns * separation / 2);
+
+                        sphereCharacters.Add(character);
+
+                        Space.Add(character);
+                    }
+
+
+            game.Camera.Position = new Microsoft.Xna.Framework.Vector3(0, 10, 40);
+
+            //Dump some boxes on top of the characters for fun.
+            numColumns = 16;
+            numRows = 16;
+            numHigh = 4;
+            separation = 64;
+            for (int i = 0; i < numRows; i++)
+                for (int j = 0; j < numColumns; j++)
+                    for (int k = 0; k < numHigh; k++)
+                    {
+                        var toAdd = new Box(
+                            new Vector3(
+                            separation * i - numRows * separation / 2,
+                            52f + k * separation,
+                            separation * j - numColumns * separation / 2),
+                            0.8f, 0.8f, 0.8f, 15);
+                        toAdd.PositionUpdateMode = BEPUphysics.PositionUpdating.PositionUpdateMode.Continuous;
+
+                        Space.Add(toAdd);
+                    }
+        }
+
+
+        List<CharacterController> characters = new List<CharacterController>();
+        List<SphereCharacterController> sphereCharacters = new List<SphereCharacterController>();
+        Random random = new Random();
+
+        /// <summary>
+        /// Gets the name of the simulation.
+        /// </summary>
+        public override string Name
+        {
+            get { return "Character Stress Test"; }
+        }
+
+        public override void Update(float dt)
+        {
+            //Tell all the characters to run around randomly.
+            for (int i = 0; i < characters.Count; i++)
+            {
+                characters[i].HorizontalMotionConstraint.MovementDirection = new Vector2((float)(random.NextDouble() * 2 - 1), (float)(random.NextDouble() * 2 - 1));
+                if (random.NextDouble() < .01f)
+                    characters[i].Jump();
+
+                var next = random.NextDouble();
+                if (next < .01)
+                {
+                    //Note: The character's graphic won't represent the crouching process properly since we're not remove/readding it.
+                    if (next < .005f && characters[i].StanceManager.CurrentStance == Stance.Standing)
+                        characters[i].StanceManager.DesiredStance = Stance.Crouching;
+                    else
+                        characters[i].StanceManager.DesiredStance = Stance.Standing;
+                }
+            }
+
+            //Tell the sphere characters to run around too.
+            for (int i = 0; i < sphereCharacters.Count; i++)
+            {
+                sphereCharacters[i].HorizontalMotionConstraint.MovementDirection = new Vector2((float)(random.NextDouble() * 2 - 1), (float)(random.NextDouble() * 2 - 1));
+                if (random.NextDouble() < .01f)
+                    sphereCharacters[i].Jump();
+            }
+
+
+            base.Update(dt);
+        }
+
+        //public override void DrawUI()
+        //{
+        //    //Try compiling the library with the PROFILE symbol defined and using this!
+        //    Game.DataTextDrawer.Draw("Time Step Stage Times: ", new Vector2(20, 10));
+
+        //    Game.TinyTextDrawer.Draw("SpaceObjectBuffer: ", Space.SpaceObjectBuffer.Time * 1000, 2, new Vector2(20, 35));
+        //    Game.TinyTextDrawer.Draw("Entity State Write Buffer: ", Space.EntityStateWriteBuffer.Time * 1000, 2, new Vector2(20, 50));
+        //    Game.TinyTextDrawer.Draw("Deactivation: ", Space.DeactivationManager.Time * 1000, 2, new Vector2(20, 65));
+        //    Game.TinyTextDrawer.Draw("ForceUpdater: ", Space.ForceUpdater.Time * 1000, 2, new Vector2(20, 80));
+        //    Game.TinyTextDrawer.Draw("DuringForcesUpdateables: ", Space.DuringForcesUpdateables.Time * 1000, 2, new Vector2(20, 95));
+        //    Game.TinyTextDrawer.Draw("Bounding Boxes: ", Space.BoundingBoxUpdater.Time * 1000, 2, new Vector2(20, 110));
+        //    Game.TinyTextDrawer.Draw("BroadPhase: ", Space.BroadPhase.Time * 1000, 2, new Vector2(20, 125));
+        //    Game.TinyTextDrawer.Draw("     Refit: ", (Space.BroadPhase as DynamicHierarchy).RefitTime * 1000, 2, new Vector2(20, 140));
+        //    Game.TinyTextDrawer.Draw("     Overlap: ", (Space.BroadPhase as DynamicHierarchy).OverlapTime * 1000, 2, new Vector2(20, 155));
+        //    Game.TinyTextDrawer.Draw("BeforeNarrowPhaseUpdateables: ", Space.BeforeNarrowPhaseUpdateables.Time * 1000, 2, new Vector2(20, 170));
+        //    Game.TinyTextDrawer.Draw("NarrowPhase: ", Space.NarrowPhase.Time * 1000, 2, new Vector2(20, 185));
+        //    Game.TinyTextDrawer.Draw("     Pair Updates: ", Space.NarrowPhase.PairUpdateTime * 1000, 2, new Vector2(20, 200));
+        //    Game.TinyTextDrawer.Draw("     Flush New: ", Space.NarrowPhase.FlushNewPairsTime * 1000, 2, new Vector2(20, 215));
+        //    Game.TinyTextDrawer.Draw("     Flush Solver Updateables: ", Space.NarrowPhase.FlushSolverUpdateableChangesTime * 1000, 2, new Vector2(20, 230));
+        //    Game.TinyTextDrawer.Draw("     Stale Removal: ", Space.NarrowPhase.StaleOverlapRemovalTime * 1000, 2, new Vector2(20, 245));
+        //    Game.TinyTextDrawer.Draw("BeforeSolverUpdateables: ", Space.BeforeSolverUpdateables.Time * 1000, 2, new Vector2(20, 260));
+        //    Game.TinyTextDrawer.Draw("Solver: ", Space.Solver.Time * 1000, 2, new Vector2(20, 275));
+        //    Game.TinyTextDrawer.Draw("BeforePositionUpdateUpdateables: ", Space.BeforePositionUpdateUpdateables.Time * 1000, 2, new Vector2(20, 290));
+        //    Game.TinyTextDrawer.Draw("Position Update: ", Space.PositionUpdater.Time * 1000, 2, new Vector2(20, 305));
+        //    Game.TinyTextDrawer.Draw("Read Buffers States Update: ", Space.BufferedStates.ReadBuffers.Time * 1000, 2, new Vector2(20, 320));
+        //    Game.TinyTextDrawer.Draw("Deferred Event Dispatcher: ", Space.DeferredEventDispatcher.Time * 1000, 2, new Vector2(20, 335));
+        //    Game.TinyTextDrawer.Draw("EndOfTimeStepUpdateables: ", Space.EndOfTimeStepUpdateables.Time * 1000, 2, new Vector2(20, 350));
+
+
+        //    Game.DataTextDrawer.Draw("Total: ", Space.Time * 1000, 2, new Vector2(20, 375));
+        //    base.DrawUI();
+        //}
+
+
+
+
+    }
 }