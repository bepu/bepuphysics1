<<<<<<< HEAD
﻿using System;
using System.Collections.Generic;
using BEPUphysics.Entities.Prefabs;
using BEPUutilities;
using BEPUutilities.DataStructures;
using Microsoft.Xna.Framework;
using BEPUphysics;
using BEPUphysics.DataStructures;
=======
﻿using BEPUphysics.Entities.Prefabs;
using BEPUutilities;
>>>>>>> d0a4deae
using BEPUphysics.CollisionShapes;
using BEPUutilities.DataStructures;

namespace BEPUphysicsDemos.Demos.Extras.Tests
{
    /// <summary>
    /// Demo testing convex hulls.
    /// </summary>
    public class ConvexHullTestDemo : StandardDemo
    {
        /// <summary>
        /// Constructs a new demo.
        /// </summary>
        /// <param name="game">Game owning this demo.</param>
        public ConvexHullTestDemo(DemosGame game)
            : base(game)
        {

            var random = new Random(0);

            for (int i = 0; i < 500000; ++i)
            {
                List<Vector3> points = new List<Vector3>();
                for (int k = 0; k < random.Next(8, 30); k++)
                {
                    points.Add(new Vector3(3 * (float)random.NextDouble(), 5 * (float)random.NextDouble(), 3 * (float)random.NextDouble()));
                }
                var convexHull = new ConvexHull(new Vector3(0, 7, 0), points, 10);
                //Space.Add(convexHull);
            }


            var vertices = new[] 
            { 
                new Vector3(0, -1.750886E-9f, -1.5f),
                new Vector3(1, 1, 0.5f), 
                new Vector3(1, -1, 0.5f),
                new Vector3(-1, 1, 0.5f), 
                new Vector3(-1, -1, 0.5f), 
            };
<<<<<<< HEAD


            RawList<Vector3> hullVertices = new RawList<Vector3>();
=======
            var hullVertices = new RawList<Vector3>();
>>>>>>> d0a4deae
            ConvexHullHelper.GetConvexHull(vertices, hullVertices);

            ConvexHull hull = new ConvexHull(vertices, 5);
            ShapeDistributionInformation shapeInfo;
            hull.CollisionInformation.Shape.ComputeDistributionInformation(out shapeInfo);
            Space.Add(hull);

            Box ground = new Box(new Vector3(0, -.5f, 0), 50, 1, 50);
            Space.Add(ground);
            game.Camera.Position = new Microsoft.Xna.Framework.Vector3(0, 6, 15);
        }

        /// <summary>
        /// Gets the name of the simulation.
        /// </summary>
        public override string Name
        {
            get { return "Convex Hull Testing"; }
        }
    }
}<|MERGE_RESOLUTION|>--- conflicted
+++ resolved
@@ -1,81 +1,68 @@
-<<<<<<< HEAD
-﻿using System;
-using System.Collections.Generic;
-using BEPUphysics.Entities.Prefabs;
-using BEPUutilities;
-using BEPUutilities.DataStructures;
-using Microsoft.Xna.Framework;
-using BEPUphysics;
-using BEPUphysics.DataStructures;
-=======
-﻿using BEPUphysics.Entities.Prefabs;
-using BEPUutilities;
->>>>>>> d0a4deae
-using BEPUphysics.CollisionShapes;
-using BEPUutilities.DataStructures;
-
-namespace BEPUphysicsDemos.Demos.Extras.Tests
-{
-    /// <summary>
-    /// Demo testing convex hulls.
-    /// </summary>
-    public class ConvexHullTestDemo : StandardDemo
-    {
-        /// <summary>
-        /// Constructs a new demo.
-        /// </summary>
-        /// <param name="game">Game owning this demo.</param>
-        public ConvexHullTestDemo(DemosGame game)
-            : base(game)
-        {
-
-            var random = new Random(0);
-
-            for (int i = 0; i < 500000; ++i)
-            {
-                List<Vector3> points = new List<Vector3>();
-                for (int k = 0; k < random.Next(8, 30); k++)
-                {
-                    points.Add(new Vector3(3 * (float)random.NextDouble(), 5 * (float)random.NextDouble(), 3 * (float)random.NextDouble()));
-                }
-                var convexHull = new ConvexHull(new Vector3(0, 7, 0), points, 10);
-                //Space.Add(convexHull);
-            }
-
-
-            var vertices = new[] 
-            { 
-                new Vector3(0, -1.750886E-9f, -1.5f),
-                new Vector3(1, 1, 0.5f), 
-                new Vector3(1, -1, 0.5f),
-                new Vector3(-1, 1, 0.5f), 
-                new Vector3(-1, -1, 0.5f), 
-            };
-<<<<<<< HEAD
-
-
-            RawList<Vector3> hullVertices = new RawList<Vector3>();
-=======
-            var hullVertices = new RawList<Vector3>();
->>>>>>> d0a4deae
-            ConvexHullHelper.GetConvexHull(vertices, hullVertices);
-
-            ConvexHull hull = new ConvexHull(vertices, 5);
-            ShapeDistributionInformation shapeInfo;
-            hull.CollisionInformation.Shape.ComputeDistributionInformation(out shapeInfo);
-            Space.Add(hull);
-
-            Box ground = new Box(new Vector3(0, -.5f, 0), 50, 1, 50);
-            Space.Add(ground);
-            game.Camera.Position = new Microsoft.Xna.Framework.Vector3(0, 6, 15);
-        }
-
-        /// <summary>
-        /// Gets the name of the simulation.
-        /// </summary>
-        public override string Name
-        {
-            get { return "Convex Hull Testing"; }
-        }
-    }
+﻿using System;
+using System.Collections.Generic;
+using BEPUphysics.Entities.Prefabs;
+using BEPUutilities;
+using BEPUutilities.DataStructures;
+using BEPUphysics.CollisionShapes;
+using BEPUutilities.DataStructures;
+
+namespace BEPUphysicsDemos.Demos.Extras.Tests
+{
+    /// <summary>
+    /// Demo testing convex hulls.
+    /// </summary>
+    public class ConvexHullTestDemo : StandardDemo
+    {
+        /// <summary>
+        /// Constructs a new demo.
+        /// </summary>
+        /// <param name="game">Game owning this demo.</param>
+        public ConvexHullTestDemo(DemosGame game)
+            : base(game)
+        {
+
+            var random = new Random(0);
+
+            for (int i = 0; i < 500000; ++i)
+            {
+                List<Vector3> points = new List<Vector3>();
+                for (int k = 0; k < random.Next(8, 30); k++)
+                {
+                    points.Add(new Vector3(3 * (float)random.NextDouble(), 5 * (float)random.NextDouble(), 3 * (float)random.NextDouble()));
+                }
+                var convexHull = new ConvexHull(new Vector3(0, 7, 0), points, 10);
+                //Space.Add(convexHull);
+            }
+
+
+            var vertices = new[] 
+            { 
+                new Vector3(0, -1.750886E-9f, -1.5f),
+                new Vector3(1, 1, 0.5f), 
+                new Vector3(1, -1, 0.5f),
+                new Vector3(-1, 1, 0.5f), 
+                new Vector3(-1, -1, 0.5f), 
+            };
+
+            var hullVertices = new RawList<Vector3>();
+            ConvexHullHelper.GetConvexHull(vertices, hullVertices);
+
+            ConvexHull hull = new ConvexHull(vertices, 5);
+            ShapeDistributionInformation shapeInfo;
+            hull.CollisionInformation.Shape.ComputeDistributionInformation(out shapeInfo);
+            Space.Add(hull);
+
+            Box ground = new Box(new Vector3(0, -.5f, 0), 50, 1, 50);
+            Space.Add(ground);
+            game.Camera.Position = new Microsoft.Xna.Framework.Vector3(0, 6, 15);
+        }
+
+        /// <summary>
+        /// Gets the name of the simulation.
+        /// </summary>
+        public override string Name
+        {
+            get { return "Convex Hull Testing"; }
+        }
+    }
 }