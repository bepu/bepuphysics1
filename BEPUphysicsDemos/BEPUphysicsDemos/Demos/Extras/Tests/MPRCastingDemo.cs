--- conflicted
+++ resolved
@@ -1,131 +1,122 @@
-﻿using BEPUphysics.Entities;
-<<<<<<< HEAD
-using BEPUutilities;
-using Microsoft.Xna.Framework;
-using Microsoft.Xna.Framework.Input;
-using BEPUphysics.CollisionShapes.ConvexShapes;
-using Microsoft.Xna.Framework.Graphics;
-using BEPUphysics.BroadPhaseEntries.MobileCollidables;
-=======
-using Microsoft.Xna.Framework.Input;
-using BEPUutilities;
-using BEPUphysics.CollisionShapes.ConvexShapes;
-using Microsoft.Xna.Framework.Graphics;
-using BEPUphysics.Collidables.MobileCollidables;
->>>>>>> d0a4deae
-using BEPUphysics.CollisionRuleManagement;
-using BEPUphysics.CollisionTests.CollisionAlgorithms;
-using BEPUphysics.NarrowPhaseSystems;
-using ConversionHelper;
-
-namespace BEPUphysicsDemos.Demos.Extras.Tests
-{
-    /// <summary>
-    /// Demo showing a wall of blocks stacked up.
-    /// </summary>
-    public class MPRCastingDemo : StandardDemo
-    {
-        Entity a, b;
-        ConvexShape aShape, bShape;
-        /// <summary>
-        /// Constructs a new demo.
-        /// </summary>
-        /// <param name="game">Game owning this demo.</param>
-        public MPRCastingDemo(DemosGame game)
-            : base(game)
-        {
-            bShape = new BoxShape(1, 0, 1);
-            //bShape.CollisionMargin = 0;
-            aShape = new ConeShape(1, .4f);
-            //aShape.CollisionMargin = 0;
-            a = new Entity(aShape);
-            b = new Entity(bShape);
-            CollisionRules.AddRule(a, b, CollisionRule.NoSolver);
-            NarrowPhaseHelper.CollisionManagers.Remove(new TypePair(typeof(ConvexCollidable<BoxShape>), typeof(ConvexCollidable<BoxShape>)));
-            Space.Add(a);
-            Space.Add(b);
-            a.Orientation = Quaternion.CreateFromAxisAngle(new Vector3(1, 0, 0), MathHelper.PiOver4);
-            b.Orientation = Quaternion.Identity;
-            aTransform = new RigidTransform(new Vector3(-10, -10, -10), a.Orientation);
-            bTransform = new RigidTransform(new Vector3(10, 10, 10), b.Orientation);
-
-            game.Camera.Position = new Microsoft.Xna.Framework.Vector3(0, 5, 17);
-        }
-
-
-        RigidTransform aTransform, bTransform;
-        bool hit;
-        RayHit hitData;
-
-        public override void Update(float dt)
-        {
-            if (Game.KeyboardInput.IsKeyDown(Keys.NumPad6))
-                aTransform.Position += Vector3.Right * dt;
-            if (Game.KeyboardInput.IsKeyDown(Keys.NumPad4))
-                aTransform.Position += Vector3.Left * dt;
-            if (Game.KeyboardInput.IsKeyDown(Keys.NumPad1))
-                aTransform.Position += Vector3.Up * dt;
-            if (Game.KeyboardInput.IsKeyDown(Keys.NumPad0))
-                aTransform.Position += Vector3.Down * dt;
-            if (Game.KeyboardInput.IsKeyDown(Keys.NumPad8))
-                aTransform.Position += Vector3.Forward * dt;
-            if (Game.KeyboardInput.IsKeyDown(Keys.NumPad5))
-                aTransform.Position += Vector3.Backward * dt;
-
-            Vector3 sweepA = new Vector3(20, 20, 20);
-            Vector3 sweepB = new Vector3(-20, -20, -20);
-
-            if (hit = MPRToolbox.Sweep(aShape, bShape, ref sweepA, ref sweepB, ref aTransform, ref bTransform, out hitData))
-            //if (hit = OldGJKVerifier.ConvexCast(a.CollisionInformation.Shape, b.CollisionInformation.Shape, ref sweepA, ref sweepB, ref aTransform, ref bTransform, out hitData))
-            {
-                a.Position = aTransform.Position + sweepA * hitData.T;
-                b.Position = bTransform.Position + sweepB * hitData.T;
-            }
-            else
-            {
-                a.Position = aTransform.Position;
-                b.Position = bTransform.Position;
-            }
-            base.Update(dt);
-        }
-
-        public override void DrawUI()
-        {
-            if (hit)
-            {
-                Game.TinyTextDrawer.Draw("Time: ", hitData.T, 10, new Microsoft.Xna.Framework.Vector2(50, 50));
-            }
-            else
-            {
-                Game.TinyTextDrawer.Draw("No hit.", new Microsoft.Xna.Framework.Vector2(50, 50));
-            }
-            base.DrawUI();
-        }
-
-        VertexPositionColor[] lines = new VertexPositionColor[] { new VertexPositionColor(new Microsoft.Xna.Framework.Vector3(), Microsoft.Xna.Framework.Color.Red), new VertexPositionColor(new Microsoft.Xna.Framework.Vector3(), Microsoft.Xna.Framework.Color.White) };
-        public override void Draw()
-        {
-            if (hit)
-            {
-                lines[0].Position = MathConverter.Convert(hitData.Location);
-                lines[1].Position = MathConverter.Convert(hitData.Location + hitData.Normal);
-                foreach (EffectPass pass in Game.LineDrawer.CurrentTechnique.Passes)
-                {
-                    pass.Apply();
-
-                    Game.GraphicsDevice.DrawUserPrimitives(PrimitiveType.LineList, lines, 0, lines.Length / 2);
-                }
-            }
-            base.Draw();
-        }
-
-        /// <summary>
-        /// Gets the name of the simulation.
-        /// </summary>
-        public override string Name
-        {
-            get { return "Test4"; }
-        }
-
-    }
+﻿using BEPUphysics.Entities;
+using Microsoft.Xna.Framework.Input;
+using BEPUutilities;
+using BEPUphysics.CollisionShapes.ConvexShapes;
+using Microsoft.Xna.Framework.Graphics;
+using BEPUphysics.BroadPhaseEntries.MobileCollidables;
+using BEPUphysics.CollisionRuleManagement;
+using BEPUphysics.CollisionTests.CollisionAlgorithms;
+using BEPUphysics.NarrowPhaseSystems;
+using ConversionHelper;
+
+namespace BEPUphysicsDemos.Demos.Extras.Tests
+{
+    /// <summary>
+    /// Demo showing a wall of blocks stacked up.
+    /// </summary>
+    public class MPRCastingDemo : StandardDemo
+    {
+        Entity a, b;
+        ConvexShape aShape, bShape;
+        /// <summary>
+        /// Constructs a new demo.
+        /// </summary>
+        /// <param name="game">Game owning this demo.</param>
+        public MPRCastingDemo(DemosGame game)
+            : base(game)
+        {
+            bShape = new BoxShape(1, 0, 1);
+            //bShape.CollisionMargin = 0;
+            aShape = new ConeShape(1, .4f);
+            //aShape.CollisionMargin = 0;
+            a = new Entity(aShape);
+            b = new Entity(bShape);
+            CollisionRules.AddRule(a, b, CollisionRule.NoSolver);
+            NarrowPhaseHelper.CollisionManagers.Remove(new TypePair(typeof(ConvexCollidable<BoxShape>), typeof(ConvexCollidable<BoxShape>)));
+            Space.Add(a);
+            Space.Add(b);
+            a.Orientation = Quaternion.CreateFromAxisAngle(new Vector3(1, 0, 0), MathHelper.PiOver4);
+            b.Orientation = Quaternion.Identity;
+            aTransform = new RigidTransform(new Vector3(-10, -10, -10), a.Orientation);
+            bTransform = new RigidTransform(new Vector3(10, 10, 10), b.Orientation);
+
+            game.Camera.Position = new Microsoft.Xna.Framework.Vector3(0, 5, 17);
+        }
+
+
+        RigidTransform aTransform, bTransform;
+        bool hit;
+        RayHit hitData;
+
+        public override void Update(float dt)
+        {
+            if (Game.KeyboardInput.IsKeyDown(Keys.NumPad6))
+                aTransform.Position += Vector3.Right * dt;
+            if (Game.KeyboardInput.IsKeyDown(Keys.NumPad4))
+                aTransform.Position += Vector3.Left * dt;
+            if (Game.KeyboardInput.IsKeyDown(Keys.NumPad1))
+                aTransform.Position += Vector3.Up * dt;
+            if (Game.KeyboardInput.IsKeyDown(Keys.NumPad0))
+                aTransform.Position += Vector3.Down * dt;
+            if (Game.KeyboardInput.IsKeyDown(Keys.NumPad8))
+                aTransform.Position += Vector3.Forward * dt;
+            if (Game.KeyboardInput.IsKeyDown(Keys.NumPad5))
+                aTransform.Position += Vector3.Backward * dt;
+
+            Vector3 sweepA = new Vector3(20, 20, 20);
+            Vector3 sweepB = new Vector3(-20, -20, -20);
+
+            if (hit = MPRToolbox.Sweep(aShape, bShape, ref sweepA, ref sweepB, ref aTransform, ref bTransform, out hitData))
+            //if (hit = OldGJKVerifier.ConvexCast(a.CollisionInformation.Shape, b.CollisionInformation.Shape, ref sweepA, ref sweepB, ref aTransform, ref bTransform, out hitData))
+            {
+                a.Position = aTransform.Position + sweepA * hitData.T;
+                b.Position = bTransform.Position + sweepB * hitData.T;
+            }
+            else
+            {
+                a.Position = aTransform.Position;
+                b.Position = bTransform.Position;
+            }
+            base.Update(dt);
+        }
+
+        public override void DrawUI()
+        {
+            if (hit)
+            {
+                Game.TinyTextDrawer.Draw("Time: ", hitData.T, 10, new Microsoft.Xna.Framework.Vector2(50, 50));
+            }
+            else
+            {
+                Game.TinyTextDrawer.Draw("No hit.", new Microsoft.Xna.Framework.Vector2(50, 50));
+            }
+            base.DrawUI();
+        }
+
+        VertexPositionColor[] lines = new VertexPositionColor[] { new VertexPositionColor(new Microsoft.Xna.Framework.Vector3(), Microsoft.Xna.Framework.Color.Red), new VertexPositionColor(new Microsoft.Xna.Framework.Vector3(), Microsoft.Xna.Framework.Color.White) };
+        public override void Draw()
+        {
+            if (hit)
+            {
+                lines[0].Position = MathConverter.Convert(hitData.Location);
+                lines[1].Position = MathConverter.Convert(hitData.Location + hitData.Normal);
+                foreach (EffectPass pass in Game.LineDrawer.CurrentTechnique.Passes)
+                {
+                    pass.Apply();
+
+                    Game.GraphicsDevice.DrawUserPrimitives(PrimitiveType.LineList, lines, 0, lines.Length / 2);
+                }
+            }
+            base.Draw();
+        }
+
+        /// <summary>
+        /// Gets the name of the simulation.
+        /// </summary>
+        public override string Name
+        {
+            get { return "Test4"; }
+        }
+
+    }
 }