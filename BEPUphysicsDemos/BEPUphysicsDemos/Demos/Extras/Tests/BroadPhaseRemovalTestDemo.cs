﻿using BEPUphysics.BroadPhaseSystems.Hierarchies;
<<<<<<< HEAD
using BEPUphysics.Entities;
using BEPUphysics.Entities.Prefabs;
using BEPUutilities.DataStructures;
=======
using BEPUphysics.DataStructures;
using BEPUphysics.Entities;
using BEPUphysics.Entities.Prefabs;
using BEPUutilities.DataStructures;
using ConversionHelper;
>>>>>>> d0a4deae
using Microsoft.Xna.Framework;
using System.Diagnostics;
using System;

namespace BEPUphysicsDemos.Demos.Extras.Tests
{
    /// <summary>
    /// Tests the speed of broad phase removals.
    /// </summary>
    public class BroadPhaseRemovalTestDemo : StandardDemo
    {
        double[] testResults;

        /// <summary>
        /// Constructs a new demo.
        /// </summary>
        /// <param name="game">Game owning this demo.</param>
        public BroadPhaseRemovalTestDemo(DemosGame game)
            : base(game)
        {
            Entity toAdd;
            //BoundingBox box = new BoundingBox(new Vector3(-5, 1, 1), new Vector3(5, 7, 7));
            BoundingBox box = new BoundingBox(new Vector3(-500, -500, -500), new Vector3(500, 500, 500));

            DynamicHierarchy dh = new DynamicHierarchy();

            Random rand = new Random(0);

            RawList<Entity> entities = new RawList<Entity>();
            for (int k = 0; k < 1000; k++)
            {
                Vector3 position = new Vector3((float)(rand.NextDouble() * (box.Max.X - box.Min.X) + box.Min.X),
                                               (float)(rand.NextDouble() * (box.Max.Y - box.Min.Y) + box.Min.Y),
                                               (float)(rand.NextDouble() * (box.Max.Z - box.Min.Z) + box.Min.Z));
                toAdd = new Box(MathConverter.Convert(position), 1, 1, 1, 1);

                entities.Add(toAdd);

            }

            testResults = new double[2];
            int runCount = 10;
            for (int k = 0; k < runCount; k++)
            {

                for (int i = 0; i < entities.Count; i++)
                {
                    dh.Add(entities[i].CollisionInformation);
                }

                long start = Stopwatch.GetTimestamp();
                for (int i = 0; i < entities.Count; i++)
                {
                    //dh.RemoveFast(entities[i].CollisionInformation);
                }
                long end = Stopwatch.GetTimestamp();
                testResults[0] += (end - start) / (double)Stopwatch.Frequency;

                

                for (int i = 0; i < entities.Count; i++)
                {
                    dh.Add(entities[i].CollisionInformation);
                }

                start = Stopwatch.GetTimestamp();
                for (int i = 0; i < entities.Count; i++)
                {
                    //dh.RemoveBrute(entities[i].CollisionInformation);
                }
                end = Stopwatch.GetTimestamp();
                testResults[1] += (end - start) / (double)Stopwatch.Frequency;

            }
            testResults[0] /= runCount;
            testResults[1] /= runCount;


        }


        public override void DrawUI()
        {
            base.DrawUI();
            //Game.DataTextDrawer.Draw("Time steps elapsed: ", timeStepsElapsed, new Vector2(600, 600));
            //return;
            Vector2 origin = new Vector2(100, 50);
            Vector2 spacing = new Vector2(80, 50);
            //Draw the horizontal core counts.
            for (int i = 0; i < testResults.GetLength(0); i++)
            {
                Game.DataTextDrawer.Draw(i + 1, origin + new Vector2(spacing.X * i, -30));
            }

            for (int i = 0; i < testResults.GetLength(0); i++)
            {
                Game.DataTextDrawer.Draw(testResults[i] *1e3, 1, origin + new Vector2(spacing.X * i, 0));
            }



        }



        /// <summary>
        /// Gets the name of the simulation.
        /// </summary>
        public override string Name
        {
            get { return "Hierarchy Removal"; }
        }

    }
}<|MERGE_RESOLUTION|>--- conflicted
+++ resolved
@@ -1,127 +1,120 @@
-﻿using BEPUphysics.BroadPhaseSystems.Hierarchies;
-<<<<<<< HEAD
-using BEPUphysics.Entities;
-using BEPUphysics.Entities.Prefabs;
-using BEPUutilities.DataStructures;
-=======
-using BEPUphysics.DataStructures;
-using BEPUphysics.Entities;
-using BEPUphysics.Entities.Prefabs;
-using BEPUutilities.DataStructures;
-using ConversionHelper;
->>>>>>> d0a4deae
-using Microsoft.Xna.Framework;
-using System.Diagnostics;
-using System;
-
-namespace BEPUphysicsDemos.Demos.Extras.Tests
-{
-    /// <summary>
-    /// Tests the speed of broad phase removals.
-    /// </summary>
-    public class BroadPhaseRemovalTestDemo : StandardDemo
-    {
-        double[] testResults;
-
-        /// <summary>
-        /// Constructs a new demo.
-        /// </summary>
-        /// <param name="game">Game owning this demo.</param>
-        public BroadPhaseRemovalTestDemo(DemosGame game)
-            : base(game)
-        {
-            Entity toAdd;
-            //BoundingBox box = new BoundingBox(new Vector3(-5, 1, 1), new Vector3(5, 7, 7));
-            BoundingBox box = new BoundingBox(new Vector3(-500, -500, -500), new Vector3(500, 500, 500));
-
-            DynamicHierarchy dh = new DynamicHierarchy();
-
-            Random rand = new Random(0);
-
-            RawList<Entity> entities = new RawList<Entity>();
-            for (int k = 0; k < 1000; k++)
-            {
-                Vector3 position = new Vector3((float)(rand.NextDouble() * (box.Max.X - box.Min.X) + box.Min.X),
-                                               (float)(rand.NextDouble() * (box.Max.Y - box.Min.Y) + box.Min.Y),
-                                               (float)(rand.NextDouble() * (box.Max.Z - box.Min.Z) + box.Min.Z));
-                toAdd = new Box(MathConverter.Convert(position), 1, 1, 1, 1);
-
-                entities.Add(toAdd);
-
-            }
-
-            testResults = new double[2];
-            int runCount = 10;
-            for (int k = 0; k < runCount; k++)
-            {
-
-                for (int i = 0; i < entities.Count; i++)
-                {
-                    dh.Add(entities[i].CollisionInformation);
-                }
-
-                long start = Stopwatch.GetTimestamp();
-                for (int i = 0; i < entities.Count; i++)
-                {
-                    //dh.RemoveFast(entities[i].CollisionInformation);
-                }
-                long end = Stopwatch.GetTimestamp();
-                testResults[0] += (end - start) / (double)Stopwatch.Frequency;
-
-                
-
-                for (int i = 0; i < entities.Count; i++)
-                {
-                    dh.Add(entities[i].CollisionInformation);
-                }
-
-                start = Stopwatch.GetTimestamp();
-                for (int i = 0; i < entities.Count; i++)
-                {
-                    //dh.RemoveBrute(entities[i].CollisionInformation);
-                }
-                end = Stopwatch.GetTimestamp();
-                testResults[1] += (end - start) / (double)Stopwatch.Frequency;
-
-            }
-            testResults[0] /= runCount;
-            testResults[1] /= runCount;
-
-
-        }
-
-
-        public override void DrawUI()
-        {
-            base.DrawUI();
-            //Game.DataTextDrawer.Draw("Time steps elapsed: ", timeStepsElapsed, new Vector2(600, 600));
-            //return;
-            Vector2 origin = new Vector2(100, 50);
-            Vector2 spacing = new Vector2(80, 50);
-            //Draw the horizontal core counts.
-            for (int i = 0; i < testResults.GetLength(0); i++)
-            {
-                Game.DataTextDrawer.Draw(i + 1, origin + new Vector2(spacing.X * i, -30));
-            }
-
-            for (int i = 0; i < testResults.GetLength(0); i++)
-            {
-                Game.DataTextDrawer.Draw(testResults[i] *1e3, 1, origin + new Vector2(spacing.X * i, 0));
-            }
-
-
-
-        }
-
-
-
-        /// <summary>
-        /// Gets the name of the simulation.
-        /// </summary>
-        public override string Name
-        {
-            get { return "Hierarchy Removal"; }
-        }
-
-    }
+﻿using BEPUphysics.BroadPhaseSystems.Hierarchies;
+using BEPUphysics.Entities;
+using BEPUphysics.Entities.Prefabs;
+using BEPUutilities.DataStructures;
+using ConversionHelper;
+using Microsoft.Xna.Framework;
+using System.Diagnostics;
+using System;
+
+namespace BEPUphysicsDemos.Demos.Extras.Tests
+{
+    /// <summary>
+    /// Tests the speed of broad phase removals.
+    /// </summary>
+    public class BroadPhaseRemovalTestDemo : StandardDemo
+    {
+        double[] testResults;
+
+        /// <summary>
+        /// Constructs a new demo.
+        /// </summary>
+        /// <param name="game">Game owning this demo.</param>
+        public BroadPhaseRemovalTestDemo(DemosGame game)
+            : base(game)
+        {
+            Entity toAdd;
+            //BoundingBox box = new BoundingBox(new Vector3(-5, 1, 1), new Vector3(5, 7, 7));
+            BoundingBox box = new BoundingBox(new Vector3(-500, -500, -500), new Vector3(500, 500, 500));
+
+            DynamicHierarchy dh = new DynamicHierarchy();
+
+            Random rand = new Random(0);
+
+            RawList<Entity> entities = new RawList<Entity>();
+            for (int k = 0; k < 1000; k++)
+            {
+                Vector3 position = new Vector3((float)(rand.NextDouble() * (box.Max.X - box.Min.X) + box.Min.X),
+                                               (float)(rand.NextDouble() * (box.Max.Y - box.Min.Y) + box.Min.Y),
+                                               (float)(rand.NextDouble() * (box.Max.Z - box.Min.Z) + box.Min.Z));
+                toAdd = new Box(MathConverter.Convert(position), 1, 1, 1, 1);
+
+                entities.Add(toAdd);
+
+            }
+
+            testResults = new double[2];
+            int runCount = 10;
+            for (int k = 0; k < runCount; k++)
+            {
+
+                for (int i = 0; i < entities.Count; i++)
+                {
+                    dh.Add(entities[i].CollisionInformation);
+                }
+
+                long start = Stopwatch.GetTimestamp();
+                for (int i = 0; i < entities.Count; i++)
+                {
+                    //dh.RemoveFast(entities[i].CollisionInformation);
+                }
+                long end = Stopwatch.GetTimestamp();
+                testResults[0] += (end - start) / (double)Stopwatch.Frequency;
+
+                
+
+                for (int i = 0; i < entities.Count; i++)
+                {
+                    dh.Add(entities[i].CollisionInformation);
+                }
+
+                start = Stopwatch.GetTimestamp();
+                for (int i = 0; i < entities.Count; i++)
+                {
+                    //dh.RemoveBrute(entities[i].CollisionInformation);
+                }
+                end = Stopwatch.GetTimestamp();
+                testResults[1] += (end - start) / (double)Stopwatch.Frequency;
+
+            }
+            testResults[0] /= runCount;
+            testResults[1] /= runCount;
+
+
+        }
+
+
+        public override void DrawUI()
+        {
+            base.DrawUI();
+            //Game.DataTextDrawer.Draw("Time steps elapsed: ", timeStepsElapsed, new Vector2(600, 600));
+            //return;
+            Vector2 origin = new Vector2(100, 50);
+            Vector2 spacing = new Vector2(80, 50);
+            //Draw the horizontal core counts.
+            for (int i = 0; i < testResults.GetLength(0); i++)
+            {
+                Game.DataTextDrawer.Draw(i + 1, origin + new Vector2(spacing.X * i, -30));
+            }
+
+            for (int i = 0; i < testResults.GetLength(0); i++)
+            {
+                Game.DataTextDrawer.Draw(testResults[i] *1e3, 1, origin + new Vector2(spacing.X * i, 0));
+            }
+
+
+
+        }
+
+
+
+        /// <summary>
+        /// Gets the name of the simulation.
+        /// </summary>
+        public override string Name
+        {
+            get { return "Hierarchy Removal"; }
+        }
+
+    }
 }