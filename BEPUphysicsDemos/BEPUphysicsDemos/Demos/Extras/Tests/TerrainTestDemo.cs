--- conflicted
+++ resolved
@@ -1,124 +1,120 @@
-﻿using BEPUphysics.Entities.Prefabs;
-<<<<<<< HEAD
-using Microsoft.Xna.Framework;
-=======
->>>>>>> d0a4deae
-using BEPUphysics.CollisionShapes;
-using BEPUphysics.CollisionShapes.ConvexShapes;
-using BEPUutilities;
-
-namespace BEPUphysicsDemos.Demos.Extras.Tests
-{
-    /// <summary>
-    /// Test class for performance analysis.
-    /// </summary>
-    public class TerrainTestDemo : StandardDemo
-    {
-        /// <summary>
-        /// Constructs a new demo.
-        /// </summary>
-        /// <param name="game">Game owning this demo.</param>
-        public TerrainTestDemo(DemosGame game)
-            : base(game)
-        {
-            //x and y, in terms of heightmaps, refer to their local x and y coordinates.  In world space, they correspond to x and z.
-            //Setup the heights of the terrain.
-            //int xLength = 384;
-            //int zLength = 384;
-
-            //float xSpacing = .5f;
-            //float zSpacing = .5f;
-            //var heights = new float[xLength, zLength];
-            //for (int i = 0; i < xLength; i++)
-            //{
-            //    for (int j = 0; j < zLength; j++)
-            //    {
-            //        float x = i - xLength / 2;
-            //        float z = j - zLength / 2;
-            //        heights[i, j] = (float)(10 * (Math.Sin(x / 8) + Math.Sin(z / 8)));
-            //    }
-            //}
-            ////Create the terrain.
-            //var terrain = new Terrain(heights, new AffineTransform(
-            //        new Vector3(xSpacing, 1, zSpacing),
-            //        Quaternion.Identity,
-            //        new Vector3(-xLength * xSpacing / 2, 0, -zLength * zSpacing / 2)));
-
-            //Space.Add(terrain);
-            //game.ModelDrawer.Add(terrain);
-
-            for (int i = 0; i < 7; i++)
-            {
-                for (int j = 0; j < 3; j++)
-                {
-                    Space.Add(new Box(new Vector3(i * 50, -50, j * 50), 50, 20, 50));
-                }
-            }
-
-
-            for (int i = 0; i < 20; i++)
-            {
-                for (int j = 0; j < 20; j++)
-                {
-                    CompoundBody cb = new CompoundBody(new CompoundShapeEntry[] 
-                        {
-                            new CompoundShapeEntry(new CapsuleShape(2, 1), new Vector3(0, 0,0)),
-                            new CompoundShapeEntry(new CapsuleShape(2, 1), new Vector3(2, 0,0)),
-                            new CompoundShapeEntry(new CapsuleShape(2, 1), new Vector3(4, 0,0)),
-                            new CompoundShapeEntry(new CapsuleShape(2, 1), new Vector3(6, 0,0)),
-                            new CompoundShapeEntry(new CapsuleShape(2, 1), new Vector3(8, 0,0)),
-                            new CompoundShapeEntry(new CapsuleShape(2, 1), new Vector3(10, 0,0)),
-                            new CompoundShapeEntry(new CapsuleShape(2, 1), new Vector3(12, 0,0)),
-                        }, 10);
-                    cb.Position = new Vector3(i * 15, 20, j * 5);
-
-                    //CompoundBody cb = new CompoundBody(new CompoundShapeEntry[] 
-                    //{
-                    //    new CompoundShapeEntry(new SphereShape(1), new Vector3(0, 0,0)),
-                    //    new CompoundShapeEntry(new SphereShape(1), new Vector3(2, -2,0)),
-                    //    new CompoundShapeEntry(new SphereShape(1), new Vector3(4, 0,0)),
-                    //    new CompoundShapeEntry(new SphereShape(1), new Vector3(6, -2,0)),
-                    //    new CompoundShapeEntry(new SphereShape(1), new Vector3(8, 0,0)),
-                    //    new CompoundShapeEntry(new SphereShape(1), new Vector3(10, -2,0)),
-                    //    new CompoundShapeEntry(new SphereShape(1), new Vector3(12, 0,0)),
-                    //}, 10);
-                    //cb.Position = new Vector3(i * 15, 20, j * 5);
-
-                    //CompoundBody cb = new CompoundBody(new CompoundShapeEntry[] 
-                    //{
-                    //    new CompoundShapeEntry(new CapsuleShape(0, 1), new Vector3(0, 0,0)),
-                    //    new CompoundShapeEntry(new CapsuleShape(0, 1), new Vector3(2, -2,0)),
-                    //    new CompoundShapeEntry(new CapsuleShape(0, 1), new Vector3(4, 0,0)),
-                    //    new CompoundShapeEntry(new CapsuleShape(0, 1), new Vector3(6, -2,0)),
-                    //    new CompoundShapeEntry(new CapsuleShape(0, 1), new Vector3(8, 0,0)),
-                    //    new CompoundShapeEntry(new CapsuleShape(0, 1), new Vector3(10, -2,0)),
-                    //    new CompoundShapeEntry(new CapsuleShape(0, 1), new Vector3(12, 0,0)),
-                    //}, 10);
-                    //cb.Position = new Vector3(i * 15, 20, j * 5);
-
-                    cb.ActivityInformation.IsAlwaysActive = true;
-                    cb.AngularVelocity = new Vector3(.01f, 0, 0);
-
-                    Space.Add(cb);
-                }
-            }
-
-
-
-            game.Camera.Position = new Microsoft.Xna.Framework.Vector3(0, 30, 20);
-
-        }
-
-
-
-
-
-        /// <summary>
-        /// Gets the name of the simulation.
-        /// </summary>
-        public override string Name
-        {
-            get { return "Terrain"; }
-        }
-    }
+﻿using BEPUphysics.Entities.Prefabs;
+using BEPUphysics.CollisionShapes;
+using BEPUphysics.CollisionShapes.ConvexShapes;
+using BEPUutilities;
+
+namespace BEPUphysicsDemos.Demos.Extras.Tests
+{
+    /// <summary>
+    /// Test class for performance analysis.
+    /// </summary>
+    public class TerrainTestDemo : StandardDemo
+    {
+        /// <summary>
+        /// Constructs a new demo.
+        /// </summary>
+        /// <param name="game">Game owning this demo.</param>
+        public TerrainTestDemo(DemosGame game)
+            : base(game)
+        {
+            //x and y, in terms of heightmaps, refer to their local x and y coordinates.  In world space, they correspond to x and z.
+            //Setup the heights of the terrain.
+            //int xLength = 384;
+            //int zLength = 384;
+
+            //float xSpacing = .5f;
+            //float zSpacing = .5f;
+            //var heights = new float[xLength, zLength];
+            //for (int i = 0; i < xLength; i++)
+            //{
+            //    for (int j = 0; j < zLength; j++)
+            //    {
+            //        float x = i - xLength / 2;
+            //        float z = j - zLength / 2;
+            //        heights[i, j] = (float)(10 * (Math.Sin(x / 8) + Math.Sin(z / 8)));
+            //    }
+            //}
+            ////Create the terrain.
+            //var terrain = new Terrain(heights, new AffineTransform(
+            //        new Vector3(xSpacing, 1, zSpacing),
+            //        Quaternion.Identity,
+            //        new Vector3(-xLength * xSpacing / 2, 0, -zLength * zSpacing / 2)));
+
+            //Space.Add(terrain);
+            //game.ModelDrawer.Add(terrain);
+
+            for (int i = 0; i < 7; i++)
+            {
+                for (int j = 0; j < 3; j++)
+                {
+                    Space.Add(new Box(new Vector3(i * 50, -50, j * 50), 50, 20, 50));
+                }
+            }
+
+
+            for (int i = 0; i < 20; i++)
+            {
+                for (int j = 0; j < 20; j++)
+                {
+                    CompoundBody cb = new CompoundBody(new CompoundShapeEntry[] 
+                        {
+                            new CompoundShapeEntry(new CapsuleShape(2, 1), new Vector3(0, 0,0)),
+                            new CompoundShapeEntry(new CapsuleShape(2, 1), new Vector3(2, 0,0)),
+                            new CompoundShapeEntry(new CapsuleShape(2, 1), new Vector3(4, 0,0)),
+                            new CompoundShapeEntry(new CapsuleShape(2, 1), new Vector3(6, 0,0)),
+                            new CompoundShapeEntry(new CapsuleShape(2, 1), new Vector3(8, 0,0)),
+                            new CompoundShapeEntry(new CapsuleShape(2, 1), new Vector3(10, 0,0)),
+                            new CompoundShapeEntry(new CapsuleShape(2, 1), new Vector3(12, 0,0)),
+                        }, 10);
+                    cb.Position = new Vector3(i * 15, 20, j * 5);
+
+                    //CompoundBody cb = new CompoundBody(new CompoundShapeEntry[] 
+                    //{
+                    //    new CompoundShapeEntry(new SphereShape(1), new Vector3(0, 0,0)),
+                    //    new CompoundShapeEntry(new SphereShape(1), new Vector3(2, -2,0)),
+                    //    new CompoundShapeEntry(new SphereShape(1), new Vector3(4, 0,0)),
+                    //    new CompoundShapeEntry(new SphereShape(1), new Vector3(6, -2,0)),
+                    //    new CompoundShapeEntry(new SphereShape(1), new Vector3(8, 0,0)),
+                    //    new CompoundShapeEntry(new SphereShape(1), new Vector3(10, -2,0)),
+                    //    new CompoundShapeEntry(new SphereShape(1), new Vector3(12, 0,0)),
+                    //}, 10);
+                    //cb.Position = new Vector3(i * 15, 20, j * 5);
+
+                    //CompoundBody cb = new CompoundBody(new CompoundShapeEntry[] 
+                    //{
+                    //    new CompoundShapeEntry(new CapsuleShape(0, 1), new Vector3(0, 0,0)),
+                    //    new CompoundShapeEntry(new CapsuleShape(0, 1), new Vector3(2, -2,0)),
+                    //    new CompoundShapeEntry(new CapsuleShape(0, 1), new Vector3(4, 0,0)),
+                    //    new CompoundShapeEntry(new CapsuleShape(0, 1), new Vector3(6, -2,0)),
+                    //    new CompoundShapeEntry(new CapsuleShape(0, 1), new Vector3(8, 0,0)),
+                    //    new CompoundShapeEntry(new CapsuleShape(0, 1), new Vector3(10, -2,0)),
+                    //    new CompoundShapeEntry(new CapsuleShape(0, 1), new Vector3(12, 0,0)),
+                    //}, 10);
+                    //cb.Position = new Vector3(i * 15, 20, j * 5);
+
+                    cb.ActivityInformation.IsAlwaysActive = true;
+                    cb.AngularVelocity = new Vector3(.01f, 0, 0);
+
+                    Space.Add(cb);
+                }
+            }
+
+
+
+            game.Camera.Position = new Microsoft.Xna.Framework.Vector3(0, 30, 20);
+
+        }
+
+
+
+
+
+        /// <summary>
+        /// Gets the name of the simulation.
+        /// </summary>
+        public override string Name
+        {
+            get { return "Terrain"; }
+        }
+    }
 }