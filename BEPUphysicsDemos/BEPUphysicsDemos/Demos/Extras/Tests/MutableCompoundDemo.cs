--- conflicted
+++ resolved
@@ -1,142 +1,133 @@
-﻿using BEPUphysics.Entities.Prefabs;
-<<<<<<< HEAD
-using BEPUutilities;
-using Microsoft.Xna.Framework;
-using BEPUphysics.CollisionShapes;
-using System.Collections.Generic;
-using BEPUphysics.CollisionShapes.ConvexShapes;
-using BEPUphysics.BroadPhaseEntries.MobileCollidables;
-=======
-using BEPUphysics.CollisionShapes;
-using System.Collections.Generic;
-using BEPUphysics.CollisionShapes.ConvexShapes;
-using BEPUutilities;
-using BEPUphysics.Collidables.MobileCollidables;
->>>>>>> d0a4deae
-using BEPUphysics.Entities;
-
-namespace BEPUphysicsDemos.Demos.Extras.Tests
-{
-    /// <summary>
-    /// Demo showing a wall of blocks stacked up.
-    /// </summary>
-    public class MutableCompoundDemo : StandardDemo
-    {
-        /// <summary>
-        /// Constructs a new demo.
-        /// </summary>
-        /// <param name="game">Game owning this demo.</param>
-        public MutableCompoundDemo(DemosGame game)
-            : base(game)
-        {
-
-            List<CompoundShapeEntry> shapes = new List<CompoundShapeEntry>();
-            float totalWeight = 0;
-            float density = 10;
-
-
-            float weight = density * 2;
-            totalWeight += weight;
-            for (int i = 0; i < 4; i++)
-            {
-                shapes.Add(new CompoundShapeEntry(
-                    new BoxShape(1, 1, 2),
-                    new RigidTransform(
-                    new Vector3(-.5f + i * 1, 0, 15),
-                    Quaternion.CreateFromAxisAngle(Vector3.Forward, MathHelper.PiOver2 * 2))
-                    //Quaternion.Identity)
-                    , weight));
-            }
-
-
-
-            var compound = new CompoundBody(shapes, totalWeight);
-            //compound.Orientation = Quaternion.CreateFromYawPitchRoll(1, 1, 1);
-            //compound.AngularVelocity = new Vector3(0, 1, 0);
-            Entity<CompoundCollidable> compound2, compound3;
-            CompoundHelper.SplitCompound(x => x.ShapeIndex >= shapes.Count / 2, compound, out compound2);
-            CompoundHelper.SplitCompound(x => x.ShapeIndex >= 3 * shapes.Count / 4, compound2, out compound3);
-
-
-
-            //compound.ActivityInformation.IsAlwaysActive = true;
-            //compound.IsAffectedByGravity = false;
-            //compound2.ActivityInformation.IsAlwaysActive = true;
-            //compound2.IsAffectedByGravity = false;
-            //compound3.ActivityInformation.IsAlwaysActive = true;
-            //compound3.IsAffectedByGravity = false;
-            //compound.Tag = "noDisplayObject";
-            Space.Add(compound);
-            Space.Add(compound2);
-            Space.Add(compound3);
-
-
-            int width = 3;
-            int height = 3;
-            int length = 10;
-            float blockWidth = 1f;
-            float blockHeight = 1f;
-            float blockLength = 1f;
-
-
-
-            for (int q = 0; q < 1; q++)
-            {
-                shapes.Clear();
-                totalWeight = 0;
-                density = 1;
-
-                for (int i = 0; i < width; i++)
-                {
-                    for (int j = 0; j < height; j++)
-                    {
-                        for (int k = 0; k < length; k++)
-                        {
-                            weight = density * blockWidth * blockLength * blockHeight;
-                            totalWeight += weight;
-                            shapes.Add(new CompoundShapeEntry(
-                                new BoxShape(blockWidth, blockHeight, blockLength),
-                                new RigidTransform(
-                                new Vector3(5 + q * 20 + i * blockWidth, j * blockHeight, k * blockLength),
-                                //Quaternion.CreateFromAxisAngle(Vector3.Forward, MathHelper.PiOver2))
-                                Quaternion.Identity)
-                                , weight));
-                        }
-                    }
-                }
-
-                compound = new CompoundBody(shapes, totalWeight);
-                //compound.Orientation = Quaternion.CreateFromYawPitchRoll(1, 1, 1);
-                //compound.AngularVelocity = new Vector3(0, 1, 0);
-                CompoundHelper.SplitCompound(x => x.ShapeIndex >= shapes.Count / 2, compound, out compound2);
-                CompoundHelper.SplitCompound(x => x.ShapeIndex >= 3 * shapes.Count / 4, compound2, out compound3);
-
-
-
-                //compound.ActivityInformation.IsAlwaysActive = true;
-                //compound.IsAffectedByGravity = false;
-                //compound2.ActivityInformation.IsAlwaysActive = true;
-                //compound2.IsAffectedByGravity = false;
-                //compound3.ActivityInformation.IsAlwaysActive = true;
-                //compound3.IsAffectedByGravity = false;
-                //compound.Tag = "noDisplayObject";
-                Space.Add(compound);
-                Space.Add(compound2);
-                Space.Add(compound3);
-
-            }
-
-            Box ground = new Box(new Vector3(0, -4.5f, 0), 50, 1, 50);
-            Space.Add(ground);
-            game.Camera.Position = new Microsoft.Xna.Framework.Vector3(0, 6, 15);
-        }
-
-        /// <summary>
-        /// Gets the name of the simulation.
-        /// </summary>
-        public override string Name
-        {
-            get { return "Mutable Compound Test"; }
-        }
-    }
+﻿using BEPUphysics.Entities.Prefabs;
+using BEPUutilities;
+using BEPUphysics.CollisionShapes;
+using System.Collections.Generic;
+using BEPUphysics.CollisionShapes.ConvexShapes;
+using BEPUutilities;
+using BEPUphysics.Entities;
+
+namespace BEPUphysicsDemos.Demos.Extras.Tests
+{
+    /// <summary>
+    /// Demo showing a wall of blocks stacked up.
+    /// </summary>
+    public class MutableCompoundDemo : StandardDemo
+    {
+        /// <summary>
+        /// Constructs a new demo.
+        /// </summary>
+        /// <param name="game">Game owning this demo.</param>
+        public MutableCompoundDemo(DemosGame game)
+            : base(game)
+        {
+
+            List<CompoundShapeEntry> shapes = new List<CompoundShapeEntry>();
+            float totalWeight = 0;
+            float density = 10;
+
+
+            float weight = density * 2;
+            totalWeight += weight;
+            for (int i = 0; i < 4; i++)
+            {
+                shapes.Add(new CompoundShapeEntry(
+                    new BoxShape(1, 1, 2),
+                    new RigidTransform(
+                    new Vector3(-.5f + i * 1, 0, 15),
+                    Quaternion.CreateFromAxisAngle(Vector3.Forward, MathHelper.PiOver2 * 2))
+                    //Quaternion.Identity)
+                    , weight));
+            }
+
+
+
+            var compound = new CompoundBody(shapes, totalWeight);
+            //compound.Orientation = Quaternion.CreateFromYawPitchRoll(1, 1, 1);
+            //compound.AngularVelocity = new Vector3(0, 1, 0);
+            Entity<CompoundCollidable> compound2, compound3;
+            CompoundHelper.SplitCompound(x => x.ShapeIndex >= shapes.Count / 2, compound, out compound2);
+            CompoundHelper.SplitCompound(x => x.ShapeIndex >= 3 * shapes.Count / 4, compound2, out compound3);
+
+
+
+            //compound.ActivityInformation.IsAlwaysActive = true;
+            //compound.IsAffectedByGravity = false;
+            //compound2.ActivityInformation.IsAlwaysActive = true;
+            //compound2.IsAffectedByGravity = false;
+            //compound3.ActivityInformation.IsAlwaysActive = true;
+            //compound3.IsAffectedByGravity = false;
+            //compound.Tag = "noDisplayObject";
+            Space.Add(compound);
+            Space.Add(compound2);
+            Space.Add(compound3);
+
+
+            int width = 3;
+            int height = 3;
+            int length = 10;
+            float blockWidth = 1f;
+            float blockHeight = 1f;
+            float blockLength = 1f;
+
+
+
+            for (int q = 0; q < 1; q++)
+            {
+                shapes.Clear();
+                totalWeight = 0;
+                density = 1;
+
+                for (int i = 0; i < width; i++)
+                {
+                    for (int j = 0; j < height; j++)
+                    {
+                        for (int k = 0; k < length; k++)
+                        {
+                            weight = density * blockWidth * blockLength * blockHeight;
+                            totalWeight += weight;
+                            shapes.Add(new CompoundShapeEntry(
+                                new BoxShape(blockWidth, blockHeight, blockLength),
+                                new RigidTransform(
+                                new Vector3(5 + q * 20 + i * blockWidth, j * blockHeight, k * blockLength),
+                                //Quaternion.CreateFromAxisAngle(Vector3.Forward, MathHelper.PiOver2))
+                                Quaternion.Identity)
+                                , weight));
+                        }
+                    }
+                }
+
+                compound = new CompoundBody(shapes, totalWeight);
+                //compound.Orientation = Quaternion.CreateFromYawPitchRoll(1, 1, 1);
+                //compound.AngularVelocity = new Vector3(0, 1, 0);
+                CompoundHelper.SplitCompound(x => x.ShapeIndex >= shapes.Count / 2, compound, out compound2);
+                CompoundHelper.SplitCompound(x => x.ShapeIndex >= 3 * shapes.Count / 4, compound2, out compound3);
+
+
+
+                //compound.ActivityInformation.IsAlwaysActive = true;
+                //compound.IsAffectedByGravity = false;
+                //compound2.ActivityInformation.IsAlwaysActive = true;
+                //compound2.IsAffectedByGravity = false;
+                //compound3.ActivityInformation.IsAlwaysActive = true;
+                //compound3.IsAffectedByGravity = false;
+                //compound.Tag = "noDisplayObject";
+                Space.Add(compound);
+                Space.Add(compound2);
+                Space.Add(compound3);
+
+            }
+
+            Box ground = new Box(new Vector3(0, -4.5f, 0), 50, 1, 50);
+            Space.Add(ground);
+            game.Camera.Position = new Microsoft.Xna.Framework.Vector3(0, 6, 15);
+        }
+
+        /// <summary>
+        /// Gets the name of the simulation.
+        /// </summary>
+        public override string Name
+        {
+            get { return "Mutable Compound Test"; }
+        }
+    }
 }