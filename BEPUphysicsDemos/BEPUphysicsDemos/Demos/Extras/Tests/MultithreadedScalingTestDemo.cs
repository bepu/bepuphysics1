﻿using System.Threading;
using BEPUphysics;
using BEPUphysics.Entities;
using BEPUphysics.Entities.Prefabs;
using BEPUutilities;
using BEPUphysics.NarrowPhaseSystems;
using BEPUphysics.Threading;
using BEPUphysics.UpdateableSystems.ForceFields;
using BEPUphysicsDemos.SampleCode;
<<<<<<< HEAD
using BEPUutilities;
using Microsoft.Xna.Framework;
=======
>>>>>>> d0a4deae
using System.Diagnostics;
using System;

namespace BEPUphysicsDemos.Demos.Extras.Tests
{
    /// <summary>
    /// Benchmarks and verifies various broad phases against each other.
    /// </summary>
    public class MultithreadedScalingTestDemo : StandardDemo
    {
        Func<Space, int>[] simulationBuilders;
        double[,] testResults;

        /// <summary>
        /// Constructs a new demo.
        /// </summary>
        /// <param name="game">Game owning this demo.</param>
        public MultithreadedScalingTestDemo(DemosGame game)
            : base(game)
        {
            simulationBuilders = new Func<Space, int>[]
                                     {
                                         BuildPileSimulation,
                                         BuildWallSimulation,
                                         BuildPlanetSimulation
                                     };

#if WINDOWS
            int coreCountMax = Environment.ProcessorCount;

            testResults = new double[coreCountMax, simulationBuilders.Length];

            int reruns = 1;
            for (int i = 0; i < reruns; i++)
            {
                GC.Collect();
                var threadManager = new SpecializedThreadManager();



                //Try different thread counts.
                for (int j = 0; j < coreCountMax; j++)
                {
                    threadManager.AddThread();
                    for (int k = 0; k < simulationBuilders.Length; k++)
                        testResults[j, k] = RunTest(threadManager, simulationBuilders[k]);
                    GC.Collect();

                }
            }
#else
            testResults = new double[4, simulationBuilders.Length];
            int reruns = 10;
            for (int i = 0; i < reruns; i++)
            {
                GC.Collect();
                var threadManager = new SpecializedThreadManager();

                threadManager.AddThread(delegate { Thread.CurrentThread.SetProcessorAffinity(new[] { 1 }); }, null);

                for (int k = 0; k < simulationBuilders.Length; k++)
                    testResults[0, k] += RunTest(threadManager, simulationBuilders[k]);
                GC.Collect();

                threadManager.AddThread(delegate { Thread.CurrentThread.SetProcessorAffinity(new[] { 3 }); }, null);
                for (int k = 0; k < simulationBuilders.Length; k++)
                    testResults[1, k] += RunTest(threadManager, simulationBuilders[k]);
                GC.Collect();
                threadManager.AddThread(delegate { Thread.CurrentThread.SetProcessorAffinity(new[] { 5 }); }, null);
                for (int k = 0; k < simulationBuilders.Length; k++)
                    testResults[2, k] += RunTest(threadManager, simulationBuilders[k]);
                GC.Collect();
                threadManager.AddThread(delegate { Thread.CurrentThread.SetProcessorAffinity(new[] { 4 }); }, null);
                for (int k = 0; k < simulationBuilders.Length; k++)
                    testResults[3, k] += RunTest(threadManager, simulationBuilders[k]);
                GC.Collect();
            }
#endif





        }

        int BuildPileSimulation(Space space)
        {
            Random rand = new Random(0);

#if WINDOWS
            NarrowPhaseHelper.Factories.BoxBox.EnsureCount(30000);
            BoundingBox box = new BoundingBox(new Vector3(-5, 10, -5), new Vector3(5, 300, 5));
            for (int k = 0; k < 5000; k++)
#else        
            NarrowPhaseHelper.Factories.BoxBox.EnsureCount(1500);
            BoundingBox box = new BoundingBox(new Vector3(-5, 10, -5), new Vector3(5, 20, 5));
            for (int k = 0; k < 250; k++)
#endif
            {
                Vector3 position = new Vector3((float)(rand.NextDouble() * (box.Max.X - box.Min.X) + box.Min.X),
                                               (float)(rand.NextDouble() * (box.Max.Y - box.Min.Y) + box.Min.Y),
                                               (float)(rand.NextDouble() * (box.Max.Z - box.Min.Z) + box.Min.Z));
                var toAdd = new Box(position, 1, 1, 1, 1);
                toAdd.ActivityInformation.IsAlwaysActive = true;

                space.Add(toAdd);


            }

            Box ground = new Box(new Vector3(0, 0, 0), 300, 10, 300);
            space.Add(ground);

#if WINDOWS
            return 700;
#else
            return 350;
#endif
        }

        int BuildWallSimulation(Space space)
        {
#if WINDOWS
            int width = 100;
            int height = 40;
            NarrowPhaseHelper.Factories.BoxBox.EnsureCount(20000);
#else
            NarrowPhaseHelper.Factories.BoxBox.EnsureCount(2000);
            int width = 25;
            int height = 15;
#endif
            float blockWidth = 2f;
            float blockHeight = 1f;
            float blockLength = 3f;


            for (int i = 0; i < width; i++)
            {
                for (int j = 0; j < height; j++)
                {
                    var toAdd =
                        new Box(
                            new Vector3(
                                i * blockWidth + .5f * blockWidth * (j % 2) - width * blockWidth * .5f,
                                blockHeight * .5f + j * (blockHeight),
                                0),
                            blockWidth, blockHeight, blockLength, 10);
                    toAdd.ActivityInformation.IsAlwaysActive = true;
                    space.Add(toAdd);

                }
            }

            Box ground = new Box(new Vector3(0, -5f, 0), 500, 10, 500);
            space.Add(ground);
#if WINDOWS
            return 800;
#else
            return 400;
#endif
        }

        int BuildPlanetSimulation(Space space)
        {
            space.ForceUpdater.Gravity = Vector3.Zero;


            var planet = new Sphere(new Vector3(0, 0, 0), 30);
            space.Add(planet);

            var field = new GravitationalField(new InfiniteForceFieldShape(), planet.Position, 66730 / 2f, 100);
            space.Add(field);

            //Drop the "meteorites" on the planet.
            Entity toAdd;
#if WINDOWS
            //By pre-allocating a bunch of box-box pair handlers, the simulation will avoid having to allocate new ones at runtime.
            NarrowPhaseHelper.Factories.BoxBox.EnsureCount(30000);

            int numColumns = 25;
            int numRows = 25;
            int numHigh = 25;
#else
            NarrowPhaseHelper.Factories.BoxBox.EnsureCount(2000);
            int numColumns = 10;
            int numRows = 10;
            int numHigh = 10;
#endif
            float separation = 5;
            for (int i = 0; i < numRows; i++)
                for (int j = 0; j < numColumns; j++)
                    for (int k = 0; k < numHigh; k++)
                    {
                        toAdd = new Box(new Vector3(separation * i - numRows * separation / 2, 40 + k * separation, separation * j - numColumns * separation / 2), 1f, 1f, 1f, 5);
                        toAdd.LinearVelocity = new Vector3(30, 0, 0);
                        toAdd.LinearDamping = 0;
                        toAdd.AngularDamping = 0;
                        space.Add(toAdd);
                    }
#if WINDOWS
            return 3000;
#else
            return 1000;
#endif
        }

        double RunTest(IThreadManager threadManager, Func<Space, int> simulationBuilder)
        {

            Space space = new Space(threadManager);

            var timeStepCount = simulationBuilder(space);


            //Perform one starter frame to warm things up.
            space.Update();

            var startTime = Stopwatch.GetTimestamp() / (double)Stopwatch.Frequency;
            for (int i = 0; i < timeStepCount; i++)
            {
                space.Update();
            }
            var endTime = Stopwatch.GetTimestamp() / (double)Stopwatch.Frequency;
            return endTime - startTime;
        }

        private int timeStepsElapsed;

        public override void Update(float dt)
        {
            timeStepsElapsed++;
            base.Update(dt);
        }



        public override void DrawUI()
        {
            base.DrawUI();
            //Game.DataTextDrawer.Draw("Time steps elapsed: ", timeStepsElapsed, new Vector2(600, 600));
            //return;
            Microsoft.Xna.Framework.Vector2 origin = new Microsoft.Xna.Framework.Vector2(100, 50);
            Microsoft.Xna.Framework.Vector2 spacing = new Microsoft.Xna.Framework.Vector2(80, 50);
            //Draw the horizontal core counts.
            for (int i = 0; i < testResults.GetLength(0); i++)
            {
                Game.DataTextDrawer.Draw(i + 1, origin + new Microsoft.Xna.Framework.Vector2(spacing.X * i, -30));
            }
            for (int i = 0; i < testResults.GetLength(1); i++)
            {
                Game.DataTextDrawer.Draw(i, origin + new Microsoft.Xna.Framework.Vector2(-30, spacing.Y * i));
            }

            for (int i = 0; i < testResults.GetLength(0); i++)
            {
                int lowestTime = 0;
                for (int j = 0; j < testResults.GetLength(1); j++)
                {
                    Game.DataTextDrawer.Draw(testResults[i, j] * 1e3, 0, origin + new Microsoft.Xna.Framework.Vector2(spacing.X * i, spacing.Y * j));
                    if (testResults[i, j] < testResults[i, lowestTime])
                        lowestTime = j;
                }
            }



        }



        /// <summary>
        /// Gets the name of the simulation.
        /// </summary>
        public override string Name
        {
            get { return "Multithreaded Scaling"; }
        }

    }
}<|MERGE_RESOLUTION|>--- conflicted
+++ resolved
@@ -1,294 +1,290 @@
-﻿using System.Threading;
-using BEPUphysics;
-using BEPUphysics.Entities;
-using BEPUphysics.Entities.Prefabs;
-using BEPUutilities;
-using BEPUphysics.NarrowPhaseSystems;
-using BEPUphysics.Threading;
-using BEPUphysics.UpdateableSystems.ForceFields;
-using BEPUphysicsDemos.SampleCode;
-<<<<<<< HEAD
-using BEPUutilities;
-using Microsoft.Xna.Framework;
-=======
->>>>>>> d0a4deae
-using System.Diagnostics;
-using System;
-
-namespace BEPUphysicsDemos.Demos.Extras.Tests
-{
-    /// <summary>
-    /// Benchmarks and verifies various broad phases against each other.
-    /// </summary>
-    public class MultithreadedScalingTestDemo : StandardDemo
-    {
-        Func<Space, int>[] simulationBuilders;
-        double[,] testResults;
-
-        /// <summary>
-        /// Constructs a new demo.
-        /// </summary>
-        /// <param name="game">Game owning this demo.</param>
-        public MultithreadedScalingTestDemo(DemosGame game)
-            : base(game)
-        {
-            simulationBuilders = new Func<Space, int>[]
-                                     {
-                                         BuildPileSimulation,
-                                         BuildWallSimulation,
-                                         BuildPlanetSimulation
-                                     };
-
-#if WINDOWS
-            int coreCountMax = Environment.ProcessorCount;
-
-            testResults = new double[coreCountMax, simulationBuilders.Length];
-
-            int reruns = 1;
-            for (int i = 0; i < reruns; i++)
-            {
-                GC.Collect();
-                var threadManager = new SpecializedThreadManager();
-
-
-
-                //Try different thread counts.
-                for (int j = 0; j < coreCountMax; j++)
-                {
-                    threadManager.AddThread();
-                    for (int k = 0; k < simulationBuilders.Length; k++)
-                        testResults[j, k] = RunTest(threadManager, simulationBuilders[k]);
-                    GC.Collect();
-
-                }
-            }
-#else
-            testResults = new double[4, simulationBuilders.Length];
-            int reruns = 10;
-            for (int i = 0; i < reruns; i++)
-            {
-                GC.Collect();
-                var threadManager = new SpecializedThreadManager();
-
-                threadManager.AddThread(delegate { Thread.CurrentThread.SetProcessorAffinity(new[] { 1 }); }, null);
-
-                for (int k = 0; k < simulationBuilders.Length; k++)
-                    testResults[0, k] += RunTest(threadManager, simulationBuilders[k]);
-                GC.Collect();
-
-                threadManager.AddThread(delegate { Thread.CurrentThread.SetProcessorAffinity(new[] { 3 }); }, null);
-                for (int k = 0; k < simulationBuilders.Length; k++)
-                    testResults[1, k] += RunTest(threadManager, simulationBuilders[k]);
-                GC.Collect();
-                threadManager.AddThread(delegate { Thread.CurrentThread.SetProcessorAffinity(new[] { 5 }); }, null);
-                for (int k = 0; k < simulationBuilders.Length; k++)
-                    testResults[2, k] += RunTest(threadManager, simulationBuilders[k]);
-                GC.Collect();
-                threadManager.AddThread(delegate { Thread.CurrentThread.SetProcessorAffinity(new[] { 4 }); }, null);
-                for (int k = 0; k < simulationBuilders.Length; k++)
-                    testResults[3, k] += RunTest(threadManager, simulationBuilders[k]);
-                GC.Collect();
-            }
-#endif
-
-
-
-
-
-        }
-
-        int BuildPileSimulation(Space space)
-        {
-            Random rand = new Random(0);
-
-#if WINDOWS
-            NarrowPhaseHelper.Factories.BoxBox.EnsureCount(30000);
-            BoundingBox box = new BoundingBox(new Vector3(-5, 10, -5), new Vector3(5, 300, 5));
-            for (int k = 0; k < 5000; k++)
-#else        
-            NarrowPhaseHelper.Factories.BoxBox.EnsureCount(1500);
-            BoundingBox box = new BoundingBox(new Vector3(-5, 10, -5), new Vector3(5, 20, 5));
-            for (int k = 0; k < 250; k++)
-#endif
-            {
-                Vector3 position = new Vector3((float)(rand.NextDouble() * (box.Max.X - box.Min.X) + box.Min.X),
-                                               (float)(rand.NextDouble() * (box.Max.Y - box.Min.Y) + box.Min.Y),
-                                               (float)(rand.NextDouble() * (box.Max.Z - box.Min.Z) + box.Min.Z));
-                var toAdd = new Box(position, 1, 1, 1, 1);
-                toAdd.ActivityInformation.IsAlwaysActive = true;
-
-                space.Add(toAdd);
-
-
-            }
-
-            Box ground = new Box(new Vector3(0, 0, 0), 300, 10, 300);
-            space.Add(ground);
-
-#if WINDOWS
-            return 700;
-#else
-            return 350;
-#endif
-        }
-
-        int BuildWallSimulation(Space space)
-        {
-#if WINDOWS
-            int width = 100;
-            int height = 40;
-            NarrowPhaseHelper.Factories.BoxBox.EnsureCount(20000);
-#else
-            NarrowPhaseHelper.Factories.BoxBox.EnsureCount(2000);
-            int width = 25;
-            int height = 15;
-#endif
-            float blockWidth = 2f;
-            float blockHeight = 1f;
-            float blockLength = 3f;
-
-
-            for (int i = 0; i < width; i++)
-            {
-                for (int j = 0; j < height; j++)
-                {
-                    var toAdd =
-                        new Box(
-                            new Vector3(
-                                i * blockWidth + .5f * blockWidth * (j % 2) - width * blockWidth * .5f,
-                                blockHeight * .5f + j * (blockHeight),
-                                0),
-                            blockWidth, blockHeight, blockLength, 10);
-                    toAdd.ActivityInformation.IsAlwaysActive = true;
-                    space.Add(toAdd);
-
-                }
-            }
-
-            Box ground = new Box(new Vector3(0, -5f, 0), 500, 10, 500);
-            space.Add(ground);
-#if WINDOWS
-            return 800;
-#else
-            return 400;
-#endif
-        }
-
-        int BuildPlanetSimulation(Space space)
-        {
-            space.ForceUpdater.Gravity = Vector3.Zero;
-
-
-            var planet = new Sphere(new Vector3(0, 0, 0), 30);
-            space.Add(planet);
-
-            var field = new GravitationalField(new InfiniteForceFieldShape(), planet.Position, 66730 / 2f, 100);
-            space.Add(field);
-
-            //Drop the "meteorites" on the planet.
-            Entity toAdd;
-#if WINDOWS
-            //By pre-allocating a bunch of box-box pair handlers, the simulation will avoid having to allocate new ones at runtime.
-            NarrowPhaseHelper.Factories.BoxBox.EnsureCount(30000);
-
-            int numColumns = 25;
-            int numRows = 25;
-            int numHigh = 25;
-#else
-            NarrowPhaseHelper.Factories.BoxBox.EnsureCount(2000);
-            int numColumns = 10;
-            int numRows = 10;
-            int numHigh = 10;
-#endif
-            float separation = 5;
-            for (int i = 0; i < numRows; i++)
-                for (int j = 0; j < numColumns; j++)
-                    for (int k = 0; k < numHigh; k++)
-                    {
-                        toAdd = new Box(new Vector3(separation * i - numRows * separation / 2, 40 + k * separation, separation * j - numColumns * separation / 2), 1f, 1f, 1f, 5);
-                        toAdd.LinearVelocity = new Vector3(30, 0, 0);
-                        toAdd.LinearDamping = 0;
-                        toAdd.AngularDamping = 0;
-                        space.Add(toAdd);
-                    }
-#if WINDOWS
-            return 3000;
-#else
-            return 1000;
-#endif
-        }
-
-        double RunTest(IThreadManager threadManager, Func<Space, int> simulationBuilder)
-        {
-
-            Space space = new Space(threadManager);
-
-            var timeStepCount = simulationBuilder(space);
-
-
-            //Perform one starter frame to warm things up.
-            space.Update();
-
-            var startTime = Stopwatch.GetTimestamp() / (double)Stopwatch.Frequency;
-            for (int i = 0; i < timeStepCount; i++)
-            {
-                space.Update();
-            }
-            var endTime = Stopwatch.GetTimestamp() / (double)Stopwatch.Frequency;
-            return endTime - startTime;
-        }
-
-        private int timeStepsElapsed;
-
-        public override void Update(float dt)
-        {
-            timeStepsElapsed++;
-            base.Update(dt);
-        }
-
-
-
-        public override void DrawUI()
-        {
-            base.DrawUI();
-            //Game.DataTextDrawer.Draw("Time steps elapsed: ", timeStepsElapsed, new Vector2(600, 600));
-            //return;
-            Microsoft.Xna.Framework.Vector2 origin = new Microsoft.Xna.Framework.Vector2(100, 50);
-            Microsoft.Xna.Framework.Vector2 spacing = new Microsoft.Xna.Framework.Vector2(80, 50);
-            //Draw the horizontal core counts.
-            for (int i = 0; i < testResults.GetLength(0); i++)
-            {
-                Game.DataTextDrawer.Draw(i + 1, origin + new Microsoft.Xna.Framework.Vector2(spacing.X * i, -30));
-            }
-            for (int i = 0; i < testResults.GetLength(1); i++)
-            {
-                Game.DataTextDrawer.Draw(i, origin + new Microsoft.Xna.Framework.Vector2(-30, spacing.Y * i));
-            }
-
-            for (int i = 0; i < testResults.GetLength(0); i++)
-            {
-                int lowestTime = 0;
-                for (int j = 0; j < testResults.GetLength(1); j++)
-                {
-                    Game.DataTextDrawer.Draw(testResults[i, j] * 1e3, 0, origin + new Microsoft.Xna.Framework.Vector2(spacing.X * i, spacing.Y * j));
-                    if (testResults[i, j] < testResults[i, lowestTime])
-                        lowestTime = j;
-                }
-            }
-
-
-
-        }
-
-
-
-        /// <summary>
-        /// Gets the name of the simulation.
-        /// </summary>
-        public override string Name
-        {
-            get { return "Multithreaded Scaling"; }
-        }
-
-    }
+﻿using System.Threading;
+using BEPUphysics;
+using BEPUphysics.Entities;
+using BEPUphysics.Entities.Prefabs;
+using BEPUutilities;
+using BEPUphysics.NarrowPhaseSystems;
+using BEPUphysics.Threading;
+using BEPUphysics.UpdateableSystems.ForceFields;
+using BEPUphysicsDemos.SampleCode;
+using BEPUutilities;
+using System.Diagnostics;
+using System;
+
+namespace BEPUphysicsDemos.Demos.Extras.Tests
+{
+    /// <summary>
+    /// Benchmarks and verifies various broad phases against each other.
+    /// </summary>
+    public class MultithreadedScalingTestDemo : StandardDemo
+    {
+        Func<Space, int>[] simulationBuilders;
+        double[,] testResults;
+
+        /// <summary>
+        /// Constructs a new demo.
+        /// </summary>
+        /// <param name="game">Game owning this demo.</param>
+        public MultithreadedScalingTestDemo(DemosGame game)
+            : base(game)
+        {
+            simulationBuilders = new Func<Space, int>[]
+                                     {
+                                         BuildPileSimulation,
+                                         BuildWallSimulation,
+                                         BuildPlanetSimulation
+                                     };
+
+#if WINDOWS
+            int coreCountMax = Environment.ProcessorCount;
+
+            testResults = new double[coreCountMax, simulationBuilders.Length];
+
+            int reruns = 1;
+            for (int i = 0; i < reruns; i++)
+            {
+                GC.Collect();
+                var threadManager = new SpecializedThreadManager();
+
+
+
+                //Try different thread counts.
+                for (int j = 0; j < coreCountMax; j++)
+                {
+                    threadManager.AddThread();
+                    for (int k = 0; k < simulationBuilders.Length; k++)
+                        testResults[j, k] = RunTest(threadManager, simulationBuilders[k]);
+                    GC.Collect();
+
+                }
+            }
+#else
+            testResults = new double[4, simulationBuilders.Length];
+            int reruns = 10;
+            for (int i = 0; i < reruns; i++)
+            {
+                GC.Collect();
+                var threadManager = new SpecializedThreadManager();
+
+                threadManager.AddThread(delegate { Thread.CurrentThread.SetProcessorAffinity(new[] { 1 }); }, null);
+
+                for (int k = 0; k < simulationBuilders.Length; k++)
+                    testResults[0, k] += RunTest(threadManager, simulationBuilders[k]);
+                GC.Collect();
+
+                threadManager.AddThread(delegate { Thread.CurrentThread.SetProcessorAffinity(new[] { 3 }); }, null);
+                for (int k = 0; k < simulationBuilders.Length; k++)
+                    testResults[1, k] += RunTest(threadManager, simulationBuilders[k]);
+                GC.Collect();
+                threadManager.AddThread(delegate { Thread.CurrentThread.SetProcessorAffinity(new[] { 5 }); }, null);
+                for (int k = 0; k < simulationBuilders.Length; k++)
+                    testResults[2, k] += RunTest(threadManager, simulationBuilders[k]);
+                GC.Collect();
+                threadManager.AddThread(delegate { Thread.CurrentThread.SetProcessorAffinity(new[] { 4 }); }, null);
+                for (int k = 0; k < simulationBuilders.Length; k++)
+                    testResults[3, k] += RunTest(threadManager, simulationBuilders[k]);
+                GC.Collect();
+            }
+#endif
+
+
+
+
+
+        }
+
+        int BuildPileSimulation(Space space)
+        {
+            Random rand = new Random(0);
+
+#if WINDOWS
+            NarrowPhaseHelper.Factories.BoxBox.EnsureCount(30000);
+            BoundingBox box = new BoundingBox(new Vector3(-5, 10, -5), new Vector3(5, 300, 5));
+            for (int k = 0; k < 5000; k++)
+#else        
+            NarrowPhaseHelper.Factories.BoxBox.EnsureCount(1500);
+            BoundingBox box = new BoundingBox(new Vector3(-5, 10, -5), new Vector3(5, 20, 5));
+            for (int k = 0; k < 250; k++)
+#endif
+            {
+                Vector3 position = new Vector3((float)(rand.NextDouble() * (box.Max.X - box.Min.X) + box.Min.X),
+                                               (float)(rand.NextDouble() * (box.Max.Y - box.Min.Y) + box.Min.Y),
+                                               (float)(rand.NextDouble() * (box.Max.Z - box.Min.Z) + box.Min.Z));
+                var toAdd = new Box(position, 1, 1, 1, 1);
+                toAdd.ActivityInformation.IsAlwaysActive = true;
+
+                space.Add(toAdd);
+
+
+            }
+
+            Box ground = new Box(new Vector3(0, 0, 0), 300, 10, 300);
+            space.Add(ground);
+
+#if WINDOWS
+            return 700;
+#else
+            return 350;
+#endif
+        }
+
+        int BuildWallSimulation(Space space)
+        {
+#if WINDOWS
+            int width = 100;
+            int height = 40;
+            NarrowPhaseHelper.Factories.BoxBox.EnsureCount(20000);
+#else
+            NarrowPhaseHelper.Factories.BoxBox.EnsureCount(2000);
+            int width = 25;
+            int height = 15;
+#endif
+            float blockWidth = 2f;
+            float blockHeight = 1f;
+            float blockLength = 3f;
+
+
+            for (int i = 0; i < width; i++)
+            {
+                for (int j = 0; j < height; j++)
+                {
+                    var toAdd =
+                        new Box(
+                            new Vector3(
+                                i * blockWidth + .5f * blockWidth * (j % 2) - width * blockWidth * .5f,
+                                blockHeight * .5f + j * (blockHeight),
+                                0),
+                            blockWidth, blockHeight, blockLength, 10);
+                    toAdd.ActivityInformation.IsAlwaysActive = true;
+                    space.Add(toAdd);
+
+                }
+            }
+
+            Box ground = new Box(new Vector3(0, -5f, 0), 500, 10, 500);
+            space.Add(ground);
+#if WINDOWS
+            return 800;
+#else
+            return 400;
+#endif
+        }
+
+        int BuildPlanetSimulation(Space space)
+        {
+            space.ForceUpdater.Gravity = Vector3.Zero;
+
+
+            var planet = new Sphere(new Vector3(0, 0, 0), 30);
+            space.Add(planet);
+
+            var field = new GravitationalField(new InfiniteForceFieldShape(), planet.Position, 66730 / 2f, 100);
+            space.Add(field);
+
+            //Drop the "meteorites" on the planet.
+            Entity toAdd;
+#if WINDOWS
+            //By pre-allocating a bunch of box-box pair handlers, the simulation will avoid having to allocate new ones at runtime.
+            NarrowPhaseHelper.Factories.BoxBox.EnsureCount(30000);
+
+            int numColumns = 25;
+            int numRows = 25;
+            int numHigh = 25;
+#else
+            NarrowPhaseHelper.Factories.BoxBox.EnsureCount(2000);
+            int numColumns = 10;
+            int numRows = 10;
+            int numHigh = 10;
+#endif
+            float separation = 5;
+            for (int i = 0; i < numRows; i++)
+                for (int j = 0; j < numColumns; j++)
+                    for (int k = 0; k < numHigh; k++)
+                    {
+                        toAdd = new Box(new Vector3(separation * i - numRows * separation / 2, 40 + k * separation, separation * j - numColumns * separation / 2), 1f, 1f, 1f, 5);
+                        toAdd.LinearVelocity = new Vector3(30, 0, 0);
+                        toAdd.LinearDamping = 0;
+                        toAdd.AngularDamping = 0;
+                        space.Add(toAdd);
+                    }
+#if WINDOWS
+            return 3000;
+#else
+            return 1000;
+#endif
+        }
+
+        double RunTest(IThreadManager threadManager, Func<Space, int> simulationBuilder)
+        {
+
+            Space space = new Space(threadManager);
+
+            var timeStepCount = simulationBuilder(space);
+
+
+            //Perform one starter frame to warm things up.
+            space.Update();
+
+            var startTime = Stopwatch.GetTimestamp() / (double)Stopwatch.Frequency;
+            for (int i = 0; i < timeStepCount; i++)
+            {
+                space.Update();
+            }
+            var endTime = Stopwatch.GetTimestamp() / (double)Stopwatch.Frequency;
+            return endTime - startTime;
+        }
+
+        private int timeStepsElapsed;
+
+        public override void Update(float dt)
+        {
+            timeStepsElapsed++;
+            base.Update(dt);
+        }
+
+
+
+        public override void DrawUI()
+        {
+            base.DrawUI();
+            //Game.DataTextDrawer.Draw("Time steps elapsed: ", timeStepsElapsed, new Vector2(600, 600));
+            //return;
+            Microsoft.Xna.Framework.Vector2 origin = new Microsoft.Xna.Framework.Vector2(100, 50);
+            Microsoft.Xna.Framework.Vector2 spacing = new Microsoft.Xna.Framework.Vector2(80, 50);
+            //Draw the horizontal core counts.
+            for (int i = 0; i < testResults.GetLength(0); i++)
+            {
+                Game.DataTextDrawer.Draw(i + 1, origin + new Microsoft.Xna.Framework.Vector2(spacing.X * i, -30));
+            }
+            for (int i = 0; i < testResults.GetLength(1); i++)
+            {
+                Game.DataTextDrawer.Draw(i, origin + new Microsoft.Xna.Framework.Vector2(-30, spacing.Y * i));
+            }
+
+            for (int i = 0; i < testResults.GetLength(0); i++)
+            {
+                int lowestTime = 0;
+                for (int j = 0; j < testResults.GetLength(1); j++)
+                {
+                    Game.DataTextDrawer.Draw(testResults[i, j] * 1e3, 0, origin + new Microsoft.Xna.Framework.Vector2(spacing.X * i, spacing.Y * j));
+                    if (testResults[i, j] < testResults[i, lowestTime])
+                        lowestTime = j;
+                }
+            }
+
+
+
+        }
+
+
+
+        /// <summary>
+        /// Gets the name of the simulation.
+        /// </summary>
+        public override string Name
+        {
+            get { return "Multithreaded Scaling"; }
+        }
+
+    }
 }