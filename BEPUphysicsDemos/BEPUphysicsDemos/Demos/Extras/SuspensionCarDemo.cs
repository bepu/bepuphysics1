--- conflicted
+++ resolved
@@ -1,273 +1,264 @@
-﻿using BEPUphysics.Constraints.TwoEntity.Motors;
-using BEPUphysics.Entities.Prefabs;
-<<<<<<< HEAD
-using BEPUutilities;
-using Microsoft.Xna.Framework;
-=======
->>>>>>> d0a4deae
-using BEPUphysics.Entities;
-using BEPUphysics.CollisionRuleManagement;
-using BEPUphysics.Constraints.TwoEntity.Joints;
-using BEPUphysics.Constraints.TwoEntity.JointLimits;
-using Microsoft.Xna.Framework.Input;
-using System;
-<<<<<<< HEAD
-using BEPUphysics.BroadPhaseEntries;
-=======
-using BEPUutilities;
-using BEPUphysics.Collidables;
-using ConversionHelper;
->>>>>>> d0a4deae
-namespace BEPUphysicsDemos.Demos.Extras
-{
-    /// <summary>
-    /// A car built from constraints and entities (as opposed to using the Vehicle class) drives around on a terrain and 
-    /// sometimes a box.
-    /// </summary>
-    /// <remarks>
-    /// This demo type is initially excluded from the main list in the DemosGame.
-    /// To access it while playing the demos, add an entry to the demoTypes array for this TestDemo.
-    /// </remarks>
-    public class SuspensionCarDemo : StandardDemo
-    {
-        private readonly RevoluteMotor drivingMotor1;
-        private readonly RevoluteMotor drivingMotor2;
-        private readonly RevoluteMotor steeringMotor1;
-        private readonly RevoluteMotor steeringMotor2;
-
-        private float driveSpeed = 70;
-        private float maximumTurnAngle = MathHelper.Pi * .2f;
-
-        /// <summary>
-        /// Constructs a new demo.
-        /// </summary>
-        /// <param name="game">Game owning this demo.</param>
-        public SuspensionCarDemo(DemosGame game)
-            : base(game)
-        {
-            game.Camera.Position = MathConverter.Convert(new Vector3(0, 2, 15));
-            game.Camera.Yaw = 0;
-            game.Camera.Pitch = 0;
-
-            Space.Add(new Box(new Vector3(0, -5, 0), 20, 1, 20));
-
-            var body = new Box(new Vector3(0, 0, 0), 4, .5f, 5, 20);
-            body.CollisionInformation.LocalPosition = new Vector3(0, .8f, 0);
-            Space.Add(body);
-
-            AddBackWheel(new Vector3(-1.8f, -.2f, 2.1f), body);
-            AddBackWheel(new Vector3(1.8f, -.2f, 2.1f), body);
-            var wheel1 = AddDriveWheel(new Vector3(-1.8f, -.2f, -2.1f), body, out drivingMotor1, out steeringMotor1);
-            var wheel2 = AddDriveWheel(new Vector3(1.8f, -.2f, -2.1f), body, out drivingMotor2, out steeringMotor2);
-
-            //Add a stabilizer so that the wheels can't point different directions.
-            var steeringStabilizer = new RevoluteAngularJoint(wheel1, wheel2, Vector3.Right);
-            Space.Add(steeringStabilizer);
-
-
-            //x and y, in terms of heightmaps, refer to their local x and y coordinates.  In world space, they correspond to x and z.
-            //Setup the heights of the terrain.
-            int xLength = 180;
-            int zLength = 180;
-
-            float xSpacing = 8f;
-            float zSpacing = 8f;
-            var heights = new float[xLength, zLength];
-            for (int i = 0; i < xLength; i++)
-            {
-                for (int j = 0; j < zLength; j++)
-                {
-                    float x = i - xLength / 2;
-                    float z = j - zLength / 2;
-                    //heights[i,j] = (float)(x * y / 1000f);
-                    heights[i, j] = (float)(10 * (Math.Sin(x / 8) + Math.Sin(z / 8)));
-                    //heights[i,j] = 3 * (float)Math.Sin(x * y / 100f);
-                    //heights[i,j] = (x * x * x * y - y * y * y * x) / 1000f;
-                }
-            }
-            //Create the terrain.
-            var terrain = new Terrain(heights, new AffineTransform(
-                    new Vector3(xSpacing, 1, zSpacing),
-                    Quaternion.Identity,
-                    new Vector3(-xLength * xSpacing / 2, -10, -zLength * zSpacing / 2)));
-
-            //terrain.Thickness = 5; //Uncomment this and shoot some things at the bottom of the terrain! They'll be sucked up through the ground.
-
-            Space.Add(terrain);
-
-            game.ModelDrawer.Add(terrain);
-        }
-
-        void AddBackWheel(Vector3 wheelOffset, Entity body)
-        {
-            var wheel = new Cylinder(body.Position + wheelOffset, .2f, .5f, 5f);
-            wheel.Material.KineticFriction = 2.5f;
-            wheel.Material.StaticFriction = 2.5f;
-            wheel.Orientation = Quaternion.CreateFromAxisAngle(Vector3.Forward, MathHelper.PiOver2);
-
-            //Preventing the occasional pointless collision pair can speed things up.
-            CollisionRules.AddRule(wheel, body, CollisionRule.NoBroadPhase);
-
-            //Connect the wheel to the body.
-            var pointOnLineJoint = new PointOnLineJoint(body, wheel, wheel.Position, Vector3.Down, wheel.Position);
-            var suspensionLimit = new LinearAxisLimit(body, wheel, wheel.Position, wheel.Position, Vector3.Down, -1, 0);
-            //This linear axis motor will give the suspension its springiness by pushing the wheels outward.
-            var suspensionSpring = new LinearAxisMotor(body, wheel, wheel.Position, wheel.Position, Vector3.Down);
-            suspensionSpring.Settings.Mode = MotorMode.Servomechanism;
-            suspensionSpring.Settings.Servo.Goal = 0;
-            suspensionSpring.Settings.Servo.SpringSettings.StiffnessConstant = 300;
-            suspensionSpring.Settings.Servo.SpringSettings.DampingConstant = 70;
-
-            var revoluteAngularJoint = new RevoluteAngularJoint(body, wheel, Vector3.Right);
-
-            //Add the wheel and connection to the space.
-            Space.Add(wheel);
-            Space.Add(pointOnLineJoint);
-            Space.Add(suspensionLimit);
-            Space.Add(suspensionSpring);
-            Space.Add(revoluteAngularJoint);
-        }
-
-        Entity AddDriveWheel(Vector3 wheelOffset, Entity body, out RevoluteMotor drivingMotor, out RevoluteMotor steeringMotor)
-        {
-            var wheel = new Cylinder(body.Position + wheelOffset, .2f, .5f, 5f);
-            wheel.Material.KineticFriction = 2.5f;
-            wheel.Material.StaticFriction = 2.5f;
-            wheel.Orientation = Quaternion.CreateFromAxisAngle(Vector3.Forward, MathHelper.PiOver2);
-
-            //Preventing the occasional pointless collision pair can speed things up.
-            CollisionRules.AddRule(wheel, body, CollisionRule.NoBroadPhase);
-
-            //Connect the wheel to the body.
-            var pointOnLineJoint = new PointOnLineJoint(body, wheel, wheel.Position, Vector3.Down, wheel.Position);
-            var suspensionLimit = new LinearAxisLimit(body, wheel, wheel.Position, wheel.Position, Vector3.Down, -1, 0);
-            //This linear axis motor will give the suspension its springiness by pushing the wheels outward.
-            var suspensionSpring = new LinearAxisMotor(body, wheel, wheel.Position, wheel.Position, Vector3.Down);
-            suspensionSpring.Settings.Mode = MotorMode.Servomechanism;
-            suspensionSpring.Settings.Servo.Goal = 0;
-            suspensionSpring.Settings.Servo.SpringSettings.StiffnessConstant = 300;
-            suspensionSpring.Settings.Servo.SpringSettings.DampingConstant = 70;
-
-            var swivelHingeAngularJoint = new SwivelHingeAngularJoint(body, wheel, Vector3.Up, Vector3.Right);
-            //Make the swivel hinge extremely rigid.  There are going to be extreme conditions when the wheels get up to speed;
-            //we don't want the forces involved to torque the wheel off the frame!
-            swivelHingeAngularJoint.SpringSettings.DampingConstant *= 1000;
-            swivelHingeAngularJoint.SpringSettings.StiffnessConstant *= 1000;
-            //Motorize the wheel.
-            drivingMotor = new RevoluteMotor(body, wheel, Vector3.Left);
-            drivingMotor.Settings.VelocityMotor.Softness = .3f;
-            drivingMotor.Settings.MaximumForce = 100;
-            //Let it roll when the user isn't giving specific commands.
-            drivingMotor.IsActive = false;
-            steeringMotor = new RevoluteMotor(body, wheel, Vector3.Up);
-            steeringMotor.Settings.Mode = MotorMode.Servomechanism;
-            //The constructor makes a guess about how to set up the constraint.
-            //It can't always be right since it doesn't have all the information;
-            //in this case, it chooses the basis and test axis incorrectly.
-            //This leads to a 'flipping' behavior when the wheel is rolling
-            //(the test axis is 'rolling' with the wheel, and passes over
-            //a singularity which causes a flip).
-
-            //To fix this, we configure the constraint directly.
-            //The basis is aligned with how the wheel is set up; we choose 'up' as 
-            //the motorized axis, and right/forward to define the angle measurement plane.
-            //The test axis is set to be perpendicular to the wheel's rotation so that
-            //it only measures the steering angle.
-
-            //If you're curious, the angle measurement is just a Math.Atan2.
-            //The current world test axis is dotted against the two plane axes (Right and Forward here).
-            //This gives an x and y value.  These can be plugged into Atan2 just like when
-            //you compute an angle on a normal 2d graph.
-            steeringMotor.Basis.SetWorldAxes(Vector3.Up, Vector3.Right);
-            steeringMotor.TestAxis = Vector3.Right;
-
-            //Disable the steering motor's spring effects.  Set it to maximum rigidity (0 softness)
-            //and use the base corrective speed to control its direction.
-            steeringMotor.Settings.Servo.SpringSettings.Advanced.UseAdvancedSettings = true;
-            steeringMotor.Settings.Servo.SpringSettings.Advanced.Softness = 0;
-            steeringMotor.Settings.Servo.SpringSettings.Advanced.ErrorReductionFactor = 0f;
-
-
-            //The revolute motor is weaker than some other types of constraints and maintaining a goal in the presence of extremely fast rotation and integration issues.
-            //Laying a revolute limit on top of it can help mitigate the problem.
-            var steeringConstraint = new RevoluteLimit(body, wheel, Vector3.Up, Vector3.Right, -maximumTurnAngle, maximumTurnAngle);
-
-    
-            //Add the wheel and connection to the space.
-            Space.Add(wheel);
-            Space.Add(pointOnLineJoint);
-            Space.Add(suspensionLimit);
-            Space.Add(suspensionSpring);
-            Space.Add(swivelHingeAngularJoint);
-            Space.Add(drivingMotor);
-            Space.Add(steeringMotor); 
-            Space.Add(steeringConstraint);
-
-            return wheel;
-        }
-
-        /// <summary>
-        /// Gets the name of the simulation.
-        /// </summary>
-        public override string Name
-        {
-            get { return "Suspension Car Demo"; }
-        }
-
-        public override void Update(float dt)
-        {
-            //Scale the corrective velocity by the wheel angular velocity to compensate for a long time step duration.
-            //If the simulation is running at a fast time step, this is probably not necessary.
-            steeringMotor1.Settings.Servo.BaseCorrectiveSpeed = 3 + 7 * Math.Min(steeringMotor1.ConnectionB.AngularVelocity.Length() / 100, 1);
-            steeringMotor2.Settings.Servo.BaseCorrectiveSpeed = 3 + 7 * Math.Min(steeringMotor2.ConnectionB.AngularVelocity.Length() / 100, 1);
-
-            if (Game.KeyboardInput.IsKeyDown(Keys.NumPad8))
-            {
-                //Go forward
-                drivingMotor1.Settings.VelocityMotor.GoalVelocity = driveSpeed;
-                drivingMotor2.Settings.VelocityMotor.GoalVelocity = driveSpeed;
-                //The driving motors are disabled when no button is pressed, so need to turn it on.
-                drivingMotor1.IsActive = true;
-                drivingMotor2.IsActive = true;
-            }
-            else if (Game.KeyboardInput.IsKeyDown(Keys.NumPad5))
-            {
-                //Go backward
-                drivingMotor1.Settings.VelocityMotor.GoalVelocity = -driveSpeed;
-                drivingMotor2.Settings.VelocityMotor.GoalVelocity = -driveSpeed;
-                //The driving motors are disabled when no button is pressed, so need to turn it on.
-                drivingMotor1.IsActive = true;
-                drivingMotor2.IsActive = true;
-            }
-            else
-            {
-                //Let it roll.
-                drivingMotor1.IsActive = false;
-                drivingMotor2.IsActive = false;
-            }
-
-            if (Game.KeyboardInput.IsKeyDown(Keys.NumPad4))
-            {
-                //Turn left
-                steeringMotor1.Settings.Servo.Goal = maximumTurnAngle;
-                steeringMotor2.Settings.Servo.Goal = maximumTurnAngle;
-            }
-            else if (Game.KeyboardInput.IsKeyDown(Keys.NumPad6))
-            {
-                //Turn right
-                steeringMotor1.Settings.Servo.Goal = -maximumTurnAngle;
-                steeringMotor2.Settings.Servo.Goal = -maximumTurnAngle;
-            }
-            else
-            {
-                //Face forward
-                steeringMotor1.Settings.Servo.Goal = 0;
-                steeringMotor2.Settings.Servo.Goal = 0;
-            } 
-
-            base.Update(dt);
-        }
-
-
-    }
+﻿using BEPUphysics.Constraints.TwoEntity.Motors;
+using BEPUphysics.Entities.Prefabs;
+using BEPUutilities;
+using BEPUphysics.Entities;
+using BEPUphysics.CollisionRuleManagement;
+using BEPUphysics.Constraints.TwoEntity.Joints;
+using BEPUphysics.Constraints.TwoEntity.JointLimits;
+using Microsoft.Xna.Framework.Input;
+using System;
+using BEPUutilities;
+using ConversionHelper;
+namespace BEPUphysicsDemos.Demos.Extras
+{
+    /// <summary>
+    /// A car built from constraints and entities (as opposed to using the Vehicle class) drives around on a terrain and 
+    /// sometimes a box.
+    /// </summary>
+    /// <remarks>
+    /// This demo type is initially excluded from the main list in the DemosGame.
+    /// To access it while playing the demos, add an entry to the demoTypes array for this TestDemo.
+    /// </remarks>
+    public class SuspensionCarDemo : StandardDemo
+    {
+        private readonly RevoluteMotor drivingMotor1;
+        private readonly RevoluteMotor drivingMotor2;
+        private readonly RevoluteMotor steeringMotor1;
+        private readonly RevoluteMotor steeringMotor2;
+
+        private float driveSpeed = 70;
+        private float maximumTurnAngle = MathHelper.Pi * .2f;
+
+        /// <summary>
+        /// Constructs a new demo.
+        /// </summary>
+        /// <param name="game">Game owning this demo.</param>
+        public SuspensionCarDemo(DemosGame game)
+            : base(game)
+        {
+            game.Camera.Position = MathConverter.Convert(new Vector3(0, 2, 15));
+            game.Camera.Yaw = 0;
+            game.Camera.Pitch = 0;
+
+            Space.Add(new Box(new Vector3(0, -5, 0), 20, 1, 20));
+
+            var body = new Box(new Vector3(0, 0, 0), 4, .5f, 5, 20);
+            body.CollisionInformation.LocalPosition = new Vector3(0, .8f, 0);
+            Space.Add(body);
+
+            AddBackWheel(new Vector3(-1.8f, -.2f, 2.1f), body);
+            AddBackWheel(new Vector3(1.8f, -.2f, 2.1f), body);
+            var wheel1 = AddDriveWheel(new Vector3(-1.8f, -.2f, -2.1f), body, out drivingMotor1, out steeringMotor1);
+            var wheel2 = AddDriveWheel(new Vector3(1.8f, -.2f, -2.1f), body, out drivingMotor2, out steeringMotor2);
+
+            //Add a stabilizer so that the wheels can't point different directions.
+            var steeringStabilizer = new RevoluteAngularJoint(wheel1, wheel2, Vector3.Right);
+            Space.Add(steeringStabilizer);
+
+
+            //x and y, in terms of heightmaps, refer to their local x and y coordinates.  In world space, they correspond to x and z.
+            //Setup the heights of the terrain.
+            int xLength = 180;
+            int zLength = 180;
+
+            float xSpacing = 8f;
+            float zSpacing = 8f;
+            var heights = new float[xLength, zLength];
+            for (int i = 0; i < xLength; i++)
+            {
+                for (int j = 0; j < zLength; j++)
+                {
+                    float x = i - xLength / 2;
+                    float z = j - zLength / 2;
+                    //heights[i,j] = (float)(x * y / 1000f);
+                    heights[i, j] = (float)(10 * (Math.Sin(x / 8) + Math.Sin(z / 8)));
+                    //heights[i,j] = 3 * (float)Math.Sin(x * y / 100f);
+                    //heights[i,j] = (x * x * x * y - y * y * y * x) / 1000f;
+                }
+            }
+            //Create the terrain.
+            var terrain = new Terrain(heights, new AffineTransform(
+                    new Vector3(xSpacing, 1, zSpacing),
+                    Quaternion.Identity,
+                    new Vector3(-xLength * xSpacing / 2, -10, -zLength * zSpacing / 2)));
+
+            //terrain.Thickness = 5; //Uncomment this and shoot some things at the bottom of the terrain! They'll be sucked up through the ground.
+
+            Space.Add(terrain);
+
+            game.ModelDrawer.Add(terrain);
+        }
+
+        void AddBackWheel(Vector3 wheelOffset, Entity body)
+        {
+            var wheel = new Cylinder(body.Position + wheelOffset, .2f, .5f, 5f);
+            wheel.Material.KineticFriction = 2.5f;
+            wheel.Material.StaticFriction = 2.5f;
+            wheel.Orientation = Quaternion.CreateFromAxisAngle(Vector3.Forward, MathHelper.PiOver2);
+
+            //Preventing the occasional pointless collision pair can speed things up.
+            CollisionRules.AddRule(wheel, body, CollisionRule.NoBroadPhase);
+
+            //Connect the wheel to the body.
+            var pointOnLineJoint = new PointOnLineJoint(body, wheel, wheel.Position, Vector3.Down, wheel.Position);
+            var suspensionLimit = new LinearAxisLimit(body, wheel, wheel.Position, wheel.Position, Vector3.Down, -1, 0);
+            //This linear axis motor will give the suspension its springiness by pushing the wheels outward.
+            var suspensionSpring = new LinearAxisMotor(body, wheel, wheel.Position, wheel.Position, Vector3.Down);
+            suspensionSpring.Settings.Mode = MotorMode.Servomechanism;
+            suspensionSpring.Settings.Servo.Goal = 0;
+            suspensionSpring.Settings.Servo.SpringSettings.StiffnessConstant = 300;
+            suspensionSpring.Settings.Servo.SpringSettings.DampingConstant = 70;
+
+            var revoluteAngularJoint = new RevoluteAngularJoint(body, wheel, Vector3.Right);
+
+            //Add the wheel and connection to the space.
+            Space.Add(wheel);
+            Space.Add(pointOnLineJoint);
+            Space.Add(suspensionLimit);
+            Space.Add(suspensionSpring);
+            Space.Add(revoluteAngularJoint);
+        }
+
+        Entity AddDriveWheel(Vector3 wheelOffset, Entity body, out RevoluteMotor drivingMotor, out RevoluteMotor steeringMotor)
+        {
+            var wheel = new Cylinder(body.Position + wheelOffset, .2f, .5f, 5f);
+            wheel.Material.KineticFriction = 2.5f;
+            wheel.Material.StaticFriction = 2.5f;
+            wheel.Orientation = Quaternion.CreateFromAxisAngle(Vector3.Forward, MathHelper.PiOver2);
+
+            //Preventing the occasional pointless collision pair can speed things up.
+            CollisionRules.AddRule(wheel, body, CollisionRule.NoBroadPhase);
+
+            //Connect the wheel to the body.
+            var pointOnLineJoint = new PointOnLineJoint(body, wheel, wheel.Position, Vector3.Down, wheel.Position);
+            var suspensionLimit = new LinearAxisLimit(body, wheel, wheel.Position, wheel.Position, Vector3.Down, -1, 0);
+            //This linear axis motor will give the suspension its springiness by pushing the wheels outward.
+            var suspensionSpring = new LinearAxisMotor(body, wheel, wheel.Position, wheel.Position, Vector3.Down);
+            suspensionSpring.Settings.Mode = MotorMode.Servomechanism;
+            suspensionSpring.Settings.Servo.Goal = 0;
+            suspensionSpring.Settings.Servo.SpringSettings.StiffnessConstant = 300;
+            suspensionSpring.Settings.Servo.SpringSettings.DampingConstant = 70;
+
+            var swivelHingeAngularJoint = new SwivelHingeAngularJoint(body, wheel, Vector3.Up, Vector3.Right);
+            //Make the swivel hinge extremely rigid.  There are going to be extreme conditions when the wheels get up to speed;
+            //we don't want the forces involved to torque the wheel off the frame!
+            swivelHingeAngularJoint.SpringSettings.DampingConstant *= 1000;
+            swivelHingeAngularJoint.SpringSettings.StiffnessConstant *= 1000;
+            //Motorize the wheel.
+            drivingMotor = new RevoluteMotor(body, wheel, Vector3.Left);
+            drivingMotor.Settings.VelocityMotor.Softness = .3f;
+            drivingMotor.Settings.MaximumForce = 100;
+            //Let it roll when the user isn't giving specific commands.
+            drivingMotor.IsActive = false;
+            steeringMotor = new RevoluteMotor(body, wheel, Vector3.Up);
+            steeringMotor.Settings.Mode = MotorMode.Servomechanism;
+            //The constructor makes a guess about how to set up the constraint.
+            //It can't always be right since it doesn't have all the information;
+            //in this case, it chooses the basis and test axis incorrectly.
+            //This leads to a 'flipping' behavior when the wheel is rolling
+            //(the test axis is 'rolling' with the wheel, and passes over
+            //a singularity which causes a flip).
+
+            //To fix this, we configure the constraint directly.
+            //The basis is aligned with how the wheel is set up; we choose 'up' as 
+            //the motorized axis, and right/forward to define the angle measurement plane.
+            //The test axis is set to be perpendicular to the wheel's rotation so that
+            //it only measures the steering angle.
+
+            //If you're curious, the angle measurement is just a Math.Atan2.
+            //The current world test axis is dotted against the two plane axes (Right and Forward here).
+            //This gives an x and y value.  These can be plugged into Atan2 just like when
+            //you compute an angle on a normal 2d graph.
+            steeringMotor.Basis.SetWorldAxes(Vector3.Up, Vector3.Right);
+            steeringMotor.TestAxis = Vector3.Right;
+
+            //Disable the steering motor's spring effects.  Set it to maximum rigidity (0 softness)
+            //and use the base corrective speed to control its direction.
+            steeringMotor.Settings.Servo.SpringSettings.Advanced.UseAdvancedSettings = true;
+            steeringMotor.Settings.Servo.SpringSettings.Advanced.Softness = 0;
+            steeringMotor.Settings.Servo.SpringSettings.Advanced.ErrorReductionFactor = 0f;
+
+
+            //The revolute motor is weaker than some other types of constraints and maintaining a goal in the presence of extremely fast rotation and integration issues.
+            //Laying a revolute limit on top of it can help mitigate the problem.
+            var steeringConstraint = new RevoluteLimit(body, wheel, Vector3.Up, Vector3.Right, -maximumTurnAngle, maximumTurnAngle);
+
+    
+            //Add the wheel and connection to the space.
+            Space.Add(wheel);
+            Space.Add(pointOnLineJoint);
+            Space.Add(suspensionLimit);
+            Space.Add(suspensionSpring);
+            Space.Add(swivelHingeAngularJoint);
+            Space.Add(drivingMotor);
+            Space.Add(steeringMotor); 
+            Space.Add(steeringConstraint);
+
+            return wheel;
+        }
+
+        /// <summary>
+        /// Gets the name of the simulation.
+        /// </summary>
+        public override string Name
+        {
+            get { return "Suspension Car Demo"; }
+        }
+
+        public override void Update(float dt)
+        {
+            //Scale the corrective velocity by the wheel angular velocity to compensate for a long time step duration.
+            //If the simulation is running at a fast time step, this is probably not necessary.
+            steeringMotor1.Settings.Servo.BaseCorrectiveSpeed = 3 + 7 * Math.Min(steeringMotor1.ConnectionB.AngularVelocity.Length() / 100, 1);
+            steeringMotor2.Settings.Servo.BaseCorrectiveSpeed = 3 + 7 * Math.Min(steeringMotor2.ConnectionB.AngularVelocity.Length() / 100, 1);
+
+            if (Game.KeyboardInput.IsKeyDown(Keys.NumPad8))
+            {
+                //Go forward
+                drivingMotor1.Settings.VelocityMotor.GoalVelocity = driveSpeed;
+                drivingMotor2.Settings.VelocityMotor.GoalVelocity = driveSpeed;
+                //The driving motors are disabled when no button is pressed, so need to turn it on.
+                drivingMotor1.IsActive = true;
+                drivingMotor2.IsActive = true;
+            }
+            else if (Game.KeyboardInput.IsKeyDown(Keys.NumPad5))
+            {
+                //Go backward
+                drivingMotor1.Settings.VelocityMotor.GoalVelocity = -driveSpeed;
+                drivingMotor2.Settings.VelocityMotor.GoalVelocity = -driveSpeed;
+                //The driving motors are disabled when no button is pressed, so need to turn it on.
+                drivingMotor1.IsActive = true;
+                drivingMotor2.IsActive = true;
+            }
+            else
+            {
+                //Let it roll.
+                drivingMotor1.IsActive = false;
+                drivingMotor2.IsActive = false;
+            }
+
+            if (Game.KeyboardInput.IsKeyDown(Keys.NumPad4))
+            {
+                //Turn left
+                steeringMotor1.Settings.Servo.Goal = maximumTurnAngle;
+                steeringMotor2.Settings.Servo.Goal = maximumTurnAngle;
+            }
+            else if (Game.KeyboardInput.IsKeyDown(Keys.NumPad6))
+            {
+                //Turn right
+                steeringMotor1.Settings.Servo.Goal = -maximumTurnAngle;
+                steeringMotor2.Settings.Servo.Goal = -maximumTurnAngle;
+            }
+            else
+            {
+                //Face forward
+                steeringMotor1.Settings.Servo.Goal = 0;
+                steeringMotor2.Settings.Servo.Goal = 0;
+            } 
+
+            base.Update(dt);
+        }
+
+
+    }
 }