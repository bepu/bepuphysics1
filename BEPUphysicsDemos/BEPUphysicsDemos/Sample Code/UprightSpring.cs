using System;
using BEPUphysics.Entities;
using BEPUphysics.UpdateableSystems;
using BEPUutilities;
<<<<<<< HEAD
using Microsoft.Xna.Framework;
=======
>>>>>>> d0a4deae

namespace BEPUphysicsDemos.SampleCode
{
    /// <summary>
    /// Spring that attempts to keep a target entity oriented in a given direction by applying corrective torques.
    /// </summary>
    public class UprightSpring : Updateable, IDuringForcesUpdateable
    {
        /*
         * This class is a cleaned up version of the UprightConstraint present in v0.11.0 and previous versions.
         * It's been moved into the demos as an example (and to clean up the main library).
         * 
         * This could be relatively easily re-implemented as a SingleEntityConstraint.  The SingleEntityAngularMotor
         * can already be used to do something fairly similar, but this spring has angle limits as well.
         * 
         */


        private Vector3 myLocalUpVector;
        private float myMaximumAngle;
        private float myMinimumAngle;

        private Vector3 myWorldUpVector;

        /// <summary>
        /// Constructs a constraint to keep entities upright.
        /// </summary>
        /// <param name="entity">Entity to try to keep upright.</param>
        /// <param name="upVector">Direction to try to orient the entity with.</param>
        /// <param name="minimumAngle">Minimum angle between the car's transformed up vector and the actual up vector
        /// before the constraint begins to apply forces.</param>
        /// <param name="maximumAngle">Maximum angle between the car's transformed up vector and the actual up vector
        /// past which the constraint 'gives up' and lets the entity tumble.</param>
        /// <param name="correctionFactor">Factor of the orientation error to apply in angular velocity each frame.</param>
        public UprightSpring(Entity entity, Vector3 upVector, float minimumAngle, float maximumAngle, float correctionFactor)
        {
            this.Entity = entity;
            this.UpVector = upVector;
            this.MinimumAngle = minimumAngle;
            this.MaximumAngle = maximumAngle;
            this.CorrectionFactor = correctionFactor;
        }

        /// <summary>
        /// Gets or sets the entity to try to keep upright.
        /// </summary>
        public Entity Entity { get; set; }

        /// <summary>
        /// Gets or sets the up vector attached to the entity in its local space.
        /// </summary>
        public Vector3 LocalUpVector
        {
            get { return myWorldUpVector; }
            set
            {
                myLocalUpVector = Vector3.Normalize(value);
                myWorldUpVector = Matrix3x3.Transform(myLocalUpVector, Entity.OrientationMatrix);
            }
        }

        /// <summary>
        /// Gets or sets the up vector attached to the entity in world space.
        /// </summary>
        public Vector3 UpVector
        {
            get { return myWorldUpVector; }
            set
            {
                myWorldUpVector = Vector3.Normalize(value);
                myLocalUpVector = Matrix3x3.TransformTranspose(myWorldUpVector, Entity.OrientationMatrix);
            }
        }

        /// <summary>
        /// Gets or sets the minimum angle between the car's transformed up vector and the actual up vector
        /// before the constraint begins to apply forces.
        /// </summary>
        public float MinimumAngle
        {
            get { return myMinimumAngle; }
            set
            {
                myMinimumAngle = MathHelper.Clamp(value, 0, MathHelper.Pi);
                if (myMinimumAngle > myMaximumAngle)
                    MaximumAngle = myMinimumAngle;
            }
        }

        /// <summary>
        /// Gets or sets the maximum angle between the car's transformed up vector and the actual up vector
        /// past which the constraint 'gives up' and lets the entity tumble.
        /// </summary>
        public float MaximumAngle
        {
            get { return myMaximumAngle; }
            set
            {
                myMaximumAngle = MathHelper.Clamp(value, 0, MathHelper.Pi);
                if (myMaximumAngle < myMinimumAngle)
                    MinimumAngle = myMaximumAngle;
            }
        }

        /// <summary>
        /// Gets or sets the factor of the orientation error to apply in torque each frame.
        /// </summary>
        public float CorrectionFactor { get; set; }


        /// <summary>
        /// Updates the upright constraint.
        /// Called automatically by its owning space.
        /// </summary>
        /// <param name="dt">Time since last frame in simulation seconds.</param>
        void IDuringForcesUpdateable.Update(float dt)
        {
            myWorldUpVector = Matrix3x3.Transform(myLocalUpVector, Entity.OrientationMatrix);

            //Compute the axis and angle 
            Vector3 axis = Vector3.Cross(myWorldUpVector, Vector3.Up);
            var angle = (float) Math.Acos(Vector3.Dot(Vector3.Up, myWorldUpVector));

            if (angle > MinimumAngle && angle < MaximumAngle)
            {
                angle = angle - MinimumAngle;
                axis.Normalize();
                Entity.AngularMomentum += (axis * (angle * CorrectionFactor * dt));
            }
        }
    }
}<|MERGE_RESOLUTION|>--- conflicted
+++ resolved
@@ -1,140 +1,136 @@
-using System;
-using BEPUphysics.Entities;
-using BEPUphysics.UpdateableSystems;
-using BEPUutilities;
-<<<<<<< HEAD
-using Microsoft.Xna.Framework;
-=======
->>>>>>> d0a4deae
-
-namespace BEPUphysicsDemos.SampleCode
-{
-    /// <summary>
-    /// Spring that attempts to keep a target entity oriented in a given direction by applying corrective torques.
-    /// </summary>
-    public class UprightSpring : Updateable, IDuringForcesUpdateable
-    {
-        /*
-         * This class is a cleaned up version of the UprightConstraint present in v0.11.0 and previous versions.
-         * It's been moved into the demos as an example (and to clean up the main library).
-         * 
-         * This could be relatively easily re-implemented as a SingleEntityConstraint.  The SingleEntityAngularMotor
-         * can already be used to do something fairly similar, but this spring has angle limits as well.
-         * 
-         */
-
-
-        private Vector3 myLocalUpVector;
-        private float myMaximumAngle;
-        private float myMinimumAngle;
-
-        private Vector3 myWorldUpVector;
-
-        /// <summary>
-        /// Constructs a constraint to keep entities upright.
-        /// </summary>
-        /// <param name="entity">Entity to try to keep upright.</param>
-        /// <param name="upVector">Direction to try to orient the entity with.</param>
-        /// <param name="minimumAngle">Minimum angle between the car's transformed up vector and the actual up vector
-        /// before the constraint begins to apply forces.</param>
-        /// <param name="maximumAngle">Maximum angle between the car's transformed up vector and the actual up vector
-        /// past which the constraint 'gives up' and lets the entity tumble.</param>
-        /// <param name="correctionFactor">Factor of the orientation error to apply in angular velocity each frame.</param>
-        public UprightSpring(Entity entity, Vector3 upVector, float minimumAngle, float maximumAngle, float correctionFactor)
-        {
-            this.Entity = entity;
-            this.UpVector = upVector;
-            this.MinimumAngle = minimumAngle;
-            this.MaximumAngle = maximumAngle;
-            this.CorrectionFactor = correctionFactor;
-        }
-
-        /// <summary>
-        /// Gets or sets the entity to try to keep upright.
-        /// </summary>
-        public Entity Entity { get; set; }
-
-        /// <summary>
-        /// Gets or sets the up vector attached to the entity in its local space.
-        /// </summary>
-        public Vector3 LocalUpVector
-        {
-            get { return myWorldUpVector; }
-            set
-            {
-                myLocalUpVector = Vector3.Normalize(value);
-                myWorldUpVector = Matrix3x3.Transform(myLocalUpVector, Entity.OrientationMatrix);
-            }
-        }
-
-        /// <summary>
-        /// Gets or sets the up vector attached to the entity in world space.
-        /// </summary>
-        public Vector3 UpVector
-        {
-            get { return myWorldUpVector; }
-            set
-            {
-                myWorldUpVector = Vector3.Normalize(value);
-                myLocalUpVector = Matrix3x3.TransformTranspose(myWorldUpVector, Entity.OrientationMatrix);
-            }
-        }
-
-        /// <summary>
-        /// Gets or sets the minimum angle between the car's transformed up vector and the actual up vector
-        /// before the constraint begins to apply forces.
-        /// </summary>
-        public float MinimumAngle
-        {
-            get { return myMinimumAngle; }
-            set
-            {
-                myMinimumAngle = MathHelper.Clamp(value, 0, MathHelper.Pi);
-                if (myMinimumAngle > myMaximumAngle)
-                    MaximumAngle = myMinimumAngle;
-            }
-        }
-
-        /// <summary>
-        /// Gets or sets the maximum angle between the car's transformed up vector and the actual up vector
-        /// past which the constraint 'gives up' and lets the entity tumble.
-        /// </summary>
-        public float MaximumAngle
-        {
-            get { return myMaximumAngle; }
-            set
-            {
-                myMaximumAngle = MathHelper.Clamp(value, 0, MathHelper.Pi);
-                if (myMaximumAngle < myMinimumAngle)
-                    MinimumAngle = myMaximumAngle;
-            }
-        }
-
-        /// <summary>
-        /// Gets or sets the factor of the orientation error to apply in torque each frame.
-        /// </summary>
-        public float CorrectionFactor { get; set; }
-
-
-        /// <summary>
-        /// Updates the upright constraint.
-        /// Called automatically by its owning space.
-        /// </summary>
-        /// <param name="dt">Time since last frame in simulation seconds.</param>
-        void IDuringForcesUpdateable.Update(float dt)
-        {
-            myWorldUpVector = Matrix3x3.Transform(myLocalUpVector, Entity.OrientationMatrix);
-
-            //Compute the axis and angle 
-            Vector3 axis = Vector3.Cross(myWorldUpVector, Vector3.Up);
-            var angle = (float) Math.Acos(Vector3.Dot(Vector3.Up, myWorldUpVector));
-
-            if (angle > MinimumAngle && angle < MaximumAngle)
-            {
-                angle = angle - MinimumAngle;
-                axis.Normalize();
-                Entity.AngularMomentum += (axis * (angle * CorrectionFactor * dt));
-            }
-        }
-    }
+using System;
+using BEPUphysics.Entities;
+using BEPUphysics.UpdateableSystems;
+using BEPUutilities;
+
+namespace BEPUphysicsDemos.SampleCode
+{
+    /// <summary>
+    /// Spring that attempts to keep a target entity oriented in a given direction by applying corrective torques.
+    /// </summary>
+    public class UprightSpring : Updateable, IDuringForcesUpdateable
+    {
+        /*
+         * This class is a cleaned up version of the UprightConstraint present in v0.11.0 and previous versions.
+         * It's been moved into the demos as an example (and to clean up the main library).
+         * 
+         * This could be relatively easily re-implemented as a SingleEntityConstraint.  The SingleEntityAngularMotor
+         * can already be used to do something fairly similar, but this spring has angle limits as well.
+         * 
+         */
+
+
+        private Vector3 myLocalUpVector;
+        private float myMaximumAngle;
+        private float myMinimumAngle;
+
+        private Vector3 myWorldUpVector;
+
+        /// <summary>
+        /// Constructs a constraint to keep entities upright.
+        /// </summary>
+        /// <param name="entity">Entity to try to keep upright.</param>
+        /// <param name="upVector">Direction to try to orient the entity with.</param>
+        /// <param name="minimumAngle">Minimum angle between the car's transformed up vector and the actual up vector
+        /// before the constraint begins to apply forces.</param>
+        /// <param name="maximumAngle">Maximum angle between the car's transformed up vector and the actual up vector
+        /// past which the constraint 'gives up' and lets the entity tumble.</param>
+        /// <param name="correctionFactor">Factor of the orientation error to apply in angular velocity each frame.</param>
+        public UprightSpring(Entity entity, Vector3 upVector, float minimumAngle, float maximumAngle, float correctionFactor)
+        {
+            this.Entity = entity;
+            this.UpVector = upVector;
+            this.MinimumAngle = minimumAngle;
+            this.MaximumAngle = maximumAngle;
+            this.CorrectionFactor = correctionFactor;
+        }
+
+        /// <summary>
+        /// Gets or sets the entity to try to keep upright.
+        /// </summary>
+        public Entity Entity { get; set; }
+
+        /// <summary>
+        /// Gets or sets the up vector attached to the entity in its local space.
+        /// </summary>
+        public Vector3 LocalUpVector
+        {
+            get { return myWorldUpVector; }
+            set
+            {
+                myLocalUpVector = Vector3.Normalize(value);
+                myWorldUpVector = Matrix3x3.Transform(myLocalUpVector, Entity.OrientationMatrix);
+            }
+        }
+
+        /// <summary>
+        /// Gets or sets the up vector attached to the entity in world space.
+        /// </summary>
+        public Vector3 UpVector
+        {
+            get { return myWorldUpVector; }
+            set
+            {
+                myWorldUpVector = Vector3.Normalize(value);
+                myLocalUpVector = Matrix3x3.TransformTranspose(myWorldUpVector, Entity.OrientationMatrix);
+            }
+        }
+
+        /// <summary>
+        /// Gets or sets the minimum angle between the car's transformed up vector and the actual up vector
+        /// before the constraint begins to apply forces.
+        /// </summary>
+        public float MinimumAngle
+        {
+            get { return myMinimumAngle; }
+            set
+            {
+                myMinimumAngle = MathHelper.Clamp(value, 0, MathHelper.Pi);
+                if (myMinimumAngle > myMaximumAngle)
+                    MaximumAngle = myMinimumAngle;
+            }
+        }
+
+        /// <summary>
+        /// Gets or sets the maximum angle between the car's transformed up vector and the actual up vector
+        /// past which the constraint 'gives up' and lets the entity tumble.
+        /// </summary>
+        public float MaximumAngle
+        {
+            get { return myMaximumAngle; }
+            set
+            {
+                myMaximumAngle = MathHelper.Clamp(value, 0, MathHelper.Pi);
+                if (myMaximumAngle < myMinimumAngle)
+                    MinimumAngle = myMaximumAngle;
+            }
+        }
+
+        /// <summary>
+        /// Gets or sets the factor of the orientation error to apply in torque each frame.
+        /// </summary>
+        public float CorrectionFactor { get; set; }
+
+
+        /// <summary>
+        /// Updates the upright constraint.
+        /// Called automatically by its owning space.
+        /// </summary>
+        /// <param name="dt">Time since last frame in simulation seconds.</param>
+        void IDuringForcesUpdateable.Update(float dt)
+        {
+            myWorldUpVector = Matrix3x3.Transform(myLocalUpVector, Entity.OrientationMatrix);
+
+            //Compute the axis and angle 
+            Vector3 axis = Vector3.Cross(myWorldUpVector, Vector3.Up);
+            var angle = (float) Math.Acos(Vector3.Dot(Vector3.Up, myWorldUpVector));
+
+            if (angle > MinimumAngle && angle < MaximumAngle)
+            {
+                angle = angle - MinimumAngle;
+                axis.Normalize();
+                Entity.AngularMomentum += (axis * (angle * CorrectionFactor * dt));
+            }
+        }
+    }
 }