--- conflicted
+++ resolved
@@ -1,101 +1,97 @@
-﻿using BEPUphysics.Entities;
-using BEPUphysics.UpdateableSystems;
-using BEPUutilities;
-<<<<<<< HEAD
-using Microsoft.Xna.Framework;
-=======
->>>>>>> d0a4deae
-
-namespace BEPUphysicsDemos.SampleCode
-{
-    /// <summary>
-    /// Simple example updateable that acts like a rocket engine.
-    /// </summary>
-    public class Thruster : Updateable, IDuringForcesUpdateable
-    {
-        private float age;
-        private float lifeSpan;
-
-        /// <summary>
-        /// Constructs a thruster originating at the given position, pushing in the given direction.
-        /// </summary>
-        /// <param name="targetEntity">Entity that the force will be applied to.</param>
-        /// <param name="pos">Origin of the force.</param>
-        /// <param name="dir">Direction of the force.</param>
-        /// <param name="time">Total lifespan of the force.  A lifespan of zero is infinite.</param>
-        public Thruster(Entity targetEntity, Vector3 pos, Vector3 dir, float time)
-        {
-            Target = targetEntity;
-            Position = pos;
-            Direction = dir;
-            LifeSpan = time;
-        }
-
-        /// <summary>
-        /// Gets or sets the position of the thruster in the local space of the target entity.
-        /// </summary>
-        public Vector3 Position { get; set; }
-
-        /// <summary>
-        /// Gets or sets the direction of the force in the local space of the target entity.  Magnitude of the force is equal to the magnitude of the direction.
-        /// </summary>
-        public Vector3 Direction { get; set; }
-
-        /// <summary>
-        /// Gets or sets the entity to apply force to.
-        /// </summary>
-        public Entity Target { get; set; }
-
-        /// <summary>
-        /// Gets or sets the length of time that the thruster has been firing.
-        /// This can be reset to 'refresh' the life of the force.
-        /// </summary>
-        public float Age
-        {
-            get { return age; }
-            set
-            {
-                age = value;
-                if (age < LifeSpan)
-                    IsUpdating = true; //IsUpdating is a property of the Updateable class.  The updateDuringForces method won't be called if IsUpdating is false.
-            }
-        }
-
-        /// <summary>
-        /// Maximum life span of the force, after which the thruster will deactivate.
-        /// Set to 0 for infinite lifespan.
-        /// </summary>
-        public float LifeSpan
-        {
-            get { return lifeSpan; }
-            set
-            {
-                lifeSpan = value;
-                if (lifeSpan > Age || lifeSpan == 0)
-                    IsUpdating = true; //Wake the thruster up if it's young again.
-            }
-        }
-
-
-        /// <summary>
-        /// Applies the thruster forces.
-        /// Called automatically by the owning space during a space update.
-        /// </summary>
-        /// <param name="dt">Simulation timestep.</param>
-        void IDuringForcesUpdateable.Update(float dt)
-        {
-            //Transform the local position and direction into world space.
-            Vector3 worldPosition = Target.Position + Matrix3x3.Transform(Position, Target.OrientationMatrix);
-            Vector3 worldDirection = Matrix3x3.Transform(Direction, Target.OrientationMatrix);
-            //Apply the force.
-            Target.ApplyImpulse(worldPosition, worldDirection * dt);
-
-
-            Age += dt;
-            if (LifeSpan > 0 && Age > LifeSpan)
-            {
-                IsUpdating = false; //The thruster has finished firing.
-            }
-        }
-    }
+﻿using BEPUphysics.Entities;
+using BEPUphysics.UpdateableSystems;
+using BEPUutilities;
+
+namespace BEPUphysicsDemos.SampleCode
+{
+    /// <summary>
+    /// Simple example updateable that acts like a rocket engine.
+    /// </summary>
+    public class Thruster : Updateable, IDuringForcesUpdateable
+    {
+        private float age;
+        private float lifeSpan;
+
+        /// <summary>
+        /// Constructs a thruster originating at the given position, pushing in the given direction.
+        /// </summary>
+        /// <param name="targetEntity">Entity that the force will be applied to.</param>
+        /// <param name="pos">Origin of the force.</param>
+        /// <param name="dir">Direction of the force.</param>
+        /// <param name="time">Total lifespan of the force.  A lifespan of zero is infinite.</param>
+        public Thruster(Entity targetEntity, Vector3 pos, Vector3 dir, float time)
+        {
+            Target = targetEntity;
+            Position = pos;
+            Direction = dir;
+            LifeSpan = time;
+        }
+
+        /// <summary>
+        /// Gets or sets the position of the thruster in the local space of the target entity.
+        /// </summary>
+        public Vector3 Position { get; set; }
+
+        /// <summary>
+        /// Gets or sets the direction of the force in the local space of the target entity.  Magnitude of the force is equal to the magnitude of the direction.
+        /// </summary>
+        public Vector3 Direction { get; set; }
+
+        /// <summary>
+        /// Gets or sets the entity to apply force to.
+        /// </summary>
+        public Entity Target { get; set; }
+
+        /// <summary>
+        /// Gets or sets the length of time that the thruster has been firing.
+        /// This can be reset to 'refresh' the life of the force.
+        /// </summary>
+        public float Age
+        {
+            get { return age; }
+            set
+            {
+                age = value;
+                if (age < LifeSpan)
+                    IsUpdating = true; //IsUpdating is a property of the Updateable class.  The updateDuringForces method won't be called if IsUpdating is false.
+            }
+        }
+
+        /// <summary>
+        /// Maximum life span of the force, after which the thruster will deactivate.
+        /// Set to 0 for infinite lifespan.
+        /// </summary>
+        public float LifeSpan
+        {
+            get { return lifeSpan; }
+            set
+            {
+                lifeSpan = value;
+                if (lifeSpan > Age || lifeSpan == 0)
+                    IsUpdating = true; //Wake the thruster up if it's young again.
+            }
+        }
+
+
+        /// <summary>
+        /// Applies the thruster forces.
+        /// Called automatically by the owning space during a space update.
+        /// </summary>
+        /// <param name="dt">Simulation timestep.</param>
+        void IDuringForcesUpdateable.Update(float dt)
+        {
+            //Transform the local position and direction into world space.
+            Vector3 worldPosition = Target.Position + Matrix3x3.Transform(Position, Target.OrientationMatrix);
+            Vector3 worldDirection = Matrix3x3.Transform(Direction, Target.OrientationMatrix);
+            //Apply the force.
+            Target.ApplyImpulse(worldPosition, worldDirection * dt);
+
+
+            Age += dt;
+            if (LifeSpan > 0 && Age > LifeSpan)
+            {
+                IsUpdating = false; //The thruster has finished firing.
+            }
+        }
+    }
 }