using System;
using BEPUphysics.BroadPhaseSystems;
using BEPUphysics.Entities;
using BEPUphysics.UpdateableSystems.ForceFields;
<<<<<<< HEAD
using BEPUutilities;
using Microsoft.Xna.Framework;
=======
>>>>>>> d0a4deae
using BEPUphysics;
using BEPUutilities;

namespace BEPUphysicsDemos.SampleCode
{
    /// <summary>
    /// Applies a force on all objects within a field proportional to the inverse square of the distance.
    /// </summary>
    public class GravitationalField : ForceField
    {
        /// <summary>
        /// Creates a gravitational field.
        /// </summary>
        /// <param name="shape">Shape representing the volume of the force field.</param>
        /// <param name="origin">Location that entities will be pushed toward.</param>
        /// <param name="multiplier">Represents the gravitational constant of the field times the effective mass at the center of the field.</param>
        /// <param name="maxAcceleration">Maximum acceleration the field can apply.</param>
        public GravitationalField(ForceFieldShape shape, Vector3 origin, float multiplier, float maxAcceleration)
            : base(shape)
        {
            this.Multiplier = multiplier;
            this.Origin = origin;
            this.MaxAcceleration = maxAcceleration;
        }

        /// <summary>
        /// Gets or sets the gravitational constant of the field times the effective mass at the center of the field.
        /// </summary>
        public float Multiplier { get; set; }

        /// <summary>
        /// Gets or sets the maximum acceleration that can be applied by the field.
        /// </summary>
        public float MaxAcceleration { get; set; }

        /// <summary>
        /// Gets or sets the center of the field that entities will be pushed toward.
        /// </summary>
        public Vector3 Origin { get; set; }


        /// <summary>
        /// Calculates the gravitational force to apply to the entity.
        /// </summary>
        /// <param name="e">Target of the impulse.</param>
        /// <param name="dt">Time since the last frame in simulation seconds.</param>
        /// <param name="impulse">Force to apply at the given position.</param>
        protected override void CalculateImpulse(Entity e, float dt, out Vector3 impulse)
        {
            Vector3 r = e.Position - Origin;
            float length = r.Length();
            if (length > Toolbox.BigEpsilon)
            {
                float force = dt * e.Mass * Math.Min(MaxAcceleration, Multiplier / (length * length));
                impulse = -(force / length) * r; //Extra division by length normalizes the direction.
            }
            else
                impulse = new Vector3();


            ////Could use a linear dropoff for a slightly faster calculation (divide by length^2 instead of length^3).
            //Vector3 r = e.Position - Origin;
            //float length = r.Length();
            //if (length > Toolbox.BigEpsilon)
            //{
            //float force = dt * e.Mass * Math.Min(MaxAcceleration, Multiplier / length);
            //impulse = -(force / length) * r; //Extra division by length normalizes the direction.
            //}
            //else
            //    impulse = new Vector3();
        }
    }
}<|MERGE_RESOLUTION|>--- conflicted
+++ resolved
@@ -1,82 +1,78 @@
-using System;
-using BEPUphysics.BroadPhaseSystems;
-using BEPUphysics.Entities;
-using BEPUphysics.UpdateableSystems.ForceFields;
-<<<<<<< HEAD
-using BEPUutilities;
-using Microsoft.Xna.Framework;
-=======
->>>>>>> d0a4deae
-using BEPUphysics;
-using BEPUutilities;
-
-namespace BEPUphysicsDemos.SampleCode
-{
-    /// <summary>
-    /// Applies a force on all objects within a field proportional to the inverse square of the distance.
-    /// </summary>
-    public class GravitationalField : ForceField
-    {
-        /// <summary>
-        /// Creates a gravitational field.
-        /// </summary>
-        /// <param name="shape">Shape representing the volume of the force field.</param>
-        /// <param name="origin">Location that entities will be pushed toward.</param>
-        /// <param name="multiplier">Represents the gravitational constant of the field times the effective mass at the center of the field.</param>
-        /// <param name="maxAcceleration">Maximum acceleration the field can apply.</param>
-        public GravitationalField(ForceFieldShape shape, Vector3 origin, float multiplier, float maxAcceleration)
-            : base(shape)
-        {
-            this.Multiplier = multiplier;
-            this.Origin = origin;
-            this.MaxAcceleration = maxAcceleration;
-        }
-
-        /// <summary>
-        /// Gets or sets the gravitational constant of the field times the effective mass at the center of the field.
-        /// </summary>
-        public float Multiplier { get; set; }
-
-        /// <summary>
-        /// Gets or sets the maximum acceleration that can be applied by the field.
-        /// </summary>
-        public float MaxAcceleration { get; set; }
-
-        /// <summary>
-        /// Gets or sets the center of the field that entities will be pushed toward.
-        /// </summary>
-        public Vector3 Origin { get; set; }
-
-
-        /// <summary>
-        /// Calculates the gravitational force to apply to the entity.
-        /// </summary>
-        /// <param name="e">Target of the impulse.</param>
-        /// <param name="dt">Time since the last frame in simulation seconds.</param>
-        /// <param name="impulse">Force to apply at the given position.</param>
-        protected override void CalculateImpulse(Entity e, float dt, out Vector3 impulse)
-        {
-            Vector3 r = e.Position - Origin;
-            float length = r.Length();
-            if (length > Toolbox.BigEpsilon)
-            {
-                float force = dt * e.Mass * Math.Min(MaxAcceleration, Multiplier / (length * length));
-                impulse = -(force / length) * r; //Extra division by length normalizes the direction.
-            }
-            else
-                impulse = new Vector3();
-
-
-            ////Could use a linear dropoff for a slightly faster calculation (divide by length^2 instead of length^3).
-            //Vector3 r = e.Position - Origin;
-            //float length = r.Length();
-            //if (length > Toolbox.BigEpsilon)
-            //{
-            //float force = dt * e.Mass * Math.Min(MaxAcceleration, Multiplier / length);
-            //impulse = -(force / length) * r; //Extra division by length normalizes the direction.
-            //}
-            //else
-            //    impulse = new Vector3();
-        }
-    }
+using System;
+using BEPUphysics.BroadPhaseSystems;
+using BEPUphysics.Entities;
+using BEPUphysics.UpdateableSystems.ForceFields;
+using BEPUutilities;
+using BEPUphysics;
+using BEPUutilities;
+
+namespace BEPUphysicsDemos.SampleCode
+{
+    /// <summary>
+    /// Applies a force on all objects within a field proportional to the inverse square of the distance.
+    /// </summary>
+    public class GravitationalField : ForceField
+    {
+        /// <summary>
+        /// Creates a gravitational field.
+        /// </summary>
+        /// <param name="shape">Shape representing the volume of the force field.</param>
+        /// <param name="origin">Location that entities will be pushed toward.</param>
+        /// <param name="multiplier">Represents the gravitational constant of the field times the effective mass at the center of the field.</param>
+        /// <param name="maxAcceleration">Maximum acceleration the field can apply.</param>
+        public GravitationalField(ForceFieldShape shape, Vector3 origin, float multiplier, float maxAcceleration)
+            : base(shape)
+        {
+            this.Multiplier = multiplier;
+            this.Origin = origin;
+            this.MaxAcceleration = maxAcceleration;
+        }
+
+        /// <summary>
+        /// Gets or sets the gravitational constant of the field times the effective mass at the center of the field.
+        /// </summary>
+        public float Multiplier { get; set; }
+
+        /// <summary>
+        /// Gets or sets the maximum acceleration that can be applied by the field.
+        /// </summary>
+        public float MaxAcceleration { get; set; }
+
+        /// <summary>
+        /// Gets or sets the center of the field that entities will be pushed toward.
+        /// </summary>
+        public Vector3 Origin { get; set; }
+
+
+        /// <summary>
+        /// Calculates the gravitational force to apply to the entity.
+        /// </summary>
+        /// <param name="e">Target of the impulse.</param>
+        /// <param name="dt">Time since the last frame in simulation seconds.</param>
+        /// <param name="impulse">Force to apply at the given position.</param>
+        protected override void CalculateImpulse(Entity e, float dt, out Vector3 impulse)
+        {
+            Vector3 r = e.Position - Origin;
+            float length = r.Length();
+            if (length > Toolbox.BigEpsilon)
+            {
+                float force = dt * e.Mass * Math.Min(MaxAcceleration, Multiplier / (length * length));
+                impulse = -(force / length) * r; //Extra division by length normalizes the direction.
+            }
+            else
+                impulse = new Vector3();
+
+
+            ////Could use a linear dropoff for a slightly faster calculation (divide by length^2 instead of length^3).
+            //Vector3 r = e.Position - Origin;
+            //float length = r.Length();
+            //if (length > Toolbox.BigEpsilon)
+            //{
+            //float force = dt * e.Mass * Math.Min(MaxAcceleration, Multiplier / length);
+            //impulse = -(force / length) * r; //Extra division by length normalizes the direction.
+            //}
+            //else
+            //    impulse = new Vector3();
+        }
+    }
 }