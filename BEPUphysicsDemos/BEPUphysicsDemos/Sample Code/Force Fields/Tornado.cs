
using BEPUphysics;
using BEPUphysics.BroadPhaseSystems;
using BEPUphysics.Entities;
using BEPUphysics.UpdateableSystems.ForceFields;
using BEPUutilities;
<<<<<<< HEAD
using Microsoft.Xna.Framework;
=======
>>>>>>> d0a4deae

namespace BEPUphysicsDemos.SampleCode
{
    /// <summary>
    /// Force field simulating a tornado with circular a 'wind' force, an inward pointing force, and an upward pointing force.
    /// </summary>
    public class Tornado : ForceField
    {
        /// <summary>
        /// Axis of rotation of the tornado.
        /// </summary>
        public Vector3 Axis;

        /// <summary>
        /// Radius of the tornado at the bottom.
        /// </summary>
        public float BottomRadius;

        /// <summary>
        /// Height of the tornado; objects above or below the tornado will not be affected by its winds.
        /// </summary>
        public float Height;

        /// <summary>
        /// Circular force applied within the tornado.  Force magnitude decreases as distance from axis increases past the radius.
        /// </summary>
        public float HorizontalForce;

        /// <summary>
        /// Maximum horizontal wind speed of the tornado; objects will not be accelerated by the wind past this speed in the direction of the wind.
        /// </summary>
        public float HorizontalWindSpeed;

        /// <summary>
        /// Magnitude of the inward-sucking force within the tornado.  Magnitude decreases as distance from the axis increases past the radius.
        /// </summary>
        public float InwardForce;

        /// <summary>
        /// Maximum inward sucking wind speed; objects will not be accelerated by the wind past this speed inward.
        /// </summary>
        public float InwardSuctionSpeed;

        /// <summary>
        /// Spin direction of the tornado.  Looking down from the top of the tornado (the furthest forward along the tornado axis).
        /// </summary>
        public bool SpinClockwise = true;

        /// <summary>
        /// Radius of the tornado at the top.
        /// </summary>
        public float TopRadius;

        /// <summary>
        /// Magnitude of upward-pushing force within the tornado.  Magnitude decreases as distance from the axis increases past the radius.
        /// </summary>
        public float UpwardForce;

        /// <summary>
        /// Maximum upward pushing wind speed; objects will not be accelerated by the wind past this speed upward.
        /// </summary>
        public float UpwardSuctionSpeed;

        /// <summary>
        /// Creates a simple, constant force field.
        /// </summary>
        /// <param name="shape">Shape representing the tornado-affected volume.</param>
        /// <param name="position">Position of the tornado.</param>
        /// <param name="axis">Axis of rotation of the tornado.</param>
        /// <param name="height">Height of the tornado; objects above or below the tornado will not be affected by its winds.</param>
        /// <param name="spinClockwise">Whether or not the tornado's rotation is clockwise.</param>
        /// <param name="horizontalWindSpeed">Maximum tangential wind speed; objects will not be accelerated by the wind past this speed sideways.</param>
        /// <param name="upwardSuctionSpeed">Maximum upward pushing wind speed; objects will not be accelerated by the wind past this speed upward.</param>
        /// <param name="inwardSuctionSpeed">Maximum inward sucking wind speed; objects will not be accelerated by the wind past this speed inward.</param>
        /// <param name="horizontalForce">Circular force applied within the tornado.  Force magnitude decreases as distance from axis increases past the radius.</param>
        /// <param name="upwardForce">Magnitude of upward-pushing force within the tornado.  Magnitude decreases as distance from the axis increases past the radius.</param>
        /// <param name="inwardForce">Magnitude of the inward-sucking force within the tornado.  Magnitude decreases as distance from the axis increases past the radius.</param>
        /// <param name="topRadius">Radius of the tornado at the top.</param>
        /// <param name="bottomRadius">Radius of the tornado at the bottom.</param>
        public Tornado(ForceFieldShape shape, Vector3 position, Vector3 axis,
                       float height, bool spinClockwise, float horizontalWindSpeed,
                       float upwardSuctionSpeed, float inwardSuctionSpeed,
                       float horizontalForce, float upwardForce, float inwardForce,
                       float topRadius, float bottomRadius)
            : base(shape)
        {
            Axis = Vector3.Normalize(axis);
            Position = position;
            Height = height;
            SpinClockwise = spinClockwise;
            HorizontalWindSpeed = horizontalWindSpeed;
            UpwardSuctionSpeed = upwardSuctionSpeed;
            InwardSuctionSpeed = inwardSuctionSpeed;
            HorizontalForce = horizontalForce;
            UpwardForce = upwardForce;
            InwardForce = inwardForce;
            BottomRadius = bottomRadius;
            TopRadius = topRadius;
        }

        /// <summary>
        /// Gets or sets the position of the tornado.  This is only the origin of the force; move the shape along with it if the position moves away from the shape.
        /// </summary>
        public Vector3 Position { get; set; }

        /// <summary>
        /// Calculates the impulse to apply to the center of mass of physically simulated bodies within the volume.
        /// </summary>
        /// <param name="e">Target of the impulse.</param>
        /// <param name="dt">Time since the last frame in simulation seconds.</param>
        /// <param name="impulse">Force to apply at the given position.</param>
        protected override void CalculateImpulse(Entity e, float dt, out Vector3 impulse)
        {
            Vector3 position = Position; //Referenced a lot, and passed using ref parameter.
            Vector3 entityPosition = e.Position;

            float entityHeight = Vector3.Dot(Axis, entityPosition - position + Axis * (Height / 2));
            if (entityHeight < 0 || entityHeight > Height)
                impulse = Toolbox.ZeroVector;
            else
            {
                float tornadoRadius = BottomRadius * (1 - entityHeight / Height) + TopRadius * (entityHeight / Height);
                Vector3 closestPoint;
                Vector3 endpointA = position + Axis * Height / 2;
                Vector3 endpointB = position - Axis * Height / 2;
                Toolbox.GetClosestPointOnSegmentToPoint(ref endpointA, ref endpointB, ref entityPosition, out closestPoint);
                float entityDistanceFromTornado;
                Vector3.Distance(ref entityPosition, ref closestPoint, out entityDistanceFromTornado);
                //Compute the axis to the 
                Vector3 posClosest;
                float forceMultiplier;
                if (entityDistanceFromTornado > tornadoRadius)
                {
                    //outside tornado
                    forceMultiplier = tornadoRadius / entityDistanceFromTornado;
                    posClosest = (closestPoint - entityPosition) / entityDistanceFromTornado;
                }
                else if (entityDistanceFromTornado > Toolbox.Epsilon)
                {
                    //inside tornado
                    forceMultiplier = .5f + .5f * entityDistanceFromTornado / tornadoRadius;
                    posClosest = (closestPoint - entityPosition) / entityDistanceFromTornado;
                }
                else
                {
                    forceMultiplier = .5f;
                    posClosest = Toolbox.ZeroVector;
                }

                Vector3 tangentialForceVector;
                //Don't need to normalize the direction.  
                //Axis and posClosest are perpendicular and each normal, so the result is normal.
                Vector3 tangentDirection;

                if (SpinClockwise)
                    Vector3.Cross(ref Axis, ref posClosest, out tangentDirection);
                else
                    Vector3.Cross(ref posClosest, ref Axis, out tangentDirection);

                //Current velocity along the tangent direction.
                float dot = Vector3.Dot(e.LinearVelocity, tangentDirection);
                //Compute the velocity difference between the current and the maximum
                dot = HorizontalWindSpeed - dot;
                //Compute the force needed to reach the maximum, but clamp it to the amount of force that the tornado can apply
                dot = MathHelper.Clamp(dot * e.Mass, 0, HorizontalForce * dt);
                Vector3.Multiply(ref tangentDirection, dot, out tangentialForceVector);

                //Do a similar process for the other tornado force axes.
                Vector3 upwardForceVector;
                dot = Vector3.Dot(e.LinearVelocity, Axis);
                dot = UpwardSuctionSpeed - dot;
                dot = MathHelper.Clamp(dot * e.Mass, 0, UpwardForce * dt);
                Vector3.Multiply(ref Axis, dot, out upwardForceVector);

                Vector3 inwardForceVector;
                dot = Vector3.Dot(e.LinearVelocity, posClosest);
                dot = InwardSuctionSpeed - dot;
                dot = MathHelper.Clamp(dot * e.Mass, 0, InwardForce * dt);
                Vector3.Multiply(ref posClosest, dot, out inwardForceVector);

                //if (posClosest.X > 0)
                //    Debug.WriteLine("Break.");
                impulse = forceMultiplier * (tangentialForceVector + upwardForceVector + inwardForceVector);
            }
        }
    }
}<|MERGE_RESOLUTION|>--- conflicted
+++ resolved
@@ -1,197 +1,193 @@
-
-using BEPUphysics;
-using BEPUphysics.BroadPhaseSystems;
-using BEPUphysics.Entities;
-using BEPUphysics.UpdateableSystems.ForceFields;
-using BEPUutilities;
-<<<<<<< HEAD
-using Microsoft.Xna.Framework;
-=======
->>>>>>> d0a4deae
-
-namespace BEPUphysicsDemos.SampleCode
-{
-    /// <summary>
-    /// Force field simulating a tornado with circular a 'wind' force, an inward pointing force, and an upward pointing force.
-    /// </summary>
-    public class Tornado : ForceField
-    {
-        /// <summary>
-        /// Axis of rotation of the tornado.
-        /// </summary>
-        public Vector3 Axis;
-
-        /// <summary>
-        /// Radius of the tornado at the bottom.
-        /// </summary>
-        public float BottomRadius;
-
-        /// <summary>
-        /// Height of the tornado; objects above or below the tornado will not be affected by its winds.
-        /// </summary>
-        public float Height;
-
-        /// <summary>
-        /// Circular force applied within the tornado.  Force magnitude decreases as distance from axis increases past the radius.
-        /// </summary>
-        public float HorizontalForce;
-
-        /// <summary>
-        /// Maximum horizontal wind speed of the tornado; objects will not be accelerated by the wind past this speed in the direction of the wind.
-        /// </summary>
-        public float HorizontalWindSpeed;
-
-        /// <summary>
-        /// Magnitude of the inward-sucking force within the tornado.  Magnitude decreases as distance from the axis increases past the radius.
-        /// </summary>
-        public float InwardForce;
-
-        /// <summary>
-        /// Maximum inward sucking wind speed; objects will not be accelerated by the wind past this speed inward.
-        /// </summary>
-        public float InwardSuctionSpeed;
-
-        /// <summary>
-        /// Spin direction of the tornado.  Looking down from the top of the tornado (the furthest forward along the tornado axis).
-        /// </summary>
-        public bool SpinClockwise = true;
-
-        /// <summary>
-        /// Radius of the tornado at the top.
-        /// </summary>
-        public float TopRadius;
-
-        /// <summary>
-        /// Magnitude of upward-pushing force within the tornado.  Magnitude decreases as distance from the axis increases past the radius.
-        /// </summary>
-        public float UpwardForce;
-
-        /// <summary>
-        /// Maximum upward pushing wind speed; objects will not be accelerated by the wind past this speed upward.
-        /// </summary>
-        public float UpwardSuctionSpeed;
-
-        /// <summary>
-        /// Creates a simple, constant force field.
-        /// </summary>
-        /// <param name="shape">Shape representing the tornado-affected volume.</param>
-        /// <param name="position">Position of the tornado.</param>
-        /// <param name="axis">Axis of rotation of the tornado.</param>
-        /// <param name="height">Height of the tornado; objects above or below the tornado will not be affected by its winds.</param>
-        /// <param name="spinClockwise">Whether or not the tornado's rotation is clockwise.</param>
-        /// <param name="horizontalWindSpeed">Maximum tangential wind speed; objects will not be accelerated by the wind past this speed sideways.</param>
-        /// <param name="upwardSuctionSpeed">Maximum upward pushing wind speed; objects will not be accelerated by the wind past this speed upward.</param>
-        /// <param name="inwardSuctionSpeed">Maximum inward sucking wind speed; objects will not be accelerated by the wind past this speed inward.</param>
-        /// <param name="horizontalForce">Circular force applied within the tornado.  Force magnitude decreases as distance from axis increases past the radius.</param>
-        /// <param name="upwardForce">Magnitude of upward-pushing force within the tornado.  Magnitude decreases as distance from the axis increases past the radius.</param>
-        /// <param name="inwardForce">Magnitude of the inward-sucking force within the tornado.  Magnitude decreases as distance from the axis increases past the radius.</param>
-        /// <param name="topRadius">Radius of the tornado at the top.</param>
-        /// <param name="bottomRadius">Radius of the tornado at the bottom.</param>
-        public Tornado(ForceFieldShape shape, Vector3 position, Vector3 axis,
-                       float height, bool spinClockwise, float horizontalWindSpeed,
-                       float upwardSuctionSpeed, float inwardSuctionSpeed,
-                       float horizontalForce, float upwardForce, float inwardForce,
-                       float topRadius, float bottomRadius)
-            : base(shape)
-        {
-            Axis = Vector3.Normalize(axis);
-            Position = position;
-            Height = height;
-            SpinClockwise = spinClockwise;
-            HorizontalWindSpeed = horizontalWindSpeed;
-            UpwardSuctionSpeed = upwardSuctionSpeed;
-            InwardSuctionSpeed = inwardSuctionSpeed;
-            HorizontalForce = horizontalForce;
-            UpwardForce = upwardForce;
-            InwardForce = inwardForce;
-            BottomRadius = bottomRadius;
-            TopRadius = topRadius;
-        }
-
-        /// <summary>
-        /// Gets or sets the position of the tornado.  This is only the origin of the force; move the shape along with it if the position moves away from the shape.
-        /// </summary>
-        public Vector3 Position { get; set; }
-
-        /// <summary>
-        /// Calculates the impulse to apply to the center of mass of physically simulated bodies within the volume.
-        /// </summary>
-        /// <param name="e">Target of the impulse.</param>
-        /// <param name="dt">Time since the last frame in simulation seconds.</param>
-        /// <param name="impulse">Force to apply at the given position.</param>
-        protected override void CalculateImpulse(Entity e, float dt, out Vector3 impulse)
-        {
-            Vector3 position = Position; //Referenced a lot, and passed using ref parameter.
-            Vector3 entityPosition = e.Position;
-
-            float entityHeight = Vector3.Dot(Axis, entityPosition - position + Axis * (Height / 2));
-            if (entityHeight < 0 || entityHeight > Height)
-                impulse = Toolbox.ZeroVector;
-            else
-            {
-                float tornadoRadius = BottomRadius * (1 - entityHeight / Height) + TopRadius * (entityHeight / Height);
-                Vector3 closestPoint;
-                Vector3 endpointA = position + Axis * Height / 2;
-                Vector3 endpointB = position - Axis * Height / 2;
-                Toolbox.GetClosestPointOnSegmentToPoint(ref endpointA, ref endpointB, ref entityPosition, out closestPoint);
-                float entityDistanceFromTornado;
-                Vector3.Distance(ref entityPosition, ref closestPoint, out entityDistanceFromTornado);
-                //Compute the axis to the 
-                Vector3 posClosest;
-                float forceMultiplier;
-                if (entityDistanceFromTornado > tornadoRadius)
-                {
-                    //outside tornado
-                    forceMultiplier = tornadoRadius / entityDistanceFromTornado;
-                    posClosest = (closestPoint - entityPosition) / entityDistanceFromTornado;
-                }
-                else if (entityDistanceFromTornado > Toolbox.Epsilon)
-                {
-                    //inside tornado
-                    forceMultiplier = .5f + .5f * entityDistanceFromTornado / tornadoRadius;
-                    posClosest = (closestPoint - entityPosition) / entityDistanceFromTornado;
-                }
-                else
-                {
-                    forceMultiplier = .5f;
-                    posClosest = Toolbox.ZeroVector;
-                }
-
-                Vector3 tangentialForceVector;
-                //Don't need to normalize the direction.  
-                //Axis and posClosest are perpendicular and each normal, so the result is normal.
-                Vector3 tangentDirection;
-
-                if (SpinClockwise)
-                    Vector3.Cross(ref Axis, ref posClosest, out tangentDirection);
-                else
-                    Vector3.Cross(ref posClosest, ref Axis, out tangentDirection);
-
-                //Current velocity along the tangent direction.
-                float dot = Vector3.Dot(e.LinearVelocity, tangentDirection);
-                //Compute the velocity difference between the current and the maximum
-                dot = HorizontalWindSpeed - dot;
-                //Compute the force needed to reach the maximum, but clamp it to the amount of force that the tornado can apply
-                dot = MathHelper.Clamp(dot * e.Mass, 0, HorizontalForce * dt);
-                Vector3.Multiply(ref tangentDirection, dot, out tangentialForceVector);
-
-                //Do a similar process for the other tornado force axes.
-                Vector3 upwardForceVector;
-                dot = Vector3.Dot(e.LinearVelocity, Axis);
-                dot = UpwardSuctionSpeed - dot;
-                dot = MathHelper.Clamp(dot * e.Mass, 0, UpwardForce * dt);
-                Vector3.Multiply(ref Axis, dot, out upwardForceVector);
-
-                Vector3 inwardForceVector;
-                dot = Vector3.Dot(e.LinearVelocity, posClosest);
-                dot = InwardSuctionSpeed - dot;
-                dot = MathHelper.Clamp(dot * e.Mass, 0, InwardForce * dt);
-                Vector3.Multiply(ref posClosest, dot, out inwardForceVector);
-
-                //if (posClosest.X > 0)
-                //    Debug.WriteLine("Break.");
-                impulse = forceMultiplier * (tangentialForceVector + upwardForceVector + inwardForceVector);
-            }
-        }
-    }
+
+using BEPUphysics;
+using BEPUphysics.BroadPhaseSystems;
+using BEPUphysics.Entities;
+using BEPUphysics.UpdateableSystems.ForceFields;
+using BEPUutilities;
+
+namespace BEPUphysicsDemos.SampleCode
+{
+    /// <summary>
+    /// Force field simulating a tornado with circular a 'wind' force, an inward pointing force, and an upward pointing force.
+    /// </summary>
+    public class Tornado : ForceField
+    {
+        /// <summary>
+        /// Axis of rotation of the tornado.
+        /// </summary>
+        public Vector3 Axis;
+
+        /// <summary>
+        /// Radius of the tornado at the bottom.
+        /// </summary>
+        public float BottomRadius;
+
+        /// <summary>
+        /// Height of the tornado; objects above or below the tornado will not be affected by its winds.
+        /// </summary>
+        public float Height;
+
+        /// <summary>
+        /// Circular force applied within the tornado.  Force magnitude decreases as distance from axis increases past the radius.
+        /// </summary>
+        public float HorizontalForce;
+
+        /// <summary>
+        /// Maximum horizontal wind speed of the tornado; objects will not be accelerated by the wind past this speed in the direction of the wind.
+        /// </summary>
+        public float HorizontalWindSpeed;
+
+        /// <summary>
+        /// Magnitude of the inward-sucking force within the tornado.  Magnitude decreases as distance from the axis increases past the radius.
+        /// </summary>
+        public float InwardForce;
+
+        /// <summary>
+        /// Maximum inward sucking wind speed; objects will not be accelerated by the wind past this speed inward.
+        /// </summary>
+        public float InwardSuctionSpeed;
+
+        /// <summary>
+        /// Spin direction of the tornado.  Looking down from the top of the tornado (the furthest forward along the tornado axis).
+        /// </summary>
+        public bool SpinClockwise = true;
+
+        /// <summary>
+        /// Radius of the tornado at the top.
+        /// </summary>
+        public float TopRadius;
+
+        /// <summary>
+        /// Magnitude of upward-pushing force within the tornado.  Magnitude decreases as distance from the axis increases past the radius.
+        /// </summary>
+        public float UpwardForce;
+
+        /// <summary>
+        /// Maximum upward pushing wind speed; objects will not be accelerated by the wind past this speed upward.
+        /// </summary>
+        public float UpwardSuctionSpeed;
+
+        /// <summary>
+        /// Creates a simple, constant force field.
+        /// </summary>
+        /// <param name="shape">Shape representing the tornado-affected volume.</param>
+        /// <param name="position">Position of the tornado.</param>
+        /// <param name="axis">Axis of rotation of the tornado.</param>
+        /// <param name="height">Height of the tornado; objects above or below the tornado will not be affected by its winds.</param>
+        /// <param name="spinClockwise">Whether or not the tornado's rotation is clockwise.</param>
+        /// <param name="horizontalWindSpeed">Maximum tangential wind speed; objects will not be accelerated by the wind past this speed sideways.</param>
+        /// <param name="upwardSuctionSpeed">Maximum upward pushing wind speed; objects will not be accelerated by the wind past this speed upward.</param>
+        /// <param name="inwardSuctionSpeed">Maximum inward sucking wind speed; objects will not be accelerated by the wind past this speed inward.</param>
+        /// <param name="horizontalForce">Circular force applied within the tornado.  Force magnitude decreases as distance from axis increases past the radius.</param>
+        /// <param name="upwardForce">Magnitude of upward-pushing force within the tornado.  Magnitude decreases as distance from the axis increases past the radius.</param>
+        /// <param name="inwardForce">Magnitude of the inward-sucking force within the tornado.  Magnitude decreases as distance from the axis increases past the radius.</param>
+        /// <param name="topRadius">Radius of the tornado at the top.</param>
+        /// <param name="bottomRadius">Radius of the tornado at the bottom.</param>
+        public Tornado(ForceFieldShape shape, Vector3 position, Vector3 axis,
+                       float height, bool spinClockwise, float horizontalWindSpeed,
+                       float upwardSuctionSpeed, float inwardSuctionSpeed,
+                       float horizontalForce, float upwardForce, float inwardForce,
+                       float topRadius, float bottomRadius)
+            : base(shape)
+        {
+            Axis = Vector3.Normalize(axis);
+            Position = position;
+            Height = height;
+            SpinClockwise = spinClockwise;
+            HorizontalWindSpeed = horizontalWindSpeed;
+            UpwardSuctionSpeed = upwardSuctionSpeed;
+            InwardSuctionSpeed = inwardSuctionSpeed;
+            HorizontalForce = horizontalForce;
+            UpwardForce = upwardForce;
+            InwardForce = inwardForce;
+            BottomRadius = bottomRadius;
+            TopRadius = topRadius;
+        }
+
+        /// <summary>
+        /// Gets or sets the position of the tornado.  This is only the origin of the force; move the shape along with it if the position moves away from the shape.
+        /// </summary>
+        public Vector3 Position { get; set; }
+
+        /// <summary>
+        /// Calculates the impulse to apply to the center of mass of physically simulated bodies within the volume.
+        /// </summary>
+        /// <param name="e">Target of the impulse.</param>
+        /// <param name="dt">Time since the last frame in simulation seconds.</param>
+        /// <param name="impulse">Force to apply at the given position.</param>
+        protected override void CalculateImpulse(Entity e, float dt, out Vector3 impulse)
+        {
+            Vector3 position = Position; //Referenced a lot, and passed using ref parameter.
+            Vector3 entityPosition = e.Position;
+
+            float entityHeight = Vector3.Dot(Axis, entityPosition - position + Axis * (Height / 2));
+            if (entityHeight < 0 || entityHeight > Height)
+                impulse = Toolbox.ZeroVector;
+            else
+            {
+                float tornadoRadius = BottomRadius * (1 - entityHeight / Height) + TopRadius * (entityHeight / Height);
+                Vector3 closestPoint;
+                Vector3 endpointA = position + Axis * Height / 2;
+                Vector3 endpointB = position - Axis * Height / 2;
+                Toolbox.GetClosestPointOnSegmentToPoint(ref endpointA, ref endpointB, ref entityPosition, out closestPoint);
+                float entityDistanceFromTornado;
+                Vector3.Distance(ref entityPosition, ref closestPoint, out entityDistanceFromTornado);
+                //Compute the axis to the 
+                Vector3 posClosest;
+                float forceMultiplier;
+                if (entityDistanceFromTornado > tornadoRadius)
+                {
+                    //outside tornado
+                    forceMultiplier = tornadoRadius / entityDistanceFromTornado;
+                    posClosest = (closestPoint - entityPosition) / entityDistanceFromTornado;
+                }
+                else if (entityDistanceFromTornado > Toolbox.Epsilon)
+                {
+                    //inside tornado
+                    forceMultiplier = .5f + .5f * entityDistanceFromTornado / tornadoRadius;
+                    posClosest = (closestPoint - entityPosition) / entityDistanceFromTornado;
+                }
+                else
+                {
+                    forceMultiplier = .5f;
+                    posClosest = Toolbox.ZeroVector;
+                }
+
+                Vector3 tangentialForceVector;
+                //Don't need to normalize the direction.  
+                //Axis and posClosest are perpendicular and each normal, so the result is normal.
+                Vector3 tangentDirection;
+
+                if (SpinClockwise)
+                    Vector3.Cross(ref Axis, ref posClosest, out tangentDirection);
+                else
+                    Vector3.Cross(ref posClosest, ref Axis, out tangentDirection);
+
+                //Current velocity along the tangent direction.
+                float dot = Vector3.Dot(e.LinearVelocity, tangentDirection);
+                //Compute the velocity difference between the current and the maximum
+                dot = HorizontalWindSpeed - dot;
+                //Compute the force needed to reach the maximum, but clamp it to the amount of force that the tornado can apply
+                dot = MathHelper.Clamp(dot * e.Mass, 0, HorizontalForce * dt);
+                Vector3.Multiply(ref tangentDirection, dot, out tangentialForceVector);
+
+                //Do a similar process for the other tornado force axes.
+                Vector3 upwardForceVector;
+                dot = Vector3.Dot(e.LinearVelocity, Axis);
+                dot = UpwardSuctionSpeed - dot;
+                dot = MathHelper.Clamp(dot * e.Mass, 0, UpwardForce * dt);
+                Vector3.Multiply(ref Axis, dot, out upwardForceVector);
+
+                Vector3 inwardForceVector;
+                dot = Vector3.Dot(e.LinearVelocity, posClosest);
+                dot = InwardSuctionSpeed - dot;
+                dot = MathHelper.Clamp(dot * e.Mass, 0, InwardForce * dt);
+                Vector3.Multiply(ref posClosest, dot, out inwardForceVector);
+
+                //if (posClosest.X > 0)
+                //    Debug.WriteLine("Break.");
+                impulse = forceMultiplier * (tangentialForceVector + upwardForceVector + inwardForceVector);
+            }
+        }
+    }
 }