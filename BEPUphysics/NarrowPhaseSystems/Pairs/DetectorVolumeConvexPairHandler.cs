--- conflicted
+++ resolved
@@ -1,121 +1,115 @@
-﻿using BEPUphysics.BroadPhaseEntries;
-using BEPUphysics.BroadPhaseEntries.MobileCollidables;
-using System;
-using BEPUphysics.CollisionTests.CollisionAlgorithms;
-<<<<<<< HEAD
-using BEPUutilities.DataStructures;
-using BEPUutilities;
-using Microsoft.Xna.Framework;
-=======
-using BEPUphysics.DataStructures;
-using BEPUutilities;
->>>>>>> d0a4deae
-using BEPUphysics.CollisionShapes.ConvexShapes;
-using BEPUutilities.DataStructures;
-
-namespace BEPUphysics.NarrowPhaseSystems.Pairs
-{
-    /// <summary>
-    /// Handles the tests between a DetectorVolume and a convex collidable.
-    /// </summary>
-    public class DetectorVolumeConvexPairHandler : DetectorVolumePairHandler
-    {
-        ConvexCollidable convex;
-
-        private bool checkContainment = true;
-        /// <summary>
-        /// Gets or sets whether or not to check the convex object for total containment within the detector volume.
-        /// </summary>
-        public bool CheckContainment
-        {
-            get { return checkContainment; }
-            set { checkContainment = value; }
-        }
-
-        public override void Initialize(BroadPhaseEntry entryA, BroadPhaseEntry entryB)
-        {
-            base.Initialize(entryA, entryB);
-            convex = entryA as ConvexCollidable;
-            if (convex == null)
-            {
-                convex = entryB as ConvexCollidable;
-                if (convex == null)
-                {
-                    throw new ArgumentException("Incorrect types passed to pair handler.");
-                }
-            }
-        }
-        public override void CleanUp()
-        {
-
-            base.CleanUp();
-            convex = null;
-            checkContainment = true;
-
-
-        }
-
-        public override EntityCollidable Collidable
-        {
-            get { return convex; }
-        }
-
-        RawList<int> overlaps = new RawList<int>(8);
-        private TriangleShape triangle = new TriangleShape { collisionMargin = 0 };
-        public override void UpdateCollision(float dt)
-        {
-            WasContaining = Containing;
-            WasTouching = Touching;
-
-
-            var transform = new RigidTransform { Orientation = Quaternion.Identity };
-            DetectorVolume.TriangleMesh.Tree.GetOverlaps(convex.boundingBox, overlaps);
-            for (int i = 0; i < overlaps.Count; i++)
-            {
-                DetectorVolume.TriangleMesh.Data.GetTriangle(overlaps.Elements[i], out triangle.vA, out triangle.vB, out triangle.vC);
-                Vector3.Add(ref triangle.vA, ref triangle.vB, out transform.Position);
-                Vector3.Add(ref triangle.vC, ref transform.Position, out transform.Position);
-                Vector3.Multiply(ref transform.Position, 1 / 3f, out transform.Position);
-                Vector3.Subtract(ref triangle.vA, ref transform.Position, out triangle.vA);
-                Vector3.Subtract(ref triangle.vB, ref transform.Position, out triangle.vB);
-                Vector3.Subtract(ref triangle.vC, ref transform.Position, out triangle.vC);
-
-                //If this triangle collides with the convex, we can stop immediately since we know we're touching and not containing.)))
-                //[MPR is used here in lieu of GJK because the MPR implementation tends to finish quicker when objects are overlapping than GJK.  The GJK implementation does better on separated objects.]
-                if (MPRToolbox.AreShapesOverlapping(convex.Shape, triangle, ref convex.worldTransform, ref transform))
-                {
-                    Touching = true;
-                    //The convex can't be fully contained if it's still touching the surface.
-                    Containing = false;
-
-                    overlaps.Clear();
-                    goto events;
-                }
-            }
-
-            overlaps.Clear();
-            //If we get here, then there was no shell intersection.
-            //If the convex's center point is contained by the mesh, then the convex is fully contained.
-            //If this is a child pair, the CheckContainment flag may be set to false.  This is because the parent has
-            //already determined that it is not contained (another child performed the check and found that it was not contained)
-            //and that it is already touching somehow (either by intersection or by containment).
-            //so further containment tests are unnecessary.
-            if (CheckContainment && DetectorVolume.IsPointContained(ref convex.worldTransform.Position, overlaps))
-            {
-                Touching = true;
-                Containing = true;
-                goto events;
-            }
-
-            //If we get here, then there was no surface intersection and the convex's center is not contained- the volume and convex are separate!
-            Touching = false;
-            Containing = false;
-
-        events:
-            NotifyDetectorVolumeOfChanges();
-        }
-
-
-
-    }
-}
+﻿using BEPUphysics.BroadPhaseEntries;
+using BEPUphysics.BroadPhaseEntries.MobileCollidables;
+using System;
+using BEPUphysics.CollisionTests.CollisionAlgorithms;
+using BEPUutilities.DataStructures;
+using BEPUutilities;
+using BEPUphysics.CollisionShapes.ConvexShapes;
+using BEPUutilities.DataStructures;
+
+namespace BEPUphysics.NarrowPhaseSystems.Pairs
+{
+    /// <summary>
+    /// Handles the tests between a DetectorVolume and a convex collidable.
+    /// </summary>
+    public class DetectorVolumeConvexPairHandler : DetectorVolumePairHandler
+    {
+        ConvexCollidable convex;
+
+        private bool checkContainment = true;
+        /// <summary>
+        /// Gets or sets whether or not to check the convex object for total containment within the detector volume.
+        /// </summary>
+        public bool CheckContainment
+        {
+            get { return checkContainment; }
+            set { checkContainment = value; }
+        }
+
+        public override void Initialize(BroadPhaseEntry entryA, BroadPhaseEntry entryB)
+        {
+            base.Initialize(entryA, entryB);
+            convex = entryA as ConvexCollidable;
+            if (convex == null)
+            {
+                convex = entryB as ConvexCollidable;
+                if (convex == null)
+                {
+                    throw new ArgumentException("Incorrect types passed to pair handler.");
+                }
+            }
+        }
+        public override void CleanUp()
+        {
+
+            base.CleanUp();
+            convex = null;
+            checkContainment = true;
+
+
+        }
+
+        public override EntityCollidable Collidable
+        {
+            get { return convex; }
+        }
+
+        RawList<int> overlaps = new RawList<int>(8);
+        private TriangleShape triangle = new TriangleShape { collisionMargin = 0 };
+        public override void UpdateCollision(float dt)
+        {
+            WasContaining = Containing;
+            WasTouching = Touching;
+
+
+            var transform = new RigidTransform { Orientation = Quaternion.Identity };
+            DetectorVolume.TriangleMesh.Tree.GetOverlaps(convex.boundingBox, overlaps);
+            for (int i = 0; i < overlaps.Count; i++)
+            {
+                DetectorVolume.TriangleMesh.Data.GetTriangle(overlaps.Elements[i], out triangle.vA, out triangle.vB, out triangle.vC);
+                Vector3.Add(ref triangle.vA, ref triangle.vB, out transform.Position);
+                Vector3.Add(ref triangle.vC, ref transform.Position, out transform.Position);
+                Vector3.Multiply(ref transform.Position, 1 / 3f, out transform.Position);
+                Vector3.Subtract(ref triangle.vA, ref transform.Position, out triangle.vA);
+                Vector3.Subtract(ref triangle.vB, ref transform.Position, out triangle.vB);
+                Vector3.Subtract(ref triangle.vC, ref transform.Position, out triangle.vC);
+
+                //If this triangle collides with the convex, we can stop immediately since we know we're touching and not containing.)))
+                //[MPR is used here in lieu of GJK because the MPR implementation tends to finish quicker when objects are overlapping than GJK.  The GJK implementation does better on separated objects.]
+                if (MPRToolbox.AreShapesOverlapping(convex.Shape, triangle, ref convex.worldTransform, ref transform))
+                {
+                    Touching = true;
+                    //The convex can't be fully contained if it's still touching the surface.
+                    Containing = false;
+
+                    overlaps.Clear();
+                    goto events;
+                }
+            }
+
+            overlaps.Clear();
+            //If we get here, then there was no shell intersection.
+            //If the convex's center point is contained by the mesh, then the convex is fully contained.
+            //If this is a child pair, the CheckContainment flag may be set to false.  This is because the parent has
+            //already determined that it is not contained (another child performed the check and found that it was not contained)
+            //and that it is already touching somehow (either by intersection or by containment).
+            //so further containment tests are unnecessary.
+            if (CheckContainment && DetectorVolume.IsPointContained(ref convex.worldTransform.Position, overlaps))
+            {
+                Touching = true;
+                Containing = true;
+                goto events;
+            }
+
+            //If we get here, then there was no surface intersection and the convex's center is not contained- the volume and convex are separate!
+            Touching = false;
+            Containing = false;
+
+        events:
+            NotifyDetectorVolumeOfChanges();
+        }
+
+
+
+    }
+}