--- conflicted
+++ resolved
@@ -1,133 +1,125 @@
-﻿using System;
-using BEPUphysics.BroadPhaseEntries;
-<<<<<<< HEAD
-using BEPUphysics.BroadPhaseEntries.MobileCollidables;
-using BEPUutilities.ResourceManagement;
-using Microsoft.Xna.Framework;
-using BEPUutilities;
-=======
-using BEPUphysics.Collidables;
-using BEPUphysics.Collidables.MobileCollidables;
-using BEPUutilities;
-using BEPUutilities.ResourceManagement;
->>>>>>> d0a4deae
-
-namespace BEPUphysics.NarrowPhaseSystems.Pairs
-{
-    ///<summary>
-    /// Handles a mobile mesh-mobile mesh collision pair.
-    ///</summary>
-    public class MobileMeshInstancedMeshPairHandler : MobileMeshMeshPairHandler
-    {
-
-
-        InstancedMesh mesh;
-
-        public override Collidable CollidableB
-        {
-            get { return mesh; }
-        }
-        public override Entities.Entity EntityB
-        {
-            get { return null; }
-        }
-        protected override Materials.Material MaterialB
-        {
-            get { return mesh.material; }
-        }
-
-        protected override TriangleCollidable GetOpposingCollidable(int index)
-        {
-            //Construct a TriangleCollidable from the static mesh.
-            var toReturn = PhysicsResources.GetTriangleCollidable();
-            var shape = toReturn.Shape;
-            mesh.Shape.TriangleMesh.Data.GetTriangle(index, out shape.vA, out shape.vB, out shape.vC);
-            Matrix3x3.Transform(ref shape.vA, ref mesh.worldTransform.LinearTransform, out shape.vA);
-            Matrix3x3.Transform(ref shape.vB, ref mesh.worldTransform.LinearTransform, out shape.vB);
-            Matrix3x3.Transform(ref shape.vC, ref mesh.worldTransform.LinearTransform, out shape.vC);
-            Vector3 center;
-            Vector3.Add(ref shape.vA, ref shape.vB, out center);
-            Vector3.Add(ref center, ref shape.vC, out center);
-            Vector3.Multiply(ref center, 1 / 3f, out center);
-            Vector3.Subtract(ref shape.vA, ref center, out shape.vA);
-            Vector3.Subtract(ref shape.vB, ref center, out shape.vB);
-            Vector3.Subtract(ref shape.vC, ref center, out shape.vC);
-
-            Vector3.Add(ref center, ref mesh.worldTransform.Translation, out center);
-            //The bounding box doesn't update by itself.
-            toReturn.worldTransform.Position = center;
-            toReturn.worldTransform.Orientation = Quaternion.Identity;
-            toReturn.UpdateBoundingBoxInternal(0);
-            shape.sidedness = mesh.Sidedness;
-            shape.collisionMargin = mobileMesh.Shape.MeshCollisionMargin;
-            return toReturn;
-        }
-
-      
-
-        protected override void ConfigureCollidable(TriangleEntry entry, float dt)
-        {
-
-        }
-
-        ///<summary>
-        /// Initializes the pair handler.
-        ///</summary>
-        ///<param name="entryA">First entry in the pair.</param>
-        ///<param name="entryB">Second entry in the pair.</param>
-        public override void Initialize(BroadPhaseEntry entryA, BroadPhaseEntry entryB)
-        {
-            mesh = entryA as InstancedMesh;
-            if (mesh == null)
-            {
-                mesh = entryB as InstancedMesh;
-                if (mesh == null)
-                {
-                    throw new ArgumentException("Inappropriate types used to initialize pair.");
-                }
-            }
-
-            base.Initialize(entryA, entryB);
-        }
-
-
-
-
-
-
-        ///<summary>
-        /// Cleans up the pair handler.
-        ///</summary>
-        public override void CleanUp()
-        {
-
-            base.CleanUp();
-            mesh = null;
-
-
-        }
-
-
-
-
-        protected override void UpdateContainedPairs(float dt)
-        {
-            var overlappedElements = CommonResources.GetIntList();
-            BoundingBox localBoundingBox;
-
-            Vector3 sweep;
-            Vector3.Multiply(ref mobileMesh.entity.linearVelocity, dt, out sweep);
-            mobileMesh.Shape.GetSweptLocalBoundingBox(ref mobileMesh.worldTransform, ref mesh.worldTransform, ref sweep, out localBoundingBox);
-            mesh.Shape.TriangleMesh.Tree.GetOverlaps(localBoundingBox, overlappedElements);
-            for (int i = 0; i < overlappedElements.Count; i++)
-            {
-                TryToAdd(overlappedElements.Elements[i]);
-            }
-
-            CommonResources.GiveBack(overlappedElements);
-
-        }
-
-
-    }
-}
+﻿using System;
+using BEPUphysics.BroadPhaseEntries;
+using BEPUutilities.ResourceManagement;
+using BEPUutilities;
+using BEPUutilities.ResourceManagement;
+
+namespace BEPUphysics.NarrowPhaseSystems.Pairs
+{
+    ///<summary>
+    /// Handles a mobile mesh-mobile mesh collision pair.
+    ///</summary>
+    public class MobileMeshInstancedMeshPairHandler : MobileMeshMeshPairHandler
+    {
+
+
+        InstancedMesh mesh;
+
+        public override Collidable CollidableB
+        {
+            get { return mesh; }
+        }
+        public override Entities.Entity EntityB
+        {
+            get { return null; }
+        }
+        protected override Materials.Material MaterialB
+        {
+            get { return mesh.material; }
+        }
+
+        protected override TriangleCollidable GetOpposingCollidable(int index)
+        {
+            //Construct a TriangleCollidable from the static mesh.
+            var toReturn = PhysicsResources.GetTriangleCollidable();
+            var shape = toReturn.Shape;
+            mesh.Shape.TriangleMesh.Data.GetTriangle(index, out shape.vA, out shape.vB, out shape.vC);
+            Matrix3x3.Transform(ref shape.vA, ref mesh.worldTransform.LinearTransform, out shape.vA);
+            Matrix3x3.Transform(ref shape.vB, ref mesh.worldTransform.LinearTransform, out shape.vB);
+            Matrix3x3.Transform(ref shape.vC, ref mesh.worldTransform.LinearTransform, out shape.vC);
+            Vector3 center;
+            Vector3.Add(ref shape.vA, ref shape.vB, out center);
+            Vector3.Add(ref center, ref shape.vC, out center);
+            Vector3.Multiply(ref center, 1 / 3f, out center);
+            Vector3.Subtract(ref shape.vA, ref center, out shape.vA);
+            Vector3.Subtract(ref shape.vB, ref center, out shape.vB);
+            Vector3.Subtract(ref shape.vC, ref center, out shape.vC);
+
+            Vector3.Add(ref center, ref mesh.worldTransform.Translation, out center);
+            //The bounding box doesn't update by itself.
+            toReturn.worldTransform.Position = center;
+            toReturn.worldTransform.Orientation = Quaternion.Identity;
+            toReturn.UpdateBoundingBoxInternal(0);
+            shape.sidedness = mesh.Sidedness;
+            shape.collisionMargin = mobileMesh.Shape.MeshCollisionMargin;
+            return toReturn;
+        }
+
+      
+
+        protected override void ConfigureCollidable(TriangleEntry entry, float dt)
+        {
+
+        }
+
+        ///<summary>
+        /// Initializes the pair handler.
+        ///</summary>
+        ///<param name="entryA">First entry in the pair.</param>
+        ///<param name="entryB">Second entry in the pair.</param>
+        public override void Initialize(BroadPhaseEntry entryA, BroadPhaseEntry entryB)
+        {
+            mesh = entryA as InstancedMesh;
+            if (mesh == null)
+            {
+                mesh = entryB as InstancedMesh;
+                if (mesh == null)
+                {
+                    throw new ArgumentException("Inappropriate types used to initialize pair.");
+                }
+            }
+
+            base.Initialize(entryA, entryB);
+        }
+
+
+
+
+
+
+        ///<summary>
+        /// Cleans up the pair handler.
+        ///</summary>
+        public override void CleanUp()
+        {
+
+            base.CleanUp();
+            mesh = null;
+
+
+        }
+
+
+
+
+        protected override void UpdateContainedPairs(float dt)
+        {
+            var overlappedElements = CommonResources.GetIntList();
+            BoundingBox localBoundingBox;
+
+            Vector3 sweep;
+            Vector3.Multiply(ref mobileMesh.entity.linearVelocity, dt, out sweep);
+            mobileMesh.Shape.GetSweptLocalBoundingBox(ref mobileMesh.worldTransform, ref mesh.worldTransform, ref sweep, out localBoundingBox);
+            mesh.Shape.TriangleMesh.Tree.GetOverlaps(localBoundingBox, overlappedElements);
+            for (int i = 0; i < overlappedElements.Count; i++)
+            {
+                TryToAdd(overlappedElements.Elements[i]);
+            }
+
+            CommonResources.GiveBack(overlappedElements);
+
+        }
+
+
+    }
+}