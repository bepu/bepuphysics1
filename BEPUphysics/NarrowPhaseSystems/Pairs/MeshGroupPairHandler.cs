﻿using System;
using System.Collections.Generic;
using BEPUphysics.BroadPhaseEntries;
<<<<<<< HEAD
using BEPUphysics.BroadPhaseEntries.MobileCollidables;
using BEPUphysics.Constraints;
using BEPUphysics.Constraints.Collision;
using BEPUutilities.DataStructures;
=======
using BEPUphysics.Collidables;
using BEPUphysics.Collidables.MobileCollidables;
using BEPUphysics.Constraints;
using BEPUphysics.Constraints.Collision;
>>>>>>> d0a4deae
using BEPUphysics.CollisionRuleManagement;
using BEPUphysics.CollisionTests;
using BEPUphysics.Materials;
using BEPUutilities.DataStructures;

namespace BEPUphysics.NarrowPhaseSystems.Pairs
{
    /// <summary>
    /// Contains a triangle collidable and its index.  Used by mobile mesh-mesh collisions.
    /// </summary>
    public struct TriangleEntry : IEquatable<TriangleEntry>
    {
        /// <summary>
        /// Index of the triangle that was the source of this entry.
        /// </summary>
        public int Index;
        /// <summary>
        /// Collidable for the triangle.
        /// </summary>
        public TriangleCollidable Collidable;

        /// <summary>
        /// Gets the hash code of the object.
        /// </summary>
        /// <returns>Hash code of the object.</returns>
        public override int GetHashCode()
        {
            return Index;
        }


        /// <summary>
        /// Determines if two colliders refer to the same triangle.
        /// </summary>
        /// <param name="other">Object to compare.</param>
        /// <returns>Whether or not the objects are equal.</returns>
        public bool Equals(TriangleEntry other)
        {
            return other.Index == Index;
        }
    }

    //TODO: Lots of overlap with the GroupPairHandler.
    ///<summary>
    /// Superclass of pair handlers which have multiple index-based collidable child pairs.
    ///</summary>
    public abstract class MeshGroupPairHandler : CollidablePairHandler, IPairHandlerParent
    {
        ContactManifoldConstraintGroup manifoldConstraintGroup;

        Dictionary<TriangleEntry, MobileMeshPairHandler> subPairs = new Dictionary<TriangleEntry, MobileMeshPairHandler>();
        HashSet<TriangleEntry> containedPairs = new HashSet<TriangleEntry>();
        RawList<TriangleEntry> pairsToRemove = new RawList<TriangleEntry>();


        ///<summary>
        /// Gets a list of the pairs associated with children.
        ///</summary>
        public ReadOnlyDictionary<TriangleEntry, MobileMeshPairHandler> ChildPairs
        {
            get
            {
                return new ReadOnlyDictionary<TriangleEntry, MobileMeshPairHandler>(subPairs);
            }
        }

        /// <summary>
        /// Material of the first collidable.
        /// </summary>
        protected abstract Material MaterialA { get; }
        /// <summary>
        /// Material of the second collidable.
        /// </summary>
        protected abstract Material MaterialB { get; }

        ///<summary>
        /// Constructs a new compound-convex pair handler.
        ///</summary>
        protected MeshGroupPairHandler()
        {
            manifoldConstraintGroup = new ContactManifoldConstraintGroup();
        }




        ///<summary>
        /// Forces an update of the pair's material properties.
        ///</summary>
        ///<param name="a">Material of the first member of the pair.</param>
        ///<param name="b">Material of the second member of the pair.</param>
        public override void UpdateMaterialProperties(Material a, Material b)
        {
            foreach (CollidablePairHandler pairHandler in subPairs.Values)
            {
                pairHandler.UpdateMaterialProperties(a, b);
            }
        }


        /// <summary>
        /// Updates the material interaction properties of the pair handler's constraint.
        /// </summary>
        /// <param name="properties">Properties to use.</param>
        public override void UpdateMaterialProperties(InteractionProperties properties)
        {
            foreach (CollidablePairHandler pairHandler in subPairs.Values)
            {
                pairHandler.UpdateMaterialProperties(properties);
            }
        }

        ///<summary>
        /// Initializes the pair handler.
        ///</summary>
        ///<param name="entryA">First entry in the pair.</param>
        ///<param name="entryB">Second entry in the pair.</param>
        public override void Initialize(BroadPhaseEntry entryA, BroadPhaseEntry entryB)
        {

            //Child initialization is responsible for setting up the entries.
            //Child initialization is responsible for setting up the manifold, if any.
            manifoldConstraintGroup.Initialize(EntityA, EntityB);

            base.Initialize(entryA, entryB);
        }

        ///<summary>
        /// Cleans up the pair handler.
        ///</summary>
        public override void CleanUp()
        {

            //The pair handler cleanup will get rid of contacts.
            foreach (CollidablePairHandler pairHandler in subPairs.Values)
            {
                pairHandler.CleanUp();             
                //Don't forget to give the pair back to the factory!
                //There'd be a lot of leaks otherwise.
                pairHandler.Factory.GiveBack(pairHandler);
            }
            subPairs.Clear();
            //don't need to remove constraints directly from our group, since cleaning up our children should get rid of them.


            base.CleanUp();

            //Child type needs to null out the references.
        }

        protected void TryToAdd(int index)
        {
            var entry = new TriangleEntry { Index = index };
            if (!subPairs.ContainsKey(entry))
            {
                var collidablePair = new CollidablePair(CollidableA, entry.Collidable = GetOpposingCollidable(index));
                var newPair = (MobileMeshPairHandler)NarrowPhaseHelper.GetPairHandler(ref collidablePair);
                if (newPair != null)
                {
                    newPair.CollisionRule = CollisionRule;
                    newPair.UpdateMaterialProperties(MaterialA, MaterialB);  //Override the materials, if necessary.  Meshes don't currently support custom materials but..
                    newPair.Parent = this;
                    subPairs.Add(entry, newPair);
                }
            }
            containedPairs.Add(entry);

        }

        /// <summary>
        /// Get a collidable from CollidableB to represent the object at the given index.
        /// </summary>
        /// <param name="index">Index to create a collidable for.</param>
        /// <returns>Collidable for the object at the given index.</returns>
        protected abstract TriangleCollidable GetOpposingCollidable(int index);

        /// <summary>
        /// Configure a triangle from CollidableB to represent the object at the given index.
        /// </summary>
        /// <param name="entry">Entry to configure.</param>
        /// <param name="dt">Time step duration.</param>
        protected abstract void ConfigureCollidable(TriangleEntry entry, float dt);

        /// <summary>
        /// Cleans up the collidable.
        /// </summary>
        /// <param name="collidable">Collidable to clean up.</param>
        protected virtual void CleanUpCollidable(TriangleCollidable collidable)
        {
            PhysicsResources.GiveBack(collidable);
        }

        protected abstract void UpdateContainedPairs(float dt);


        ///<summary>
        /// Updates the pair handler's contacts.
        ///</summary>
        ///<param name="dt">Timestep duration.</param>
        protected virtual void UpdateContacts(float dt)
        {

            UpdateContainedPairs(dt);
            //Eliminate old pairs.
            foreach (var pair in subPairs.Keys)
            {
                if (!containedPairs.Contains(pair))
                    pairsToRemove.Add(pair);
            }
            for (int i = 0; i < pairsToRemove.Count; i++)
            {
                var toReturn = subPairs[pairsToRemove.Elements[i]];
                subPairs.Remove(pairsToRemove.Elements[i]);
                toReturn.CleanUp();
                toReturn.Factory.GiveBack(toReturn);

            }
            containedPairs.Clear();
            pairsToRemove.Clear();

            foreach (var pair in subPairs)
            {
                if (pair.Value.BroadPhaseOverlap.collisionRule < CollisionRule.NoNarrowPhaseUpdate) //Don't test if the collision rules say don't.
                {
                    ConfigureCollidable(pair.Key, dt);
                    //Update the contact count using our (the parent) contact count so that the child can avoid costly solidity testing.
                    pair.Value.MeshManifold.parentContactCount = contactCount;
                    pair.Value.UpdateCollision(dt);
                }
            }


        }


        ///<summary>
        /// Updates the pair handler.
        ///</summary>
        ///<param name="dt">Timestep duration.</param>
        public override void UpdateCollision(float dt)
        {

            if (!suppressEvents)
            {
                CollidableA.EventTriggerer.OnPairUpdated(CollidableB, this);
                CollidableB.EventTriggerer.OnPairUpdated(CollidableA, this);
            }

            UpdateContacts(dt);


            if (contactCount > 0)
            {
                if (!suppressEvents)
                {
                    CollidableA.EventTriggerer.OnPairTouching(CollidableB, this);
                    CollidableB.EventTriggerer.OnPairTouching(CollidableA, this);
                }

                if (previousContactCount == 0)
                {
                    //collision started!
                    CollidableA.EventTriggerer.OnInitialCollisionDetected(CollidableB, this);
                    CollidableB.EventTriggerer.OnInitialCollisionDetected(CollidableA, this);

                    //No solver updateable addition in this method since it's handled by the "AddSolverUpdateable" method.
                }
            }
            else if (previousContactCount > 0 && !suppressEvents)
            {
                //collision ended!
                CollidableA.EventTriggerer.OnCollisionEnded(CollidableB, this);
                CollidableB.EventTriggerer.OnCollisionEnded(CollidableA, this);

                //No solver updateable removal in this method since it's handled by the "RemoveSolverUpdateable" method.
            }
            previousContactCount = contactCount;

        }

        ///<summary>
        /// Updates the time of impact for the pair.
        ///</summary>
        ///<param name="requester">Collidable requesting the update.</param>
        ///<param name="dt">Timestep duration.</param>
        public override void UpdateTimeOfImpact(Collidable requester, float dt)
        {
            timeOfImpact = 1;
            foreach (var pair in subPairs.Values)
            {
                //The system uses the identity of the requester to determine if it needs to do handle the TOI calculation.
                //Use the child pair's own entries as a proxy.
                if (BroadPhaseOverlap.entryA == requester)
                    pair.UpdateTimeOfImpact((Collidable)pair.BroadPhaseOverlap.entryA, dt);
                else
                    pair.UpdateTimeOfImpact((Collidable)pair.BroadPhaseOverlap.entryB, dt);
                if (pair.timeOfImpact < timeOfImpact)
                    timeOfImpact = pair.timeOfImpact;
            }
        }


        protected internal override void GetContactInformation(int index, out ContactInformation info)
        {
            foreach (CollidablePairHandler pair in subPairs.Values)
            {
                int count = pair.Contacts.Count;
                if (index - count < 0)
                {
                    pair.GetContactInformation(index, out info);
                    return;
                }
                index -= count;
            }
            throw new IndexOutOfRangeException("Contact index is not present in the pair.");

        }


        void IPairHandlerParent.AddSolverUpdateable(EntitySolverUpdateable addedItem)
        {

            manifoldConstraintGroup.Add(addedItem);
            //If this is the first child solver item to be added, we need to add ourselves to our parent too.
            if (manifoldConstraintGroup.SolverUpdateables.Count == 1)
            {
                if (Parent != null)
                    Parent.AddSolverUpdateable(manifoldConstraintGroup);
                else if (NarrowPhase != null)
                    NarrowPhase.NotifyUpdateableAdded(manifoldConstraintGroup);
            }

        }

        void IPairHandlerParent.RemoveSolverUpdateable(EntitySolverUpdateable removedItem)
        {

            manifoldConstraintGroup.Remove(removedItem);

            //If this is the last child solver item, we need to remove ourselves from our parent too.
            if (manifoldConstraintGroup.SolverUpdateables.Count == 0)
            {
                if (Parent != null)
                    Parent.RemoveSolverUpdateable(manifoldConstraintGroup);
                else if (NarrowPhase != null)
                    NarrowPhase.NotifyUpdateableRemoved(manifoldConstraintGroup);

            }


        }


        void IPairHandlerParent.OnContactAdded(Contact contact)
        {
            contactCount++;
            OnContactAdded(contact);
        }

        void IPairHandlerParent.OnContactRemoved(Contact contact)
        {
            contactCount--;
            OnContactRemoved(contact);
        }




        int contactCount;
        /// <summary>
        /// Gets the number of contacts in the pair.
        /// </summary>
        protected internal override int ContactCount
        {
            get { return contactCount; }
        }

        /// <summary>
        /// Clears the pair's contacts.
        /// </summary>
        public override void ClearContacts()
        {
            foreach (var pair in subPairs.Values)
            {
                pair.ClearContacts();
            }
            base.ClearContacts();
        }
    }
}
<|MERGE_RESOLUTION|>--- conflicted
+++ resolved
@@ -1,404 +1,395 @@
-﻿using System;
-using System.Collections.Generic;
-using BEPUphysics.BroadPhaseEntries;
-<<<<<<< HEAD
-using BEPUphysics.BroadPhaseEntries.MobileCollidables;
-using BEPUphysics.Constraints;
-using BEPUphysics.Constraints.Collision;
-using BEPUutilities.DataStructures;
-=======
-using BEPUphysics.Collidables;
-using BEPUphysics.Collidables.MobileCollidables;
-using BEPUphysics.Constraints;
-using BEPUphysics.Constraints.Collision;
->>>>>>> d0a4deae
-using BEPUphysics.CollisionRuleManagement;
-using BEPUphysics.CollisionTests;
-using BEPUphysics.Materials;
-using BEPUutilities.DataStructures;
-
-namespace BEPUphysics.NarrowPhaseSystems.Pairs
-{
-    /// <summary>
-    /// Contains a triangle collidable and its index.  Used by mobile mesh-mesh collisions.
-    /// </summary>
-    public struct TriangleEntry : IEquatable<TriangleEntry>
-    {
-        /// <summary>
-        /// Index of the triangle that was the source of this entry.
-        /// </summary>
-        public int Index;
-        /// <summary>
-        /// Collidable for the triangle.
-        /// </summary>
-        public TriangleCollidable Collidable;
-
-        /// <summary>
-        /// Gets the hash code of the object.
-        /// </summary>
-        /// <returns>Hash code of the object.</returns>
-        public override int GetHashCode()
-        {
-            return Index;
-        }
-
-
-        /// <summary>
-        /// Determines if two colliders refer to the same triangle.
-        /// </summary>
-        /// <param name="other">Object to compare.</param>
-        /// <returns>Whether or not the objects are equal.</returns>
-        public bool Equals(TriangleEntry other)
-        {
-            return other.Index == Index;
-        }
-    }
-
-    //TODO: Lots of overlap with the GroupPairHandler.
-    ///<summary>
-    /// Superclass of pair handlers which have multiple index-based collidable child pairs.
-    ///</summary>
-    public abstract class MeshGroupPairHandler : CollidablePairHandler, IPairHandlerParent
-    {
-        ContactManifoldConstraintGroup manifoldConstraintGroup;
-
-        Dictionary<TriangleEntry, MobileMeshPairHandler> subPairs = new Dictionary<TriangleEntry, MobileMeshPairHandler>();
-        HashSet<TriangleEntry> containedPairs = new HashSet<TriangleEntry>();
-        RawList<TriangleEntry> pairsToRemove = new RawList<TriangleEntry>();
-
-
-        ///<summary>
-        /// Gets a list of the pairs associated with children.
-        ///</summary>
-        public ReadOnlyDictionary<TriangleEntry, MobileMeshPairHandler> ChildPairs
-        {
-            get
-            {
-                return new ReadOnlyDictionary<TriangleEntry, MobileMeshPairHandler>(subPairs);
-            }
-        }
-
-        /// <summary>
-        /// Material of the first collidable.
-        /// </summary>
-        protected abstract Material MaterialA { get; }
-        /// <summary>
-        /// Material of the second collidable.
-        /// </summary>
-        protected abstract Material MaterialB { get; }
-
-        ///<summary>
-        /// Constructs a new compound-convex pair handler.
-        ///</summary>
-        protected MeshGroupPairHandler()
-        {
-            manifoldConstraintGroup = new ContactManifoldConstraintGroup();
-        }
-
-
-
-
-        ///<summary>
-        /// Forces an update of the pair's material properties.
-        ///</summary>
-        ///<param name="a">Material of the first member of the pair.</param>
-        ///<param name="b">Material of the second member of the pair.</param>
-        public override void UpdateMaterialProperties(Material a, Material b)
-        {
-            foreach (CollidablePairHandler pairHandler in subPairs.Values)
-            {
-                pairHandler.UpdateMaterialProperties(a, b);
-            }
-        }
-
-
-        /// <summary>
-        /// Updates the material interaction properties of the pair handler's constraint.
-        /// </summary>
-        /// <param name="properties">Properties to use.</param>
-        public override void UpdateMaterialProperties(InteractionProperties properties)
-        {
-            foreach (CollidablePairHandler pairHandler in subPairs.Values)
-            {
-                pairHandler.UpdateMaterialProperties(properties);
-            }
-        }
-
-        ///<summary>
-        /// Initializes the pair handler.
-        ///</summary>
-        ///<param name="entryA">First entry in the pair.</param>
-        ///<param name="entryB">Second entry in the pair.</param>
-        public override void Initialize(BroadPhaseEntry entryA, BroadPhaseEntry entryB)
-        {
-
-            //Child initialization is responsible for setting up the entries.
-            //Child initialization is responsible for setting up the manifold, if any.
-            manifoldConstraintGroup.Initialize(EntityA, EntityB);
-
-            base.Initialize(entryA, entryB);
-        }
-
-        ///<summary>
-        /// Cleans up the pair handler.
-        ///</summary>
-        public override void CleanUp()
-        {
-
-            //The pair handler cleanup will get rid of contacts.
-            foreach (CollidablePairHandler pairHandler in subPairs.Values)
-            {
-                pairHandler.CleanUp();             
-                //Don't forget to give the pair back to the factory!
-                //There'd be a lot of leaks otherwise.
-                pairHandler.Factory.GiveBack(pairHandler);
-            }
-            subPairs.Clear();
-            //don't need to remove constraints directly from our group, since cleaning up our children should get rid of them.
-
-
-            base.CleanUp();
-
-            //Child type needs to null out the references.
-        }
-
-        protected void TryToAdd(int index)
-        {
-            var entry = new TriangleEntry { Index = index };
-            if (!subPairs.ContainsKey(entry))
-            {
-                var collidablePair = new CollidablePair(CollidableA, entry.Collidable = GetOpposingCollidable(index));
-                var newPair = (MobileMeshPairHandler)NarrowPhaseHelper.GetPairHandler(ref collidablePair);
-                if (newPair != null)
-                {
-                    newPair.CollisionRule = CollisionRule;
-                    newPair.UpdateMaterialProperties(MaterialA, MaterialB);  //Override the materials, if necessary.  Meshes don't currently support custom materials but..
-                    newPair.Parent = this;
-                    subPairs.Add(entry, newPair);
-                }
-            }
-            containedPairs.Add(entry);
-
-        }
-
-        /// <summary>
-        /// Get a collidable from CollidableB to represent the object at the given index.
-        /// </summary>
-        /// <param name="index">Index to create a collidable for.</param>
-        /// <returns>Collidable for the object at the given index.</returns>
-        protected abstract TriangleCollidable GetOpposingCollidable(int index);
-
-        /// <summary>
-        /// Configure a triangle from CollidableB to represent the object at the given index.
-        /// </summary>
-        /// <param name="entry">Entry to configure.</param>
-        /// <param name="dt">Time step duration.</param>
-        protected abstract void ConfigureCollidable(TriangleEntry entry, float dt);
-
-        /// <summary>
-        /// Cleans up the collidable.
-        /// </summary>
-        /// <param name="collidable">Collidable to clean up.</param>
-        protected virtual void CleanUpCollidable(TriangleCollidable collidable)
-        {
-            PhysicsResources.GiveBack(collidable);
-        }
-
-        protected abstract void UpdateContainedPairs(float dt);
-
-
-        ///<summary>
-        /// Updates the pair handler's contacts.
-        ///</summary>
-        ///<param name="dt">Timestep duration.</param>
-        protected virtual void UpdateContacts(float dt)
-        {
-
-            UpdateContainedPairs(dt);
-            //Eliminate old pairs.
-            foreach (var pair in subPairs.Keys)
-            {
-                if (!containedPairs.Contains(pair))
-                    pairsToRemove.Add(pair);
-            }
-            for (int i = 0; i < pairsToRemove.Count; i++)
-            {
-                var toReturn = subPairs[pairsToRemove.Elements[i]];
-                subPairs.Remove(pairsToRemove.Elements[i]);
-                toReturn.CleanUp();
-                toReturn.Factory.GiveBack(toReturn);
-
-            }
-            containedPairs.Clear();
-            pairsToRemove.Clear();
-
-            foreach (var pair in subPairs)
-            {
-                if (pair.Value.BroadPhaseOverlap.collisionRule < CollisionRule.NoNarrowPhaseUpdate) //Don't test if the collision rules say don't.
-                {
-                    ConfigureCollidable(pair.Key, dt);
-                    //Update the contact count using our (the parent) contact count so that the child can avoid costly solidity testing.
-                    pair.Value.MeshManifold.parentContactCount = contactCount;
-                    pair.Value.UpdateCollision(dt);
-                }
-            }
-
-
-        }
-
-
-        ///<summary>
-        /// Updates the pair handler.
-        ///</summary>
-        ///<param name="dt">Timestep duration.</param>
-        public override void UpdateCollision(float dt)
-        {
-
-            if (!suppressEvents)
-            {
-                CollidableA.EventTriggerer.OnPairUpdated(CollidableB, this);
-                CollidableB.EventTriggerer.OnPairUpdated(CollidableA, this);
-            }
-
-            UpdateContacts(dt);
-
-
-            if (contactCount > 0)
-            {
-                if (!suppressEvents)
-                {
-                    CollidableA.EventTriggerer.OnPairTouching(CollidableB, this);
-                    CollidableB.EventTriggerer.OnPairTouching(CollidableA, this);
-                }
-
-                if (previousContactCount == 0)
-                {
-                    //collision started!
-                    CollidableA.EventTriggerer.OnInitialCollisionDetected(CollidableB, this);
-                    CollidableB.EventTriggerer.OnInitialCollisionDetected(CollidableA, this);
-
-                    //No solver updateable addition in this method since it's handled by the "AddSolverUpdateable" method.
-                }
-            }
-            else if (previousContactCount > 0 && !suppressEvents)
-            {
-                //collision ended!
-                CollidableA.EventTriggerer.OnCollisionEnded(CollidableB, this);
-                CollidableB.EventTriggerer.OnCollisionEnded(CollidableA, this);
-
-                //No solver updateable removal in this method since it's handled by the "RemoveSolverUpdateable" method.
-            }
-            previousContactCount = contactCount;
-
-        }
-
-        ///<summary>
-        /// Updates the time of impact for the pair.
-        ///</summary>
-        ///<param name="requester">Collidable requesting the update.</param>
-        ///<param name="dt">Timestep duration.</param>
-        public override void UpdateTimeOfImpact(Collidable requester, float dt)
-        {
-            timeOfImpact = 1;
-            foreach (var pair in subPairs.Values)
-            {
-                //The system uses the identity of the requester to determine if it needs to do handle the TOI calculation.
-                //Use the child pair's own entries as a proxy.
-                if (BroadPhaseOverlap.entryA == requester)
-                    pair.UpdateTimeOfImpact((Collidable)pair.BroadPhaseOverlap.entryA, dt);
-                else
-                    pair.UpdateTimeOfImpact((Collidable)pair.BroadPhaseOverlap.entryB, dt);
-                if (pair.timeOfImpact < timeOfImpact)
-                    timeOfImpact = pair.timeOfImpact;
-            }
-        }
-
-
-        protected internal override void GetContactInformation(int index, out ContactInformation info)
-        {
-            foreach (CollidablePairHandler pair in subPairs.Values)
-            {
-                int count = pair.Contacts.Count;
-                if (index - count < 0)
-                {
-                    pair.GetContactInformation(index, out info);
-                    return;
-                }
-                index -= count;
-            }
-            throw new IndexOutOfRangeException("Contact index is not present in the pair.");
-
-        }
-
-
-        void IPairHandlerParent.AddSolverUpdateable(EntitySolverUpdateable addedItem)
-        {
-
-            manifoldConstraintGroup.Add(addedItem);
-            //If this is the first child solver item to be added, we need to add ourselves to our parent too.
-            if (manifoldConstraintGroup.SolverUpdateables.Count == 1)
-            {
-                if (Parent != null)
-                    Parent.AddSolverUpdateable(manifoldConstraintGroup);
-                else if (NarrowPhase != null)
-                    NarrowPhase.NotifyUpdateableAdded(manifoldConstraintGroup);
-            }
-
-        }
-
-        void IPairHandlerParent.RemoveSolverUpdateable(EntitySolverUpdateable removedItem)
-        {
-
-            manifoldConstraintGroup.Remove(removedItem);
-
-            //If this is the last child solver item, we need to remove ourselves from our parent too.
-            if (manifoldConstraintGroup.SolverUpdateables.Count == 0)
-            {
-                if (Parent != null)
-                    Parent.RemoveSolverUpdateable(manifoldConstraintGroup);
-                else if (NarrowPhase != null)
-                    NarrowPhase.NotifyUpdateableRemoved(manifoldConstraintGroup);
-
-            }
-
-
-        }
-
-
-        void IPairHandlerParent.OnContactAdded(Contact contact)
-        {
-            contactCount++;
-            OnContactAdded(contact);
-        }
-
-        void IPairHandlerParent.OnContactRemoved(Contact contact)
-        {
-            contactCount--;
-            OnContactRemoved(contact);
-        }
-
-
-
-
-        int contactCount;
-        /// <summary>
-        /// Gets the number of contacts in the pair.
-        /// </summary>
-        protected internal override int ContactCount
-        {
-            get { return contactCount; }
-        }
-
-        /// <summary>
-        /// Clears the pair's contacts.
-        /// </summary>
-        public override void ClearContacts()
-        {
-            foreach (var pair in subPairs.Values)
-            {
-                pair.ClearContacts();
-            }
-            base.ClearContacts();
-        }
-    }
-}
+﻿using System;
+using System.Collections.Generic;
+using BEPUphysics.BroadPhaseEntries;
+using BEPUphysics.Constraints;
+using BEPUphysics.Constraints.Collision;
+using BEPUphysics.CollisionRuleManagement;
+using BEPUphysics.CollisionTests;
+using BEPUphysics.Materials;
+using BEPUutilities.DataStructures;
+
+namespace BEPUphysics.NarrowPhaseSystems.Pairs
+{
+    /// <summary>
+    /// Contains a triangle collidable and its index.  Used by mobile mesh-mesh collisions.
+    /// </summary>
+    public struct TriangleEntry : IEquatable<TriangleEntry>
+    {
+        /// <summary>
+        /// Index of the triangle that was the source of this entry.
+        /// </summary>
+        public int Index;
+        /// <summary>
+        /// Collidable for the triangle.
+        /// </summary>
+        public TriangleCollidable Collidable;
+
+        /// <summary>
+        /// Gets the hash code of the object.
+        /// </summary>
+        /// <returns>Hash code of the object.</returns>
+        public override int GetHashCode()
+        {
+            return Index;
+        }
+
+
+        /// <summary>
+        /// Determines if two colliders refer to the same triangle.
+        /// </summary>
+        /// <param name="other">Object to compare.</param>
+        /// <returns>Whether or not the objects are equal.</returns>
+        public bool Equals(TriangleEntry other)
+        {
+            return other.Index == Index;
+        }
+    }
+
+    //TODO: Lots of overlap with the GroupPairHandler.
+    ///<summary>
+    /// Superclass of pair handlers which have multiple index-based collidable child pairs.
+    ///</summary>
+    public abstract class MeshGroupPairHandler : CollidablePairHandler, IPairHandlerParent
+    {
+        ContactManifoldConstraintGroup manifoldConstraintGroup;
+
+        Dictionary<TriangleEntry, MobileMeshPairHandler> subPairs = new Dictionary<TriangleEntry, MobileMeshPairHandler>();
+        HashSet<TriangleEntry> containedPairs = new HashSet<TriangleEntry>();
+        RawList<TriangleEntry> pairsToRemove = new RawList<TriangleEntry>();
+
+
+        ///<summary>
+        /// Gets a list of the pairs associated with children.
+        ///</summary>
+        public ReadOnlyDictionary<TriangleEntry, MobileMeshPairHandler> ChildPairs
+        {
+            get
+            {
+                return new ReadOnlyDictionary<TriangleEntry, MobileMeshPairHandler>(subPairs);
+            }
+        }
+
+        /// <summary>
+        /// Material of the first collidable.
+        /// </summary>
+        protected abstract Material MaterialA { get; }
+        /// <summary>
+        /// Material of the second collidable.
+        /// </summary>
+        protected abstract Material MaterialB { get; }
+
+        ///<summary>
+        /// Constructs a new compound-convex pair handler.
+        ///</summary>
+        protected MeshGroupPairHandler()
+        {
+            manifoldConstraintGroup = new ContactManifoldConstraintGroup();
+        }
+
+
+
+
+        ///<summary>
+        /// Forces an update of the pair's material properties.
+        ///</summary>
+        ///<param name="a">Material of the first member of the pair.</param>
+        ///<param name="b">Material of the second member of the pair.</param>
+        public override void UpdateMaterialProperties(Material a, Material b)
+        {
+            foreach (CollidablePairHandler pairHandler in subPairs.Values)
+            {
+                pairHandler.UpdateMaterialProperties(a, b);
+            }
+        }
+
+
+        /// <summary>
+        /// Updates the material interaction properties of the pair handler's constraint.
+        /// </summary>
+        /// <param name="properties">Properties to use.</param>
+        public override void UpdateMaterialProperties(InteractionProperties properties)
+        {
+            foreach (CollidablePairHandler pairHandler in subPairs.Values)
+            {
+                pairHandler.UpdateMaterialProperties(properties);
+            }
+        }
+
+        ///<summary>
+        /// Initializes the pair handler.
+        ///</summary>
+        ///<param name="entryA">First entry in the pair.</param>
+        ///<param name="entryB">Second entry in the pair.</param>
+        public override void Initialize(BroadPhaseEntry entryA, BroadPhaseEntry entryB)
+        {
+
+            //Child initialization is responsible for setting up the entries.
+            //Child initialization is responsible for setting up the manifold, if any.
+            manifoldConstraintGroup.Initialize(EntityA, EntityB);
+
+            base.Initialize(entryA, entryB);
+        }
+
+        ///<summary>
+        /// Cleans up the pair handler.
+        ///</summary>
+        public override void CleanUp()
+        {
+
+            //The pair handler cleanup will get rid of contacts.
+            foreach (CollidablePairHandler pairHandler in subPairs.Values)
+            {
+                pairHandler.CleanUp();             
+                //Don't forget to give the pair back to the factory!
+                //There'd be a lot of leaks otherwise.
+                pairHandler.Factory.GiveBack(pairHandler);
+            }
+            subPairs.Clear();
+            //don't need to remove constraints directly from our group, since cleaning up our children should get rid of them.
+
+
+            base.CleanUp();
+
+            //Child type needs to null out the references.
+        }
+
+        protected void TryToAdd(int index)
+        {
+            var entry = new TriangleEntry { Index = index };
+            if (!subPairs.ContainsKey(entry))
+            {
+                var collidablePair = new CollidablePair(CollidableA, entry.Collidable = GetOpposingCollidable(index));
+                var newPair = (MobileMeshPairHandler)NarrowPhaseHelper.GetPairHandler(ref collidablePair);
+                if (newPair != null)
+                {
+                    newPair.CollisionRule = CollisionRule;
+                    newPair.UpdateMaterialProperties(MaterialA, MaterialB);  //Override the materials, if necessary.  Meshes don't currently support custom materials but..
+                    newPair.Parent = this;
+                    subPairs.Add(entry, newPair);
+                }
+            }
+            containedPairs.Add(entry);
+
+        }
+
+        /// <summary>
+        /// Get a collidable from CollidableB to represent the object at the given index.
+        /// </summary>
+        /// <param name="index">Index to create a collidable for.</param>
+        /// <returns>Collidable for the object at the given index.</returns>
+        protected abstract TriangleCollidable GetOpposingCollidable(int index);
+
+        /// <summary>
+        /// Configure a triangle from CollidableB to represent the object at the given index.
+        /// </summary>
+        /// <param name="entry">Entry to configure.</param>
+        /// <param name="dt">Time step duration.</param>
+        protected abstract void ConfigureCollidable(TriangleEntry entry, float dt);
+
+        /// <summary>
+        /// Cleans up the collidable.
+        /// </summary>
+        /// <param name="collidable">Collidable to clean up.</param>
+        protected virtual void CleanUpCollidable(TriangleCollidable collidable)
+        {
+            PhysicsResources.GiveBack(collidable);
+        }
+
+        protected abstract void UpdateContainedPairs(float dt);
+
+
+        ///<summary>
+        /// Updates the pair handler's contacts.
+        ///</summary>
+        ///<param name="dt">Timestep duration.</param>
+        protected virtual void UpdateContacts(float dt)
+        {
+
+            UpdateContainedPairs(dt);
+            //Eliminate old pairs.
+            foreach (var pair in subPairs.Keys)
+            {
+                if (!containedPairs.Contains(pair))
+                    pairsToRemove.Add(pair);
+            }
+            for (int i = 0; i < pairsToRemove.Count; i++)
+            {
+                var toReturn = subPairs[pairsToRemove.Elements[i]];
+                subPairs.Remove(pairsToRemove.Elements[i]);
+                toReturn.CleanUp();
+                toReturn.Factory.GiveBack(toReturn);
+
+            }
+            containedPairs.Clear();
+            pairsToRemove.Clear();
+
+            foreach (var pair in subPairs)
+            {
+                if (pair.Value.BroadPhaseOverlap.collisionRule < CollisionRule.NoNarrowPhaseUpdate) //Don't test if the collision rules say don't.
+                {
+                    ConfigureCollidable(pair.Key, dt);
+                    //Update the contact count using our (the parent) contact count so that the child can avoid costly solidity testing.
+                    pair.Value.MeshManifold.parentContactCount = contactCount;
+                    pair.Value.UpdateCollision(dt);
+                }
+            }
+
+
+        }
+
+
+        ///<summary>
+        /// Updates the pair handler.
+        ///</summary>
+        ///<param name="dt">Timestep duration.</param>
+        public override void UpdateCollision(float dt)
+        {
+
+            if (!suppressEvents)
+            {
+                CollidableA.EventTriggerer.OnPairUpdated(CollidableB, this);
+                CollidableB.EventTriggerer.OnPairUpdated(CollidableA, this);
+            }
+
+            UpdateContacts(dt);
+
+
+            if (contactCount > 0)
+            {
+                if (!suppressEvents)
+                {
+                    CollidableA.EventTriggerer.OnPairTouching(CollidableB, this);
+                    CollidableB.EventTriggerer.OnPairTouching(CollidableA, this);
+                }
+
+                if (previousContactCount == 0)
+                {
+                    //collision started!
+                    CollidableA.EventTriggerer.OnInitialCollisionDetected(CollidableB, this);
+                    CollidableB.EventTriggerer.OnInitialCollisionDetected(CollidableA, this);
+
+                    //No solver updateable addition in this method since it's handled by the "AddSolverUpdateable" method.
+                }
+            }
+            else if (previousContactCount > 0 && !suppressEvents)
+            {
+                //collision ended!
+                CollidableA.EventTriggerer.OnCollisionEnded(CollidableB, this);
+                CollidableB.EventTriggerer.OnCollisionEnded(CollidableA, this);
+
+                //No solver updateable removal in this method since it's handled by the "RemoveSolverUpdateable" method.
+            }
+            previousContactCount = contactCount;
+
+        }
+
+        ///<summary>
+        /// Updates the time of impact for the pair.
+        ///</summary>
+        ///<param name="requester">Collidable requesting the update.</param>
+        ///<param name="dt">Timestep duration.</param>
+        public override void UpdateTimeOfImpact(Collidable requester, float dt)
+        {
+            timeOfImpact = 1;
+            foreach (var pair in subPairs.Values)
+            {
+                //The system uses the identity of the requester to determine if it needs to do handle the TOI calculation.
+                //Use the child pair's own entries as a proxy.
+                if (BroadPhaseOverlap.entryA == requester)
+                    pair.UpdateTimeOfImpact((Collidable)pair.BroadPhaseOverlap.entryA, dt);
+                else
+                    pair.UpdateTimeOfImpact((Collidable)pair.BroadPhaseOverlap.entryB, dt);
+                if (pair.timeOfImpact < timeOfImpact)
+                    timeOfImpact = pair.timeOfImpact;
+            }
+        }
+
+
+        protected internal override void GetContactInformation(int index, out ContactInformation info)
+        {
+            foreach (CollidablePairHandler pair in subPairs.Values)
+            {
+                int count = pair.Contacts.Count;
+                if (index - count < 0)
+                {
+                    pair.GetContactInformation(index, out info);
+                    return;
+                }
+                index -= count;
+            }
+            throw new IndexOutOfRangeException("Contact index is not present in the pair.");
+
+        }
+
+
+        void IPairHandlerParent.AddSolverUpdateable(EntitySolverUpdateable addedItem)
+        {
+
+            manifoldConstraintGroup.Add(addedItem);
+            //If this is the first child solver item to be added, we need to add ourselves to our parent too.
+            if (manifoldConstraintGroup.SolverUpdateables.Count == 1)
+            {
+                if (Parent != null)
+                    Parent.AddSolverUpdateable(manifoldConstraintGroup);
+                else if (NarrowPhase != null)
+                    NarrowPhase.NotifyUpdateableAdded(manifoldConstraintGroup);
+            }
+
+        }
+
+        void IPairHandlerParent.RemoveSolverUpdateable(EntitySolverUpdateable removedItem)
+        {
+
+            manifoldConstraintGroup.Remove(removedItem);
+
+            //If this is the last child solver item, we need to remove ourselves from our parent too.
+            if (manifoldConstraintGroup.SolverUpdateables.Count == 0)
+            {
+                if (Parent != null)
+                    Parent.RemoveSolverUpdateable(manifoldConstraintGroup);
+                else if (NarrowPhase != null)
+                    NarrowPhase.NotifyUpdateableRemoved(manifoldConstraintGroup);
+
+            }
+
+
+        }
+
+
+        void IPairHandlerParent.OnContactAdded(Contact contact)
+        {
+            contactCount++;
+            OnContactAdded(contact);
+        }
+
+        void IPairHandlerParent.OnContactRemoved(Contact contact)
+        {
+            contactCount--;
+            OnContactRemoved(contact);
+        }
+
+
+
+
+        int contactCount;
+        /// <summary>
+        /// Gets the number of contacts in the pair.
+        /// </summary>
+        protected internal override int ContactCount
+        {
+            get { return contactCount; }
+        }
+
+        /// <summary>
+        /// Clears the pair's contacts.
+        /// </summary>
+        public override void ClearContacts()
+        {
+            foreach (var pair in subPairs.Values)
+            {
+                pair.ClearContacts();
+            }
+            base.ClearContacts();
+        }
+    }
+}