--- conflicted
+++ resolved
@@ -1,346 +1,339 @@
-﻿using System;
-using System.Collections.Generic;
-using BEPUphysics.BroadPhaseEntries;
-<<<<<<< HEAD
-using BEPUphysics.Constraints;
-using BEPUphysics.Constraints.Collision;
-using BEPUutilities.DataStructures;
-=======
-using BEPUphysics.Collidables;
-using BEPUphysics.Constraints;
-using BEPUphysics.Constraints.Collision;
->>>>>>> d0a4deae
-using BEPUphysics.CollisionRuleManagement;
-using BEPUphysics.CollisionTests;
-using BEPUphysics.Materials;
-using BEPUutilities.DataStructures;
-
-namespace BEPUphysics.NarrowPhaseSystems.Pairs
-{
-    ///<summary>
-    /// Superclass of pairs which manage multiple sub-collidable pairs.
-    ///</summary>
-    public abstract class GroupPairHandler : CollidablePairHandler, IPairHandlerParent
-    {
-        ContactManifoldConstraintGroup manifoldConstraintGroup;
-
-        Dictionary<CollidablePair, CollidablePairHandler> subPairs = new Dictionary<CollidablePair, CollidablePairHandler>();
-        HashSet<CollidablePair> containedPairs = new HashSet<CollidablePair>();
-        RawList<CollidablePair> pairsToRemove = new RawList<CollidablePair>();
-
-
-        ///<summary>
-        /// Gets a list of the pairs associated with children.
-        ///</summary>
-        public ReadOnlyDictionary<CollidablePair, CollidablePairHandler> ChildPairs
-        {
-            get
-            {
-                return new ReadOnlyDictionary<CollidablePair, CollidablePairHandler>(subPairs);
-            }
-        }
-
-
-
-        ///<summary>
-        /// Constructs a new compound-convex pair handler.
-        ///</summary>
-        protected GroupPairHandler()
-        {
-            manifoldConstraintGroup = new ContactManifoldConstraintGroup();
-        }
-
-
-
-
-        ///<summary>
-        /// Forces an update of the pair's material properties.
-        ///</summary>
-        ///<param name="a">Material of the first member of the pair.</param>
-        ///<param name="b">Material of the second member of the pair.</param>
-        public override void UpdateMaterialProperties(Material a, Material b)
-        {
-            foreach (var pairHandler in subPairs.Values)
-            {
-                pairHandler.UpdateMaterialProperties(a, b);
-            }
-        }
-
-        /// <summary>
-        /// Updates the material interaction properties of the pair handler's constraint.
-        /// </summary>
-        /// <param name="properties">Properties to use.</param>
-        public override void UpdateMaterialProperties(InteractionProperties properties)
-        {
-            foreach (var pairHandler in subPairs.Values)
-            {
-                pairHandler.UpdateMaterialProperties(properties);
-            }
-        }
-
-        ///<summary>
-        /// Initializes the pair handler.
-        ///</summary>
-        ///<param name="entryA">First entry in the pair.</param>
-        ///<param name="entryB">Second entry in the pair.</param>
-        public override void Initialize(BroadPhaseEntry entryA, BroadPhaseEntry entryB)
-        {
-
-            //Child initialization is responsible for setting up the entries.
-            //Child initialization is responsible for setting up the manifold, if any.
-            manifoldConstraintGroup.Initialize(EntityA, EntityB);
-
-            base.Initialize(entryA, entryB);
-        }
-
-        ///<summary>
-        /// Cleans up the pair handler.
-        ///</summary>
-        public override void CleanUp()
-        {
-
-            //The pair handler cleanup will get rid of contacts.
-            foreach (var pairHandler in subPairs.Values)
-            {
-                pairHandler.CleanUp();
-                //Don't forget to give the pair back to the factory!
-                //There'd be a lot of leaks otherwise.
-                pairHandler.Factory.GiveBack(pairHandler);
-            }
-            subPairs.Clear();
-            //don't need to remove constraints directly from our group, since cleaning up our children should get rid of them.
-
-
-            base.CleanUp();
-
-            //Child type needs to null out the references.
-        }
-
-        //TODO: At the time of writing this, the default project configuration for the Xbox360 didn't allow optional parameters.  Could compress this.
-
-        protected void TryToAdd(Collidable a, Collidable b)
-        {
-            TryToAdd(a, b, null, null);
-        }
-
-        protected void TryToAdd(Collidable a, Collidable b, Material materialA)
-        {
-            TryToAdd(a, b, materialA, null);
-        }
-
-        protected void TryToAdd(Collidable a, Collidable b, Material materialA, Material materialB)
-        {
-            CollisionRule rule;
-            if ((rule = CollisionRules.collisionRuleCalculator(a, b)) < CollisionRule.NoNarrowPhasePair)
-            {
-                //Clamp the rule to the parent's rule.  Always use the more restrictive option.
-                //Don't have to test for NoNarrowPhasePair rule on the parent's rule because then the parent wouldn't exist!
-                if (rule < CollisionRule)
-                    rule = CollisionRule;
-                var pair = new CollidablePair(a, b);
-                if (!subPairs.ContainsKey(pair))
-                {
-                    var newPair = NarrowPhaseHelper.GetPairHandler(ref pair, rule);
-                    if (newPair != null)
-                    {
-                        newPair.UpdateMaterialProperties(materialA, materialB);  //Override the materials, if necessary.
-                        newPair.Parent = this;
-                        subPairs.Add(pair, newPair);
-                    }
-                }
-                containedPairs.Add(pair);
-            }
-        }
-
-        protected abstract void UpdateContainedPairs();
-
-
-        ///<summary>
-        /// Updates the pair handler's contacts.
-        ///</summary>
-        ///<param name="dt">Timestep duration.</param>
-        protected virtual void UpdateContacts(float dt)
-        {
-
-            UpdateContainedPairs();
-            //Eliminate old pairs.
-            foreach (CollidablePair pair in subPairs.Keys)
-            {
-                if (!containedPairs.Contains(pair))
-                    pairsToRemove.Add(pair);
-            }
-            for (int i = 0; i < pairsToRemove.Count; i++)
-            {
-                CollidablePairHandler toReturn = subPairs[pairsToRemove.Elements[i]];
-                subPairs.Remove(pairsToRemove.Elements[i]);
-                toReturn.CleanUp();
-                toReturn.Factory.GiveBack(toReturn);
-
-            }
-            containedPairs.Clear();
-            pairsToRemove.Clear();
-
-            foreach (CollidablePairHandler pair in subPairs.Values)
-            {
-                if (pair.BroadPhaseOverlap.collisionRule < CollisionRule.NoNarrowPhaseUpdate) //Don't test if the collision rules say don't.
-                    pair.UpdateCollision(dt);
-            }
-
-
-        }
-
-
-        ///<summary>
-        /// Updates the pair handler.
-        ///</summary>
-        ///<param name="dt">Timestep duration.</param>
-        public override void UpdateCollision(float dt)
-        {
-
-            if (!suppressEvents)
-            {
-                CollidableA.EventTriggerer.OnPairUpdated(CollidableB, this);
-                CollidableB.EventTriggerer.OnPairUpdated(CollidableA, this);
-            }
-
-            UpdateContacts(dt);
-
-
-            if (contactCount > 0)
-            {
-                if (!suppressEvents)
-                {
-                    CollidableA.EventTriggerer.OnPairTouching(CollidableB, this);
-                    CollidableB.EventTriggerer.OnPairTouching(CollidableA, this);
-                }
-
-                if (previousContactCount == 0)
-                {
-                    //collision started!
-                    CollidableA.EventTriggerer.OnInitialCollisionDetected(CollidableB, this);
-                    CollidableB.EventTriggerer.OnInitialCollisionDetected(CollidableA, this);
-
-                    //No solver updateable addition in this method since it's handled by the "AddSolverUpdateable" method.
-                }
-            }
-            else if (previousContactCount > 0 && !suppressEvents)
-            {
-                //collision ended!
-                CollidableA.EventTriggerer.OnCollisionEnded(CollidableB, this);
-                CollidableB.EventTriggerer.OnCollisionEnded(CollidableA, this);
-
-                //No solver updateable removal in this method since it's handled by the "RemoveSolverUpdateable" method.
-            }
-            previousContactCount = contactCount;
-
-        }
-
-        ///<summary>
-        /// Updates the time of impact for the pair.
-        ///</summary>
-        ///<param name="requester">Collidable requesting the update.</param>
-        ///<param name="dt">Timestep duration.</param>
-        public override void UpdateTimeOfImpact(Collidable requester, float dt)
-        {
-            timeOfImpact = 1;
-            foreach (CollidablePairHandler pair in subPairs.Values)
-            {
-                //The system uses the identity of the requester to determine if it needs to do handle the TOI calculation.
-                //Use the child pair's own entries as a proxy.
-                if (BroadPhaseOverlap.entryA == requester)
-                    pair.UpdateTimeOfImpact((Collidable)pair.BroadPhaseOverlap.entryA, dt);
-                else
-                    pair.UpdateTimeOfImpact((Collidable)pair.BroadPhaseOverlap.entryB, dt);
-                if (pair.timeOfImpact < timeOfImpact)
-                    timeOfImpact = pair.timeOfImpact;
-            }
-        }
-
-
-        protected internal override void GetContactInformation(int index, out ContactInformation info)
-        {
-            foreach (CollidablePairHandler pair in subPairs.Values)
-            {
-                int count = pair.Contacts.Count;
-                if (index - count < 0)
-                {
-                    pair.GetContactInformation(index, out info);
-                    return;
-                }
-                index -= count;
-            }
-            throw new IndexOutOfRangeException("Contact index is not present in the pair.");
-
-        }
-
-
-        void IPairHandlerParent.AddSolverUpdateable(EntitySolverUpdateable addedItem)
-        {
-
-            manifoldConstraintGroup.Add(addedItem);
-            //If this is the first child solver item to be added, we need to add ourselves to our parent too.
-            if (manifoldConstraintGroup.SolverUpdateables.Count == 1)
-            {
-                if (Parent != null)
-                    Parent.AddSolverUpdateable(manifoldConstraintGroup);
-                else if (NarrowPhase != null)
-                    NarrowPhase.NotifyUpdateableAdded(manifoldConstraintGroup);
-            }
-
-        }
-
-        void IPairHandlerParent.RemoveSolverUpdateable(EntitySolverUpdateable removedItem)
-        {
-
-            manifoldConstraintGroup.Remove(removedItem);
-
-            //If this is the last child solver item, we need to remove ourselves from our parent too.
-            if (manifoldConstraintGroup.SolverUpdateables.Count == 0)
-            {
-                if (Parent != null)
-                    Parent.RemoveSolverUpdateable(manifoldConstraintGroup);
-                else if (NarrowPhase != null)
-                    NarrowPhase.NotifyUpdateableRemoved(manifoldConstraintGroup);
-            }
-
-
-        }
-
-
-        void IPairHandlerParent.OnContactAdded(Contact contact)
-        {
-            contactCount++;
-            OnContactAdded(contact);
-        }
-
-        void IPairHandlerParent.OnContactRemoved(Contact contact)
-        {
-            contactCount--;
-            OnContactRemoved(contact);
-        }
-
-
-
-
-        int contactCount;
-        /// <summary>
-        /// Gets the number of contacts in the pair.
-        /// </summary>
-        protected internal override int ContactCount
-        {
-            get { return contactCount; }
-        }
-
-        /// <summary>
-        /// Clears the pair's contacts.
-        /// </summary>
-        public override void ClearContacts()
-        {
-            foreach (var pair in subPairs.Values)
-            {
-                pair.ClearContacts();
-            }
-            base.ClearContacts();
-        }
-    }
-}
+﻿using System;
+using System.Collections.Generic;
+using BEPUphysics.BroadPhaseEntries;
+using BEPUphysics.Constraints;
+using BEPUphysics.Constraints.Collision;
+using BEPUphysics.CollisionRuleManagement;
+using BEPUphysics.CollisionTests;
+using BEPUphysics.Materials;
+using BEPUutilities.DataStructures;
+
+namespace BEPUphysics.NarrowPhaseSystems.Pairs
+{
+    ///<summary>
+    /// Superclass of pairs which manage multiple sub-collidable pairs.
+    ///</summary>
+    public abstract class GroupPairHandler : CollidablePairHandler, IPairHandlerParent
+    {
+        ContactManifoldConstraintGroup manifoldConstraintGroup;
+
+        Dictionary<CollidablePair, CollidablePairHandler> subPairs = new Dictionary<CollidablePair, CollidablePairHandler>();
+        HashSet<CollidablePair> containedPairs = new HashSet<CollidablePair>();
+        RawList<CollidablePair> pairsToRemove = new RawList<CollidablePair>();
+
+
+        ///<summary>
+        /// Gets a list of the pairs associated with children.
+        ///</summary>
+        public ReadOnlyDictionary<CollidablePair, CollidablePairHandler> ChildPairs
+        {
+            get
+            {
+                return new ReadOnlyDictionary<CollidablePair, CollidablePairHandler>(subPairs);
+            }
+        }
+
+
+
+        ///<summary>
+        /// Constructs a new compound-convex pair handler.
+        ///</summary>
+        protected GroupPairHandler()
+        {
+            manifoldConstraintGroup = new ContactManifoldConstraintGroup();
+        }
+
+
+
+
+        ///<summary>
+        /// Forces an update of the pair's material properties.
+        ///</summary>
+        ///<param name="a">Material of the first member of the pair.</param>
+        ///<param name="b">Material of the second member of the pair.</param>
+        public override void UpdateMaterialProperties(Material a, Material b)
+        {
+            foreach (var pairHandler in subPairs.Values)
+            {
+                pairHandler.UpdateMaterialProperties(a, b);
+            }
+        }
+
+        /// <summary>
+        /// Updates the material interaction properties of the pair handler's constraint.
+        /// </summary>
+        /// <param name="properties">Properties to use.</param>
+        public override void UpdateMaterialProperties(InteractionProperties properties)
+        {
+            foreach (var pairHandler in subPairs.Values)
+            {
+                pairHandler.UpdateMaterialProperties(properties);
+            }
+        }
+
+        ///<summary>
+        /// Initializes the pair handler.
+        ///</summary>
+        ///<param name="entryA">First entry in the pair.</param>
+        ///<param name="entryB">Second entry in the pair.</param>
+        public override void Initialize(BroadPhaseEntry entryA, BroadPhaseEntry entryB)
+        {
+
+            //Child initialization is responsible for setting up the entries.
+            //Child initialization is responsible for setting up the manifold, if any.
+            manifoldConstraintGroup.Initialize(EntityA, EntityB);
+
+            base.Initialize(entryA, entryB);
+        }
+
+        ///<summary>
+        /// Cleans up the pair handler.
+        ///</summary>
+        public override void CleanUp()
+        {
+
+            //The pair handler cleanup will get rid of contacts.
+            foreach (var pairHandler in subPairs.Values)
+            {
+                pairHandler.CleanUp();
+                //Don't forget to give the pair back to the factory!
+                //There'd be a lot of leaks otherwise.
+                pairHandler.Factory.GiveBack(pairHandler);
+            }
+            subPairs.Clear();
+            //don't need to remove constraints directly from our group, since cleaning up our children should get rid of them.
+
+
+            base.CleanUp();
+
+            //Child type needs to null out the references.
+        }
+
+        //TODO: At the time of writing this, the default project configuration for the Xbox360 didn't allow optional parameters.  Could compress this.
+
+        protected void TryToAdd(Collidable a, Collidable b)
+        {
+            TryToAdd(a, b, null, null);
+        }
+
+        protected void TryToAdd(Collidable a, Collidable b, Material materialA)
+        {
+            TryToAdd(a, b, materialA, null);
+        }
+
+        protected void TryToAdd(Collidable a, Collidable b, Material materialA, Material materialB)
+        {
+            CollisionRule rule;
+            if ((rule = CollisionRules.collisionRuleCalculator(a, b)) < CollisionRule.NoNarrowPhasePair)
+            {
+                //Clamp the rule to the parent's rule.  Always use the more restrictive option.
+                //Don't have to test for NoNarrowPhasePair rule on the parent's rule because then the parent wouldn't exist!
+                if (rule < CollisionRule)
+                    rule = CollisionRule;
+                var pair = new CollidablePair(a, b);
+                if (!subPairs.ContainsKey(pair))
+                {
+                    var newPair = NarrowPhaseHelper.GetPairHandler(ref pair, rule);
+                    if (newPair != null)
+                    {
+                        newPair.UpdateMaterialProperties(materialA, materialB);  //Override the materials, if necessary.
+                        newPair.Parent = this;
+                        subPairs.Add(pair, newPair);
+                    }
+                }
+                containedPairs.Add(pair);
+            }
+        }
+
+        protected abstract void UpdateContainedPairs();
+
+
+        ///<summary>
+        /// Updates the pair handler's contacts.
+        ///</summary>
+        ///<param name="dt">Timestep duration.</param>
+        protected virtual void UpdateContacts(float dt)
+        {
+
+            UpdateContainedPairs();
+            //Eliminate old pairs.
+            foreach (CollidablePair pair in subPairs.Keys)
+            {
+                if (!containedPairs.Contains(pair))
+                    pairsToRemove.Add(pair);
+            }
+            for (int i = 0; i < pairsToRemove.Count; i++)
+            {
+                CollidablePairHandler toReturn = subPairs[pairsToRemove.Elements[i]];
+                subPairs.Remove(pairsToRemove.Elements[i]);
+                toReturn.CleanUp();
+                toReturn.Factory.GiveBack(toReturn);
+
+            }
+            containedPairs.Clear();
+            pairsToRemove.Clear();
+
+            foreach (CollidablePairHandler pair in subPairs.Values)
+            {
+                if (pair.BroadPhaseOverlap.collisionRule < CollisionRule.NoNarrowPhaseUpdate) //Don't test if the collision rules say don't.
+                    pair.UpdateCollision(dt);
+            }
+
+
+        }
+
+
+        ///<summary>
+        /// Updates the pair handler.
+        ///</summary>
+        ///<param name="dt">Timestep duration.</param>
+        public override void UpdateCollision(float dt)
+        {
+
+            if (!suppressEvents)
+            {
+                CollidableA.EventTriggerer.OnPairUpdated(CollidableB, this);
+                CollidableB.EventTriggerer.OnPairUpdated(CollidableA, this);
+            }
+
+            UpdateContacts(dt);
+
+
+            if (contactCount > 0)
+            {
+                if (!suppressEvents)
+                {
+                    CollidableA.EventTriggerer.OnPairTouching(CollidableB, this);
+                    CollidableB.EventTriggerer.OnPairTouching(CollidableA, this);
+                }
+
+                if (previousContactCount == 0)
+                {
+                    //collision started!
+                    CollidableA.EventTriggerer.OnInitialCollisionDetected(CollidableB, this);
+                    CollidableB.EventTriggerer.OnInitialCollisionDetected(CollidableA, this);
+
+                    //No solver updateable addition in this method since it's handled by the "AddSolverUpdateable" method.
+                }
+            }
+            else if (previousContactCount > 0 && !suppressEvents)
+            {
+                //collision ended!
+                CollidableA.EventTriggerer.OnCollisionEnded(CollidableB, this);
+                CollidableB.EventTriggerer.OnCollisionEnded(CollidableA, this);
+
+                //No solver updateable removal in this method since it's handled by the "RemoveSolverUpdateable" method.
+            }
+            previousContactCount = contactCount;
+
+        }
+
+        ///<summary>
+        /// Updates the time of impact for the pair.
+        ///</summary>
+        ///<param name="requester">Collidable requesting the update.</param>
+        ///<param name="dt">Timestep duration.</param>
+        public override void UpdateTimeOfImpact(Collidable requester, float dt)
+        {
+            timeOfImpact = 1;
+            foreach (CollidablePairHandler pair in subPairs.Values)
+            {
+                //The system uses the identity of the requester to determine if it needs to do handle the TOI calculation.
+                //Use the child pair's own entries as a proxy.
+                if (BroadPhaseOverlap.entryA == requester)
+                    pair.UpdateTimeOfImpact((Collidable)pair.BroadPhaseOverlap.entryA, dt);
+                else
+                    pair.UpdateTimeOfImpact((Collidable)pair.BroadPhaseOverlap.entryB, dt);
+                if (pair.timeOfImpact < timeOfImpact)
+                    timeOfImpact = pair.timeOfImpact;
+            }
+        }
+
+
+        protected internal override void GetContactInformation(int index, out ContactInformation info)
+        {
+            foreach (CollidablePairHandler pair in subPairs.Values)
+            {
+                int count = pair.Contacts.Count;
+                if (index - count < 0)
+                {
+                    pair.GetContactInformation(index, out info);
+                    return;
+                }
+                index -= count;
+            }
+            throw new IndexOutOfRangeException("Contact index is not present in the pair.");
+
+        }
+
+
+        void IPairHandlerParent.AddSolverUpdateable(EntitySolverUpdateable addedItem)
+        {
+
+            manifoldConstraintGroup.Add(addedItem);
+            //If this is the first child solver item to be added, we need to add ourselves to our parent too.
+            if (manifoldConstraintGroup.SolverUpdateables.Count == 1)
+            {
+                if (Parent != null)
+                    Parent.AddSolverUpdateable(manifoldConstraintGroup);
+                else if (NarrowPhase != null)
+                    NarrowPhase.NotifyUpdateableAdded(manifoldConstraintGroup);
+            }
+
+        }
+
+        void IPairHandlerParent.RemoveSolverUpdateable(EntitySolverUpdateable removedItem)
+        {
+
+            manifoldConstraintGroup.Remove(removedItem);
+
+            //If this is the last child solver item, we need to remove ourselves from our parent too.
+            if (manifoldConstraintGroup.SolverUpdateables.Count == 0)
+            {
+                if (Parent != null)
+                    Parent.RemoveSolverUpdateable(manifoldConstraintGroup);
+                else if (NarrowPhase != null)
+                    NarrowPhase.NotifyUpdateableRemoved(manifoldConstraintGroup);
+            }
+
+
+        }
+
+
+        void IPairHandlerParent.OnContactAdded(Contact contact)
+        {
+            contactCount++;
+            OnContactAdded(contact);
+        }
+
+        void IPairHandlerParent.OnContactRemoved(Contact contact)
+        {
+            contactCount--;
+            OnContactRemoved(contact);
+        }
+
+
+
+
+        int contactCount;
+        /// <summary>
+        /// Gets the number of contacts in the pair.
+        /// </summary>
+        protected internal override int ContactCount
+        {
+            get { return contactCount; }
+        }
+
+        /// <summary>
+        /// Clears the pair's contacts.
+        /// </summary>
+        public override void ClearContacts()
+        {
+            foreach (var pair in subPairs.Values)
+            {
+                pair.ClearContacts();
+            }
+            base.ClearContacts();
+        }
+    }
+}