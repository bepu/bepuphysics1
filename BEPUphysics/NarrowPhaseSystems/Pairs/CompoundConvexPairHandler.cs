﻿using System;
using BEPUphysics.BroadPhaseEntries;
<<<<<<< HEAD
using BEPUphysics.BroadPhaseEntries.MobileCollidables;
using Microsoft.Xna.Framework;
=======
using BEPUphysics.Collidables;
using BEPUphysics.Collidables.MobileCollidables;

>>>>>>> d0a4deae

namespace BEPUphysics.NarrowPhaseSystems.Pairs
{
    ///<summary>
    /// Handles a compound and convex collision pair.
    ///</summary>
    public class CompoundConvexPairHandler : CompoundGroupPairHandler
    {
        ConvexCollidable convexInfo;


        public override Collidable CollidableB
        {
            get { return convexInfo; }
        }

        public override Entities.Entity EntityB
        {
            get { return convexInfo.entity; }
        }



        ///<summary>
        /// Initializes the pair handler.
        ///</summary>
        ///<param name="entryA">First entry in the pair.</param>
        ///<param name="entryB">Second entry in the pair.</param>
        public override void Initialize(BroadPhaseEntry entryA, BroadPhaseEntry entryB)
        {
            convexInfo = entryA as ConvexCollidable;
            if (convexInfo == null)
            {
                convexInfo = entryB as ConvexCollidable;
                if (convexInfo == null)
                {
                    throw new ArgumentException("Inappropriate types used to initialize pair.");
                }
            }

            base.Initialize(entryA, entryB);
        }


        ///<summary>
        /// Cleans up the pair handler.
        ///</summary>
        public override void CleanUp()
        {
            base.CleanUp();
            convexInfo = null;
        }



        protected override void UpdateContainedPairs()
        {
            var overlappedElements = PhysicsResources.GetCompoundChildList();
            compoundInfo.hierarchy.Tree.GetOverlaps(convexInfo.boundingBox, overlappedElements);
            for (int i = 0; i < overlappedElements.Count; i++)
            {
                TryToAdd(overlappedElements.Elements[i].CollisionInformation, CollidableB, overlappedElements.Elements[i].Material);
            }

            PhysicsResources.GiveBack(overlappedElements);


        }

    }
}
<|MERGE_RESOLUTION|>--- conflicted
+++ resolved
@@ -1,81 +1,74 @@
-﻿using System;
-using BEPUphysics.BroadPhaseEntries;
-<<<<<<< HEAD
-using BEPUphysics.BroadPhaseEntries.MobileCollidables;
-using Microsoft.Xna.Framework;
-=======
-using BEPUphysics.Collidables;
-using BEPUphysics.Collidables.MobileCollidables;
-
->>>>>>> d0a4deae
-
-namespace BEPUphysics.NarrowPhaseSystems.Pairs
-{
-    ///<summary>
-    /// Handles a compound and convex collision pair.
-    ///</summary>
-    public class CompoundConvexPairHandler : CompoundGroupPairHandler
-    {
-        ConvexCollidable convexInfo;
-
-
-        public override Collidable CollidableB
-        {
-            get { return convexInfo; }
-        }
-
-        public override Entities.Entity EntityB
-        {
-            get { return convexInfo.entity; }
-        }
-
-
-
-        ///<summary>
-        /// Initializes the pair handler.
-        ///</summary>
-        ///<param name="entryA">First entry in the pair.</param>
-        ///<param name="entryB">Second entry in the pair.</param>
-        public override void Initialize(BroadPhaseEntry entryA, BroadPhaseEntry entryB)
-        {
-            convexInfo = entryA as ConvexCollidable;
-            if (convexInfo == null)
-            {
-                convexInfo = entryB as ConvexCollidable;
-                if (convexInfo == null)
-                {
-                    throw new ArgumentException("Inappropriate types used to initialize pair.");
-                }
-            }
-
-            base.Initialize(entryA, entryB);
-        }
-
-
-        ///<summary>
-        /// Cleans up the pair handler.
-        ///</summary>
-        public override void CleanUp()
-        {
-            base.CleanUp();
-            convexInfo = null;
-        }
-
-
-
-        protected override void UpdateContainedPairs()
-        {
-            var overlappedElements = PhysicsResources.GetCompoundChildList();
-            compoundInfo.hierarchy.Tree.GetOverlaps(convexInfo.boundingBox, overlappedElements);
-            for (int i = 0; i < overlappedElements.Count; i++)
-            {
-                TryToAdd(overlappedElements.Elements[i].CollisionInformation, CollidableB, overlappedElements.Elements[i].Material);
-            }
-
-            PhysicsResources.GiveBack(overlappedElements);
-
-
-        }
-
-    }
-}
+﻿using System;
+using BEPUphysics.BroadPhaseEntries;
+
+
+namespace BEPUphysics.NarrowPhaseSystems.Pairs
+{
+    ///<summary>
+    /// Handles a compound and convex collision pair.
+    ///</summary>
+    public class CompoundConvexPairHandler : CompoundGroupPairHandler
+    {
+        ConvexCollidable convexInfo;
+
+
+        public override Collidable CollidableB
+        {
+            get { return convexInfo; }
+        }
+
+        public override Entities.Entity EntityB
+        {
+            get { return convexInfo.entity; }
+        }
+
+
+
+        ///<summary>
+        /// Initializes the pair handler.
+        ///</summary>
+        ///<param name="entryA">First entry in the pair.</param>
+        ///<param name="entryB">Second entry in the pair.</param>
+        public override void Initialize(BroadPhaseEntry entryA, BroadPhaseEntry entryB)
+        {
+            convexInfo = entryA as ConvexCollidable;
+            if (convexInfo == null)
+            {
+                convexInfo = entryB as ConvexCollidable;
+                if (convexInfo == null)
+                {
+                    throw new ArgumentException("Inappropriate types used to initialize pair.");
+                }
+            }
+
+            base.Initialize(entryA, entryB);
+        }
+
+
+        ///<summary>
+        /// Cleans up the pair handler.
+        ///</summary>
+        public override void CleanUp()
+        {
+            base.CleanUp();
+            convexInfo = null;
+        }
+
+
+
+        protected override void UpdateContainedPairs()
+        {
+            var overlappedElements = PhysicsResources.GetCompoundChildList();
+            compoundInfo.hierarchy.Tree.GetOverlaps(convexInfo.boundingBox, overlappedElements);
+            for (int i = 0; i < overlappedElements.Count; i++)
+            {
+                TryToAdd(overlappedElements.Elements[i].CollisionInformation, CollidableB, overlappedElements.Elements[i].Material);
+            }
+
+            PhysicsResources.GiveBack(overlappedElements);
+
+
+        }
+
+    }
+}