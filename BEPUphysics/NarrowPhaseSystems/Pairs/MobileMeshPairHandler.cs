﻿using System;
using BEPUphysics.BroadPhaseEntries;
<<<<<<< HEAD
using BEPUphysics.BroadPhaseEntries.MobileCollidables;
=======
using BEPUphysics.Collidables;
using BEPUphysics.Collidables.MobileCollidables;
>>>>>>> d0a4deae
using BEPUphysics.CollisionTests.CollisionAlgorithms.GJK;
using BEPUphysics.CollisionTests.Manifolds;
using BEPUphysics.Constraints.Collision;
using BEPUphysics.DataStructures;
using BEPUutilities.DataStructures;
using BEPUphysics.PositionUpdating;
using BEPUphysics.Settings;
<<<<<<< HEAD
using Microsoft.Xna.Framework;
=======
 
>>>>>>> d0a4deae
using BEPUutilities;

namespace BEPUphysics.NarrowPhaseSystems.Pairs
{
    ///<summary>
    /// Handles a mobile mesh-convex collision pair.
    ///</summary>
    public abstract class MobileMeshPairHandler : StandardPairHandler
    {
        MobileMeshCollidable mobileMesh;
        ConvexCollidable convex;

        NonConvexContactManifoldConstraint contactConstraint = new NonConvexContactManifoldConstraint();


        public override Collidable CollidableA
        {
            get { return convex; }
        }
        public override Collidable CollidableB
        {
            get { return mobileMesh; }
        }
        public override Entities.Entity EntityA
        {
            get { return convex.entity; }
        }
        public override Entities.Entity EntityB
        {
            get { return mobileMesh.entity; }
        }
        /// <summary>
        /// Gets the contact manifold used by the pair handler.
        /// </summary>
        public override ContactManifold ContactManifold
        {
            get { return MeshManifold; }
        }
        /// <summary>
        /// Gets the contact constraint used by the pair handler.
        /// </summary>
        public override ContactManifoldConstraint ContactConstraint
        {
            get { return contactConstraint; }
        }

        protected internal abstract MobileMeshContactManifold MeshManifold { get; }

        ///<summary>
        /// Initializes the pair handler.
        ///</summary>
        ///<param name="entryA">First entry in the pair.</param>
        ///<param name="entryB">Second entry in the pair.</param>
        public override void Initialize(BroadPhaseEntry entryA, BroadPhaseEntry entryB)
        {

            mobileMesh = entryA as MobileMeshCollidable;
            convex = entryB as ConvexCollidable;

            if (mobileMesh == null || convex == null)
            {
                mobileMesh = entryB as MobileMeshCollidable;
                convex = entryA as ConvexCollidable;

                if (mobileMesh == null || convex == null)
                    throw new ArgumentException("Inappropriate types used to initialize pair.");
            }


            //Contact normal goes from A to B.
            broadPhaseOverlap.entryA = convex;
            broadPhaseOverlap.entryB = mobileMesh;

            //It's possible that the convex does not have an entity if it is a proxy for a non-entity collidable.
            //Similarly, the mesh could be a query object.
            UpdateMaterialProperties(convex.entity != null ? convex.entity.material : null, mobileMesh.entity != null ? mobileMesh.entity.material : null);


            base.Initialize(entryA, entryB);

        }


        ///<summary>
        /// Cleans up the pair handler.
        ///</summary>
        public override void CleanUp()
        {


            base.CleanUp();

            mobileMesh = null;
            convex = null;

        }



        ///<summary>
        /// Updates the time of impact for the pair.
        ///</summary>
        ///<param name="requester">Collidable requesting the update.</param>
        ///<param name="dt">Timestep duration.</param>
        public override void UpdateTimeOfImpact(Collidable requester, float dt)
        {
            var overlap = BroadPhaseOverlap;
            var meshMode = mobileMesh.entity == null ? PositionUpdateMode.Discrete : mobileMesh.entity.PositionUpdateMode;
            var convexMode = convex.entity == null ? PositionUpdateMode.Discrete : convex.entity.PositionUpdateMode;

            if (
                    (mobileMesh.IsActive || convex.IsActive) && //At least one has to be active.
                    (
                        (
                            convexMode == PositionUpdateMode.Continuous &&   //If both are continuous, only do the process for A.
                            meshMode == PositionUpdateMode.Continuous &&
                            overlap.entryA == requester
                        ) ||
                        (
                            convexMode == PositionUpdateMode.Continuous ^   //If only one is continuous, then we must do it.
                            meshMode == PositionUpdateMode.Continuous
                        )
                    )
                )
            {
                //TODO: This system could be made more robust by using a similar region-based rejection of edges.
                //CCD events are awfully rare under normal circumstances, so this isn't usually an issue.

                //Only perform the test if the minimum radii are small enough relative to the size of the velocity.
                Vector3 velocity;
                if (convexMode == PositionUpdateMode.Discrete)
                {                    
                    //Convex is static for the purposes of CCD.
                    Vector3.Negate(ref mobileMesh.entity.linearVelocity, out velocity);
                }
                else if (meshMode == PositionUpdateMode.Discrete)
                {
                    //Mesh is static for the purposes of CCD.
                    velocity = convex.entity.linearVelocity;
                }
                else
                {
                    //Both objects can move.
                    Vector3.Subtract(ref convex.entity.linearVelocity, ref mobileMesh.entity.linearVelocity, out velocity);

                }
                Vector3.Multiply(ref velocity, dt, out velocity);
                float velocitySquared = velocity.LengthSquared();

                var minimumRadius = convex.Shape.minimumRadius * MotionSettings.CoreShapeScaling;
                timeOfImpact = 1;
                if (minimumRadius * minimumRadius < velocitySquared)
                {
                    TriangleSidedness sidedness = mobileMesh.Shape.Sidedness;
                    Matrix3x3 orientation;
                    Matrix3x3.CreateFromQuaternion(ref mobileMesh.worldTransform.Orientation, out orientation);
                    var triangle = PhysicsResources.GetTriangle();
                    triangle.collisionMargin = 0;
                    //Spherecast against all triangles to find the earliest time.
                    for (int i = 0; i < MeshManifold.overlappedTriangles.Count; i++)
                    {
                        MeshBoundingBoxTreeData data = mobileMesh.Shape.TriangleMesh.Data;
                        int triangleIndex = MeshManifold.overlappedTriangles.Elements[i];
                        data.GetTriangle(triangleIndex, out triangle.vA, out triangle.vB, out triangle.vC);
                        Matrix3x3.Transform(ref triangle.vA, ref orientation, out triangle.vA);
                        Matrix3x3.Transform(ref triangle.vB, ref orientation, out triangle.vB);
                        Matrix3x3.Transform(ref triangle.vC, ref orientation, out triangle.vC);
                        Vector3.Add(ref triangle.vA, ref mobileMesh.worldTransform.Position, out triangle.vA);
                        Vector3.Add(ref triangle.vB, ref mobileMesh.worldTransform.Position, out triangle.vB);
                        Vector3.Add(ref triangle.vC, ref mobileMesh.worldTransform.Position, out triangle.vC);
                        //Put the triangle into 'localish' space of the convex.
                        Vector3.Subtract(ref triangle.vA, ref convex.worldTransform.Position, out triangle.vA);
                        Vector3.Subtract(ref triangle.vB, ref convex.worldTransform.Position, out triangle.vB);
                        Vector3.Subtract(ref triangle.vC, ref convex.worldTransform.Position, out triangle.vC);

                        RayHit rayHit;
                        if (GJKToolbox.CCDSphereCast(new Ray(Toolbox.ZeroVector, velocity), minimumRadius, triangle, ref Toolbox.RigidIdentity, timeOfImpact, out rayHit) &&
                            rayHit.T > Toolbox.BigEpsilon)
                        {

                            if (sidedness != TriangleSidedness.DoubleSided)
                            {
                                Vector3 AB, AC;
                                Vector3.Subtract(ref triangle.vB, ref triangle.vA, out AB);
                                Vector3.Subtract(ref triangle.vC, ref triangle.vA, out AC);
                                Vector3 normal;
                                Vector3.Cross(ref AB, ref AC, out normal);
                                float dot;
                                Vector3.Dot(ref normal, ref rayHit.Normal, out dot);
                                //Only perform sweep if the object is in danger of hitting the object.
                                //Triangles can be one sided, so check the impact normal against the triangle normal.
                                if (sidedness == TriangleSidedness.Counterclockwise && dot < 0 ||
                                    sidedness == TriangleSidedness.Clockwise && dot > 0)
                                {
                                    timeOfImpact = rayHit.T;
                                }
                            }
                            else
                            {
                                timeOfImpact = rayHit.T;
                            }
                        }
                    }
                    PhysicsResources.GiveBack(triangle);
                }



            }

        }


        protected internal override void GetContactInformation(int index, out ContactInformation info)
        {
            info.Contact = MeshManifold.contacts.Elements[index];
            //Find the contact's normal and friction forces.
            info.FrictionImpulse = 0;
            info.NormalImpulse = 0;
            for (int i = 0; i < contactConstraint.frictionConstraints.Count; i++)
            {
                if (contactConstraint.frictionConstraints.Elements[i].PenetrationConstraint.contact == info.Contact)
                {
                    info.FrictionImpulse = contactConstraint.frictionConstraints.Elements[i].accumulatedImpulse;
                    info.NormalImpulse = contactConstraint.frictionConstraints.Elements[i].PenetrationConstraint.accumulatedImpulse;
                    break;
                }
            }

            //Compute relative velocity
            Vector3 velocity;
            if (convex.entity != null)
            {
                Vector3.Subtract(ref info.Contact.Position, ref convex.entity.position, out velocity);
                Vector3.Cross(ref convex.entity.angularVelocity, ref velocity, out velocity);
                Vector3.Add(ref velocity, ref convex.entity.linearVelocity, out info.RelativeVelocity);
            }
            else
                info.RelativeVelocity = new Vector3();

            if (mobileMesh.entity != null)
            {
                Vector3.Subtract(ref info.Contact.Position, ref mobileMesh.entity.position, out velocity);
                Vector3.Cross(ref mobileMesh.entity.angularVelocity, ref velocity, out velocity);
                Vector3.Add(ref velocity, ref mobileMesh.entity.linearVelocity, out velocity);
                Vector3.Subtract(ref info.RelativeVelocity, ref velocity, out info.RelativeVelocity);
            }

            info.Pair = this;
        }



    }

}
<|MERGE_RESOLUTION|>--- conflicted
+++ resolved
@@ -1,276 +1,268 @@
-﻿using System;
-using BEPUphysics.BroadPhaseEntries;
-<<<<<<< HEAD
-using BEPUphysics.BroadPhaseEntries.MobileCollidables;
-=======
-using BEPUphysics.Collidables;
-using BEPUphysics.Collidables.MobileCollidables;
->>>>>>> d0a4deae
-using BEPUphysics.CollisionTests.CollisionAlgorithms.GJK;
-using BEPUphysics.CollisionTests.Manifolds;
-using BEPUphysics.Constraints.Collision;
-using BEPUphysics.DataStructures;
-using BEPUutilities.DataStructures;
-using BEPUphysics.PositionUpdating;
-using BEPUphysics.Settings;
-<<<<<<< HEAD
-using Microsoft.Xna.Framework;
-=======
- 
->>>>>>> d0a4deae
-using BEPUutilities;
-
-namespace BEPUphysics.NarrowPhaseSystems.Pairs
-{
-    ///<summary>
-    /// Handles a mobile mesh-convex collision pair.
-    ///</summary>
-    public abstract class MobileMeshPairHandler : StandardPairHandler
-    {
-        MobileMeshCollidable mobileMesh;
-        ConvexCollidable convex;
-
-        NonConvexContactManifoldConstraint contactConstraint = new NonConvexContactManifoldConstraint();
-
-
-        public override Collidable CollidableA
-        {
-            get { return convex; }
-        }
-        public override Collidable CollidableB
-        {
-            get { return mobileMesh; }
-        }
-        public override Entities.Entity EntityA
-        {
-            get { return convex.entity; }
-        }
-        public override Entities.Entity EntityB
-        {
-            get { return mobileMesh.entity; }
-        }
-        /// <summary>
-        /// Gets the contact manifold used by the pair handler.
-        /// </summary>
-        public override ContactManifold ContactManifold
-        {
-            get { return MeshManifold; }
-        }
-        /// <summary>
-        /// Gets the contact constraint used by the pair handler.
-        /// </summary>
-        public override ContactManifoldConstraint ContactConstraint
-        {
-            get { return contactConstraint; }
-        }
-
-        protected internal abstract MobileMeshContactManifold MeshManifold { get; }
-
-        ///<summary>
-        /// Initializes the pair handler.
-        ///</summary>
-        ///<param name="entryA">First entry in the pair.</param>
-        ///<param name="entryB">Second entry in the pair.</param>
-        public override void Initialize(BroadPhaseEntry entryA, BroadPhaseEntry entryB)
-        {
-
-            mobileMesh = entryA as MobileMeshCollidable;
-            convex = entryB as ConvexCollidable;
-
-            if (mobileMesh == null || convex == null)
-            {
-                mobileMesh = entryB as MobileMeshCollidable;
-                convex = entryA as ConvexCollidable;
-
-                if (mobileMesh == null || convex == null)
-                    throw new ArgumentException("Inappropriate types used to initialize pair.");
-            }
-
-
-            //Contact normal goes from A to B.
-            broadPhaseOverlap.entryA = convex;
-            broadPhaseOverlap.entryB = mobileMesh;
-
-            //It's possible that the convex does not have an entity if it is a proxy for a non-entity collidable.
-            //Similarly, the mesh could be a query object.
-            UpdateMaterialProperties(convex.entity != null ? convex.entity.material : null, mobileMesh.entity != null ? mobileMesh.entity.material : null);
-
-
-            base.Initialize(entryA, entryB);
-
-        }
-
-
-        ///<summary>
-        /// Cleans up the pair handler.
-        ///</summary>
-        public override void CleanUp()
-        {
-
-
-            base.CleanUp();
-
-            mobileMesh = null;
-            convex = null;
-
-        }
-
-
-
-        ///<summary>
-        /// Updates the time of impact for the pair.
-        ///</summary>
-        ///<param name="requester">Collidable requesting the update.</param>
-        ///<param name="dt">Timestep duration.</param>
-        public override void UpdateTimeOfImpact(Collidable requester, float dt)
-        {
-            var overlap = BroadPhaseOverlap;
-            var meshMode = mobileMesh.entity == null ? PositionUpdateMode.Discrete : mobileMesh.entity.PositionUpdateMode;
-            var convexMode = convex.entity == null ? PositionUpdateMode.Discrete : convex.entity.PositionUpdateMode;
-
-            if (
-                    (mobileMesh.IsActive || convex.IsActive) && //At least one has to be active.
-                    (
-                        (
-                            convexMode == PositionUpdateMode.Continuous &&   //If both are continuous, only do the process for A.
-                            meshMode == PositionUpdateMode.Continuous &&
-                            overlap.entryA == requester
-                        ) ||
-                        (
-                            convexMode == PositionUpdateMode.Continuous ^   //If only one is continuous, then we must do it.
-                            meshMode == PositionUpdateMode.Continuous
-                        )
-                    )
-                )
-            {
-                //TODO: This system could be made more robust by using a similar region-based rejection of edges.
-                //CCD events are awfully rare under normal circumstances, so this isn't usually an issue.
-
-                //Only perform the test if the minimum radii are small enough relative to the size of the velocity.
-                Vector3 velocity;
-                if (convexMode == PositionUpdateMode.Discrete)
-                {                    
-                    //Convex is static for the purposes of CCD.
-                    Vector3.Negate(ref mobileMesh.entity.linearVelocity, out velocity);
-                }
-                else if (meshMode == PositionUpdateMode.Discrete)
-                {
-                    //Mesh is static for the purposes of CCD.
-                    velocity = convex.entity.linearVelocity;
-                }
-                else
-                {
-                    //Both objects can move.
-                    Vector3.Subtract(ref convex.entity.linearVelocity, ref mobileMesh.entity.linearVelocity, out velocity);
-
-                }
-                Vector3.Multiply(ref velocity, dt, out velocity);
-                float velocitySquared = velocity.LengthSquared();
-
-                var minimumRadius = convex.Shape.minimumRadius * MotionSettings.CoreShapeScaling;
-                timeOfImpact = 1;
-                if (minimumRadius * minimumRadius < velocitySquared)
-                {
-                    TriangleSidedness sidedness = mobileMesh.Shape.Sidedness;
-                    Matrix3x3 orientation;
-                    Matrix3x3.CreateFromQuaternion(ref mobileMesh.worldTransform.Orientation, out orientation);
-                    var triangle = PhysicsResources.GetTriangle();
-                    triangle.collisionMargin = 0;
-                    //Spherecast against all triangles to find the earliest time.
-                    for (int i = 0; i < MeshManifold.overlappedTriangles.Count; i++)
-                    {
-                        MeshBoundingBoxTreeData data = mobileMesh.Shape.TriangleMesh.Data;
-                        int triangleIndex = MeshManifold.overlappedTriangles.Elements[i];
-                        data.GetTriangle(triangleIndex, out triangle.vA, out triangle.vB, out triangle.vC);
-                        Matrix3x3.Transform(ref triangle.vA, ref orientation, out triangle.vA);
-                        Matrix3x3.Transform(ref triangle.vB, ref orientation, out triangle.vB);
-                        Matrix3x3.Transform(ref triangle.vC, ref orientation, out triangle.vC);
-                        Vector3.Add(ref triangle.vA, ref mobileMesh.worldTransform.Position, out triangle.vA);
-                        Vector3.Add(ref triangle.vB, ref mobileMesh.worldTransform.Position, out triangle.vB);
-                        Vector3.Add(ref triangle.vC, ref mobileMesh.worldTransform.Position, out triangle.vC);
-                        //Put the triangle into 'localish' space of the convex.
-                        Vector3.Subtract(ref triangle.vA, ref convex.worldTransform.Position, out triangle.vA);
-                        Vector3.Subtract(ref triangle.vB, ref convex.worldTransform.Position, out triangle.vB);
-                        Vector3.Subtract(ref triangle.vC, ref convex.worldTransform.Position, out triangle.vC);
-
-                        RayHit rayHit;
-                        if (GJKToolbox.CCDSphereCast(new Ray(Toolbox.ZeroVector, velocity), minimumRadius, triangle, ref Toolbox.RigidIdentity, timeOfImpact, out rayHit) &&
-                            rayHit.T > Toolbox.BigEpsilon)
-                        {
-
-                            if (sidedness != TriangleSidedness.DoubleSided)
-                            {
-                                Vector3 AB, AC;
-                                Vector3.Subtract(ref triangle.vB, ref triangle.vA, out AB);
-                                Vector3.Subtract(ref triangle.vC, ref triangle.vA, out AC);
-                                Vector3 normal;
-                                Vector3.Cross(ref AB, ref AC, out normal);
-                                float dot;
-                                Vector3.Dot(ref normal, ref rayHit.Normal, out dot);
-                                //Only perform sweep if the object is in danger of hitting the object.
-                                //Triangles can be one sided, so check the impact normal against the triangle normal.
-                                if (sidedness == TriangleSidedness.Counterclockwise && dot < 0 ||
-                                    sidedness == TriangleSidedness.Clockwise && dot > 0)
-                                {
-                                    timeOfImpact = rayHit.T;
-                                }
-                            }
-                            else
-                            {
-                                timeOfImpact = rayHit.T;
-                            }
-                        }
-                    }
-                    PhysicsResources.GiveBack(triangle);
-                }
-
-
-
-            }
-
-        }
-
-
-        protected internal override void GetContactInformation(int index, out ContactInformation info)
-        {
-            info.Contact = MeshManifold.contacts.Elements[index];
-            //Find the contact's normal and friction forces.
-            info.FrictionImpulse = 0;
-            info.NormalImpulse = 0;
-            for (int i = 0; i < contactConstraint.frictionConstraints.Count; i++)
-            {
-                if (contactConstraint.frictionConstraints.Elements[i].PenetrationConstraint.contact == info.Contact)
-                {
-                    info.FrictionImpulse = contactConstraint.frictionConstraints.Elements[i].accumulatedImpulse;
-                    info.NormalImpulse = contactConstraint.frictionConstraints.Elements[i].PenetrationConstraint.accumulatedImpulse;
-                    break;
-                }
-            }
-
-            //Compute relative velocity
-            Vector3 velocity;
-            if (convex.entity != null)
-            {
-                Vector3.Subtract(ref info.Contact.Position, ref convex.entity.position, out velocity);
-                Vector3.Cross(ref convex.entity.angularVelocity, ref velocity, out velocity);
-                Vector3.Add(ref velocity, ref convex.entity.linearVelocity, out info.RelativeVelocity);
-            }
-            else
-                info.RelativeVelocity = new Vector3();
-
-            if (mobileMesh.entity != null)
-            {
-                Vector3.Subtract(ref info.Contact.Position, ref mobileMesh.entity.position, out velocity);
-                Vector3.Cross(ref mobileMesh.entity.angularVelocity, ref velocity, out velocity);
-                Vector3.Add(ref velocity, ref mobileMesh.entity.linearVelocity, out velocity);
-                Vector3.Subtract(ref info.RelativeVelocity, ref velocity, out info.RelativeVelocity);
-            }
-
-            info.Pair = this;
-        }
-
-
-
-    }
-
-}
+﻿using System;
+using BEPUphysics.BroadPhaseEntries;
+using BEPUphysics.Collidables;
+using BEPUphysics.Collidables.MobileCollidables;
+using BEPUphysics.CollisionTests.CollisionAlgorithms.GJK;
+using BEPUphysics.CollisionTests.Manifolds;
+using BEPUphysics.Constraints.Collision;
+using BEPUphysics.DataStructures;
+using BEPUutilities.DataStructures;
+using BEPUphysics.PositionUpdating;
+using BEPUphysics.Settings;
+ 
+using BEPUutilities;
+
+namespace BEPUphysics.NarrowPhaseSystems.Pairs
+{
+    ///<summary>
+    /// Handles a mobile mesh-convex collision pair.
+    ///</summary>
+    public abstract class MobileMeshPairHandler : StandardPairHandler
+    {
+        MobileMeshCollidable mobileMesh;
+        ConvexCollidable convex;
+
+        NonConvexContactManifoldConstraint contactConstraint = new NonConvexContactManifoldConstraint();
+
+
+        public override Collidable CollidableA
+        {
+            get { return convex; }
+        }
+        public override Collidable CollidableB
+        {
+            get { return mobileMesh; }
+        }
+        public override Entities.Entity EntityA
+        {
+            get { return convex.entity; }
+        }
+        public override Entities.Entity EntityB
+        {
+            get { return mobileMesh.entity; }
+        }
+        /// <summary>
+        /// Gets the contact manifold used by the pair handler.
+        /// </summary>
+        public override ContactManifold ContactManifold
+        {
+            get { return MeshManifold; }
+        }
+        /// <summary>
+        /// Gets the contact constraint used by the pair handler.
+        /// </summary>
+        public override ContactManifoldConstraint ContactConstraint
+        {
+            get { return contactConstraint; }
+        }
+
+        protected internal abstract MobileMeshContactManifold MeshManifold { get; }
+
+        ///<summary>
+        /// Initializes the pair handler.
+        ///</summary>
+        ///<param name="entryA">First entry in the pair.</param>
+        ///<param name="entryB">Second entry in the pair.</param>
+        public override void Initialize(BroadPhaseEntry entryA, BroadPhaseEntry entryB)
+        {
+
+            mobileMesh = entryA as MobileMeshCollidable;
+            convex = entryB as ConvexCollidable;
+
+            if (mobileMesh == null || convex == null)
+            {
+                mobileMesh = entryB as MobileMeshCollidable;
+                convex = entryA as ConvexCollidable;
+
+                if (mobileMesh == null || convex == null)
+                    throw new ArgumentException("Inappropriate types used to initialize pair.");
+            }
+
+
+            //Contact normal goes from A to B.
+            broadPhaseOverlap.entryA = convex;
+            broadPhaseOverlap.entryB = mobileMesh;
+
+            //It's possible that the convex does not have an entity if it is a proxy for a non-entity collidable.
+            //Similarly, the mesh could be a query object.
+            UpdateMaterialProperties(convex.entity != null ? convex.entity.material : null, mobileMesh.entity != null ? mobileMesh.entity.material : null);
+
+
+            base.Initialize(entryA, entryB);
+
+        }
+
+
+        ///<summary>
+        /// Cleans up the pair handler.
+        ///</summary>
+        public override void CleanUp()
+        {
+
+
+            base.CleanUp();
+
+            mobileMesh = null;
+            convex = null;
+
+        }
+
+
+
+        ///<summary>
+        /// Updates the time of impact for the pair.
+        ///</summary>
+        ///<param name="requester">Collidable requesting the update.</param>
+        ///<param name="dt">Timestep duration.</param>
+        public override void UpdateTimeOfImpact(Collidable requester, float dt)
+        {
+            var overlap = BroadPhaseOverlap;
+            var meshMode = mobileMesh.entity == null ? PositionUpdateMode.Discrete : mobileMesh.entity.PositionUpdateMode;
+            var convexMode = convex.entity == null ? PositionUpdateMode.Discrete : convex.entity.PositionUpdateMode;
+
+            if (
+                    (mobileMesh.IsActive || convex.IsActive) && //At least one has to be active.
+                    (
+                        (
+                            convexMode == PositionUpdateMode.Continuous &&   //If both are continuous, only do the process for A.
+                            meshMode == PositionUpdateMode.Continuous &&
+                            overlap.entryA == requester
+                        ) ||
+                        (
+                            convexMode == PositionUpdateMode.Continuous ^   //If only one is continuous, then we must do it.
+                            meshMode == PositionUpdateMode.Continuous
+                        )
+                    )
+                )
+            {
+                //TODO: This system could be made more robust by using a similar region-based rejection of edges.
+                //CCD events are awfully rare under normal circumstances, so this isn't usually an issue.
+
+                //Only perform the test if the minimum radii are small enough relative to the size of the velocity.
+                Vector3 velocity;
+                if (convexMode == PositionUpdateMode.Discrete)
+                {                    
+                    //Convex is static for the purposes of CCD.
+                    Vector3.Negate(ref mobileMesh.entity.linearVelocity, out velocity);
+                }
+                else if (meshMode == PositionUpdateMode.Discrete)
+                {
+                    //Mesh is static for the purposes of CCD.
+                    velocity = convex.entity.linearVelocity;
+                }
+                else
+                {
+                    //Both objects can move.
+                    Vector3.Subtract(ref convex.entity.linearVelocity, ref mobileMesh.entity.linearVelocity, out velocity);
+
+                }
+                Vector3.Multiply(ref velocity, dt, out velocity);
+                float velocitySquared = velocity.LengthSquared();
+
+                var minimumRadius = convex.Shape.minimumRadius * MotionSettings.CoreShapeScaling;
+                timeOfImpact = 1;
+                if (minimumRadius * minimumRadius < velocitySquared)
+                {
+                    TriangleSidedness sidedness = mobileMesh.Shape.Sidedness;
+                    Matrix3x3 orientation;
+                    Matrix3x3.CreateFromQuaternion(ref mobileMesh.worldTransform.Orientation, out orientation);
+                    var triangle = PhysicsResources.GetTriangle();
+                    triangle.collisionMargin = 0;
+                    //Spherecast against all triangles to find the earliest time.
+                    for (int i = 0; i < MeshManifold.overlappedTriangles.Count; i++)
+                    {
+                        MeshBoundingBoxTreeData data = mobileMesh.Shape.TriangleMesh.Data;
+                        int triangleIndex = MeshManifold.overlappedTriangles.Elements[i];
+                        data.GetTriangle(triangleIndex, out triangle.vA, out triangle.vB, out triangle.vC);
+                        Matrix3x3.Transform(ref triangle.vA, ref orientation, out triangle.vA);
+                        Matrix3x3.Transform(ref triangle.vB, ref orientation, out triangle.vB);
+                        Matrix3x3.Transform(ref triangle.vC, ref orientation, out triangle.vC);
+                        Vector3.Add(ref triangle.vA, ref mobileMesh.worldTransform.Position, out triangle.vA);
+                        Vector3.Add(ref triangle.vB, ref mobileMesh.worldTransform.Position, out triangle.vB);
+                        Vector3.Add(ref triangle.vC, ref mobileMesh.worldTransform.Position, out triangle.vC);
+                        //Put the triangle into 'localish' space of the convex.
+                        Vector3.Subtract(ref triangle.vA, ref convex.worldTransform.Position, out triangle.vA);
+                        Vector3.Subtract(ref triangle.vB, ref convex.worldTransform.Position, out triangle.vB);
+                        Vector3.Subtract(ref triangle.vC, ref convex.worldTransform.Position, out triangle.vC);
+
+                        RayHit rayHit;
+                        if (GJKToolbox.CCDSphereCast(new Ray(Toolbox.ZeroVector, velocity), minimumRadius, triangle, ref Toolbox.RigidIdentity, timeOfImpact, out rayHit) &&
+                            rayHit.T > Toolbox.BigEpsilon)
+                        {
+
+                            if (sidedness != TriangleSidedness.DoubleSided)
+                            {
+                                Vector3 AB, AC;
+                                Vector3.Subtract(ref triangle.vB, ref triangle.vA, out AB);
+                                Vector3.Subtract(ref triangle.vC, ref triangle.vA, out AC);
+                                Vector3 normal;
+                                Vector3.Cross(ref AB, ref AC, out normal);
+                                float dot;
+                                Vector3.Dot(ref normal, ref rayHit.Normal, out dot);
+                                //Only perform sweep if the object is in danger of hitting the object.
+                                //Triangles can be one sided, so check the impact normal against the triangle normal.
+                                if (sidedness == TriangleSidedness.Counterclockwise && dot < 0 ||
+                                    sidedness == TriangleSidedness.Clockwise && dot > 0)
+                                {
+                                    timeOfImpact = rayHit.T;
+                                }
+                            }
+                            else
+                            {
+                                timeOfImpact = rayHit.T;
+                            }
+                        }
+                    }
+                    PhysicsResources.GiveBack(triangle);
+                }
+
+
+
+            }
+
+        }
+
+
+        protected internal override void GetContactInformation(int index, out ContactInformation info)
+        {
+            info.Contact = MeshManifold.contacts.Elements[index];
+            //Find the contact's normal and friction forces.
+            info.FrictionImpulse = 0;
+            info.NormalImpulse = 0;
+            for (int i = 0; i < contactConstraint.frictionConstraints.Count; i++)
+            {
+                if (contactConstraint.frictionConstraints.Elements[i].PenetrationConstraint.contact == info.Contact)
+                {
+                    info.FrictionImpulse = contactConstraint.frictionConstraints.Elements[i].accumulatedImpulse;
+                    info.NormalImpulse = contactConstraint.frictionConstraints.Elements[i].PenetrationConstraint.accumulatedImpulse;
+                    break;
+                }
+            }
+
+            //Compute relative velocity
+            Vector3 velocity;
+            if (convex.entity != null)
+            {
+                Vector3.Subtract(ref info.Contact.Position, ref convex.entity.position, out velocity);
+                Vector3.Cross(ref convex.entity.angularVelocity, ref velocity, out velocity);
+                Vector3.Add(ref velocity, ref convex.entity.linearVelocity, out info.RelativeVelocity);
+            }
+            else
+                info.RelativeVelocity = new Vector3();
+
+            if (mobileMesh.entity != null)
+            {
+                Vector3.Subtract(ref info.Contact.Position, ref mobileMesh.entity.position, out velocity);
+                Vector3.Cross(ref mobileMesh.entity.angularVelocity, ref velocity, out velocity);
+                Vector3.Add(ref velocity, ref mobileMesh.entity.linearVelocity, out velocity);
+                Vector3.Subtract(ref info.RelativeVelocity, ref velocity, out info.RelativeVelocity);
+            }
+
+            info.Pair = this;
+        }
+
+
+
+    }
+
+}