﻿using System;
using BEPUphysics.BroadPhaseEntries.Events;
using BEPUphysics.CollisionShapes;
using BEPUutilities;
<<<<<<< HEAD
using BEPUutilities.ResourceManagement;
using Microsoft.Xna.Framework;
using BEPUphysics.CollisionTests.CollisionAlgorithms;
using BEPUphysics.OtherSpaceStages;
using AffineTransform = BEPUutilities.AffineTransform;
using RigidTransform = BEPUutilities.RigidTransform;
=======
using BEPUphysics.CollisionTests.CollisionAlgorithms;
using BEPUphysics.OtherSpaceStages;
using BEPUutilities.ResourceManagement;
>>>>>>> d0a4deae

namespace BEPUphysics.BroadPhaseEntries
{
    ///<summary>
    /// Collidable mesh which can be created from a reusable InstancedMeshShape.
    /// Very little data is needed for each individual InstancedMesh object, allowing
    /// a complicated mesh to be repeated many times.  Since the hierarchy used to accelerate
    /// collisions is purely local, it may be marginally slower than an individual StaticMesh.
    ///</summary>
    public class InstancedMesh : StaticCollidable
    {

        internal AffineTransform worldTransform;
        ///<summary>
        /// Gets or sets the world transform of the mesh.
        ///</summary>
        public AffineTransform WorldTransform
        {
            get
            {
                return worldTransform;
            }
            set
            {
                worldTransform = value;
                Shape.ComputeBoundingBox(ref value, out boundingBox);
            }
        }

        /// <summary>
        /// Updates the bounding box to the current state of the entry.
        /// </summary>
        public override void UpdateBoundingBox()
        {
            Shape.ComputeBoundingBox(ref worldTransform, out boundingBox);
        }


        ///<summary>
        /// Constructs a new InstancedMesh.
        ///</summary>
        ///<param name="meshShape">Shape to use for the instance.</param>
        public InstancedMesh(InstancedMeshShape meshShape)
            : this(meshShape, AffineTransform.Identity)
        {
        }

        ///<summary>
        /// Constructs a new InstancedMesh.
        ///</summary>
        ///<param name="meshShape">Shape to use for the instance.</param>
        ///<param name="worldTransform">Transform to use for the instance.</param>
        public InstancedMesh(InstancedMeshShape meshShape, AffineTransform worldTransform)
        {
            this.worldTransform = worldTransform;
            base.Shape = meshShape;
            Events = new ContactEventManager<InstancedMesh>();


        }

        ///<summary>
        /// Gets the shape used by the instanced mesh.
        ///</summary>
        public new InstancedMeshShape Shape
        {
            get
            {
                return (InstancedMeshShape)shape;
            }
        }

        internal TriangleSidedness sidedness = TriangleSidedness.DoubleSided;
        ///<summary>
        /// Gets or sets the sidedness of the mesh.  This can be used to ignore collisions and rays coming from a direction relative to the winding of the triangle.
        ///</summary>
        public TriangleSidedness Sidedness
        {
            get
            {
                return sidedness;
            }
            set
            {
                sidedness = value;
            }
        }

        internal bool improveBoundaryBehavior = true;
        /// <summary>
        /// Gets or sets whether or not the collision system should attempt to improve contact behavior at the boundaries between triangles.
        /// This has a slight performance cost, but prevents objects sliding across a triangle boundary from 'bumping,' and otherwise improves
        /// the robustness of contacts at edges and vertices.
        /// </summary>
        public bool ImproveBoundaryBehavior
        {
            get
            {
                return improveBoundaryBehavior;
            }
            set
            {
                improveBoundaryBehavior = value;
            }
        }


        protected internal ContactEventManager<InstancedMesh> events;
        ///<summary>
        /// Gets the event manager of the mesh.
        ///</summary>
        public ContactEventManager<InstancedMesh> Events
        {
            get
            {
                return events;
            }
            set
            {
                if (value.Owner != null && //Can't use a manager which is owned by a different entity.
                    value != events) //Stay quiet if for some reason the same event manager is being set.
                    throw new ArgumentException("Event manager is already owned by a mesh; event managers cannot be shared.");
                if (events != null)
                    events.Owner = null;
                events = value;
                if (events != null)
                    events.Owner = this;
            }
        }
        protected internal override IContactEventTriggerer EventTriggerer
        {
            get { return events; }
        }

        protected override IDeferredEventCreator EventCreator
        {
            get
            {
                return events;
            }
        }


        /// <summary>
        /// Tests a ray against the entry.
        /// </summary>
        /// <param name="ray">Ray to test.</param>
        /// <param name="maximumLength">Maximum length, in units of the ray's direction's length, to test.</param>
        /// <param name="rayHit">Hit location of the ray on the entry, if any.</param>
        /// <returns>Whether or not the ray hit the entry.</returns>
        public override bool RayCast(Ray ray, float maximumLength, out RayHit rayHit)
        {
            return RayCast(ray, maximumLength, sidedness, out rayHit);
        }

        ///<summary>
        /// Tests a ray against the instance.
        ///</summary>
        ///<param name="ray">Ray to test.</param>
        ///<param name="maximumLength">Maximum length of the ray to test; in units of the ray's direction's length.</param>
        ///<param name="sidedness">Sidedness to use during the ray cast.  This does not have to be the same as the mesh's sidedness.</param>
        ///<param name="rayHit">The hit location of the ray on the mesh, if any.</param>
        ///<returns>Whether or not the ray hit the mesh.</returns>
        public bool RayCast(Ray ray, float maximumLength, TriangleSidedness sidedness, out RayHit rayHit)
        {
            //Put the ray into local space.
            Ray localRay;
            AffineTransform inverse;
            AffineTransform.Invert(ref worldTransform, out inverse);
            Matrix3x3.Transform(ref ray.Direction, ref inverse.LinearTransform, out localRay.Direction);
            AffineTransform.Transform(ref ray.Position, ref inverse, out localRay.Position);

            if (Shape.TriangleMesh.RayCast(localRay, maximumLength, sidedness, out rayHit))
            {
                //Transform the hit into world space.
                Vector3.Multiply(ref ray.Direction, rayHit.T, out rayHit.Location);
                Vector3.Add(ref rayHit.Location, ref ray.Position, out rayHit.Location);
                Matrix3x3.TransformTranspose(ref rayHit.Normal, ref inverse.LinearTransform, out rayHit.Normal);
                return true;
            }
            rayHit = new RayHit();
            return false;
        }

        /// <summary>
        /// Casts a convex shape against the collidable.
        /// </summary>
        /// <param name="castShape">Shape to cast.</param>
        /// <param name="startingTransform">Initial transform of the shape.</param>
        /// <param name="sweep">Sweep to apply to the shape.</param>
        /// <param name="hit">Hit data, if any.</param>
        /// <returns>Whether or not the cast hit anything.</returns>
        public override bool ConvexCast(CollisionShapes.ConvexShapes.ConvexShape castShape, ref RigidTransform startingTransform, ref Vector3 sweep, out RayHit hit)
        {
            hit = new RayHit();
            BoundingBox boundingBox;
            castShape.GetSweptLocalBoundingBox(ref startingTransform, ref worldTransform, ref sweep, out boundingBox);
            var tri = PhysicsResources.GetTriangle();
            var hitElements = CommonResources.GetIntList();
            if (this.Shape.TriangleMesh.Tree.GetOverlaps(boundingBox, hitElements))
            {
                hit.T = float.MaxValue;
                for (int i = 0; i < hitElements.Count; i++)
                {
                    Shape.TriangleMesh.Data.GetTriangle(hitElements[i], out tri.vA, out tri.vB, out tri.vC);
                    AffineTransform.Transform(ref tri.vA, ref worldTransform, out tri.vA);
                    AffineTransform.Transform(ref tri.vB, ref worldTransform, out tri.vB);
                    AffineTransform.Transform(ref tri.vC, ref worldTransform, out tri.vC);
                    Vector3 center;
                    Vector3.Add(ref tri.vA, ref tri.vB, out center);
                    Vector3.Add(ref center, ref tri.vC, out center);
                    Vector3.Multiply(ref center, 1f / 3f, out center);
                    Vector3.Subtract(ref tri.vA, ref center, out tri.vA);
                    Vector3.Subtract(ref tri.vB, ref center, out tri.vB);
                    Vector3.Subtract(ref tri.vC, ref center, out tri.vC);
                    tri.maximumRadius = tri.vA.LengthSquared();
                    float radius = tri.vB.LengthSquared();
                    if (tri.maximumRadius < radius)
                        tri.maximumRadius = radius;
                    radius = tri.vC.LengthSquared();
                    if (tri.maximumRadius < radius)
                        tri.maximumRadius = radius;
                    tri.maximumRadius = (float)Math.Sqrt(tri.maximumRadius);
                    tri.collisionMargin = 0;
                    var triangleTransform = new RigidTransform { Orientation = Quaternion.Identity, Position = center };
                    RayHit tempHit;
                    if (MPRToolbox.Sweep(castShape, tri, ref sweep, ref Toolbox.ZeroVector, ref startingTransform, ref triangleTransform, out tempHit) && tempHit.T < hit.T)
                    {
                        hit = tempHit;
                    }
                }
                tri.maximumRadius = 0;
                PhysicsResources.GiveBack(tri);
                CommonResources.GiveBack(hitElements);
                return hit.T != float.MaxValue;
            }
            PhysicsResources.GiveBack(tri);
            CommonResources.GiveBack(hitElements);
            return false;
        }

    
    }
}
<|MERGE_RESOLUTION|>--- conflicted
+++ resolved
@@ -1,260 +1,252 @@
-﻿using System;
-using BEPUphysics.BroadPhaseEntries.Events;
-using BEPUphysics.CollisionShapes;
-using BEPUutilities;
-<<<<<<< HEAD
-using BEPUutilities.ResourceManagement;
-using Microsoft.Xna.Framework;
-using BEPUphysics.CollisionTests.CollisionAlgorithms;
-using BEPUphysics.OtherSpaceStages;
-using AffineTransform = BEPUutilities.AffineTransform;
-using RigidTransform = BEPUutilities.RigidTransform;
-=======
-using BEPUphysics.CollisionTests.CollisionAlgorithms;
-using BEPUphysics.OtherSpaceStages;
-using BEPUutilities.ResourceManagement;
->>>>>>> d0a4deae
-
-namespace BEPUphysics.BroadPhaseEntries
-{
-    ///<summary>
-    /// Collidable mesh which can be created from a reusable InstancedMeshShape.
-    /// Very little data is needed for each individual InstancedMesh object, allowing
-    /// a complicated mesh to be repeated many times.  Since the hierarchy used to accelerate
-    /// collisions is purely local, it may be marginally slower than an individual StaticMesh.
-    ///</summary>
-    public class InstancedMesh : StaticCollidable
-    {
-
-        internal AffineTransform worldTransform;
-        ///<summary>
-        /// Gets or sets the world transform of the mesh.
-        ///</summary>
-        public AffineTransform WorldTransform
-        {
-            get
-            {
-                return worldTransform;
-            }
-            set
-            {
-                worldTransform = value;
-                Shape.ComputeBoundingBox(ref value, out boundingBox);
-            }
-        }
-
-        /// <summary>
-        /// Updates the bounding box to the current state of the entry.
-        /// </summary>
-        public override void UpdateBoundingBox()
-        {
-            Shape.ComputeBoundingBox(ref worldTransform, out boundingBox);
-        }
-
-
-        ///<summary>
-        /// Constructs a new InstancedMesh.
-        ///</summary>
-        ///<param name="meshShape">Shape to use for the instance.</param>
-        public InstancedMesh(InstancedMeshShape meshShape)
-            : this(meshShape, AffineTransform.Identity)
-        {
-        }
-
-        ///<summary>
-        /// Constructs a new InstancedMesh.
-        ///</summary>
-        ///<param name="meshShape">Shape to use for the instance.</param>
-        ///<param name="worldTransform">Transform to use for the instance.</param>
-        public InstancedMesh(InstancedMeshShape meshShape, AffineTransform worldTransform)
-        {
-            this.worldTransform = worldTransform;
-            base.Shape = meshShape;
-            Events = new ContactEventManager<InstancedMesh>();
-
-
-        }
-
-        ///<summary>
-        /// Gets the shape used by the instanced mesh.
-        ///</summary>
-        public new InstancedMeshShape Shape
-        {
-            get
-            {
-                return (InstancedMeshShape)shape;
-            }
-        }
-
-        internal TriangleSidedness sidedness = TriangleSidedness.DoubleSided;
-        ///<summary>
-        /// Gets or sets the sidedness of the mesh.  This can be used to ignore collisions and rays coming from a direction relative to the winding of the triangle.
-        ///</summary>
-        public TriangleSidedness Sidedness
-        {
-            get
-            {
-                return sidedness;
-            }
-            set
-            {
-                sidedness = value;
-            }
-        }
-
-        internal bool improveBoundaryBehavior = true;
-        /// <summary>
-        /// Gets or sets whether or not the collision system should attempt to improve contact behavior at the boundaries between triangles.
-        /// This has a slight performance cost, but prevents objects sliding across a triangle boundary from 'bumping,' and otherwise improves
-        /// the robustness of contacts at edges and vertices.
-        /// </summary>
-        public bool ImproveBoundaryBehavior
-        {
-            get
-            {
-                return improveBoundaryBehavior;
-            }
-            set
-            {
-                improveBoundaryBehavior = value;
-            }
-        }
-
-
-        protected internal ContactEventManager<InstancedMesh> events;
-        ///<summary>
-        /// Gets the event manager of the mesh.
-        ///</summary>
-        public ContactEventManager<InstancedMesh> Events
-        {
-            get
-            {
-                return events;
-            }
-            set
-            {
-                if (value.Owner != null && //Can't use a manager which is owned by a different entity.
-                    value != events) //Stay quiet if for some reason the same event manager is being set.
-                    throw new ArgumentException("Event manager is already owned by a mesh; event managers cannot be shared.");
-                if (events != null)
-                    events.Owner = null;
-                events = value;
-                if (events != null)
-                    events.Owner = this;
-            }
-        }
-        protected internal override IContactEventTriggerer EventTriggerer
-        {
-            get { return events; }
-        }
-
-        protected override IDeferredEventCreator EventCreator
-        {
-            get
-            {
-                return events;
-            }
-        }
-
-
-        /// <summary>
-        /// Tests a ray against the entry.
-        /// </summary>
-        /// <param name="ray">Ray to test.</param>
-        /// <param name="maximumLength">Maximum length, in units of the ray's direction's length, to test.</param>
-        /// <param name="rayHit">Hit location of the ray on the entry, if any.</param>
-        /// <returns>Whether or not the ray hit the entry.</returns>
-        public override bool RayCast(Ray ray, float maximumLength, out RayHit rayHit)
-        {
-            return RayCast(ray, maximumLength, sidedness, out rayHit);
-        }
-
-        ///<summary>
-        /// Tests a ray against the instance.
-        ///</summary>
-        ///<param name="ray">Ray to test.</param>
-        ///<param name="maximumLength">Maximum length of the ray to test; in units of the ray's direction's length.</param>
-        ///<param name="sidedness">Sidedness to use during the ray cast.  This does not have to be the same as the mesh's sidedness.</param>
-        ///<param name="rayHit">The hit location of the ray on the mesh, if any.</param>
-        ///<returns>Whether or not the ray hit the mesh.</returns>
-        public bool RayCast(Ray ray, float maximumLength, TriangleSidedness sidedness, out RayHit rayHit)
-        {
-            //Put the ray into local space.
-            Ray localRay;
-            AffineTransform inverse;
-            AffineTransform.Invert(ref worldTransform, out inverse);
-            Matrix3x3.Transform(ref ray.Direction, ref inverse.LinearTransform, out localRay.Direction);
-            AffineTransform.Transform(ref ray.Position, ref inverse, out localRay.Position);
-
-            if (Shape.TriangleMesh.RayCast(localRay, maximumLength, sidedness, out rayHit))
-            {
-                //Transform the hit into world space.
-                Vector3.Multiply(ref ray.Direction, rayHit.T, out rayHit.Location);
-                Vector3.Add(ref rayHit.Location, ref ray.Position, out rayHit.Location);
-                Matrix3x3.TransformTranspose(ref rayHit.Normal, ref inverse.LinearTransform, out rayHit.Normal);
-                return true;
-            }
-            rayHit = new RayHit();
-            return false;
-        }
-
-        /// <summary>
-        /// Casts a convex shape against the collidable.
-        /// </summary>
-        /// <param name="castShape">Shape to cast.</param>
-        /// <param name="startingTransform">Initial transform of the shape.</param>
-        /// <param name="sweep">Sweep to apply to the shape.</param>
-        /// <param name="hit">Hit data, if any.</param>
-        /// <returns>Whether or not the cast hit anything.</returns>
-        public override bool ConvexCast(CollisionShapes.ConvexShapes.ConvexShape castShape, ref RigidTransform startingTransform, ref Vector3 sweep, out RayHit hit)
-        {
-            hit = new RayHit();
-            BoundingBox boundingBox;
-            castShape.GetSweptLocalBoundingBox(ref startingTransform, ref worldTransform, ref sweep, out boundingBox);
-            var tri = PhysicsResources.GetTriangle();
-            var hitElements = CommonResources.GetIntList();
-            if (this.Shape.TriangleMesh.Tree.GetOverlaps(boundingBox, hitElements))
-            {
-                hit.T = float.MaxValue;
-                for (int i = 0; i < hitElements.Count; i++)
-                {
-                    Shape.TriangleMesh.Data.GetTriangle(hitElements[i], out tri.vA, out tri.vB, out tri.vC);
-                    AffineTransform.Transform(ref tri.vA, ref worldTransform, out tri.vA);
-                    AffineTransform.Transform(ref tri.vB, ref worldTransform, out tri.vB);
-                    AffineTransform.Transform(ref tri.vC, ref worldTransform, out tri.vC);
-                    Vector3 center;
-                    Vector3.Add(ref tri.vA, ref tri.vB, out center);
-                    Vector3.Add(ref center, ref tri.vC, out center);
-                    Vector3.Multiply(ref center, 1f / 3f, out center);
-                    Vector3.Subtract(ref tri.vA, ref center, out tri.vA);
-                    Vector3.Subtract(ref tri.vB, ref center, out tri.vB);
-                    Vector3.Subtract(ref tri.vC, ref center, out tri.vC);
-                    tri.maximumRadius = tri.vA.LengthSquared();
-                    float radius = tri.vB.LengthSquared();
-                    if (tri.maximumRadius < radius)
-                        tri.maximumRadius = radius;
-                    radius = tri.vC.LengthSquared();
-                    if (tri.maximumRadius < radius)
-                        tri.maximumRadius = radius;
-                    tri.maximumRadius = (float)Math.Sqrt(tri.maximumRadius);
-                    tri.collisionMargin = 0;
-                    var triangleTransform = new RigidTransform { Orientation = Quaternion.Identity, Position = center };
-                    RayHit tempHit;
-                    if (MPRToolbox.Sweep(castShape, tri, ref sweep, ref Toolbox.ZeroVector, ref startingTransform, ref triangleTransform, out tempHit) && tempHit.T < hit.T)
-                    {
-                        hit = tempHit;
-                    }
-                }
-                tri.maximumRadius = 0;
-                PhysicsResources.GiveBack(tri);
-                CommonResources.GiveBack(hitElements);
-                return hit.T != float.MaxValue;
-            }
-            PhysicsResources.GiveBack(tri);
-            CommonResources.GiveBack(hitElements);
-            return false;
-        }
-
-    
-    }
-}
+﻿using System;
+using BEPUphysics.BroadPhaseEntries.Events;
+using BEPUphysics.CollisionShapes;
+using BEPUutilities;
+using BEPUutilities.ResourceManagement;
+using BEPUphysics.CollisionTests.CollisionAlgorithms;
+using BEPUphysics.OtherSpaceStages;
+using RigidTransform = BEPUutilities.RigidTransform;
+
+namespace BEPUphysics.BroadPhaseEntries
+{
+    ///<summary>
+    /// Collidable mesh which can be created from a reusable InstancedMeshShape.
+    /// Very little data is needed for each individual InstancedMesh object, allowing
+    /// a complicated mesh to be repeated many times.  Since the hierarchy used to accelerate
+    /// collisions is purely local, it may be marginally slower than an individual StaticMesh.
+    ///</summary>
+    public class InstancedMesh : StaticCollidable
+    {
+
+        internal AffineTransform worldTransform;
+        ///<summary>
+        /// Gets or sets the world transform of the mesh.
+        ///</summary>
+        public AffineTransform WorldTransform
+        {
+            get
+            {
+                return worldTransform;
+            }
+            set
+            {
+                worldTransform = value;
+                Shape.ComputeBoundingBox(ref value, out boundingBox);
+            }
+        }
+
+        /// <summary>
+        /// Updates the bounding box to the current state of the entry.
+        /// </summary>
+        public override void UpdateBoundingBox()
+        {
+            Shape.ComputeBoundingBox(ref worldTransform, out boundingBox);
+        }
+
+
+        ///<summary>
+        /// Constructs a new InstancedMesh.
+        ///</summary>
+        ///<param name="meshShape">Shape to use for the instance.</param>
+        public InstancedMesh(InstancedMeshShape meshShape)
+            : this(meshShape, AffineTransform.Identity)
+        {
+        }
+
+        ///<summary>
+        /// Constructs a new InstancedMesh.
+        ///</summary>
+        ///<param name="meshShape">Shape to use for the instance.</param>
+        ///<param name="worldTransform">Transform to use for the instance.</param>
+        public InstancedMesh(InstancedMeshShape meshShape, AffineTransform worldTransform)
+        {
+            this.worldTransform = worldTransform;
+            base.Shape = meshShape;
+            Events = new ContactEventManager<InstancedMesh>();
+
+
+        }
+
+        ///<summary>
+        /// Gets the shape used by the instanced mesh.
+        ///</summary>
+        public new InstancedMeshShape Shape
+        {
+            get
+            {
+                return (InstancedMeshShape)shape;
+            }
+        }
+
+        internal TriangleSidedness sidedness = TriangleSidedness.DoubleSided;
+        ///<summary>
+        /// Gets or sets the sidedness of the mesh.  This can be used to ignore collisions and rays coming from a direction relative to the winding of the triangle.
+        ///</summary>
+        public TriangleSidedness Sidedness
+        {
+            get
+            {
+                return sidedness;
+            }
+            set
+            {
+                sidedness = value;
+            }
+        }
+
+        internal bool improveBoundaryBehavior = true;
+        /// <summary>
+        /// Gets or sets whether or not the collision system should attempt to improve contact behavior at the boundaries between triangles.
+        /// This has a slight performance cost, but prevents objects sliding across a triangle boundary from 'bumping,' and otherwise improves
+        /// the robustness of contacts at edges and vertices.
+        /// </summary>
+        public bool ImproveBoundaryBehavior
+        {
+            get
+            {
+                return improveBoundaryBehavior;
+            }
+            set
+            {
+                improveBoundaryBehavior = value;
+            }
+        }
+
+
+        protected internal ContactEventManager<InstancedMesh> events;
+        ///<summary>
+        /// Gets the event manager of the mesh.
+        ///</summary>
+        public ContactEventManager<InstancedMesh> Events
+        {
+            get
+            {
+                return events;
+            }
+            set
+            {
+                if (value.Owner != null && //Can't use a manager which is owned by a different entity.
+                    value != events) //Stay quiet if for some reason the same event manager is being set.
+                    throw new ArgumentException("Event manager is already owned by a mesh; event managers cannot be shared.");
+                if (events != null)
+                    events.Owner = null;
+                events = value;
+                if (events != null)
+                    events.Owner = this;
+            }
+        }
+        protected internal override IContactEventTriggerer EventTriggerer
+        {
+            get { return events; }
+        }
+
+        protected override IDeferredEventCreator EventCreator
+        {
+            get
+            {
+                return events;
+            }
+        }
+
+
+        /// <summary>
+        /// Tests a ray against the entry.
+        /// </summary>
+        /// <param name="ray">Ray to test.</param>
+        /// <param name="maximumLength">Maximum length, in units of the ray's direction's length, to test.</param>
+        /// <param name="rayHit">Hit location of the ray on the entry, if any.</param>
+        /// <returns>Whether or not the ray hit the entry.</returns>
+        public override bool RayCast(Ray ray, float maximumLength, out RayHit rayHit)
+        {
+            return RayCast(ray, maximumLength, sidedness, out rayHit);
+        }
+
+        ///<summary>
+        /// Tests a ray against the instance.
+        ///</summary>
+        ///<param name="ray">Ray to test.</param>
+        ///<param name="maximumLength">Maximum length of the ray to test; in units of the ray's direction's length.</param>
+        ///<param name="sidedness">Sidedness to use during the ray cast.  This does not have to be the same as the mesh's sidedness.</param>
+        ///<param name="rayHit">The hit location of the ray on the mesh, if any.</param>
+        ///<returns>Whether or not the ray hit the mesh.</returns>
+        public bool RayCast(Ray ray, float maximumLength, TriangleSidedness sidedness, out RayHit rayHit)
+        {
+            //Put the ray into local space.
+            Ray localRay;
+            AffineTransform inverse;
+            AffineTransform.Invert(ref worldTransform, out inverse);
+            Matrix3x3.Transform(ref ray.Direction, ref inverse.LinearTransform, out localRay.Direction);
+            AffineTransform.Transform(ref ray.Position, ref inverse, out localRay.Position);
+
+            if (Shape.TriangleMesh.RayCast(localRay, maximumLength, sidedness, out rayHit))
+            {
+                //Transform the hit into world space.
+                Vector3.Multiply(ref ray.Direction, rayHit.T, out rayHit.Location);
+                Vector3.Add(ref rayHit.Location, ref ray.Position, out rayHit.Location);
+                Matrix3x3.TransformTranspose(ref rayHit.Normal, ref inverse.LinearTransform, out rayHit.Normal);
+                return true;
+            }
+            rayHit = new RayHit();
+            return false;
+        }
+
+        /// <summary>
+        /// Casts a convex shape against the collidable.
+        /// </summary>
+        /// <param name="castShape">Shape to cast.</param>
+        /// <param name="startingTransform">Initial transform of the shape.</param>
+        /// <param name="sweep">Sweep to apply to the shape.</param>
+        /// <param name="hit">Hit data, if any.</param>
+        /// <returns>Whether or not the cast hit anything.</returns>
+        public override bool ConvexCast(CollisionShapes.ConvexShapes.ConvexShape castShape, ref RigidTransform startingTransform, ref Vector3 sweep, out RayHit hit)
+        {
+            hit = new RayHit();
+            BoundingBox boundingBox;
+            castShape.GetSweptLocalBoundingBox(ref startingTransform, ref worldTransform, ref sweep, out boundingBox);
+            var tri = PhysicsResources.GetTriangle();
+            var hitElements = CommonResources.GetIntList();
+            if (this.Shape.TriangleMesh.Tree.GetOverlaps(boundingBox, hitElements))
+            {
+                hit.T = float.MaxValue;
+                for (int i = 0; i < hitElements.Count; i++)
+                {
+                    Shape.TriangleMesh.Data.GetTriangle(hitElements[i], out tri.vA, out tri.vB, out tri.vC);
+                    AffineTransform.Transform(ref tri.vA, ref worldTransform, out tri.vA);
+                    AffineTransform.Transform(ref tri.vB, ref worldTransform, out tri.vB);
+                    AffineTransform.Transform(ref tri.vC, ref worldTransform, out tri.vC);
+                    Vector3 center;
+                    Vector3.Add(ref tri.vA, ref tri.vB, out center);
+                    Vector3.Add(ref center, ref tri.vC, out center);
+                    Vector3.Multiply(ref center, 1f / 3f, out center);
+                    Vector3.Subtract(ref tri.vA, ref center, out tri.vA);
+                    Vector3.Subtract(ref tri.vB, ref center, out tri.vB);
+                    Vector3.Subtract(ref tri.vC, ref center, out tri.vC);
+                    tri.maximumRadius = tri.vA.LengthSquared();
+                    float radius = tri.vB.LengthSquared();
+                    if (tri.maximumRadius < radius)
+                        tri.maximumRadius = radius;
+                    radius = tri.vC.LengthSquared();
+                    if (tri.maximumRadius < radius)
+                        tri.maximumRadius = radius;
+                    tri.maximumRadius = (float)Math.Sqrt(tri.maximumRadius);
+                    tri.collisionMargin = 0;
+                    var triangleTransform = new RigidTransform { Orientation = Quaternion.Identity, Position = center };
+                    RayHit tempHit;
+                    if (MPRToolbox.Sweep(castShape, tri, ref sweep, ref Toolbox.ZeroVector, ref startingTransform, ref triangleTransform, out tempHit) && tempHit.T < hit.T)
+                    {
+                        hit = tempHit;
+                    }
+                }
+                tri.maximumRadius = 0;
+                PhysicsResources.GiveBack(tri);
+                CommonResources.GiveBack(hitElements);
+                return hit.T != float.MaxValue;
+            }
+            PhysicsResources.GiveBack(tri);
+            CommonResources.GiveBack(hitElements);
+            return false;
+        }
+
+    
+    }
+}