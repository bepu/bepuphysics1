--- conflicted
+++ resolved
@@ -1,262 +1,256 @@
-﻿using System;
-using BEPUphysics.BroadPhaseEntries.Events;
-using BEPUphysics.CollisionShapes;
-<<<<<<< HEAD
-using BEPUphysics.DataStructures;
-using BEPUutilities;
-using BEPUutilities.ResourceManagement;
-using Microsoft.Xna.Framework;
-=======
-using BEPUutilities;
- 
-using BEPUphysics.DataStructures;
->>>>>>> d0a4deae
-using BEPUphysics.CollisionShapes.ConvexShapes;
-using BEPUphysics.CollisionTests.CollisionAlgorithms;
-using BEPUphysics.OtherSpaceStages;
-using BEPUutilities.ResourceManagement;
-
-namespace BEPUphysics.BroadPhaseEntries
-{
-    ///<summary>
-    /// Unmoving, collidable triangle mesh.
-    ///</summary>
-    ///<remarks>
-    /// The acceleration structure for the mesh is created individually for each
-    /// StaticMesh; if you want to create many meshes of the same model, consider using the
-    /// InstancedMesh.
-    /// </remarks>
-    public class StaticMesh : StaticCollidable
-    {
-
-        TriangleMesh mesh;
-        ///<summary>
-        /// Gets the TriangleMesh acceleration structure used by the StaticMesh.
-        ///</summary>
-        public TriangleMesh Mesh
-        {
-            get
-            {
-                return mesh;
-            }
-        }
-
-        ///<summary>
-        /// Gets or sets the world transform of the mesh.
-        ///</summary>
-        public AffineTransform WorldTransform
-        {
-            get
-            {
-                return ((TransformableMeshData)mesh.Data).worldTransform;
-            }
-            set
-            {
-                ((TransformableMeshData)mesh.Data).WorldTransform = value;
-                mesh.Tree.Refit();
-                UpdateBoundingBox();
-            }
-        }
-
-        ///<summary>
-        /// Constructs a new static mesh.
-        ///</summary>
-        ///<param name="vertices">Vertex positions of the mesh.</param>
-        ///<param name="indices">Index list of the mesh.</param>
-        public StaticMesh(Vector3[] vertices, int[] indices)
-        {
-            base.Shape = new StaticMeshShape(vertices, indices);
-            Events = new ContactEventManager<StaticMesh>();
-
-        }
-
-        ///<summary>
-        /// Constructs a new static mesh.
-        ///</summary>
-        ///<param name="vertices">Vertex positions of the mesh.</param>
-        ///<param name="indices">Index list of the mesh.</param>
-        /// <param name="worldTransform">Transform to use to create the mesh initially.</param>
-        public StaticMesh(Vector3[] vertices, int[] indices, AffineTransform worldTransform)
-        {
-            base.Shape = new StaticMeshShape(vertices, indices, worldTransform);
-            Events = new ContactEventManager<StaticMesh>();
-        }
-
-        ///<summary>
-        /// Gets the shape used by the mesh.
-        ///</summary>
-        public new StaticMeshShape Shape
-        {
-            get
-            {
-                return (StaticMeshShape)shape;
-            }
-        }
-
-        internal TriangleSidedness sidedness = TriangleSidedness.DoubleSided;
-        ///<summary>
-        /// Gets or sets the sidedness of the mesh.  This can be used to ignore collisions and rays coming from a direction relative to the winding of the triangle.
-        ///</summary>
-        public TriangleSidedness Sidedness
-        {
-            get
-            {
-                return sidedness;
-            }
-            set
-            {
-                sidedness = value;
-            }
-        }
-
-        internal bool improveBoundaryBehavior = true;
-        /// <summary>
-        /// Gets or sets whether or not the collision system should attempt to improve contact behavior at the boundaries between triangles.
-        /// This has a slight performance cost, but prevents objects sliding across a triangle boundary from 'bumping,' and otherwise improves
-        /// the robustness of contacts at edges and vertices.
-        /// </summary>
-        public bool ImproveBoundaryBehavior
-        {
-            get
-            {
-                return improveBoundaryBehavior;
-            }
-            set
-            {
-                improveBoundaryBehavior = value;
-            }
-        }
-
-
-        protected internal ContactEventManager<StaticMesh> events;
-
-        ///<summary>
-        /// Gets the event manager used by the mesh.
-        ///</summary>
-        public ContactEventManager<StaticMesh> Events
-        {
-            get
-            {
-                return events;
-            }
-            set
-            {
-                if (value.Owner != null && //Can't use a manager which is owned by a different entity.
-                    value != events) //Stay quiet if for some reason the same event manager is being set.
-                    throw new ArgumentException("Event manager is already owned by a mesh; event managers cannot be shared.");
-                if (events != null)
-                    events.Owner = null;
-                events = value;
-                if (events != null)
-                    events.Owner = this;
-            }
-        }
-        protected internal override IContactEventTriggerer EventTriggerer
-        {
-            get { return events; }
-        }
-        protected override IDeferredEventCreator EventCreator
-        {
-            get { return events; }
-        }
-
-        protected override void OnShapeChanged(CollisionShape collisionShape)
-        {
-            if (!IgnoreShapeChanges)
-            {
-                mesh = new TriangleMesh(Shape.TriangleMeshData);
-                UpdateBoundingBox();
-            }
-        }
-
-        /// <summary>
-        /// Updates the bounding box to the current state of the entry.
-        /// </summary>
-        public override void UpdateBoundingBox()
-        {
-            boundingBox = mesh.Tree.BoundingBox;
-        }
-
-        /// <summary>
-        /// Tests a ray against the entry.
-        /// </summary>
-        /// <param name="ray">Ray to test.</param>
-        /// <param name="maximumLength">Maximum length, in units of the ray's direction's length, to test.</param>
-        /// <param name="rayHit">Hit location of the ray on the entry, if any.</param>
-        /// <returns>Whether or not the ray hit the entry.</returns>
-        public override bool RayCast(Ray ray, float maximumLength, out RayHit rayHit)
-        {
-            return mesh.RayCast(ray, maximumLength, sidedness, out rayHit);
-        }
-
-        /// <summary>
-        /// Casts a convex shape against the collidable.
-        /// </summary>
-        /// <param name="castShape">Shape to cast.</param>
-        /// <param name="startingTransform">Initial transform of the shape.</param>
-        /// <param name="sweep">Sweep to apply to the shape.</param>
-        /// <param name="hit">Hit data, if any.</param>
-        /// <returns>Whether or not the cast hit anything.</returns>
-        public override bool ConvexCast(ConvexShape castShape, ref RigidTransform startingTransform, ref Vector3 sweep, out RayHit hit)
-        {
-            hit = new RayHit();
-            BoundingBox boundingBox;
-            castShape.GetSweptBoundingBox(ref startingTransform, ref sweep, out boundingBox);
-            var tri = PhysicsResources.GetTriangle();
-            var hitElements = CommonResources.GetIntList();
-            if (Mesh.Tree.GetOverlaps(boundingBox, hitElements))
-            {
-                hit.T = float.MaxValue;
-                for (int i = 0; i < hitElements.Count; i++)
-                {
-                    mesh.Data.GetTriangle(hitElements[i], out tri.vA, out tri.vB, out tri.vC);
-                    Vector3 center;
-                    Vector3.Add(ref tri.vA, ref tri.vB, out center);
-                    Vector3.Add(ref center, ref tri.vC, out center);
-                    Vector3.Multiply(ref center, 1f / 3f, out center);
-                    Vector3.Subtract(ref tri.vA, ref center, out tri.vA);
-                    Vector3.Subtract(ref tri.vB, ref center, out tri.vB);
-                    Vector3.Subtract(ref tri.vC, ref center, out tri.vC);
-                    tri.maximumRadius = tri.vA.LengthSquared();
-                    float radius = tri.vB.LengthSquared();
-                    if (tri.maximumRadius < radius)
-                        tri.maximumRadius = radius;
-                    radius = tri.vC.LengthSquared(); 
-                    if (tri.maximumRadius < radius)
-                        tri.maximumRadius = radius;
-                    tri.maximumRadius = (float)Math.Sqrt(tri.maximumRadius);
-                    tri.collisionMargin = 0;
-                    var triangleTransform = new RigidTransform {Orientation = Quaternion.Identity, Position = center};
-                    RayHit tempHit;
-                    if (MPRToolbox.Sweep(castShape, tri, ref sweep, ref Toolbox.ZeroVector, ref startingTransform, ref triangleTransform, out tempHit) && tempHit.T < hit.T)
-                    {
-                        hit = tempHit;
-                    }
-                }
-                tri.maximumRadius = 0;
-                PhysicsResources.GiveBack(tri);
-                CommonResources.GiveBack(hitElements);
-                return hit.T != float.MaxValue;
-            }
-            PhysicsResources.GiveBack(tri);
-            CommonResources.GiveBack(hitElements);
-            return false;
-        }
-
-        ///<summary>
-        /// Tests a ray against the mesh.
-        ///</summary>
-        ///<param name="ray">Ray to test.</param>
-        ///<param name="maximumLength">Maximum length to test in units of the ray direction's length.</param>
-        ///<param name="sidedness">Sidedness to use when raycasting.  Doesn't have to be the same as the mesh's own sidedness.</param>
-        ///<param name="rayHit">Data about the ray's intersection with the mesh, if any.</param>
-        ///<returns>Whether or not the ray hit the mesh.</returns>
-        public bool RayCast(Ray ray, float maximumLength, TriangleSidedness sidedness, out RayHit rayHit)
-        {
-            return mesh.RayCast(ray, maximumLength, sidedness, out rayHit);
-        }
-
-
-
-    }
-}
+﻿using System;
+using BEPUphysics.BroadPhaseEntries.Events;
+using BEPUphysics.CollisionShapes;
+using BEPUphysics.DataStructures;
+using BEPUutilities;
+using BEPUutilities.ResourceManagement;
+using Microsoft.Xna.Framework;
+using BEPUphysics.CollisionShapes.ConvexShapes;
+using BEPUphysics.CollisionTests.CollisionAlgorithms;
+using BEPUphysics.OtherSpaceStages;
+using BEPUutilities.ResourceManagement;
+
+namespace BEPUphysics.BroadPhaseEntries
+{
+    ///<summary>
+    /// Unmoving, collidable triangle mesh.
+    ///</summary>
+    ///<remarks>
+    /// The acceleration structure for the mesh is created individually for each
+    /// StaticMesh; if you want to create many meshes of the same model, consider using the
+    /// InstancedMesh.
+    /// </remarks>
+    public class StaticMesh : StaticCollidable
+    {
+
+        TriangleMesh mesh;
+        ///<summary>
+        /// Gets the TriangleMesh acceleration structure used by the StaticMesh.
+        ///</summary>
+        public TriangleMesh Mesh
+        {
+            get
+            {
+                return mesh;
+            }
+        }
+
+        ///<summary>
+        /// Gets or sets the world transform of the mesh.
+        ///</summary>
+        public AffineTransform WorldTransform
+        {
+            get
+            {
+                return ((TransformableMeshData)mesh.Data).worldTransform;
+            }
+            set
+            {
+                ((TransformableMeshData)mesh.Data).WorldTransform = value;
+                mesh.Tree.Refit();
+                UpdateBoundingBox();
+            }
+        }
+
+        ///<summary>
+        /// Constructs a new static mesh.
+        ///</summary>
+        ///<param name="vertices">Vertex positions of the mesh.</param>
+        ///<param name="indices">Index list of the mesh.</param>
+        public StaticMesh(Vector3[] vertices, int[] indices)
+        {
+            base.Shape = new StaticMeshShape(vertices, indices);
+            Events = new ContactEventManager<StaticMesh>();
+
+        }
+
+        ///<summary>
+        /// Constructs a new static mesh.
+        ///</summary>
+        ///<param name="vertices">Vertex positions of the mesh.</param>
+        ///<param name="indices">Index list of the mesh.</param>
+        /// <param name="worldTransform">Transform to use to create the mesh initially.</param>
+        public StaticMesh(Vector3[] vertices, int[] indices, AffineTransform worldTransform)
+        {
+            base.Shape = new StaticMeshShape(vertices, indices, worldTransform);
+            Events = new ContactEventManager<StaticMesh>();
+        }
+
+        ///<summary>
+        /// Gets the shape used by the mesh.
+        ///</summary>
+        public new StaticMeshShape Shape
+        {
+            get
+            {
+                return (StaticMeshShape)shape;
+            }
+        }
+
+        internal TriangleSidedness sidedness = TriangleSidedness.DoubleSided;
+        ///<summary>
+        /// Gets or sets the sidedness of the mesh.  This can be used to ignore collisions and rays coming from a direction relative to the winding of the triangle.
+        ///</summary>
+        public TriangleSidedness Sidedness
+        {
+            get
+            {
+                return sidedness;
+            }
+            set
+            {
+                sidedness = value;
+            }
+        }
+
+        internal bool improveBoundaryBehavior = true;
+        /// <summary>
+        /// Gets or sets whether or not the collision system should attempt to improve contact behavior at the boundaries between triangles.
+        /// This has a slight performance cost, but prevents objects sliding across a triangle boundary from 'bumping,' and otherwise improves
+        /// the robustness of contacts at edges and vertices.
+        /// </summary>
+        public bool ImproveBoundaryBehavior
+        {
+            get
+            {
+                return improveBoundaryBehavior;
+            }
+            set
+            {
+                improveBoundaryBehavior = value;
+            }
+        }
+
+
+        protected internal ContactEventManager<StaticMesh> events;
+
+        ///<summary>
+        /// Gets the event manager used by the mesh.
+        ///</summary>
+        public ContactEventManager<StaticMesh> Events
+        {
+            get
+            {
+                return events;
+            }
+            set
+            {
+                if (value.Owner != null && //Can't use a manager which is owned by a different entity.
+                    value != events) //Stay quiet if for some reason the same event manager is being set.
+                    throw new ArgumentException("Event manager is already owned by a mesh; event managers cannot be shared.");
+                if (events != null)
+                    events.Owner = null;
+                events = value;
+                if (events != null)
+                    events.Owner = this;
+            }
+        }
+        protected internal override IContactEventTriggerer EventTriggerer
+        {
+            get { return events; }
+        }
+        protected override IDeferredEventCreator EventCreator
+        {
+            get { return events; }
+        }
+
+        protected override void OnShapeChanged(CollisionShape collisionShape)
+        {
+            if (!IgnoreShapeChanges)
+            {
+                mesh = new TriangleMesh(Shape.TriangleMeshData);
+                UpdateBoundingBox();
+            }
+        }
+
+        /// <summary>
+        /// Updates the bounding box to the current state of the entry.
+        /// </summary>
+        public override void UpdateBoundingBox()
+        {
+            boundingBox = mesh.Tree.BoundingBox;
+        }
+
+        /// <summary>
+        /// Tests a ray against the entry.
+        /// </summary>
+        /// <param name="ray">Ray to test.</param>
+        /// <param name="maximumLength">Maximum length, in units of the ray's direction's length, to test.</param>
+        /// <param name="rayHit">Hit location of the ray on the entry, if any.</param>
+        /// <returns>Whether or not the ray hit the entry.</returns>
+        public override bool RayCast(Ray ray, float maximumLength, out RayHit rayHit)
+        {
+            return mesh.RayCast(ray, maximumLength, sidedness, out rayHit);
+        }
+
+        /// <summary>
+        /// Casts a convex shape against the collidable.
+        /// </summary>
+        /// <param name="castShape">Shape to cast.</param>
+        /// <param name="startingTransform">Initial transform of the shape.</param>
+        /// <param name="sweep">Sweep to apply to the shape.</param>
+        /// <param name="hit">Hit data, if any.</param>
+        /// <returns>Whether or not the cast hit anything.</returns>
+        public override bool ConvexCast(ConvexShape castShape, ref RigidTransform startingTransform, ref Vector3 sweep, out RayHit hit)
+        {
+            hit = new RayHit();
+            BoundingBox boundingBox;
+            castShape.GetSweptBoundingBox(ref startingTransform, ref sweep, out boundingBox);
+            var tri = PhysicsResources.GetTriangle();
+            var hitElements = CommonResources.GetIntList();
+            if (Mesh.Tree.GetOverlaps(boundingBox, hitElements))
+            {
+                hit.T = float.MaxValue;
+                for (int i = 0; i < hitElements.Count; i++)
+                {
+                    mesh.Data.GetTriangle(hitElements[i], out tri.vA, out tri.vB, out tri.vC);
+                    Vector3 center;
+                    Vector3.Add(ref tri.vA, ref tri.vB, out center);
+                    Vector3.Add(ref center, ref tri.vC, out center);
+                    Vector3.Multiply(ref center, 1f / 3f, out center);
+                    Vector3.Subtract(ref tri.vA, ref center, out tri.vA);
+                    Vector3.Subtract(ref tri.vB, ref center, out tri.vB);
+                    Vector3.Subtract(ref tri.vC, ref center, out tri.vC);
+                    tri.maximumRadius = tri.vA.LengthSquared();
+                    float radius = tri.vB.LengthSquared();
+                    if (tri.maximumRadius < radius)
+                        tri.maximumRadius = radius;
+                    radius = tri.vC.LengthSquared(); 
+                    if (tri.maximumRadius < radius)
+                        tri.maximumRadius = radius;
+                    tri.maximumRadius = (float)Math.Sqrt(tri.maximumRadius);
+                    tri.collisionMargin = 0;
+                    var triangleTransform = new RigidTransform {Orientation = Quaternion.Identity, Position = center};
+                    RayHit tempHit;
+                    if (MPRToolbox.Sweep(castShape, tri, ref sweep, ref Toolbox.ZeroVector, ref startingTransform, ref triangleTransform, out tempHit) && tempHit.T < hit.T)
+                    {
+                        hit = tempHit;
+                    }
+                }
+                tri.maximumRadius = 0;
+                PhysicsResources.GiveBack(tri);
+                CommonResources.GiveBack(hitElements);
+                return hit.T != float.MaxValue;
+            }
+            PhysicsResources.GiveBack(tri);
+            CommonResources.GiveBack(hitElements);
+            return false;
+        }
+
+        ///<summary>
+        /// Tests a ray against the mesh.
+        ///</summary>
+        ///<param name="ray">Ray to test.</param>
+        ///<param name="maximumLength">Maximum length to test in units of the ray direction's length.</param>
+        ///<param name="sidedness">Sidedness to use when raycasting.  Doesn't have to be the same as the mesh's own sidedness.</param>
+        ///<param name="rayHit">Data about the ray's intersection with the mesh, if any.</param>
+        ///<returns>Whether or not the ray hit the mesh.</returns>
+        public bool RayCast(Ray ray, float maximumLength, TriangleSidedness sidedness, out RayHit rayHit)
+        {
+            return mesh.RayCast(ray, maximumLength, sidedness, out rayHit);
+        }
+
+
+
+    }
+}