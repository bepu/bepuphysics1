--- conflicted
+++ resolved
@@ -1,131 +1,127 @@
-﻿using BEPUphysics.BroadPhaseEntries;
-using BEPUphysics.BroadPhaseEntries.Events;
-using BEPUphysics.BroadPhaseSystems;
-using BEPUphysics.CollisionShapes;
-using BEPUphysics.NarrowPhaseSystems.Pairs;
-using BEPUphysics.CollisionRuleManagement;
-using System;
-<<<<<<< HEAD
-=======
-using BEPUphysics.Collidables.Events;
- 
-using BEPUphysics.DataStructures;
->>>>>>> d0a4deae
-using BEPUutilities.DataStructures;
-
-namespace BEPUphysics.BroadPhaseEntries
-{
-    ///<summary>
-    /// Superclass of objects living in the collision detection pipeline
-    /// that can result in contacts.
-    ///</summary>
-    public abstract class Collidable : BroadPhaseEntry
-    {
-        protected Collidable()
-        {
-            shapeChangedDelegate = OnShapeChanged;
-        }
-
-
-
-        internal CollisionShape shape; //Having this non-private allows for some very special-casey stuff; see TriangleShape initialization.
-        ///<summary>
-        /// Gets the shape used by the collidable.
-        ///</summary>
-        public CollisionShape Shape
-        {
-            get
-            {
-                return shape;
-            }
-            protected set
-            {
-                if (shape != null)
-                    shape.ShapeChanged -= shapeChangedDelegate;
-                shape = value;
-                if (shape != null)
-                    shape.ShapeChanged += shapeChangedDelegate;
-                OnShapeChanged(shape);
-
-                //TODO: Watch out for unwanted references in the delegate lists.
-            }
-        }
-
-        protected internal abstract IContactEventTriggerer EventTriggerer { get; }
-
-
-
-        /// <summary>
-        /// Gets or sets whether or not to ignore shape changes.  When true, changing the collision shape will not force the collidable to perform any updates.
-        /// </summary>
-        public bool IgnoreShapeChanges { get; set; }
-
-        Action<CollisionShape> shapeChangedDelegate;
-        protected virtual void OnShapeChanged(CollisionShape collisionShape)
-        {
-        }
-
-
-        internal RawList<CollidablePairHandler> pairs = new RawList<CollidablePairHandler>();
-        ///<summary>
-        /// Gets the list of pairs associated with the collidable.
-        /// These pairs are found by the broad phase and are managed by the narrow phase;
-        /// they can contain other collidables, entities, and contacts.
-        ///</summary>
-        public ReadOnlyList<CollidablePairHandler> Pairs
-        {
-            get
-            {
-                return new ReadOnlyList<CollidablePairHandler>(pairs);
-            }
-        }
-
-        ///<summary>
-        /// Gets a list of all other collidables that this collidable overlaps.
-        ///</summary>
-        public CollidableCollection OverlappedCollidables
-        {
-            get
-            {
-                return new CollidableCollection(this);
-            }
-        }
-
-        protected override void CollisionRulesUpdated()
-        {
-            for (int i = 0; i < pairs.Count; i++)
-            {
-                pairs[i].CollisionRule = CollisionRules.CollisionRuleCalculator(pairs[i].BroadPhaseOverlap.entryA, pairs[i].BroadPhaseOverlap.entryB);
-            }
-        }
-
-
-
-        internal void AddPair(CollidablePairHandler pair, ref int index)
-        {
-            index = pairs.Count;
-            pairs.Add(pair);
-        }
-
-        internal void RemovePair(CollidablePairHandler pair, ref int index)
-        {
-            if (pairs.Count > index)
-            {
-                pairs.FastRemoveAt(index);
-                if (pairs.Count > index)
-                {
-                    var endPair = pairs.Elements[index];
-                    if (endPair.CollidableA == this)
-                        endPair.listIndexA = index;
-                    else
-                        endPair.listIndexB = index;
-                }
-            }
-            index = -1;
-        }
-
-
-    }
-
-
-}
+﻿using BEPUphysics.BroadPhaseEntries;
+using BEPUphysics.BroadPhaseEntries.Events;
+using BEPUphysics.BroadPhaseSystems;
+using BEPUphysics.CollisionShapes;
+using BEPUphysics.NarrowPhaseSystems.Pairs;
+using BEPUphysics.CollisionRuleManagement;
+using System;
+using BEPUutilities.DataStructures;
+ 
+using BEPUutilities.DataStructures;
+
+namespace BEPUphysics.BroadPhaseEntries
+{
+    ///<summary>
+    /// Superclass of objects living in the collision detection pipeline
+    /// that can result in contacts.
+    ///</summary>
+    public abstract class Collidable : BroadPhaseEntry
+    {
+        protected Collidable()
+        {
+            shapeChangedDelegate = OnShapeChanged;
+        }
+
+
+
+        internal CollisionShape shape; //Having this non-private allows for some very special-casey stuff; see TriangleShape initialization.
+        ///<summary>
+        /// Gets the shape used by the collidable.
+        ///</summary>
+        public CollisionShape Shape
+        {
+            get
+            {
+                return shape;
+            }
+            protected set
+            {
+                if (shape != null)
+                    shape.ShapeChanged -= shapeChangedDelegate;
+                shape = value;
+                if (shape != null)
+                    shape.ShapeChanged += shapeChangedDelegate;
+                OnShapeChanged(shape);
+
+                //TODO: Watch out for unwanted references in the delegate lists.
+            }
+        }
+
+        protected internal abstract IContactEventTriggerer EventTriggerer { get; }
+
+
+
+        /// <summary>
+        /// Gets or sets whether or not to ignore shape changes.  When true, changing the collision shape will not force the collidable to perform any updates.
+        /// </summary>
+        public bool IgnoreShapeChanges { get; set; }
+
+        Action<CollisionShape> shapeChangedDelegate;
+        protected virtual void OnShapeChanged(CollisionShape collisionShape)
+        {
+        }
+
+
+        internal RawList<CollidablePairHandler> pairs = new RawList<CollidablePairHandler>();
+        ///<summary>
+        /// Gets the list of pairs associated with the collidable.
+        /// These pairs are found by the broad phase and are managed by the narrow phase;
+        /// they can contain other collidables, entities, and contacts.
+        ///</summary>
+        public ReadOnlyList<CollidablePairHandler> Pairs
+        {
+            get
+            {
+                return new ReadOnlyList<CollidablePairHandler>(pairs);
+            }
+        }
+
+        ///<summary>
+        /// Gets a list of all other collidables that this collidable overlaps.
+        ///</summary>
+        public CollidableCollection OverlappedCollidables
+        {
+            get
+            {
+                return new CollidableCollection(this);
+            }
+        }
+
+        protected override void CollisionRulesUpdated()
+        {
+            for (int i = 0; i < pairs.Count; i++)
+            {
+                pairs[i].CollisionRule = CollisionRules.CollisionRuleCalculator(pairs[i].BroadPhaseOverlap.entryA, pairs[i].BroadPhaseOverlap.entryB);
+            }
+        }
+
+
+
+        internal void AddPair(CollidablePairHandler pair, ref int index)
+        {
+            index = pairs.Count;
+            pairs.Add(pair);
+        }
+
+        internal void RemovePair(CollidablePairHandler pair, ref int index)
+        {
+            if (pairs.Count > index)
+            {
+                pairs.FastRemoveAt(index);
+                if (pairs.Count > index)
+                {
+                    var endPair = pairs.Elements[index];
+                    if (endPair.CollidableA == this)
+                        endPair.listIndexA = index;
+                    else
+                        endPair.listIndexB = index;
+                }
+            }
+            index = -1;
+        }
+
+
+    }
+
+
+}