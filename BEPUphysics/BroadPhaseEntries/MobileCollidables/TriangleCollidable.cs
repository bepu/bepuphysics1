--- conflicted
+++ resolved
@@ -1,58 +1,54 @@
-﻿using BEPUphysics.CollisionShapes.ConvexShapes;
-using BEPUutilities;
-<<<<<<< HEAD
-using Microsoft.Xna.Framework;
-=======
- 
->>>>>>> d0a4deae
-
-namespace BEPUphysics.BroadPhaseEntries.MobileCollidables
-{
-    ///<summary>
-    /// Special case collidable for reuseable triangles.
-    ///</summary>
-    public class TriangleCollidable : ConvexCollidable<TriangleShape>
-    {
-        ///<summary>
-        /// Constructs a new shapeless collidable.
-        ///</summary>
-        public TriangleCollidable()
-            : base(new TriangleShape())
-        {
-        }
-
-        ///<summary>
-        /// Constructs the triangle collidable using the given shape.
-        ///</summary>
-        ///<param name="shape">TriangleShape to use in the collidable.</param>
-        public TriangleCollidable(TriangleShape shape)
-            : base(shape)
-        {
-        }
-
-        ///<summary>
-        /// Initializes the collidable using the new triangle shape, but does NOT
-        /// fire any shape-changed events.
-        ///</summary>
-        ///<param name="a">First vertex in the triangle.</param>
-        ///<param name="b">Second vertex in the triangle. </param>
-        ///<param name="c">Third vertex in the triangle. </param>
-        public void Initialize(ref Vector3 a, ref Vector3 b, ref Vector3 c)
-        {
-            var shape = Shape;
-            shape.collisionMargin = 0;
-            shape.sidedness = TriangleSidedness.DoubleSided;
-            shape.vA = a;
-            shape.vB = b;
-            shape.vC = c;
-        }
-
-        ///<summary>
-        /// Cleans up the collidable by removing all events.
-        ///</summary>
-        public void CleanUp()
-        {
-            events.RemoveAllEvents();
-        }
-    }
-}
+﻿using BEPUphysics.CollisionShapes.ConvexShapes;
+using BEPUutilities;
+ 
+
+namespace BEPUphysics.BroadPhaseEntries.MobileCollidables
+{
+    ///<summary>
+    /// Special case collidable for reuseable triangles.
+    ///</summary>
+    public class TriangleCollidable : ConvexCollidable<TriangleShape>
+    {
+        ///<summary>
+        /// Constructs a new shapeless collidable.
+        ///</summary>
+        public TriangleCollidable()
+            : base(new TriangleShape())
+        {
+        }
+
+        ///<summary>
+        /// Constructs the triangle collidable using the given shape.
+        ///</summary>
+        ///<param name="shape">TriangleShape to use in the collidable.</param>
+        public TriangleCollidable(TriangleShape shape)
+            : base(shape)
+        {
+        }
+
+        ///<summary>
+        /// Initializes the collidable using the new triangle shape, but does NOT
+        /// fire any shape-changed events.
+        ///</summary>
+        ///<param name="a">First vertex in the triangle.</param>
+        ///<param name="b">Second vertex in the triangle. </param>
+        ///<param name="c">Third vertex in the triangle. </param>
+        public void Initialize(ref Vector3 a, ref Vector3 b, ref Vector3 c)
+        {
+            var shape = Shape;
+            shape.collisionMargin = 0;
+            shape.sidedness = TriangleSidedness.DoubleSided;
+            shape.vA = a;
+            shape.vB = b;
+            shape.vC = c;
+        }
+
+        ///<summary>
+        /// Cleans up the collidable by removing all events.
+        ///</summary>
+        public void CleanUp()
+        {
+            events.RemoveAllEvents();
+        }
+    }
+}