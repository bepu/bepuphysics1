<<<<<<< HEAD
﻿using Microsoft.Xna.Framework;
=======
﻿ 
>>>>>>> d0a4deae
using BEPUutilities;

namespace BEPUphysics.EntityStateManagement
{
    ///<summary>
    /// Acts as an entity's view into the buffered states system.
    /// Buffered states are updated each frame and contain the latest known states.
    /// These states can also be written to.  Writes will not be immediately visible;
    /// the next frame's write buffer flush will write the changes to the entities.
    ///</summary>
    public class BufferedStatesAccessor
    {
        internal EntityBufferedStates bufferedStates;
        ///<summary>
        /// Gets and sets the states write buffer used when buffered properties are written.
        ///</summary>
        public EntityStateWriteBuffer WriteBuffer { get; set; }
        ///<summary>
        /// Constructs a new accessor.
        ///</summary>
        ///<param name="bufferedStates">The owning states system.</param>
        public BufferedStatesAccessor(EntityBufferedStates bufferedStates)
        {
            this.bufferedStates = bufferedStates;
        }

        bool IsReadBufferAccessible()
        {
            return bufferedStates.BufferedStatesManager != null && bufferedStates.BufferedStatesManager.Enabled && bufferedStates.BufferedStatesManager.ReadBuffers.Enabled;
        }

        bool IsWriteBufferAccessible()
        {
            return WriteBuffer != null && WriteBuffer.Enabled;
        }


        ///<summary>
        /// Gets or sets the buffered position of the entity.
        ///</summary>
        public Vector3 Position
        {
            get
            {
                if (IsReadBufferAccessible())
                    return bufferedStates.BufferedStatesManager.ReadBuffers.GetState(bufferedStates.motionStateIndex).Position;
                return bufferedStates.Entity.Position;
            }
            set
            {
                if (IsWriteBufferAccessible())
                    WriteBuffer.EnqueuePosition(bufferedStates.Entity, ref value);
                else
                    bufferedStates.Entity.Position = value;
            }
        }

        ///<summary>
        /// Gets or sets the buffered orientation quaternion of the entity.
        ///</summary>
        public Quaternion Orientation
        {
            get
            {
                if (IsReadBufferAccessible())
                    return bufferedStates.BufferedStatesManager.ReadBuffers.GetState(bufferedStates.motionStateIndex).Orientation;
                return bufferedStates.Entity.Orientation;
            }
            set
            {
                if (IsWriteBufferAccessible())
                    WriteBuffer.EnqueueOrientation(bufferedStates.Entity, ref value);
                else
                    bufferedStates.Entity.Orientation = value;
            }
        }

        ///<summary>
        /// Gets or sets the buffered orientation matrix of the entity.
        ///</summary>
        public Matrix3x3 OrientationMatrix
        {
            get
            {
                Matrix3x3 toReturn;
                if (IsReadBufferAccessible())
                {
                    Quaternion o = bufferedStates.BufferedStatesManager.ReadBuffers.GetState(bufferedStates.motionStateIndex).Orientation;
                    Matrix3x3.CreateFromQuaternion(ref o, out toReturn);
                }
                else
                    Matrix3x3.CreateFromQuaternion(ref bufferedStates.Entity.orientation, out toReturn);
                return toReturn;
            }
            set
            {
                if (IsWriteBufferAccessible())
                {
                    Quaternion toSet = Quaternion.Normalize(Quaternion.CreateFromRotationMatrix(Matrix3x3.ToMatrix4X4(value)));
                    WriteBuffer.EnqueueOrientation(bufferedStates.Entity, ref toSet);
                }
                else
                {
                    bufferedStates.Entity.OrientationMatrix = value;
                }
            }
        }

        ///<summary>
        /// Gets or sets the buffered linear velocity of the entity.
        ///</summary>
        public Vector3 LinearVelocity
        {
            get
            {
                if (IsReadBufferAccessible())
                    return bufferedStates.BufferedStatesManager.ReadBuffers.GetState(bufferedStates.motionStateIndex).LinearVelocity;
                return bufferedStates.Entity.LinearVelocity;
            }
            set
            {
                if (IsWriteBufferAccessible())
                    WriteBuffer.EnqueueLinearVelocity(bufferedStates.Entity, ref value);
                else
                    bufferedStates.Entity.LinearVelocity = value;
            }
        }


        ///<summary>
        /// Gets or sets the buffered angular velocity of the entity.
        ///</summary>
        public Vector3 AngularVelocity
        {
            get
            {
                if (IsReadBufferAccessible())
                    return bufferedStates.BufferedStatesManager.ReadBuffers.GetState(bufferedStates.motionStateIndex).AngularVelocity;
                return bufferedStates.Entity.AngularVelocity;
            }
            set
            {
                if (IsWriteBufferAccessible())
                    WriteBuffer.EnqueueAngularVelocity(bufferedStates.Entity, ref value);
                else
                    bufferedStates.Entity.AngularVelocity = value;
            }
        }

        ///<summary>
        /// Gets or sets the buffered world transform of the entity.
        ///</summary>
        public Matrix WorldTransform
        {
            get
            {
                if (IsReadBufferAccessible())
                    return bufferedStates.BufferedStatesManager.ReadBuffers.GetState(bufferedStates.motionStateIndex).WorldTransform;
                return bufferedStates.Entity.WorldTransform;
            }
            set
            {
                if (IsWriteBufferAccessible())
                {
                    Vector3 translation = value.Translation;
                    Quaternion orientation;
                    Quaternion.CreateFromRotationMatrix(ref value, out orientation);
                    orientation.Normalize();
                    WriteBuffer.EnqueueOrientation(bufferedStates.Entity, ref orientation);
                    WriteBuffer.EnqueuePosition(bufferedStates.Entity, ref translation);
                }
                else
                {
                    bufferedStates.Entity.WorldTransform = value;
                }
            }
        }

        ///<summary>
        /// Gets or sets the buffered motion state of the entity.
        ///</summary>
        public MotionState MotionState
        {
            get
            {
                if (IsReadBufferAccessible())
                    return bufferedStates.BufferedStatesManager.ReadBuffers.GetState(bufferedStates.motionStateIndex);
                return bufferedStates.Entity.MotionState;
            }
            set
            {
                if (IsWriteBufferAccessible())
                {
                    WriteBuffer.EnqueueLinearVelocity(bufferedStates.Entity, ref value.LinearVelocity);
                    WriteBuffer.EnqueueAngularVelocity(bufferedStates.Entity, ref value.AngularVelocity);
                    WriteBuffer.EnqueueOrientation(bufferedStates.Entity, ref value.Orientation);
                    WriteBuffer.EnqueuePosition(bufferedStates.Entity, ref value.Position);
                }
                else
                {
                    bufferedStates.Entity.MotionState = value;
                }
            }
        }


    }
}
<|MERGE_RESOLUTION|>--- conflicted
+++ resolved
@@ -1,213 +1,209 @@
-<<<<<<< HEAD
-﻿using Microsoft.Xna.Framework;
-=======
-﻿ 
->>>>>>> d0a4deae
-using BEPUutilities;
-
-namespace BEPUphysics.EntityStateManagement
-{
-    ///<summary>
-    /// Acts as an entity's view into the buffered states system.
-    /// Buffered states are updated each frame and contain the latest known states.
-    /// These states can also be written to.  Writes will not be immediately visible;
-    /// the next frame's write buffer flush will write the changes to the entities.
-    ///</summary>
-    public class BufferedStatesAccessor
-    {
-        internal EntityBufferedStates bufferedStates;
-        ///<summary>
-        /// Gets and sets the states write buffer used when buffered properties are written.
-        ///</summary>
-        public EntityStateWriteBuffer WriteBuffer { get; set; }
-        ///<summary>
-        /// Constructs a new accessor.
-        ///</summary>
-        ///<param name="bufferedStates">The owning states system.</param>
-        public BufferedStatesAccessor(EntityBufferedStates bufferedStates)
-        {
-            this.bufferedStates = bufferedStates;
-        }
-
-        bool IsReadBufferAccessible()
-        {
-            return bufferedStates.BufferedStatesManager != null && bufferedStates.BufferedStatesManager.Enabled && bufferedStates.BufferedStatesManager.ReadBuffers.Enabled;
-        }
-
-        bool IsWriteBufferAccessible()
-        {
-            return WriteBuffer != null && WriteBuffer.Enabled;
-        }
-
-
-        ///<summary>
-        /// Gets or sets the buffered position of the entity.
-        ///</summary>
-        public Vector3 Position
-        {
-            get
-            {
-                if (IsReadBufferAccessible())
-                    return bufferedStates.BufferedStatesManager.ReadBuffers.GetState(bufferedStates.motionStateIndex).Position;
-                return bufferedStates.Entity.Position;
-            }
-            set
-            {
-                if (IsWriteBufferAccessible())
-                    WriteBuffer.EnqueuePosition(bufferedStates.Entity, ref value);
-                else
-                    bufferedStates.Entity.Position = value;
-            }
-        }
-
-        ///<summary>
-        /// Gets or sets the buffered orientation quaternion of the entity.
-        ///</summary>
-        public Quaternion Orientation
-        {
-            get
-            {
-                if (IsReadBufferAccessible())
-                    return bufferedStates.BufferedStatesManager.ReadBuffers.GetState(bufferedStates.motionStateIndex).Orientation;
-                return bufferedStates.Entity.Orientation;
-            }
-            set
-            {
-                if (IsWriteBufferAccessible())
-                    WriteBuffer.EnqueueOrientation(bufferedStates.Entity, ref value);
-                else
-                    bufferedStates.Entity.Orientation = value;
-            }
-        }
-
-        ///<summary>
-        /// Gets or sets the buffered orientation matrix of the entity.
-        ///</summary>
-        public Matrix3x3 OrientationMatrix
-        {
-            get
-            {
-                Matrix3x3 toReturn;
-                if (IsReadBufferAccessible())
-                {
-                    Quaternion o = bufferedStates.BufferedStatesManager.ReadBuffers.GetState(bufferedStates.motionStateIndex).Orientation;
-                    Matrix3x3.CreateFromQuaternion(ref o, out toReturn);
-                }
-                else
-                    Matrix3x3.CreateFromQuaternion(ref bufferedStates.Entity.orientation, out toReturn);
-                return toReturn;
-            }
-            set
-            {
-                if (IsWriteBufferAccessible())
-                {
-                    Quaternion toSet = Quaternion.Normalize(Quaternion.CreateFromRotationMatrix(Matrix3x3.ToMatrix4X4(value)));
-                    WriteBuffer.EnqueueOrientation(bufferedStates.Entity, ref toSet);
-                }
-                else
-                {
-                    bufferedStates.Entity.OrientationMatrix = value;
-                }
-            }
-        }
-
-        ///<summary>
-        /// Gets or sets the buffered linear velocity of the entity.
-        ///</summary>
-        public Vector3 LinearVelocity
-        {
-            get
-            {
-                if (IsReadBufferAccessible())
-                    return bufferedStates.BufferedStatesManager.ReadBuffers.GetState(bufferedStates.motionStateIndex).LinearVelocity;
-                return bufferedStates.Entity.LinearVelocity;
-            }
-            set
-            {
-                if (IsWriteBufferAccessible())
-                    WriteBuffer.EnqueueLinearVelocity(bufferedStates.Entity, ref value);
-                else
-                    bufferedStates.Entity.LinearVelocity = value;
-            }
-        }
-
-
-        ///<summary>
-        /// Gets or sets the buffered angular velocity of the entity.
-        ///</summary>
-        public Vector3 AngularVelocity
-        {
-            get
-            {
-                if (IsReadBufferAccessible())
-                    return bufferedStates.BufferedStatesManager.ReadBuffers.GetState(bufferedStates.motionStateIndex).AngularVelocity;
-                return bufferedStates.Entity.AngularVelocity;
-            }
-            set
-            {
-                if (IsWriteBufferAccessible())
-                    WriteBuffer.EnqueueAngularVelocity(bufferedStates.Entity, ref value);
-                else
-                    bufferedStates.Entity.AngularVelocity = value;
-            }
-        }
-
-        ///<summary>
-        /// Gets or sets the buffered world transform of the entity.
-        ///</summary>
-        public Matrix WorldTransform
-        {
-            get
-            {
-                if (IsReadBufferAccessible())
-                    return bufferedStates.BufferedStatesManager.ReadBuffers.GetState(bufferedStates.motionStateIndex).WorldTransform;
-                return bufferedStates.Entity.WorldTransform;
-            }
-            set
-            {
-                if (IsWriteBufferAccessible())
-                {
-                    Vector3 translation = value.Translation;
-                    Quaternion orientation;
-                    Quaternion.CreateFromRotationMatrix(ref value, out orientation);
-                    orientation.Normalize();
-                    WriteBuffer.EnqueueOrientation(bufferedStates.Entity, ref orientation);
-                    WriteBuffer.EnqueuePosition(bufferedStates.Entity, ref translation);
-                }
-                else
-                {
-                    bufferedStates.Entity.WorldTransform = value;
-                }
-            }
-        }
-
-        ///<summary>
-        /// Gets or sets the buffered motion state of the entity.
-        ///</summary>
-        public MotionState MotionState
-        {
-            get
-            {
-                if (IsReadBufferAccessible())
-                    return bufferedStates.BufferedStatesManager.ReadBuffers.GetState(bufferedStates.motionStateIndex);
-                return bufferedStates.Entity.MotionState;
-            }
-            set
-            {
-                if (IsWriteBufferAccessible())
-                {
-                    WriteBuffer.EnqueueLinearVelocity(bufferedStates.Entity, ref value.LinearVelocity);
-                    WriteBuffer.EnqueueAngularVelocity(bufferedStates.Entity, ref value.AngularVelocity);
-                    WriteBuffer.EnqueueOrientation(bufferedStates.Entity, ref value.Orientation);
-                    WriteBuffer.EnqueuePosition(bufferedStates.Entity, ref value.Position);
-                }
-                else
-                {
-                    bufferedStates.Entity.MotionState = value;
-                }
-            }
-        }
-
-
-    }
-}
+﻿ 
+using BEPUutilities;
+
+namespace BEPUphysics.EntityStateManagement
+{
+    ///<summary>
+    /// Acts as an entity's view into the buffered states system.
+    /// Buffered states are updated each frame and contain the latest known states.
+    /// These states can also be written to.  Writes will not be immediately visible;
+    /// the next frame's write buffer flush will write the changes to the entities.
+    ///</summary>
+    public class BufferedStatesAccessor
+    {
+        internal EntityBufferedStates bufferedStates;
+        ///<summary>
+        /// Gets and sets the states write buffer used when buffered properties are written.
+        ///</summary>
+        public EntityStateWriteBuffer WriteBuffer { get; set; }
+        ///<summary>
+        /// Constructs a new accessor.
+        ///</summary>
+        ///<param name="bufferedStates">The owning states system.</param>
+        public BufferedStatesAccessor(EntityBufferedStates bufferedStates)
+        {
+            this.bufferedStates = bufferedStates;
+        }
+
+        bool IsReadBufferAccessible()
+        {
+            return bufferedStates.BufferedStatesManager != null && bufferedStates.BufferedStatesManager.Enabled && bufferedStates.BufferedStatesManager.ReadBuffers.Enabled;
+        }
+
+        bool IsWriteBufferAccessible()
+        {
+            return WriteBuffer != null && WriteBuffer.Enabled;
+        }
+
+
+        ///<summary>
+        /// Gets or sets the buffered position of the entity.
+        ///</summary>
+        public Vector3 Position
+        {
+            get
+            {
+                if (IsReadBufferAccessible())
+                    return bufferedStates.BufferedStatesManager.ReadBuffers.GetState(bufferedStates.motionStateIndex).Position;
+                return bufferedStates.Entity.Position;
+            }
+            set
+            {
+                if (IsWriteBufferAccessible())
+                    WriteBuffer.EnqueuePosition(bufferedStates.Entity, ref value);
+                else
+                    bufferedStates.Entity.Position = value;
+            }
+        }
+
+        ///<summary>
+        /// Gets or sets the buffered orientation quaternion of the entity.
+        ///</summary>
+        public Quaternion Orientation
+        {
+            get
+            {
+                if (IsReadBufferAccessible())
+                    return bufferedStates.BufferedStatesManager.ReadBuffers.GetState(bufferedStates.motionStateIndex).Orientation;
+                return bufferedStates.Entity.Orientation;
+            }
+            set
+            {
+                if (IsWriteBufferAccessible())
+                    WriteBuffer.EnqueueOrientation(bufferedStates.Entity, ref value);
+                else
+                    bufferedStates.Entity.Orientation = value;
+            }
+        }
+
+        ///<summary>
+        /// Gets or sets the buffered orientation matrix of the entity.
+        ///</summary>
+        public Matrix3x3 OrientationMatrix
+        {
+            get
+            {
+                Matrix3x3 toReturn;
+                if (IsReadBufferAccessible())
+                {
+                    Quaternion o = bufferedStates.BufferedStatesManager.ReadBuffers.GetState(bufferedStates.motionStateIndex).Orientation;
+                    Matrix3x3.CreateFromQuaternion(ref o, out toReturn);
+                }
+                else
+                    Matrix3x3.CreateFromQuaternion(ref bufferedStates.Entity.orientation, out toReturn);
+                return toReturn;
+            }
+            set
+            {
+                if (IsWriteBufferAccessible())
+                {
+                    Quaternion toSet = Quaternion.Normalize(Quaternion.CreateFromRotationMatrix(Matrix3x3.ToMatrix4X4(value)));
+                    WriteBuffer.EnqueueOrientation(bufferedStates.Entity, ref toSet);
+                }
+                else
+                {
+                    bufferedStates.Entity.OrientationMatrix = value;
+                }
+            }
+        }
+
+        ///<summary>
+        /// Gets or sets the buffered linear velocity of the entity.
+        ///</summary>
+        public Vector3 LinearVelocity
+        {
+            get
+            {
+                if (IsReadBufferAccessible())
+                    return bufferedStates.BufferedStatesManager.ReadBuffers.GetState(bufferedStates.motionStateIndex).LinearVelocity;
+                return bufferedStates.Entity.LinearVelocity;
+            }
+            set
+            {
+                if (IsWriteBufferAccessible())
+                    WriteBuffer.EnqueueLinearVelocity(bufferedStates.Entity, ref value);
+                else
+                    bufferedStates.Entity.LinearVelocity = value;
+            }
+        }
+
+
+        ///<summary>
+        /// Gets or sets the buffered angular velocity of the entity.
+        ///</summary>
+        public Vector3 AngularVelocity
+        {
+            get
+            {
+                if (IsReadBufferAccessible())
+                    return bufferedStates.BufferedStatesManager.ReadBuffers.GetState(bufferedStates.motionStateIndex).AngularVelocity;
+                return bufferedStates.Entity.AngularVelocity;
+            }
+            set
+            {
+                if (IsWriteBufferAccessible())
+                    WriteBuffer.EnqueueAngularVelocity(bufferedStates.Entity, ref value);
+                else
+                    bufferedStates.Entity.AngularVelocity = value;
+            }
+        }
+
+        ///<summary>
+        /// Gets or sets the buffered world transform of the entity.
+        ///</summary>
+        public Matrix WorldTransform
+        {
+            get
+            {
+                if (IsReadBufferAccessible())
+                    return bufferedStates.BufferedStatesManager.ReadBuffers.GetState(bufferedStates.motionStateIndex).WorldTransform;
+                return bufferedStates.Entity.WorldTransform;
+            }
+            set
+            {
+                if (IsWriteBufferAccessible())
+                {
+                    Vector3 translation = value.Translation;
+                    Quaternion orientation;
+                    Quaternion.CreateFromRotationMatrix(ref value, out orientation);
+                    orientation.Normalize();
+                    WriteBuffer.EnqueueOrientation(bufferedStates.Entity, ref orientation);
+                    WriteBuffer.EnqueuePosition(bufferedStates.Entity, ref translation);
+                }
+                else
+                {
+                    bufferedStates.Entity.WorldTransform = value;
+                }
+            }
+        }
+
+        ///<summary>
+        /// Gets or sets the buffered motion state of the entity.
+        ///</summary>
+        public MotionState MotionState
+        {
+            get
+            {
+                if (IsReadBufferAccessible())
+                    return bufferedStates.BufferedStatesManager.ReadBuffers.GetState(bufferedStates.motionStateIndex);
+                return bufferedStates.Entity.MotionState;
+            }
+            set
+            {
+                if (IsWriteBufferAccessible())
+                {
+                    WriteBuffer.EnqueueLinearVelocity(bufferedStates.Entity, ref value.LinearVelocity);
+                    WriteBuffer.EnqueueAngularVelocity(bufferedStates.Entity, ref value.AngularVelocity);
+                    WriteBuffer.EnqueueOrientation(bufferedStates.Entity, ref value.Orientation);
+                    WriteBuffer.EnqueuePosition(bufferedStates.Entity, ref value.Position);
+                }
+                else
+                {
+                    bufferedStates.Entity.MotionState = value;
+                }
+            }
+        }
+
+
+    }
+}