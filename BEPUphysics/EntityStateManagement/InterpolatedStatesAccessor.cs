<<<<<<< HEAD
﻿using Microsoft.Xna.Framework;
=======
﻿ 
>>>>>>> d0a4deae
using BEPUutilities;

namespace BEPUphysics.EntityStateManagement
{
    ///<summary>
    /// Accesses an entity's interpolated states.
    /// Interpolated states are blended states between the previous and current entity states based
    /// on the time remainder from interal timestepping.
    ///</summary>
    public class InterpolatedStatesAccessor
    {
        internal EntityBufferedStates bufferedStates;
        ///<summary>
        /// Constructs a new accessor.
        ///</summary>
        ///<param name="bufferedStates">Owning entry.</param>
        public InterpolatedStatesAccessor(EntityBufferedStates bufferedStates)
        {
            this.bufferedStates = bufferedStates;
        }

        bool IsBufferAccessible()
        {
            return bufferedStates.BufferedStatesManager != null && bufferedStates.BufferedStatesManager.Enabled && bufferedStates.BufferedStatesManager.InterpolatedStates.Enabled;
        }



        ///<summary>
        /// Gets the interpolated position of the entity.
        ///</summary>
        public Vector3 Position
        {
            get
            {
                if (IsBufferAccessible())
                    return bufferedStates.BufferedStatesManager.InterpolatedStates.GetState(bufferedStates.motionStateIndex).Position;
                return bufferedStates.Entity.Position;
            }
        }

        ///<summary>
        /// Gets the interpolated orientation of the entity.
        ///</summary>
        public Quaternion Orientation
        {
            get
            {
                if (IsBufferAccessible())
                    return bufferedStates.BufferedStatesManager.InterpolatedStates.GetState(bufferedStates.motionStateIndex).Orientation;
                return bufferedStates.Entity.Orientation;
            }
        }

        ///<summary>
        /// Gets the interpolated orientation matrix of the entity.
        ///</summary>
        public Matrix3x3 OrientationMatrix
        {
            get
            {
                Matrix3x3 toReturn;
                if (IsBufferAccessible())
                {
                    Quaternion o = bufferedStates.BufferedStatesManager.InterpolatedStates.GetState(bufferedStates.motionStateIndex).Orientation;
                    Matrix3x3.CreateFromQuaternion(ref o, out toReturn);
                }
                else
                    Matrix3x3.CreateFromQuaternion(ref bufferedStates.Entity.orientation, out toReturn);
                return toReturn;
            }
        }

        ///<summary>
        /// Gets the interpolated world transform of the entity.
        ///</summary>
        public Matrix WorldTransform
        {
            get
            {
                if (IsBufferAccessible())
                    return bufferedStates.BufferedStatesManager.InterpolatedStates.GetState(bufferedStates.motionStateIndex).Matrix;
                return bufferedStates.Entity.WorldTransform;
            }
        }

        ///<summary>
        /// Gets the interpolated rigid transform of the entity.
        ///</summary>
        public RigidTransform RigidTransform
        {
            get
            {
                if (IsBufferAccessible())
                    return bufferedStates.BufferedStatesManager.InterpolatedStates.GetState(bufferedStates.motionStateIndex);
                var toReturn = new RigidTransform
                                   {
                                       Position = bufferedStates.Entity.position,
                                       Orientation = bufferedStates.Entity.orientation
                                   };
                return toReturn;
            }

        }



    }
}
<|MERGE_RESOLUTION|>--- conflicted
+++ resolved
@@ -1,114 +1,110 @@
-<<<<<<< HEAD
-﻿using Microsoft.Xna.Framework;
-=======
-﻿ 
->>>>>>> d0a4deae
-using BEPUutilities;
-
-namespace BEPUphysics.EntityStateManagement
-{
-    ///<summary>
-    /// Accesses an entity's interpolated states.
-    /// Interpolated states are blended states between the previous and current entity states based
-    /// on the time remainder from interal timestepping.
-    ///</summary>
-    public class InterpolatedStatesAccessor
-    {
-        internal EntityBufferedStates bufferedStates;
-        ///<summary>
-        /// Constructs a new accessor.
-        ///</summary>
-        ///<param name="bufferedStates">Owning entry.</param>
-        public InterpolatedStatesAccessor(EntityBufferedStates bufferedStates)
-        {
-            this.bufferedStates = bufferedStates;
-        }
-
-        bool IsBufferAccessible()
-        {
-            return bufferedStates.BufferedStatesManager != null && bufferedStates.BufferedStatesManager.Enabled && bufferedStates.BufferedStatesManager.InterpolatedStates.Enabled;
-        }
-
-
-
-        ///<summary>
-        /// Gets the interpolated position of the entity.
-        ///</summary>
-        public Vector3 Position
-        {
-            get
-            {
-                if (IsBufferAccessible())
-                    return bufferedStates.BufferedStatesManager.InterpolatedStates.GetState(bufferedStates.motionStateIndex).Position;
-                return bufferedStates.Entity.Position;
-            }
-        }
-
-        ///<summary>
-        /// Gets the interpolated orientation of the entity.
-        ///</summary>
-        public Quaternion Orientation
-        {
-            get
-            {
-                if (IsBufferAccessible())
-                    return bufferedStates.BufferedStatesManager.InterpolatedStates.GetState(bufferedStates.motionStateIndex).Orientation;
-                return bufferedStates.Entity.Orientation;
-            }
-        }
-
-        ///<summary>
-        /// Gets the interpolated orientation matrix of the entity.
-        ///</summary>
-        public Matrix3x3 OrientationMatrix
-        {
-            get
-            {
-                Matrix3x3 toReturn;
-                if (IsBufferAccessible())
-                {
-                    Quaternion o = bufferedStates.BufferedStatesManager.InterpolatedStates.GetState(bufferedStates.motionStateIndex).Orientation;
-                    Matrix3x3.CreateFromQuaternion(ref o, out toReturn);
-                }
-                else
-                    Matrix3x3.CreateFromQuaternion(ref bufferedStates.Entity.orientation, out toReturn);
-                return toReturn;
-            }
-        }
-
-        ///<summary>
-        /// Gets the interpolated world transform of the entity.
-        ///</summary>
-        public Matrix WorldTransform
-        {
-            get
-            {
-                if (IsBufferAccessible())
-                    return bufferedStates.BufferedStatesManager.InterpolatedStates.GetState(bufferedStates.motionStateIndex).Matrix;
-                return bufferedStates.Entity.WorldTransform;
-            }
-        }
-
-        ///<summary>
-        /// Gets the interpolated rigid transform of the entity.
-        ///</summary>
-        public RigidTransform RigidTransform
-        {
-            get
-            {
-                if (IsBufferAccessible())
-                    return bufferedStates.BufferedStatesManager.InterpolatedStates.GetState(bufferedStates.motionStateIndex);
-                var toReturn = new RigidTransform
-                                   {
-                                       Position = bufferedStates.Entity.position,
-                                       Orientation = bufferedStates.Entity.orientation
-                                   };
-                return toReturn;
-            }
-
-        }
-
-
-
-    }
-}
+﻿ 
+using BEPUutilities;
+
+namespace BEPUphysics.EntityStateManagement
+{
+    ///<summary>
+    /// Accesses an entity's interpolated states.
+    /// Interpolated states are blended states between the previous and current entity states based
+    /// on the time remainder from interal timestepping.
+    ///</summary>
+    public class InterpolatedStatesAccessor
+    {
+        internal EntityBufferedStates bufferedStates;
+        ///<summary>
+        /// Constructs a new accessor.
+        ///</summary>
+        ///<param name="bufferedStates">Owning entry.</param>
+        public InterpolatedStatesAccessor(EntityBufferedStates bufferedStates)
+        {
+            this.bufferedStates = bufferedStates;
+        }
+
+        bool IsBufferAccessible()
+        {
+            return bufferedStates.BufferedStatesManager != null && bufferedStates.BufferedStatesManager.Enabled && bufferedStates.BufferedStatesManager.InterpolatedStates.Enabled;
+        }
+
+
+
+        ///<summary>
+        /// Gets the interpolated position of the entity.
+        ///</summary>
+        public Vector3 Position
+        {
+            get
+            {
+                if (IsBufferAccessible())
+                    return bufferedStates.BufferedStatesManager.InterpolatedStates.GetState(bufferedStates.motionStateIndex).Position;
+                return bufferedStates.Entity.Position;
+            }
+        }
+
+        ///<summary>
+        /// Gets the interpolated orientation of the entity.
+        ///</summary>
+        public Quaternion Orientation
+        {
+            get
+            {
+                if (IsBufferAccessible())
+                    return bufferedStates.BufferedStatesManager.InterpolatedStates.GetState(bufferedStates.motionStateIndex).Orientation;
+                return bufferedStates.Entity.Orientation;
+            }
+        }
+
+        ///<summary>
+        /// Gets the interpolated orientation matrix of the entity.
+        ///</summary>
+        public Matrix3x3 OrientationMatrix
+        {
+            get
+            {
+                Matrix3x3 toReturn;
+                if (IsBufferAccessible())
+                {
+                    Quaternion o = bufferedStates.BufferedStatesManager.InterpolatedStates.GetState(bufferedStates.motionStateIndex).Orientation;
+                    Matrix3x3.CreateFromQuaternion(ref o, out toReturn);
+                }
+                else
+                    Matrix3x3.CreateFromQuaternion(ref bufferedStates.Entity.orientation, out toReturn);
+                return toReturn;
+            }
+        }
+
+        ///<summary>
+        /// Gets the interpolated world transform of the entity.
+        ///</summary>
+        public Matrix WorldTransform
+        {
+            get
+            {
+                if (IsBufferAccessible())
+                    return bufferedStates.BufferedStatesManager.InterpolatedStates.GetState(bufferedStates.motionStateIndex).Matrix;
+                return bufferedStates.Entity.WorldTransform;
+            }
+        }
+
+        ///<summary>
+        /// Gets the interpolated rigid transform of the entity.
+        ///</summary>
+        public RigidTransform RigidTransform
+        {
+            get
+            {
+                if (IsBufferAccessible())
+                    return bufferedStates.BufferedStatesManager.InterpolatedStates.GetState(bufferedStates.motionStateIndex);
+                var toReturn = new RigidTransform
+                                   {
+                                       Position = bufferedStates.Entity.position,
+                                       Orientation = bufferedStates.Entity.orientation
+                                   };
+                return toReturn;
+            }
+
+        }
+
+
+
+    }
+}