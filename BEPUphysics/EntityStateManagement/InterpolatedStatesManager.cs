--- conflicted
+++ resolved
@@ -1,234 +1,231 @@
-﻿using System;
-using BEPUphysics.Entities;
-<<<<<<< HEAD
-=======
-using BEPUutilities;
- 
->>>>>>> d0a4deae
-using BEPUphysics.Threading;
-using BEPUutilities;
-using Microsoft.Xna.Framework;
-using BEPUutilities;
-
-namespace BEPUphysics.EntityStateManagement
-{
-    ///<summary>
-    /// Manages the interpolated states of entities.  Interpolated states are those
-    /// based on the previous entity states and the current entity states, blended together
-    /// using the time remainder from internal time stepping.
-    ///</summary>
-    public class InterpolatedStatesManager : MultithreadedProcessingStage
-    {
-        ///<summary>
-        /// Gets or sets whether or not the manager is updating.
-        ///</summary>
-        ///<exception cref="InvalidOperationException">Thrown when enabling the interpolated manager without having the read buffers active.</exception>
-        public override bool Enabled
-        {
-            get
-            {
-                return base.Enabled;
-            }
-            set
-            {
-                if (base.Enabled && !value)
-                {
-                    Disable();
-                    base.Enabled = false;
-                }
-                else if (!base.Enabled && value)
-                {
-                    if (!manager.ReadBuffers.Enabled)
-                        throw new InvalidOperationException("Cannot enable interpolated states unless the read buffers are enabled.");
-                    Enable();
-                    base.Enabled = true;
-                }
-            }
-        }
-
-        internal void Enable()
-        {
-            //Turn everything on.
-            lock (FlipLocker)
-            {
-                int initialCount = Math.Max(manager.entities.Count, 64);
-                backBuffer = new RigidTransform[initialCount];
-                states = new RigidTransform[initialCount];
-                for (int i = 0; i < manager.entities.Count; i++)
-                {
-                    Entity entity = manager.entities[i];
-                    backBuffer[i].Position = entity.position;
-                    backBuffer[i].Orientation = entity.orientation;
-                }
-                Array.Copy(backBuffer, states, backBuffer.Length);
-            }
-
-        }
-
-        internal void Disable()
-        {
-            //Turn everything off.
-            lock (FlipLocker)
-            {
-                backBuffer = null;
-                states = null;
-            }
-        }
-        private BufferedStatesManager manager;
-        ///<summary>
-        /// Gets the synchronization object locked prior to flipping the internal buffers.
-        /// Acquiring a lock on this object will prevent the internal buffers from flipping for the duration
-        /// of the lock.
-        ///</summary>
-        public object FlipLocker { get; private set; }
-
-        RigidTransform[] backBuffer;
-        RigidTransform[] states = new RigidTransform[64];
-
-        ///<summary>
-        /// Constructs a new interpolated states manager.
-        ///</summary>
-        ///<param name="manager">Owning buffered states manager.</param>
-        public InterpolatedStatesManager(BufferedStatesManager manager)
-        {
-            this.manager = manager;
-            multithreadedWithReadBuffersDelegate = UpdateIndex;
-            FlipLocker = new object();
-        }
-
-        ///<summary>
-        /// Constructs a new interpolated states manager.
-        ///</summary>
-        ///<param name="manager">Owning buffered states manager.</param>
-        /// <param name="threadManager">Thread manager to use.</param>
-        public InterpolatedStatesManager(BufferedStatesManager manager, IThreadManager threadManager)
-        {
-            this.manager = manager;
-            multithreadedWithReadBuffersDelegate = UpdateIndex;
-            FlipLocker = new object();
-            ThreadManager = threadManager;
-            AllowMultithreading = true;
-        }
-
-
-        float blendAmount;
-        ///<summary>
-        /// Gets or sets the blending amount to use.
-        /// This is set automatically when the space is using internal timestepping
-        /// (I.E. when Space.Update(dt) is called).  It is a value from 0 to 1
-        /// that defines the amount of the previous and current frames to include
-        /// in the blended state.  A value of 1 means use only the current frame;
-        /// a value of 0 means use only the previous frame.
-        ///</summary>
-        public float BlendAmount
-        {
-            get
-            {
-                return blendAmount;
-            }
-            set
-            {
-                blendAmount = MathHelper.Clamp(value, 0, 1);
-            }
-        }
-
-        Action<int> multithreadedWithReadBuffersDelegate;
-        void UpdateIndex(int i)
-        {
-            Entity entity = manager.entities[i];
-            //Blend between previous and current states.
-            //Interpolated updates occur after proper updates complete.
-            //That means that the internal positions and the front buffer positions are equivalent.
-            //However, the backbuffer is uncontested and contains the previous frame's data.
-            Vector3.Lerp(ref manager.ReadBuffers.backBuffer[i].Position, ref entity.position, blendAmount, out backBuffer[i].Position);
-            Quaternion.Slerp(ref manager.ReadBuffers.backBuffer[i].Orientation, ref entity.orientation, blendAmount, out backBuffer[i].Orientation);
-        }
-
-
-
-        protected override void UpdateMultithreaded()
-        {
-            ThreadManager.ForLoop(0, manager.entities.Count, multithreadedWithReadBuffersDelegate);
-            FlipBuffers();
-        }
-
-        protected override void UpdateSingleThreaded()
-        {
-            for (int i = 0; i < manager.entities.Count; i++)
-            {
-                UpdateIndex(i);
-            }
-            FlipBuffers();
-        }
-
-        ///<summary>
-        /// Acquires a lock on the FlipLocker and flips the internal buffers.
-        ///</summary>
-        public void FlipBuffers()
-        {
-            lock (FlipLocker)
-            {
-                RigidTransform[] formerFrontBuffer = states;
-                states = backBuffer;
-                backBuffer = formerFrontBuffer;
-            }
-        }
-
-        ///<summary>
-        /// Returns an interpolated state associated with an entity with the given index.
-        /// Does not lock the FlipLocker.
-        ///</summary>
-        ///<param name="motionStateIndex">Motion state of the entity.</param>
-        ///<returns>Interpolated state associated with the entity at the given index.</returns>
-        public RigidTransform GetState(int motionStateIndex)
-        {
-            return states[motionStateIndex];
-        }
-
-        ///<summary>
-        /// Gets the interpolated states of all entities.
-        ///</summary>
-        ///<param name="states">Interpolated states of all entities.</param>
-        ///<exception cref="InvalidOperationException">Thrown when the array is too small to hold the states.</exception>
-        public void GetStates(RigidTransform[] states)
-        {
-            lock (FlipLocker)
-            {
-                if (states.Length < manager.entities.Count)
-                {
-                    throw new ArgumentException("Array is not large enough to hold the buffer.", "states");
-                }
-                Array.Copy(this.states, states, manager.entities.Count);
-            }
-        }
-
-        internal void Add(Entity e)
-        {
-            //Don't need to lock since the parent manager handles it.
-            if (states.Length <= e.BufferedStates.motionStateIndex)
-            {
-                var newStates = new RigidTransform[states.Length * 2];
-                states.CopyTo(newStates, 0);
-                states = newStates;
-            }
-            states[e.BufferedStates.motionStateIndex].Position = e.position;
-            states[e.BufferedStates.motionStateIndex].Orientation = e.orientation;
-
-            if (backBuffer.Length <= e.BufferedStates.motionStateIndex)
-            {
-                var newStates = new RigidTransform[backBuffer.Length * 2];
-                backBuffer.CopyTo(newStates, 0);
-                backBuffer = newStates;
-            }
-            backBuffer[e.BufferedStates.motionStateIndex].Position = e.position;
-            backBuffer[e.BufferedStates.motionStateIndex].Orientation = e.orientation;
-        }
-
-        internal void Remove(int index, int endIndex)
-        {
-            //Don't need to lock since the parent manager handles it.
-            states[index] = states[endIndex];
-            backBuffer[index] = backBuffer[endIndex];
-        }
-    }
-}
+﻿using System;
+using BEPUphysics.Entities;
+using BEPUutilities;
+ 
+using BEPUphysics.Threading;
+using BEPUutilities;
+using Microsoft.Xna.Framework;
+using BEPUutilities;
+
+namespace BEPUphysics.EntityStateManagement
+{
+    ///<summary>
+    /// Manages the interpolated states of entities.  Interpolated states are those
+    /// based on the previous entity states and the current entity states, blended together
+    /// using the time remainder from internal time stepping.
+    ///</summary>
+    public class InterpolatedStatesManager : MultithreadedProcessingStage
+    {
+        ///<summary>
+        /// Gets or sets whether or not the manager is updating.
+        ///</summary>
+        ///<exception cref="InvalidOperationException">Thrown when enabling the interpolated manager without having the read buffers active.</exception>
+        public override bool Enabled
+        {
+            get
+            {
+                return base.Enabled;
+            }
+            set
+            {
+                if (base.Enabled && !value)
+                {
+                    Disable();
+                    base.Enabled = false;
+                }
+                else if (!base.Enabled && value)
+                {
+                    if (!manager.ReadBuffers.Enabled)
+                        throw new InvalidOperationException("Cannot enable interpolated states unless the read buffers are enabled.");
+                    Enable();
+                    base.Enabled = true;
+                }
+            }
+        }
+
+        internal void Enable()
+        {
+            //Turn everything on.
+            lock (FlipLocker)
+            {
+                int initialCount = Math.Max(manager.entities.Count, 64);
+                backBuffer = new RigidTransform[initialCount];
+                states = new RigidTransform[initialCount];
+                for (int i = 0; i < manager.entities.Count; i++)
+                {
+                    Entity entity = manager.entities[i];
+                    backBuffer[i].Position = entity.position;
+                    backBuffer[i].Orientation = entity.orientation;
+                }
+                Array.Copy(backBuffer, states, backBuffer.Length);
+            }
+
+        }
+
+        internal void Disable()
+        {
+            //Turn everything off.
+            lock (FlipLocker)
+            {
+                backBuffer = null;
+                states = null;
+            }
+        }
+        private BufferedStatesManager manager;
+        ///<summary>
+        /// Gets the synchronization object locked prior to flipping the internal buffers.
+        /// Acquiring a lock on this object will prevent the internal buffers from flipping for the duration
+        /// of the lock.
+        ///</summary>
+        public object FlipLocker { get; private set; }
+
+        RigidTransform[] backBuffer;
+        RigidTransform[] states = new RigidTransform[64];
+
+        ///<summary>
+        /// Constructs a new interpolated states manager.
+        ///</summary>
+        ///<param name="manager">Owning buffered states manager.</param>
+        public InterpolatedStatesManager(BufferedStatesManager manager)
+        {
+            this.manager = manager;
+            multithreadedWithReadBuffersDelegate = UpdateIndex;
+            FlipLocker = new object();
+        }
+
+        ///<summary>
+        /// Constructs a new interpolated states manager.
+        ///</summary>
+        ///<param name="manager">Owning buffered states manager.</param>
+        /// <param name="threadManager">Thread manager to use.</param>
+        public InterpolatedStatesManager(BufferedStatesManager manager, IThreadManager threadManager)
+        {
+            this.manager = manager;
+            multithreadedWithReadBuffersDelegate = UpdateIndex;
+            FlipLocker = new object();
+            ThreadManager = threadManager;
+            AllowMultithreading = true;
+        }
+
+
+        float blendAmount;
+        ///<summary>
+        /// Gets or sets the blending amount to use.
+        /// This is set automatically when the space is using internal timestepping
+        /// (I.E. when Space.Update(dt) is called).  It is a value from 0 to 1
+        /// that defines the amount of the previous and current frames to include
+        /// in the blended state.  A value of 1 means use only the current frame;
+        /// a value of 0 means use only the previous frame.
+        ///</summary>
+        public float BlendAmount
+        {
+            get
+            {
+                return blendAmount;
+            }
+            set
+            {
+                blendAmount = MathHelper.Clamp(value, 0, 1);
+            }
+        }
+
+        Action<int> multithreadedWithReadBuffersDelegate;
+        void UpdateIndex(int i)
+        {
+            Entity entity = manager.entities[i];
+            //Blend between previous and current states.
+            //Interpolated updates occur after proper updates complete.
+            //That means that the internal positions and the front buffer positions are equivalent.
+            //However, the backbuffer is uncontested and contains the previous frame's data.
+            Vector3.Lerp(ref manager.ReadBuffers.backBuffer[i].Position, ref entity.position, blendAmount, out backBuffer[i].Position);
+            Quaternion.Slerp(ref manager.ReadBuffers.backBuffer[i].Orientation, ref entity.orientation, blendAmount, out backBuffer[i].Orientation);
+        }
+
+
+
+        protected override void UpdateMultithreaded()
+        {
+            ThreadManager.ForLoop(0, manager.entities.Count, multithreadedWithReadBuffersDelegate);
+            FlipBuffers();
+        }
+
+        protected override void UpdateSingleThreaded()
+        {
+            for (int i = 0; i < manager.entities.Count; i++)
+            {
+                UpdateIndex(i);
+            }
+            FlipBuffers();
+        }
+
+        ///<summary>
+        /// Acquires a lock on the FlipLocker and flips the internal buffers.
+        ///</summary>
+        public void FlipBuffers()
+        {
+            lock (FlipLocker)
+            {
+                RigidTransform[] formerFrontBuffer = states;
+                states = backBuffer;
+                backBuffer = formerFrontBuffer;
+            }
+        }
+
+        ///<summary>
+        /// Returns an interpolated state associated with an entity with the given index.
+        /// Does not lock the FlipLocker.
+        ///</summary>
+        ///<param name="motionStateIndex">Motion state of the entity.</param>
+        ///<returns>Interpolated state associated with the entity at the given index.</returns>
+        public RigidTransform GetState(int motionStateIndex)
+        {
+            return states[motionStateIndex];
+        }
+
+        ///<summary>
+        /// Gets the interpolated states of all entities.
+        ///</summary>
+        ///<param name="states">Interpolated states of all entities.</param>
+        ///<exception cref="InvalidOperationException">Thrown when the array is too small to hold the states.</exception>
+        public void GetStates(RigidTransform[] states)
+        {
+            lock (FlipLocker)
+            {
+                if (states.Length < manager.entities.Count)
+                {
+                    throw new ArgumentException("Array is not large enough to hold the buffer.", "states");
+                }
+                Array.Copy(this.states, states, manager.entities.Count);
+            }
+        }
+
+        internal void Add(Entity e)
+        {
+            //Don't need to lock since the parent manager handles it.
+            if (states.Length <= e.BufferedStates.motionStateIndex)
+            {
+                var newStates = new RigidTransform[states.Length * 2];
+                states.CopyTo(newStates, 0);
+                states = newStates;
+            }
+            states[e.BufferedStates.motionStateIndex].Position = e.position;
+            states[e.BufferedStates.motionStateIndex].Orientation = e.orientation;
+
+            if (backBuffer.Length <= e.BufferedStates.motionStateIndex)
+            {
+                var newStates = new RigidTransform[backBuffer.Length * 2];
+                backBuffer.CopyTo(newStates, 0);
+                backBuffer = newStates;
+            }
+            backBuffer[e.BufferedStates.motionStateIndex].Position = e.position;
+            backBuffer[e.BufferedStates.motionStateIndex].Orientation = e.orientation;
+        }
+
+        internal void Remove(int index, int endIndex)
+        {
+            //Don't need to lock since the parent manager handles it.
+            states[index] = states[endIndex];
+            backBuffer[index] = backBuffer[endIndex];
+        }
+    }
+}