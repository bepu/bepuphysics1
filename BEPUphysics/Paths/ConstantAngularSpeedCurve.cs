<<<<<<< HEAD
﻿using BEPUutilities;
using Microsoft.Xna.Framework;
=======
﻿
>>>>>>> d0a4deae

using BEPUutilities;
namespace BEPUphysics.Paths
{
    /// <summary>
    /// Wrapper around an orientation curve that specifies a specific velocity at which to travel.
    /// </summary>
    public class ConstantAngularSpeedCurve : ConstantSpeedCurve<Quaternion>
    {
        /// <summary>
        /// Constructs a new constant speed curve.
        /// </summary>
        /// <param name="speed">Speed to maintain while traveling around a curve.</param>
        /// <param name="curve">Curve to wrap.</param>
        public ConstantAngularSpeedCurve(float speed, Curve<Quaternion> curve)
            : base(speed, curve)
        {
        }

        /// <summary>
        /// Constructs a new constant speed curve.
        /// </summary>
        /// <param name="speed">Speed to maintain while traveling around a curve.</param>
        /// <param name="curve">Curve to wrap.</param>
        /// <param name="sampleCount">Number of samples to use when constructing the wrapper curve.
        /// More samples increases the accuracy of the speed requirement at the cost of performance.</param>
        public ConstantAngularSpeedCurve(float speed, Curve<Quaternion> curve, int sampleCount)
            : base(speed, curve, sampleCount)
        {
        }

        protected override float GetDistance(Quaternion start, Quaternion end)
        {
            Quaternion.Conjugate(ref end, out end);
            Quaternion.Multiply(ref end, ref start, out end);
            return Toolbox.GetAngleFromQuaternion(ref end);
        }
    }
}<|MERGE_RESOLUTION|>--- conflicted
+++ resolved
@@ -1,45 +1,41 @@
-<<<<<<< HEAD
-﻿using BEPUutilities;
-using Microsoft.Xna.Framework;
-=======
-﻿
->>>>>>> d0a4deae
-
-using BEPUutilities;
-namespace BEPUphysics.Paths
-{
-    /// <summary>
-    /// Wrapper around an orientation curve that specifies a specific velocity at which to travel.
-    /// </summary>
-    public class ConstantAngularSpeedCurve : ConstantSpeedCurve<Quaternion>
-    {
-        /// <summary>
-        /// Constructs a new constant speed curve.
-        /// </summary>
-        /// <param name="speed">Speed to maintain while traveling around a curve.</param>
-        /// <param name="curve">Curve to wrap.</param>
-        public ConstantAngularSpeedCurve(float speed, Curve<Quaternion> curve)
-            : base(speed, curve)
-        {
-        }
-
-        /// <summary>
-        /// Constructs a new constant speed curve.
-        /// </summary>
-        /// <param name="speed">Speed to maintain while traveling around a curve.</param>
-        /// <param name="curve">Curve to wrap.</param>
-        /// <param name="sampleCount">Number of samples to use when constructing the wrapper curve.
-        /// More samples increases the accuracy of the speed requirement at the cost of performance.</param>
-        public ConstantAngularSpeedCurve(float speed, Curve<Quaternion> curve, int sampleCount)
-            : base(speed, curve, sampleCount)
-        {
-        }
-
-        protected override float GetDistance(Quaternion start, Quaternion end)
-        {
-            Quaternion.Conjugate(ref end, out end);
-            Quaternion.Multiply(ref end, ref start, out end);
-            return Toolbox.GetAngleFromQuaternion(ref end);
-        }
-    }
+﻿using BEPUutilities;
+
+
+using BEPUutilities;
+namespace BEPUphysics.Paths
+{
+    /// <summary>
+    /// Wrapper around an orientation curve that specifies a specific velocity at which to travel.
+    /// </summary>
+    public class ConstantAngularSpeedCurve : ConstantSpeedCurve<Quaternion>
+    {
+        /// <summary>
+        /// Constructs a new constant speed curve.
+        /// </summary>
+        /// <param name="speed">Speed to maintain while traveling around a curve.</param>
+        /// <param name="curve">Curve to wrap.</param>
+        public ConstantAngularSpeedCurve(float speed, Curve<Quaternion> curve)
+            : base(speed, curve)
+        {
+        }
+
+        /// <summary>
+        /// Constructs a new constant speed curve.
+        /// </summary>
+        /// <param name="speed">Speed to maintain while traveling around a curve.</param>
+        /// <param name="curve">Curve to wrap.</param>
+        /// <param name="sampleCount">Number of samples to use when constructing the wrapper curve.
+        /// More samples increases the accuracy of the speed requirement at the cost of performance.</param>
+        public ConstantAngularSpeedCurve(float speed, Curve<Quaternion> curve, int sampleCount)
+            : base(speed, curve, sampleCount)
+        {
+        }
+
+        protected override float GetDistance(Quaternion start, Quaternion end)
+        {
+            Quaternion.Conjugate(ref end, out end);
+            Quaternion.Multiply(ref end, ref start, out end);
+            return Toolbox.GetAngleFromQuaternion(ref end);
+        }
+    }
 }