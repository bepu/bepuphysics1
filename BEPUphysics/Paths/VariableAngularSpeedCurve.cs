<<<<<<< HEAD
﻿using BEPUutilities;
using Microsoft.Xna.Framework;
=======
﻿
>>>>>>> d0a4deae

using BEPUutilities;
namespace BEPUphysics.Paths
{
    /// <summary>
    /// Wraps a curve that is traveled along with arbitrary defined angular speed.
    /// </summary>
    /// <remarks>
    /// The speed curve should be designed with the wrapped curve's times in mind.
    /// Speeds will be sampled based on the wrapped curve's interval.</remarks>
    public class VariableAngularSpeedCurve : VariableSpeedCurve<Quaternion>
    {
        /// <summary>
        /// Constructs a new variable speed curve.
        /// </summary>
        /// <param name="speedCurve">Curve defining speeds to use.</param>
        /// <param name="curve">Curve to wrap.</param>
        public VariableAngularSpeedCurve(Path<float> speedCurve, Curve<Quaternion> curve)
            : base(speedCurve, curve)
        {
        }

        /// <summary>
        /// Constructs a new variable speed curve.
        /// </summary>
        /// <param name="speedCurve">Curve defining speeds to use.</param>
        /// <param name="curve">Curve to wrap.</param>
        /// <param name="sampleCount">Number of samples to use when constructing the wrapper curve.
        /// More samples increases the accuracy of the speed requirement at the cost of performance.</param>
        public VariableAngularSpeedCurve(Path<float> speedCurve, Curve<Quaternion> curve, int sampleCount)
            : base(speedCurve, curve, sampleCount)
        {
        }

        protected override float GetDistance(Quaternion start, Quaternion end)
        {
            Quaternion.Conjugate(ref end, out end);
            Quaternion.Multiply(ref end, ref start, out end);
            return Toolbox.GetAngleFromQuaternion(ref end);
        }
    }
}<|MERGE_RESOLUTION|>--- conflicted
+++ resolved
@@ -1,48 +1,44 @@
-<<<<<<< HEAD
-﻿using BEPUutilities;
-using Microsoft.Xna.Framework;
-=======
-﻿
->>>>>>> d0a4deae
-
-using BEPUutilities;
-namespace BEPUphysics.Paths
-{
-    /// <summary>
-    /// Wraps a curve that is traveled along with arbitrary defined angular speed.
-    /// </summary>
-    /// <remarks>
-    /// The speed curve should be designed with the wrapped curve's times in mind.
-    /// Speeds will be sampled based on the wrapped curve's interval.</remarks>
-    public class VariableAngularSpeedCurve : VariableSpeedCurve<Quaternion>
-    {
-        /// <summary>
-        /// Constructs a new variable speed curve.
-        /// </summary>
-        /// <param name="speedCurve">Curve defining speeds to use.</param>
-        /// <param name="curve">Curve to wrap.</param>
-        public VariableAngularSpeedCurve(Path<float> speedCurve, Curve<Quaternion> curve)
-            : base(speedCurve, curve)
-        {
-        }
-
-        /// <summary>
-        /// Constructs a new variable speed curve.
-        /// </summary>
-        /// <param name="speedCurve">Curve defining speeds to use.</param>
-        /// <param name="curve">Curve to wrap.</param>
-        /// <param name="sampleCount">Number of samples to use when constructing the wrapper curve.
-        /// More samples increases the accuracy of the speed requirement at the cost of performance.</param>
-        public VariableAngularSpeedCurve(Path<float> speedCurve, Curve<Quaternion> curve, int sampleCount)
-            : base(speedCurve, curve, sampleCount)
-        {
-        }
-
-        protected override float GetDistance(Quaternion start, Quaternion end)
-        {
-            Quaternion.Conjugate(ref end, out end);
-            Quaternion.Multiply(ref end, ref start, out end);
-            return Toolbox.GetAngleFromQuaternion(ref end);
-        }
-    }
+﻿using BEPUutilities;
+
+
+using BEPUutilities;
+namespace BEPUphysics.Paths
+{
+    /// <summary>
+    /// Wraps a curve that is traveled along with arbitrary defined angular speed.
+    /// </summary>
+    /// <remarks>
+    /// The speed curve should be designed with the wrapped curve's times in mind.
+    /// Speeds will be sampled based on the wrapped curve's interval.</remarks>
+    public class VariableAngularSpeedCurve : VariableSpeedCurve<Quaternion>
+    {
+        /// <summary>
+        /// Constructs a new variable speed curve.
+        /// </summary>
+        /// <param name="speedCurve">Curve defining speeds to use.</param>
+        /// <param name="curve">Curve to wrap.</param>
+        public VariableAngularSpeedCurve(Path<float> speedCurve, Curve<Quaternion> curve)
+            : base(speedCurve, curve)
+        {
+        }
+
+        /// <summary>
+        /// Constructs a new variable speed curve.
+        /// </summary>
+        /// <param name="speedCurve">Curve defining speeds to use.</param>
+        /// <param name="curve">Curve to wrap.</param>
+        /// <param name="sampleCount">Number of samples to use when constructing the wrapper curve.
+        /// More samples increases the accuracy of the speed requirement at the cost of performance.</param>
+        public VariableAngularSpeedCurve(Path<float> speedCurve, Curve<Quaternion> curve, int sampleCount)
+            : base(speedCurve, curve, sampleCount)
+        {
+        }
+
+        protected override float GetDistance(Quaternion start, Quaternion end)
+        {
+            Quaternion.Conjugate(ref end, out end);
+            Quaternion.Multiply(ref end, ref start, out end);
+            return Toolbox.GetAngleFromQuaternion(ref end);
+        }
+    }
 }