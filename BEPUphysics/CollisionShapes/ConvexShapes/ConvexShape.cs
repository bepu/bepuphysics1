﻿using System;
using System.Diagnostics;
using BEPUphysics.CollisionTests.CollisionAlgorithms;
using BEPUphysics.CollisionTests.CollisionAlgorithms.GJK;
<<<<<<< HEAD
using Microsoft.Xna.Framework;
=======
>>>>>>> d0a4deae
using BEPUutilities;
using BEPUphysics.Settings;

namespace BEPUphysics.CollisionShapes.ConvexShapes
{
    ///<summary>
    /// Superclass of convex collision shapes.
    ///</summary>
    public abstract class ConvexShape : EntityShape
    {
        protected internal float collisionMargin = CollisionDetectionSettings.DefaultMargin;
        ///<summary>
        /// Collision margin of the convex shape.  The margin is a small spherical expansion around
        /// entities which allows specialized collision detection algorithms to be used.
        /// It's recommended that this be left unchanged.
        ///</summary>
        public float CollisionMargin
        {
            get
            {
                return collisionMargin;
            }
            set
            {
                if (value < 0)
                    throw new ArgumentException("Collision margin must be nonnegative..");
                collisionMargin = value;
                OnShapeChanged();
            }
        }

        protected internal float minimumRadius;
        /// <summary>
        /// Gets or sets the minimum radius of the collidable's shape.  This is initialized to a value that is
        /// guaranteed to be equal to or smaller than the actual minimum radius.  When setting this property,
        /// ensure that the inner sphere formed by the new minimum radius is fully contained within the shape.
        /// </summary>
        public float MinimumRadius { get { return minimumRadius; } set { minimumRadius = value; } }

        protected internal float maximumRadius;
        /// <summary>
        /// Gets the maximum radius of the collidable's shape.  This is initialized to a value that is
        /// guaranteed to be equal to or larger than the actual maximum radius.
        /// </summary>
        public float MaximumRadius { get { return maximumRadius; } }

        ///<summary>
        /// Gets the extreme point of the shape in local space in a given direction.
        ///</summary>
        ///<param name="direction">Direction to find the extreme point in.</param>
        ///<param name="extremePoint">Extreme point on the shape.</param>
        public abstract void GetLocalExtremePointWithoutMargin(ref Vector3 direction, out Vector3 extremePoint);

        ///<summary>
        /// Gets the extreme point of the shape in world space in a given direction.
        ///</summary>
        ///<param name="direction">Direction to find the extreme point in.</param>
        /// <param name="shapeTransform">Transform to use for the shape.</param>
        ///<param name="extremePoint">Extreme point on the shape.</param>
        public void GetExtremePointWithoutMargin(Vector3 direction, ref RigidTransform shapeTransform, out Vector3 extremePoint)
        {
            Quaternion conjugate;
            Quaternion.Conjugate(ref shapeTransform.Orientation, out conjugate);
            Vector3.Transform(ref direction, ref conjugate, out direction);
            GetLocalExtremePointWithoutMargin(ref direction, out extremePoint);

            Vector3.Transform(ref extremePoint, ref shapeTransform.Orientation, out extremePoint);
            Vector3.Add(ref extremePoint, ref shapeTransform.Position, out extremePoint);
        }

        ///<summary>
        /// Gets the extreme point of the shape in world space in a given direction with margin expansion.
        ///</summary>
        ///<param name="direction">Direction to find the extreme point in.</param>
        /// <param name="shapeTransform">Transform to use for the shape.</param>
        ///<param name="extremePoint">Extreme point on the shape.</param>
        public void GetExtremePoint(Vector3 direction, ref RigidTransform shapeTransform, out Vector3 extremePoint)
        {
            GetExtremePointWithoutMargin(direction, ref shapeTransform, out extremePoint);

            float directionLength = direction.LengthSquared();
            if (directionLength > Toolbox.Epsilon)
            {
                Vector3.Multiply(ref direction, collisionMargin / (float)Math.Sqrt(directionLength), out direction);
                Vector3.Add(ref extremePoint, ref direction, out extremePoint);
            }

        }

        ///<summary>
        /// Gets the extreme point of the shape in local space in a given direction with margin expansion.
        ///</summary>
        ///<param name="direction">Direction to find the extreme point in.</param>
        ///<param name="extremePoint">Extreme point on the shape.</param>
        public void GetLocalExtremePoint(Vector3 direction, out Vector3 extremePoint)
        {
            GetLocalExtremePointWithoutMargin(ref direction, out extremePoint);

            float directionLength = direction.LengthSquared();
            if (directionLength > Toolbox.Epsilon)
            {
                Vector3.Multiply(ref direction, collisionMargin / (float)Math.Sqrt(directionLength), out direction);
                Vector3.Add(ref extremePoint, ref direction, out extremePoint);
            }
        }



        /// <summary>
        /// Gets the bounding box of the shape given a transform.
        /// </summary>
        /// <param name="shapeTransform">Transform to use.</param>
        /// <param name="boundingBox">Bounding box of the transformed shape.</param>
        public override void GetBoundingBox(ref RigidTransform shapeTransform, out BoundingBox boundingBox)
        {
#if !WINDOWS
            boundingBox = new BoundingBox();
#endif
            Matrix3x3 o;
            Matrix3x3.CreateFromQuaternion(ref shapeTransform.Orientation, out o);
            //Sample the local directions from the orientation matrix, implicitly transposed.

            Vector3 right;
            var direction = new Vector3(o.M11, o.M21, o.M31);
            GetLocalExtremePointWithoutMargin(ref direction, out right);

            Vector3 left;
            direction = new Vector3(-o.M11, -o.M21, -o.M31);
            GetLocalExtremePointWithoutMargin(ref direction, out left);

            Vector3 up;
            direction = new Vector3(o.M12, o.M22, o.M32);
            GetLocalExtremePointWithoutMargin(ref direction, out up);

            Vector3 down;
            direction = new Vector3(-o.M12, -o.M22, -o.M32);
            GetLocalExtremePointWithoutMargin(ref direction, out down);

            Vector3 backward;
            direction = new Vector3(o.M13, o.M23, o.M33);
            GetLocalExtremePointWithoutMargin(ref direction, out backward);

            Vector3 forward;
            direction = new Vector3(-o.M13, -o.M23, -o.M33);
            GetLocalExtremePointWithoutMargin(ref direction, out forward);


            Matrix3x3.Transform(ref right, ref o, out right);
            Matrix3x3.Transform(ref left, ref o, out left);
            Matrix3x3.Transform(ref up, ref o, out up);
            Matrix3x3.Transform(ref down, ref o, out down);
            Matrix3x3.Transform(ref backward, ref o, out backward);
            Matrix3x3.Transform(ref forward, ref o, out forward);

            //These right/up/backward represent the extreme points in world space along the world space axes.

            boundingBox.Max.X = shapeTransform.Position.X + collisionMargin + right.X;
            boundingBox.Max.Y = shapeTransform.Position.Y + collisionMargin + up.Y;
            boundingBox.Max.Z = shapeTransform.Position.Z + collisionMargin + backward.Z;

            boundingBox.Min.X = shapeTransform.Position.X - collisionMargin + left.X;
            boundingBox.Min.Y = shapeTransform.Position.Y - collisionMargin + down.Y;
            boundingBox.Min.Z = shapeTransform.Position.Z - collisionMargin + forward.Z;

        }

        /// <summary>
        /// Gets the intersection between the convex shape and the ray.
        /// </summary>
        /// <param name="ray">Ray to test.</param>
        /// <param name="transform">Transform of the convex shape.</param>
        /// <param name="maximumLength">Maximum distance to travel in units of the ray direction's length.</param>
        /// <param name="hit">Ray hit data, if any.</param>
        /// <returns>Whether or not the ray hit the target.</returns>
        public virtual bool RayTest(ref Ray ray, ref RigidTransform transform, float maximumLength, out RayHit hit)
        {
            
            //RayHit newHit;
            //bool newBool = GJKToolbox.RayCast(ray, this, ref transform, maximumLength, out newHit);
            //RayHit oldHit;
            //bool oldBool = OldGJKVerifier.RayCastGJK(ray.Position, ray.Direction, maximumLength, this, transform, out oldHit.Location, out oldHit.Normal, out oldHit.T);
            //bool mprBool = MPRToolbox.RayCast(ray, maximumLength, this, ref transform, out hit);
            ////if (newBool != oldBool || ((newBool && oldBool) && Vector3.DistanceSquared(newHit.Location, hit.Location) > .01f))
            ////    Debug.WriteLine("break.");
            //return mprBool;

            //if (GJKToolbox.RayCast(ray, this, ref transform, maximumLength, out hit))
            //{
            //    //GJK toolbox doesn't normalize the hit normal; it's unnecessary for some other systems so it just saves on time.
            //    //It would be nice if ray tests always normalized it though.
            //    float length = hit.Normal.LengthSquared();
            //    if (length > Toolbox.Epsilon)
            //        Vector3.Divide(ref hit.Normal, (float) Math.Sqrt(length), out hit.Normal);
            //    else
            //        hit.Normal = new Vector3();
            //    return true;
            //}

            //return false;

            return MPRToolbox.RayCast(ray, maximumLength, this, ref transform, out hit);
        }

        /// <summary>
        /// Computes the center of the shape.  This can be considered its 
        /// center of mass.
        /// </summary>
        /// <returns>Center of the shape.</returns>
        public override Vector3 ComputeCenter()
        {
            return InertiaHelper.ComputeCenter(this);
        }

        /// <summary>
        /// Computes the center of the shape.  This can be considered its 
        /// center of mass.  This calculation is often associated with the 
        /// volume calculation, which is given by this method as well.
        /// </summary>
        /// <param name="volume">Volume of the shape.</param>
        /// <returns>Center of the shape.</returns>
        public override Vector3 ComputeCenter(out float volume)
        {
            return InertiaHelper.ComputeCenter(this, out volume);
        }

        /// <summary>
        /// Computes the volume of the shape.
        /// </summary>
        /// <returns>Volume of the shape.</returns>
        public override float ComputeVolume()
        {
            float volume;
            ComputeVolumeDistribution(out volume);
            return volume;
        }

        /// <summary>
        /// Computes the volume distribution of the shape as well as its volume.
        /// The volume distribution can be used to compute inertia tensors when
        /// paired with mass and other tuning factors.
        /// </summary>
        /// <param name="volume">Volume of the shape.</param>
        /// <returns>Volume distribution of the shape.</returns>
        public override Matrix3x3 ComputeVolumeDistribution(out float volume)
        {
            return InertiaHelper.ComputeVolumeDistribution(this, out volume);
        }

        protected override void OnShapeChanged()
        {
            minimumRadius = ComputeMinimumRadius();
            maximumRadius = ComputeMaximumRadius();
            base.OnShapeChanged();
        }

        /// <summary>
        /// Computes the volume distribution of the shape.
        /// The volume distribution can be used to compute inertia tensors when
        /// paired with mass and other tuning factors.
        /// </summary>
        /// <returns>Volume distribution of the shape.</returns>
        public override Matrix3x3 ComputeVolumeDistribution()
        {
            float volume;
            return ComputeVolumeDistribution(out volume);
        }

        public override void ComputeDistributionInformation(out ShapeDistributionInformation shapeInfo)
        {
            shapeInfo.VolumeDistribution = ComputeVolumeDistribution(out shapeInfo.Volume);
            shapeInfo.Center = ComputeCenter();
        }

        /// <summary>
        /// Computes a bounding box for the shape and expands it.
        /// </summary>
        /// <param name="transform">Transform to use to position the shape.</param>
        /// <param name="sweep">Extra to add to the bounding box.</param>
        /// <param name="boundingBox">Expanded bounding box.</param>
        public void GetSweptBoundingBox(ref RigidTransform transform, ref Vector3 sweep, out BoundingBox boundingBox)
        {
            GetBoundingBox(ref transform, out boundingBox);
            Toolbox.ExpandBoundingBox(ref boundingBox, ref sweep);

        }

        /// <summary>
        /// Gets the bounding box of the convex shape transformed first into world space, and then into the local space of another affine transform.
        /// </summary>
        /// <param name="shapeTransform">Transform to use to put the shape into world space.</param>
        /// <param name="spaceTransform">Used as the frame of reference to compute the bounding box.
        /// In effect, the shape is transformed by the inverse of the space transform to compute its bounding box in local space.</param>
        /// <param name="sweep">Vector to expand the bounding box with in local space.</param>
        /// <param name="boundingBox">Bounding box in the local space.</param>
        public void GetSweptLocalBoundingBox(ref RigidTransform shapeTransform, ref AffineTransform spaceTransform, ref Vector3 sweep, out BoundingBox boundingBox)
        {
            GetLocalBoundingBox(ref shapeTransform, ref spaceTransform, out boundingBox);
            Vector3 expansion;
            Matrix3x3.TransformTranspose(ref sweep, ref spaceTransform.LinearTransform, out expansion);
            Toolbox.ExpandBoundingBox(ref boundingBox, ref expansion);
        }

        //Transform the convex into the space of something else.
        /// <summary>
        /// Gets the bounding box of the convex shape transformed first into world space, and then into the local space of another affine transform.
        /// </summary>
        /// <param name="shapeTransform">Transform to use to put the shape into world space.</param>
        /// <param name="spaceTransform">Used as the frame of reference to compute the bounding box.
        /// In effect, the shape is transformed by the inverse of the space transform to compute its bounding box in local space.</param>
        /// <param name="boundingBox">Bounding box in the local space.</param>
        public void GetLocalBoundingBox(ref RigidTransform shapeTransform, ref AffineTransform spaceTransform, out BoundingBox boundingBox)
        {
#if !WINDOWS
            boundingBox = new BoundingBox();
#endif
            //TODO: This method peforms quite a few sqrts because the collision margin can get scaled, and so cannot be applied as a final step.
            //There should be a better way to do this.
            //Additionally, this bounding box is not consistent in all cases with the post-add version.  Adding the collision margin at the end can
            //slightly overestimate the size of a margin expanded shape at the corners, which is fine (and actually important for the box-box special case).

            //Move forward into convex's space, backwards into the new space's local space.
            AffineTransform transform;
            AffineTransform.Invert(ref spaceTransform, out transform);
            AffineTransform.Multiply(ref shapeTransform, ref transform, out transform);

            //Sample the local directions from the orientation matrix, implicitly transposed.

            Vector3 right;
            var direction = new Vector3(transform.LinearTransform.M11, transform.LinearTransform.M21, transform.LinearTransform.M31);
            GetLocalExtremePoint(direction, out right);

            Vector3 left;
            direction = new Vector3(-transform.LinearTransform.M11, -transform.LinearTransform.M21, -transform.LinearTransform.M31);
            GetLocalExtremePoint(direction, out left);

            Vector3 up;
            direction = new Vector3(transform.LinearTransform.M12, transform.LinearTransform.M22, transform.LinearTransform.M32);
            GetLocalExtremePoint(direction, out up);

            Vector3 down;
            direction = new Vector3(-transform.LinearTransform.M12, -transform.LinearTransform.M22, -transform.LinearTransform.M32);
            GetLocalExtremePoint(direction, out down);

            Vector3 backward;
            direction = new Vector3(transform.LinearTransform.M13, transform.LinearTransform.M23, transform.LinearTransform.M33);
            GetLocalExtremePoint(direction, out backward);

            Vector3 forward;
            direction = new Vector3(-transform.LinearTransform.M13, -transform.LinearTransform.M23, -transform.LinearTransform.M33);
            GetLocalExtremePoint(direction, out forward);


            //This could be optimized.  Unnecessary transformation information gets computed.
            Matrix3x3.Transform(ref right, ref transform.LinearTransform, out right);
            Matrix3x3.Transform(ref left, ref transform.LinearTransform, out left);
            Matrix3x3.Transform(ref up, ref transform.LinearTransform, out up);
            Matrix3x3.Transform(ref down, ref transform.LinearTransform, out down);
            Matrix3x3.Transform(ref backward, ref transform.LinearTransform, out backward);
            Matrix3x3.Transform(ref forward, ref transform.LinearTransform, out forward);

            //These right/up/backward represent the extreme points in world space along the world space axes.
            boundingBox.Max.X = transform.Translation.X + right.X;
            boundingBox.Max.Y = transform.Translation.Y + up.Y;
            boundingBox.Max.Z = transform.Translation.Z + backward.Z;

            boundingBox.Min.X = transform.Translation.X + left.X;
            boundingBox.Min.Y = transform.Translation.Y + down.Y;
            boundingBox.Min.Z = transform.Translation.Z + forward.Z;
        }


        ///<summary>
        /// Computes the minimum radius of the shape.
        /// This is often smaller than the actual minimum radius;
        /// it is simply an approximation that avoids overestimating.
        ///</summary>
        ///<returns>Minimum radius of the shape.</returns>
        public abstract float ComputeMinimumRadius();
        /// <summary>
        /// Computes the maximum radius of the shape.
        /// This is often larger than the actual maximum radius;
        /// it is simply an approximation that avoids underestimating.
        /// </summary>
        /// <returns>Maximum radius of the shape.</returns>
        public abstract float ComputeMaximumRadius();
    }
}
<|MERGE_RESOLUTION|>--- conflicted
+++ resolved
@@ -1,395 +1,391 @@
-﻿using System;
-using System.Diagnostics;
-using BEPUphysics.CollisionTests.CollisionAlgorithms;
-using BEPUphysics.CollisionTests.CollisionAlgorithms.GJK;
-<<<<<<< HEAD
-using Microsoft.Xna.Framework;
-=======
->>>>>>> d0a4deae
-using BEPUutilities;
-using BEPUphysics.Settings;
-
-namespace BEPUphysics.CollisionShapes.ConvexShapes
-{
-    ///<summary>
-    /// Superclass of convex collision shapes.
-    ///</summary>
-    public abstract class ConvexShape : EntityShape
-    {
-        protected internal float collisionMargin = CollisionDetectionSettings.DefaultMargin;
-        ///<summary>
-        /// Collision margin of the convex shape.  The margin is a small spherical expansion around
-        /// entities which allows specialized collision detection algorithms to be used.
-        /// It's recommended that this be left unchanged.
-        ///</summary>
-        public float CollisionMargin
-        {
-            get
-            {
-                return collisionMargin;
-            }
-            set
-            {
-                if (value < 0)
-                    throw new ArgumentException("Collision margin must be nonnegative..");
-                collisionMargin = value;
-                OnShapeChanged();
-            }
-        }
-
-        protected internal float minimumRadius;
-        /// <summary>
-        /// Gets or sets the minimum radius of the collidable's shape.  This is initialized to a value that is
-        /// guaranteed to be equal to or smaller than the actual minimum radius.  When setting this property,
-        /// ensure that the inner sphere formed by the new minimum radius is fully contained within the shape.
-        /// </summary>
-        public float MinimumRadius { get { return minimumRadius; } set { minimumRadius = value; } }
-
-        protected internal float maximumRadius;
-        /// <summary>
-        /// Gets the maximum radius of the collidable's shape.  This is initialized to a value that is
-        /// guaranteed to be equal to or larger than the actual maximum radius.
-        /// </summary>
-        public float MaximumRadius { get { return maximumRadius; } }
-
-        ///<summary>
-        /// Gets the extreme point of the shape in local space in a given direction.
-        ///</summary>
-        ///<param name="direction">Direction to find the extreme point in.</param>
-        ///<param name="extremePoint">Extreme point on the shape.</param>
-        public abstract void GetLocalExtremePointWithoutMargin(ref Vector3 direction, out Vector3 extremePoint);
-
-        ///<summary>
-        /// Gets the extreme point of the shape in world space in a given direction.
-        ///</summary>
-        ///<param name="direction">Direction to find the extreme point in.</param>
-        /// <param name="shapeTransform">Transform to use for the shape.</param>
-        ///<param name="extremePoint">Extreme point on the shape.</param>
-        public void GetExtremePointWithoutMargin(Vector3 direction, ref RigidTransform shapeTransform, out Vector3 extremePoint)
-        {
-            Quaternion conjugate;
-            Quaternion.Conjugate(ref shapeTransform.Orientation, out conjugate);
-            Vector3.Transform(ref direction, ref conjugate, out direction);
-            GetLocalExtremePointWithoutMargin(ref direction, out extremePoint);
-
-            Vector3.Transform(ref extremePoint, ref shapeTransform.Orientation, out extremePoint);
-            Vector3.Add(ref extremePoint, ref shapeTransform.Position, out extremePoint);
-        }
-
-        ///<summary>
-        /// Gets the extreme point of the shape in world space in a given direction with margin expansion.
-        ///</summary>
-        ///<param name="direction">Direction to find the extreme point in.</param>
-        /// <param name="shapeTransform">Transform to use for the shape.</param>
-        ///<param name="extremePoint">Extreme point on the shape.</param>
-        public void GetExtremePoint(Vector3 direction, ref RigidTransform shapeTransform, out Vector3 extremePoint)
-        {
-            GetExtremePointWithoutMargin(direction, ref shapeTransform, out extremePoint);
-
-            float directionLength = direction.LengthSquared();
-            if (directionLength > Toolbox.Epsilon)
-            {
-                Vector3.Multiply(ref direction, collisionMargin / (float)Math.Sqrt(directionLength), out direction);
-                Vector3.Add(ref extremePoint, ref direction, out extremePoint);
-            }
-
-        }
-
-        ///<summary>
-        /// Gets the extreme point of the shape in local space in a given direction with margin expansion.
-        ///</summary>
-        ///<param name="direction">Direction to find the extreme point in.</param>
-        ///<param name="extremePoint">Extreme point on the shape.</param>
-        public void GetLocalExtremePoint(Vector3 direction, out Vector3 extremePoint)
-        {
-            GetLocalExtremePointWithoutMargin(ref direction, out extremePoint);
-
-            float directionLength = direction.LengthSquared();
-            if (directionLength > Toolbox.Epsilon)
-            {
-                Vector3.Multiply(ref direction, collisionMargin / (float)Math.Sqrt(directionLength), out direction);
-                Vector3.Add(ref extremePoint, ref direction, out extremePoint);
-            }
-        }
-
-
-
-        /// <summary>
-        /// Gets the bounding box of the shape given a transform.
-        /// </summary>
-        /// <param name="shapeTransform">Transform to use.</param>
-        /// <param name="boundingBox">Bounding box of the transformed shape.</param>
-        public override void GetBoundingBox(ref RigidTransform shapeTransform, out BoundingBox boundingBox)
-        {
-#if !WINDOWS
-            boundingBox = new BoundingBox();
-#endif
-            Matrix3x3 o;
-            Matrix3x3.CreateFromQuaternion(ref shapeTransform.Orientation, out o);
-            //Sample the local directions from the orientation matrix, implicitly transposed.
-
-            Vector3 right;
-            var direction = new Vector3(o.M11, o.M21, o.M31);
-            GetLocalExtremePointWithoutMargin(ref direction, out right);
-
-            Vector3 left;
-            direction = new Vector3(-o.M11, -o.M21, -o.M31);
-            GetLocalExtremePointWithoutMargin(ref direction, out left);
-
-            Vector3 up;
-            direction = new Vector3(o.M12, o.M22, o.M32);
-            GetLocalExtremePointWithoutMargin(ref direction, out up);
-
-            Vector3 down;
-            direction = new Vector3(-o.M12, -o.M22, -o.M32);
-            GetLocalExtremePointWithoutMargin(ref direction, out down);
-
-            Vector3 backward;
-            direction = new Vector3(o.M13, o.M23, o.M33);
-            GetLocalExtremePointWithoutMargin(ref direction, out backward);
-
-            Vector3 forward;
-            direction = new Vector3(-o.M13, -o.M23, -o.M33);
-            GetLocalExtremePointWithoutMargin(ref direction, out forward);
-
-
-            Matrix3x3.Transform(ref right, ref o, out right);
-            Matrix3x3.Transform(ref left, ref o, out left);
-            Matrix3x3.Transform(ref up, ref o, out up);
-            Matrix3x3.Transform(ref down, ref o, out down);
-            Matrix3x3.Transform(ref backward, ref o, out backward);
-            Matrix3x3.Transform(ref forward, ref o, out forward);
-
-            //These right/up/backward represent the extreme points in world space along the world space axes.
-
-            boundingBox.Max.X = shapeTransform.Position.X + collisionMargin + right.X;
-            boundingBox.Max.Y = shapeTransform.Position.Y + collisionMargin + up.Y;
-            boundingBox.Max.Z = shapeTransform.Position.Z + collisionMargin + backward.Z;
-
-            boundingBox.Min.X = shapeTransform.Position.X - collisionMargin + left.X;
-            boundingBox.Min.Y = shapeTransform.Position.Y - collisionMargin + down.Y;
-            boundingBox.Min.Z = shapeTransform.Position.Z - collisionMargin + forward.Z;
-
-        }
-
-        /// <summary>
-        /// Gets the intersection between the convex shape and the ray.
-        /// </summary>
-        /// <param name="ray">Ray to test.</param>
-        /// <param name="transform">Transform of the convex shape.</param>
-        /// <param name="maximumLength">Maximum distance to travel in units of the ray direction's length.</param>
-        /// <param name="hit">Ray hit data, if any.</param>
-        /// <returns>Whether or not the ray hit the target.</returns>
-        public virtual bool RayTest(ref Ray ray, ref RigidTransform transform, float maximumLength, out RayHit hit)
-        {
-            
-            //RayHit newHit;
-            //bool newBool = GJKToolbox.RayCast(ray, this, ref transform, maximumLength, out newHit);
-            //RayHit oldHit;
-            //bool oldBool = OldGJKVerifier.RayCastGJK(ray.Position, ray.Direction, maximumLength, this, transform, out oldHit.Location, out oldHit.Normal, out oldHit.T);
-            //bool mprBool = MPRToolbox.RayCast(ray, maximumLength, this, ref transform, out hit);
-            ////if (newBool != oldBool || ((newBool && oldBool) && Vector3.DistanceSquared(newHit.Location, hit.Location) > .01f))
-            ////    Debug.WriteLine("break.");
-            //return mprBool;
-
-            //if (GJKToolbox.RayCast(ray, this, ref transform, maximumLength, out hit))
-            //{
-            //    //GJK toolbox doesn't normalize the hit normal; it's unnecessary for some other systems so it just saves on time.
-            //    //It would be nice if ray tests always normalized it though.
-            //    float length = hit.Normal.LengthSquared();
-            //    if (length > Toolbox.Epsilon)
-            //        Vector3.Divide(ref hit.Normal, (float) Math.Sqrt(length), out hit.Normal);
-            //    else
-            //        hit.Normal = new Vector3();
-            //    return true;
-            //}
-
-            //return false;
-
-            return MPRToolbox.RayCast(ray, maximumLength, this, ref transform, out hit);
-        }
-
-        /// <summary>
-        /// Computes the center of the shape.  This can be considered its 
-        /// center of mass.
-        /// </summary>
-        /// <returns>Center of the shape.</returns>
-        public override Vector3 ComputeCenter()
-        {
-            return InertiaHelper.ComputeCenter(this);
-        }
-
-        /// <summary>
-        /// Computes the center of the shape.  This can be considered its 
-        /// center of mass.  This calculation is often associated with the 
-        /// volume calculation, which is given by this method as well.
-        /// </summary>
-        /// <param name="volume">Volume of the shape.</param>
-        /// <returns>Center of the shape.</returns>
-        public override Vector3 ComputeCenter(out float volume)
-        {
-            return InertiaHelper.ComputeCenter(this, out volume);
-        }
-
-        /// <summary>
-        /// Computes the volume of the shape.
-        /// </summary>
-        /// <returns>Volume of the shape.</returns>
-        public override float ComputeVolume()
-        {
-            float volume;
-            ComputeVolumeDistribution(out volume);
-            return volume;
-        }
-
-        /// <summary>
-        /// Computes the volume distribution of the shape as well as its volume.
-        /// The volume distribution can be used to compute inertia tensors when
-        /// paired with mass and other tuning factors.
-        /// </summary>
-        /// <param name="volume">Volume of the shape.</param>
-        /// <returns>Volume distribution of the shape.</returns>
-        public override Matrix3x3 ComputeVolumeDistribution(out float volume)
-        {
-            return InertiaHelper.ComputeVolumeDistribution(this, out volume);
-        }
-
-        protected override void OnShapeChanged()
-        {
-            minimumRadius = ComputeMinimumRadius();
-            maximumRadius = ComputeMaximumRadius();
-            base.OnShapeChanged();
-        }
-
-        /// <summary>
-        /// Computes the volume distribution of the shape.
-        /// The volume distribution can be used to compute inertia tensors when
-        /// paired with mass and other tuning factors.
-        /// </summary>
-        /// <returns>Volume distribution of the shape.</returns>
-        public override Matrix3x3 ComputeVolumeDistribution()
-        {
-            float volume;
-            return ComputeVolumeDistribution(out volume);
-        }
-
-        public override void ComputeDistributionInformation(out ShapeDistributionInformation shapeInfo)
-        {
-            shapeInfo.VolumeDistribution = ComputeVolumeDistribution(out shapeInfo.Volume);
-            shapeInfo.Center = ComputeCenter();
-        }
-
-        /// <summary>
-        /// Computes a bounding box for the shape and expands it.
-        /// </summary>
-        /// <param name="transform">Transform to use to position the shape.</param>
-        /// <param name="sweep">Extra to add to the bounding box.</param>
-        /// <param name="boundingBox">Expanded bounding box.</param>
-        public void GetSweptBoundingBox(ref RigidTransform transform, ref Vector3 sweep, out BoundingBox boundingBox)
-        {
-            GetBoundingBox(ref transform, out boundingBox);
-            Toolbox.ExpandBoundingBox(ref boundingBox, ref sweep);
-
-        }
-
-        /// <summary>
-        /// Gets the bounding box of the convex shape transformed first into world space, and then into the local space of another affine transform.
-        /// </summary>
-        /// <param name="shapeTransform">Transform to use to put the shape into world space.</param>
-        /// <param name="spaceTransform">Used as the frame of reference to compute the bounding box.
-        /// In effect, the shape is transformed by the inverse of the space transform to compute its bounding box in local space.</param>
-        /// <param name="sweep">Vector to expand the bounding box with in local space.</param>
-        /// <param name="boundingBox">Bounding box in the local space.</param>
-        public void GetSweptLocalBoundingBox(ref RigidTransform shapeTransform, ref AffineTransform spaceTransform, ref Vector3 sweep, out BoundingBox boundingBox)
-        {
-            GetLocalBoundingBox(ref shapeTransform, ref spaceTransform, out boundingBox);
-            Vector3 expansion;
-            Matrix3x3.TransformTranspose(ref sweep, ref spaceTransform.LinearTransform, out expansion);
-            Toolbox.ExpandBoundingBox(ref boundingBox, ref expansion);
-        }
-
-        //Transform the convex into the space of something else.
-        /// <summary>
-        /// Gets the bounding box of the convex shape transformed first into world space, and then into the local space of another affine transform.
-        /// </summary>
-        /// <param name="shapeTransform">Transform to use to put the shape into world space.</param>
-        /// <param name="spaceTransform">Used as the frame of reference to compute the bounding box.
-        /// In effect, the shape is transformed by the inverse of the space transform to compute its bounding box in local space.</param>
-        /// <param name="boundingBox">Bounding box in the local space.</param>
-        public void GetLocalBoundingBox(ref RigidTransform shapeTransform, ref AffineTransform spaceTransform, out BoundingBox boundingBox)
-        {
-#if !WINDOWS
-            boundingBox = new BoundingBox();
-#endif
-            //TODO: This method peforms quite a few sqrts because the collision margin can get scaled, and so cannot be applied as a final step.
-            //There should be a better way to do this.
-            //Additionally, this bounding box is not consistent in all cases with the post-add version.  Adding the collision margin at the end can
-            //slightly overestimate the size of a margin expanded shape at the corners, which is fine (and actually important for the box-box special case).
-
-            //Move forward into convex's space, backwards into the new space's local space.
-            AffineTransform transform;
-            AffineTransform.Invert(ref spaceTransform, out transform);
-            AffineTransform.Multiply(ref shapeTransform, ref transform, out transform);
-
-            //Sample the local directions from the orientation matrix, implicitly transposed.
-
-            Vector3 right;
-            var direction = new Vector3(transform.LinearTransform.M11, transform.LinearTransform.M21, transform.LinearTransform.M31);
-            GetLocalExtremePoint(direction, out right);
-
-            Vector3 left;
-            direction = new Vector3(-transform.LinearTransform.M11, -transform.LinearTransform.M21, -transform.LinearTransform.M31);
-            GetLocalExtremePoint(direction, out left);
-
-            Vector3 up;
-            direction = new Vector3(transform.LinearTransform.M12, transform.LinearTransform.M22, transform.LinearTransform.M32);
-            GetLocalExtremePoint(direction, out up);
-
-            Vector3 down;
-            direction = new Vector3(-transform.LinearTransform.M12, -transform.LinearTransform.M22, -transform.LinearTransform.M32);
-            GetLocalExtremePoint(direction, out down);
-
-            Vector3 backward;
-            direction = new Vector3(transform.LinearTransform.M13, transform.LinearTransform.M23, transform.LinearTransform.M33);
-            GetLocalExtremePoint(direction, out backward);
-
-            Vector3 forward;
-            direction = new Vector3(-transform.LinearTransform.M13, -transform.LinearTransform.M23, -transform.LinearTransform.M33);
-            GetLocalExtremePoint(direction, out forward);
-
-
-            //This could be optimized.  Unnecessary transformation information gets computed.
-            Matrix3x3.Transform(ref right, ref transform.LinearTransform, out right);
-            Matrix3x3.Transform(ref left, ref transform.LinearTransform, out left);
-            Matrix3x3.Transform(ref up, ref transform.LinearTransform, out up);
-            Matrix3x3.Transform(ref down, ref transform.LinearTransform, out down);
-            Matrix3x3.Transform(ref backward, ref transform.LinearTransform, out backward);
-            Matrix3x3.Transform(ref forward, ref transform.LinearTransform, out forward);
-
-            //These right/up/backward represent the extreme points in world space along the world space axes.
-            boundingBox.Max.X = transform.Translation.X + right.X;
-            boundingBox.Max.Y = transform.Translation.Y + up.Y;
-            boundingBox.Max.Z = transform.Translation.Z + backward.Z;
-
-            boundingBox.Min.X = transform.Translation.X + left.X;
-            boundingBox.Min.Y = transform.Translation.Y + down.Y;
-            boundingBox.Min.Z = transform.Translation.Z + forward.Z;
-        }
-
-
-        ///<summary>
-        /// Computes the minimum radius of the shape.
-        /// This is often smaller than the actual minimum radius;
-        /// it is simply an approximation that avoids overestimating.
-        ///</summary>
-        ///<returns>Minimum radius of the shape.</returns>
-        public abstract float ComputeMinimumRadius();
-        /// <summary>
-        /// Computes the maximum radius of the shape.
-        /// This is often larger than the actual maximum radius;
-        /// it is simply an approximation that avoids underestimating.
-        /// </summary>
-        /// <returns>Maximum radius of the shape.</returns>
-        public abstract float ComputeMaximumRadius();
-    }
-}
+﻿using System;
+using System.Diagnostics;
+using BEPUphysics.CollisionTests.CollisionAlgorithms;
+using BEPUphysics.CollisionTests.CollisionAlgorithms.GJK;
+using BEPUutilities;
+using BEPUphysics.Settings;
+
+namespace BEPUphysics.CollisionShapes.ConvexShapes
+{
+    ///<summary>
+    /// Superclass of convex collision shapes.
+    ///</summary>
+    public abstract class ConvexShape : EntityShape
+    {
+        protected internal float collisionMargin = CollisionDetectionSettings.DefaultMargin;
+        ///<summary>
+        /// Collision margin of the convex shape.  The margin is a small spherical expansion around
+        /// entities which allows specialized collision detection algorithms to be used.
+        /// It's recommended that this be left unchanged.
+        ///</summary>
+        public float CollisionMargin
+        {
+            get
+            {
+                return collisionMargin;
+            }
+            set
+            {
+                if (value < 0)
+                    throw new ArgumentException("Collision margin must be nonnegative..");
+                collisionMargin = value;
+                OnShapeChanged();
+            }
+        }
+
+        protected internal float minimumRadius;
+        /// <summary>
+        /// Gets or sets the minimum radius of the collidable's shape.  This is initialized to a value that is
+        /// guaranteed to be equal to or smaller than the actual minimum radius.  When setting this property,
+        /// ensure that the inner sphere formed by the new minimum radius is fully contained within the shape.
+        /// </summary>
+        public float MinimumRadius { get { return minimumRadius; } set { minimumRadius = value; } }
+
+        protected internal float maximumRadius;
+        /// <summary>
+        /// Gets the maximum radius of the collidable's shape.  This is initialized to a value that is
+        /// guaranteed to be equal to or larger than the actual maximum radius.
+        /// </summary>
+        public float MaximumRadius { get { return maximumRadius; } }
+
+        ///<summary>
+        /// Gets the extreme point of the shape in local space in a given direction.
+        ///</summary>
+        ///<param name="direction">Direction to find the extreme point in.</param>
+        ///<param name="extremePoint">Extreme point on the shape.</param>
+        public abstract void GetLocalExtremePointWithoutMargin(ref Vector3 direction, out Vector3 extremePoint);
+
+        ///<summary>
+        /// Gets the extreme point of the shape in world space in a given direction.
+        ///</summary>
+        ///<param name="direction">Direction to find the extreme point in.</param>
+        /// <param name="shapeTransform">Transform to use for the shape.</param>
+        ///<param name="extremePoint">Extreme point on the shape.</param>
+        public void GetExtremePointWithoutMargin(Vector3 direction, ref RigidTransform shapeTransform, out Vector3 extremePoint)
+        {
+            Quaternion conjugate;
+            Quaternion.Conjugate(ref shapeTransform.Orientation, out conjugate);
+            Vector3.Transform(ref direction, ref conjugate, out direction);
+            GetLocalExtremePointWithoutMargin(ref direction, out extremePoint);
+
+            Vector3.Transform(ref extremePoint, ref shapeTransform.Orientation, out extremePoint);
+            Vector3.Add(ref extremePoint, ref shapeTransform.Position, out extremePoint);
+        }
+
+        ///<summary>
+        /// Gets the extreme point of the shape in world space in a given direction with margin expansion.
+        ///</summary>
+        ///<param name="direction">Direction to find the extreme point in.</param>
+        /// <param name="shapeTransform">Transform to use for the shape.</param>
+        ///<param name="extremePoint">Extreme point on the shape.</param>
+        public void GetExtremePoint(Vector3 direction, ref RigidTransform shapeTransform, out Vector3 extremePoint)
+        {
+            GetExtremePointWithoutMargin(direction, ref shapeTransform, out extremePoint);
+
+            float directionLength = direction.LengthSquared();
+            if (directionLength > Toolbox.Epsilon)
+            {
+                Vector3.Multiply(ref direction, collisionMargin / (float)Math.Sqrt(directionLength), out direction);
+                Vector3.Add(ref extremePoint, ref direction, out extremePoint);
+            }
+
+        }
+
+        ///<summary>
+        /// Gets the extreme point of the shape in local space in a given direction with margin expansion.
+        ///</summary>
+        ///<param name="direction">Direction to find the extreme point in.</param>
+        ///<param name="extremePoint">Extreme point on the shape.</param>
+        public void GetLocalExtremePoint(Vector3 direction, out Vector3 extremePoint)
+        {
+            GetLocalExtremePointWithoutMargin(ref direction, out extremePoint);
+
+            float directionLength = direction.LengthSquared();
+            if (directionLength > Toolbox.Epsilon)
+            {
+                Vector3.Multiply(ref direction, collisionMargin / (float)Math.Sqrt(directionLength), out direction);
+                Vector3.Add(ref extremePoint, ref direction, out extremePoint);
+            }
+        }
+
+
+
+        /// <summary>
+        /// Gets the bounding box of the shape given a transform.
+        /// </summary>
+        /// <param name="shapeTransform">Transform to use.</param>
+        /// <param name="boundingBox">Bounding box of the transformed shape.</param>
+        public override void GetBoundingBox(ref RigidTransform shapeTransform, out BoundingBox boundingBox)
+        {
+#if !WINDOWS
+            boundingBox = new BoundingBox();
+#endif
+            Matrix3x3 o;
+            Matrix3x3.CreateFromQuaternion(ref shapeTransform.Orientation, out o);
+            //Sample the local directions from the orientation matrix, implicitly transposed.
+
+            Vector3 right;
+            var direction = new Vector3(o.M11, o.M21, o.M31);
+            GetLocalExtremePointWithoutMargin(ref direction, out right);
+
+            Vector3 left;
+            direction = new Vector3(-o.M11, -o.M21, -o.M31);
+            GetLocalExtremePointWithoutMargin(ref direction, out left);
+
+            Vector3 up;
+            direction = new Vector3(o.M12, o.M22, o.M32);
+            GetLocalExtremePointWithoutMargin(ref direction, out up);
+
+            Vector3 down;
+            direction = new Vector3(-o.M12, -o.M22, -o.M32);
+            GetLocalExtremePointWithoutMargin(ref direction, out down);
+
+            Vector3 backward;
+            direction = new Vector3(o.M13, o.M23, o.M33);
+            GetLocalExtremePointWithoutMargin(ref direction, out backward);
+
+            Vector3 forward;
+            direction = new Vector3(-o.M13, -o.M23, -o.M33);
+            GetLocalExtremePointWithoutMargin(ref direction, out forward);
+
+
+            Matrix3x3.Transform(ref right, ref o, out right);
+            Matrix3x3.Transform(ref left, ref o, out left);
+            Matrix3x3.Transform(ref up, ref o, out up);
+            Matrix3x3.Transform(ref down, ref o, out down);
+            Matrix3x3.Transform(ref backward, ref o, out backward);
+            Matrix3x3.Transform(ref forward, ref o, out forward);
+
+            //These right/up/backward represent the extreme points in world space along the world space axes.
+
+            boundingBox.Max.X = shapeTransform.Position.X + collisionMargin + right.X;
+            boundingBox.Max.Y = shapeTransform.Position.Y + collisionMargin + up.Y;
+            boundingBox.Max.Z = shapeTransform.Position.Z + collisionMargin + backward.Z;
+
+            boundingBox.Min.X = shapeTransform.Position.X - collisionMargin + left.X;
+            boundingBox.Min.Y = shapeTransform.Position.Y - collisionMargin + down.Y;
+            boundingBox.Min.Z = shapeTransform.Position.Z - collisionMargin + forward.Z;
+
+        }
+
+        /// <summary>
+        /// Gets the intersection between the convex shape and the ray.
+        /// </summary>
+        /// <param name="ray">Ray to test.</param>
+        /// <param name="transform">Transform of the convex shape.</param>
+        /// <param name="maximumLength">Maximum distance to travel in units of the ray direction's length.</param>
+        /// <param name="hit">Ray hit data, if any.</param>
+        /// <returns>Whether or not the ray hit the target.</returns>
+        public virtual bool RayTest(ref Ray ray, ref RigidTransform transform, float maximumLength, out RayHit hit)
+        {
+            
+            //RayHit newHit;
+            //bool newBool = GJKToolbox.RayCast(ray, this, ref transform, maximumLength, out newHit);
+            //RayHit oldHit;
+            //bool oldBool = OldGJKVerifier.RayCastGJK(ray.Position, ray.Direction, maximumLength, this, transform, out oldHit.Location, out oldHit.Normal, out oldHit.T);
+            //bool mprBool = MPRToolbox.RayCast(ray, maximumLength, this, ref transform, out hit);
+            ////if (newBool != oldBool || ((newBool && oldBool) && Vector3.DistanceSquared(newHit.Location, hit.Location) > .01f))
+            ////    Debug.WriteLine("break.");
+            //return mprBool;
+
+            //if (GJKToolbox.RayCast(ray, this, ref transform, maximumLength, out hit))
+            //{
+            //    //GJK toolbox doesn't normalize the hit normal; it's unnecessary for some other systems so it just saves on time.
+            //    //It would be nice if ray tests always normalized it though.
+            //    float length = hit.Normal.LengthSquared();
+            //    if (length > Toolbox.Epsilon)
+            //        Vector3.Divide(ref hit.Normal, (float) Math.Sqrt(length), out hit.Normal);
+            //    else
+            //        hit.Normal = new Vector3();
+            //    return true;
+            //}
+
+            //return false;
+
+            return MPRToolbox.RayCast(ray, maximumLength, this, ref transform, out hit);
+        }
+
+        /// <summary>
+        /// Computes the center of the shape.  This can be considered its 
+        /// center of mass.
+        /// </summary>
+        /// <returns>Center of the shape.</returns>
+        public override Vector3 ComputeCenter()
+        {
+            return InertiaHelper.ComputeCenter(this);
+        }
+
+        /// <summary>
+        /// Computes the center of the shape.  This can be considered its 
+        /// center of mass.  This calculation is often associated with the 
+        /// volume calculation, which is given by this method as well.
+        /// </summary>
+        /// <param name="volume">Volume of the shape.</param>
+        /// <returns>Center of the shape.</returns>
+        public override Vector3 ComputeCenter(out float volume)
+        {
+            return InertiaHelper.ComputeCenter(this, out volume);
+        }
+
+        /// <summary>
+        /// Computes the volume of the shape.
+        /// </summary>
+        /// <returns>Volume of the shape.</returns>
+        public override float ComputeVolume()
+        {
+            float volume;
+            ComputeVolumeDistribution(out volume);
+            return volume;
+        }
+
+        /// <summary>
+        /// Computes the volume distribution of the shape as well as its volume.
+        /// The volume distribution can be used to compute inertia tensors when
+        /// paired with mass and other tuning factors.
+        /// </summary>
+        /// <param name="volume">Volume of the shape.</param>
+        /// <returns>Volume distribution of the shape.</returns>
+        public override Matrix3x3 ComputeVolumeDistribution(out float volume)
+        {
+            return InertiaHelper.ComputeVolumeDistribution(this, out volume);
+        }
+
+        protected override void OnShapeChanged()
+        {
+            minimumRadius = ComputeMinimumRadius();
+            maximumRadius = ComputeMaximumRadius();
+            base.OnShapeChanged();
+        }
+
+        /// <summary>
+        /// Computes the volume distribution of the shape.
+        /// The volume distribution can be used to compute inertia tensors when
+        /// paired with mass and other tuning factors.
+        /// </summary>
+        /// <returns>Volume distribution of the shape.</returns>
+        public override Matrix3x3 ComputeVolumeDistribution()
+        {
+            float volume;
+            return ComputeVolumeDistribution(out volume);
+        }
+
+        public override void ComputeDistributionInformation(out ShapeDistributionInformation shapeInfo)
+        {
+            shapeInfo.VolumeDistribution = ComputeVolumeDistribution(out shapeInfo.Volume);
+            shapeInfo.Center = ComputeCenter();
+        }
+
+        /// <summary>
+        /// Computes a bounding box for the shape and expands it.
+        /// </summary>
+        /// <param name="transform">Transform to use to position the shape.</param>
+        /// <param name="sweep">Extra to add to the bounding box.</param>
+        /// <param name="boundingBox">Expanded bounding box.</param>
+        public void GetSweptBoundingBox(ref RigidTransform transform, ref Vector3 sweep, out BoundingBox boundingBox)
+        {
+            GetBoundingBox(ref transform, out boundingBox);
+            Toolbox.ExpandBoundingBox(ref boundingBox, ref sweep);
+
+        }
+
+        /// <summary>
+        /// Gets the bounding box of the convex shape transformed first into world space, and then into the local space of another affine transform.
+        /// </summary>
+        /// <param name="shapeTransform">Transform to use to put the shape into world space.</param>
+        /// <param name="spaceTransform">Used as the frame of reference to compute the bounding box.
+        /// In effect, the shape is transformed by the inverse of the space transform to compute its bounding box in local space.</param>
+        /// <param name="sweep">Vector to expand the bounding box with in local space.</param>
+        /// <param name="boundingBox">Bounding box in the local space.</param>
+        public void GetSweptLocalBoundingBox(ref RigidTransform shapeTransform, ref AffineTransform spaceTransform, ref Vector3 sweep, out BoundingBox boundingBox)
+        {
+            GetLocalBoundingBox(ref shapeTransform, ref spaceTransform, out boundingBox);
+            Vector3 expansion;
+            Matrix3x3.TransformTranspose(ref sweep, ref spaceTransform.LinearTransform, out expansion);
+            Toolbox.ExpandBoundingBox(ref boundingBox, ref expansion);
+        }
+
+        //Transform the convex into the space of something else.
+        /// <summary>
+        /// Gets the bounding box of the convex shape transformed first into world space, and then into the local space of another affine transform.
+        /// </summary>
+        /// <param name="shapeTransform">Transform to use to put the shape into world space.</param>
+        /// <param name="spaceTransform">Used as the frame of reference to compute the bounding box.
+        /// In effect, the shape is transformed by the inverse of the space transform to compute its bounding box in local space.</param>
+        /// <param name="boundingBox">Bounding box in the local space.</param>
+        public void GetLocalBoundingBox(ref RigidTransform shapeTransform, ref AffineTransform spaceTransform, out BoundingBox boundingBox)
+        {
+#if !WINDOWS
+            boundingBox = new BoundingBox();
+#endif
+            //TODO: This method peforms quite a few sqrts because the collision margin can get scaled, and so cannot be applied as a final step.
+            //There should be a better way to do this.
+            //Additionally, this bounding box is not consistent in all cases with the post-add version.  Adding the collision margin at the end can
+            //slightly overestimate the size of a margin expanded shape at the corners, which is fine (and actually important for the box-box special case).
+
+            //Move forward into convex's space, backwards into the new space's local space.
+            AffineTransform transform;
+            AffineTransform.Invert(ref spaceTransform, out transform);
+            AffineTransform.Multiply(ref shapeTransform, ref transform, out transform);
+
+            //Sample the local directions from the orientation matrix, implicitly transposed.
+
+            Vector3 right;
+            var direction = new Vector3(transform.LinearTransform.M11, transform.LinearTransform.M21, transform.LinearTransform.M31);
+            GetLocalExtremePoint(direction, out right);
+
+            Vector3 left;
+            direction = new Vector3(-transform.LinearTransform.M11, -transform.LinearTransform.M21, -transform.LinearTransform.M31);
+            GetLocalExtremePoint(direction, out left);
+
+            Vector3 up;
+            direction = new Vector3(transform.LinearTransform.M12, transform.LinearTransform.M22, transform.LinearTransform.M32);
+            GetLocalExtremePoint(direction, out up);
+
+            Vector3 down;
+            direction = new Vector3(-transform.LinearTransform.M12, -transform.LinearTransform.M22, -transform.LinearTransform.M32);
+            GetLocalExtremePoint(direction, out down);
+
+            Vector3 backward;
+            direction = new Vector3(transform.LinearTransform.M13, transform.LinearTransform.M23, transform.LinearTransform.M33);
+            GetLocalExtremePoint(direction, out backward);
+
+            Vector3 forward;
+            direction = new Vector3(-transform.LinearTransform.M13, -transform.LinearTransform.M23, -transform.LinearTransform.M33);
+            GetLocalExtremePoint(direction, out forward);
+
+
+            //This could be optimized.  Unnecessary transformation information gets computed.
+            Matrix3x3.Transform(ref right, ref transform.LinearTransform, out right);
+            Matrix3x3.Transform(ref left, ref transform.LinearTransform, out left);
+            Matrix3x3.Transform(ref up, ref transform.LinearTransform, out up);
+            Matrix3x3.Transform(ref down, ref transform.LinearTransform, out down);
+            Matrix3x3.Transform(ref backward, ref transform.LinearTransform, out backward);
+            Matrix3x3.Transform(ref forward, ref transform.LinearTransform, out forward);
+
+            //These right/up/backward represent the extreme points in world space along the world space axes.
+            boundingBox.Max.X = transform.Translation.X + right.X;
+            boundingBox.Max.Y = transform.Translation.Y + up.Y;
+            boundingBox.Max.Z = transform.Translation.Z + backward.Z;
+
+            boundingBox.Min.X = transform.Translation.X + left.X;
+            boundingBox.Min.Y = transform.Translation.Y + down.Y;
+            boundingBox.Min.Z = transform.Translation.Z + forward.Z;
+        }
+
+
+        ///<summary>
+        /// Computes the minimum radius of the shape.
+        /// This is often smaller than the actual minimum radius;
+        /// it is simply an approximation that avoids overestimating.
+        ///</summary>
+        ///<returns>Minimum radius of the shape.</returns>
+        public abstract float ComputeMinimumRadius();
+        /// <summary>
+        /// Computes the maximum radius of the shape.
+        /// This is often larger than the actual maximum radius;
+        /// it is simply an approximation that avoids underestimating.
+        /// </summary>
+        /// <returns>Maximum radius of the shape.</returns>
+        public abstract float ComputeMaximumRadius();
+    }
+}