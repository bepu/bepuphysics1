--- conflicted
+++ resolved
@@ -1,366 +1,355 @@
-﻿using System;
-<<<<<<< HEAD
-using BEPUphysics.BroadPhaseEntries.MobileCollidables;
-using BEPUutilities;
-using Microsoft.Xna.Framework;
-using RigidTransform = BEPUutilities.RigidTransform;
-
-namespace BEPUphysics.CollisionShapes.ConvexShapes
-{
-=======
-using BEPUphysics.Collidables.MobileCollidables;
- 
-using BEPUutilities;
-
-namespace BEPUphysics.CollisionShapes.ConvexShapes
-{
-
->>>>>>> d0a4deae
-
-    ///<summary>
-    /// Triangle collision shape.
-    ///</summary>
-    public class TriangleShape : ConvexShape
-    {
-        internal Vector3 vA, vB, vC;
-
-        ///<summary>
-        /// Constructs a triangle shape without initializing it.
-        /// This is useful for systems that re-use a triangle shape repeatedly.
-        ///</summary>
-        public TriangleShape()
-        {
-            //Triangles are often used in special situations where the vertex locations are changed directly.  This constructor assists with that.
-        }
-
-        ///<summary>
-        /// Constructs a triangle shape.
-        /// The vertices will be recentered.
-        ///</summary>
-        ///<param name="vA">First vertex in the triangle.</param>
-        ///<param name="vB">Second vertex in the triangle.</param>
-        ///<param name="vC">Third vertex in the triangle.</param>
-        ///<param name="center">Computed center of the triangle.</param>
-        public TriangleShape(Vector3 vA, Vector3 vB, Vector3 vC, out Vector3 center)
-        {
-            //Recenter.  Convexes should contain the origin.
-            center = (vA + vB + vC) / 3;
-            this.vA = vA - center;
-            this.vB = vB - center;
-            this.vC = vC - center;
-            OnShapeChanged();
-        }
-
-        ///<summary>
-        /// Constructs a triangle shape.
-        /// The vertices will be recentered.  If the center is needed, use the other constructor.
-        ///</summary>
-        ///<param name="vA">First vertex in the triangle.</param>
-        ///<param name="vB">Second vertex in the triangle.</param>
-        ///<param name="vC">Third vertex in the triangle.</param>
-        public TriangleShape(Vector3 vA, Vector3 vB, Vector3 vC)
-        {
-            //Recenter.  Convexes should contain the origin.
-            Vector3 center = (vA + vB + vC) / 3;
-            this.vA = vA - center;
-            this.vB = vB - center;
-            this.vC = vC - center;
-            OnShapeChanged();
-        }
-
-        ///<summary>
-        /// Gets or sets the first vertex of the triangle shape.
-        ///</summary>
-        public Vector3 VertexA
-        {
-            get
-            {
-                return vA;
-            }
-            set
-            {
-                vA = value;
-                OnShapeChanged();
-            }
-        }
-
-        ///<summary>
-        /// Gets or sets the second vertex of the triangle shape.
-        ///</summary>
-        public Vector3 VertexB
-        {
-            get
-            {
-                return vB;
-            }
-            set
-            {
-                vB = value;
-                OnShapeChanged();
-            }
-        }
-
-        ///<summary>
-        /// Gets or sets the third vertex of the triangle shape.
-        ///</summary>
-        public Vector3 VertexC
-        {
-            get
-            {
-                return vC;
-            }
-            set
-            {
-                vC = value;
-                OnShapeChanged();
-            }
-        }
-
-        internal TriangleSidedness sidedness;
-        ///<summary>
-        /// Gets or sets the sidedness of the triangle.
-        ///</summary>
-        public TriangleSidedness Sidedness
-        {
-            get { return sidedness; }
-            set
-            {
-                sidedness = value;
-                OnShapeChanged();
-            }
-        }
-
-        /// <summary>
-        /// Gets the bounding box of the shape given a transform.
-        /// </summary>
-        /// <param name="shapeTransform">Transform to use.</param>
-        /// <param name="boundingBox">Bounding box of the transformed shape.</param>
-        public override void GetBoundingBox(ref RigidTransform shapeTransform, out BoundingBox boundingBox)
-        {
-            Vector3 a, b, c;
-
-            Vector3.Transform(ref vA, ref shapeTransform.Orientation, out a);
-            Vector3.Transform(ref vB, ref shapeTransform.Orientation, out b);
-            Vector3.Transform(ref vC, ref shapeTransform.Orientation, out c);
-
-            Vector3.Min(ref a, ref b, out boundingBox.Min);
-            Vector3.Min(ref c, ref boundingBox.Min, out boundingBox.Min);
-
-            Vector3.Max(ref a, ref b, out boundingBox.Max);
-            Vector3.Max(ref c, ref boundingBox.Max, out boundingBox.Max);
-
-            boundingBox.Min.X += shapeTransform.Position.X - collisionMargin;
-            boundingBox.Min.Y += shapeTransform.Position.Y - collisionMargin;
-            boundingBox.Min.Z += shapeTransform.Position.Z - collisionMargin;
-            boundingBox.Max.X += shapeTransform.Position.X + collisionMargin;
-            boundingBox.Max.Y += shapeTransform.Position.Y + collisionMargin;
-            boundingBox.Max.Z += shapeTransform.Position.Z + collisionMargin;
-        }
-
-
-        ///<summary>
-        /// Gets the extreme point of the shape in local space in a given direction.
-        ///</summary>
-        ///<param name="direction">Direction to find the extreme point in.</param>
-        ///<param name="extremePoint">Extreme point on the shape.</param>
-        public override void GetLocalExtremePointWithoutMargin(ref Vector3 direction, out Vector3 extremePoint)
-        {
-            float dotA, dotB, dotC;
-            Vector3.Dot(ref direction, ref vA, out dotA);
-            Vector3.Dot(ref direction, ref vB, out dotB);
-            Vector3.Dot(ref direction, ref vC, out dotC);
-            if (dotA > dotB && dotA > dotC)
-            {
-                extremePoint = vA;
-            }
-            else if (dotB > dotC) //vA is not the most extreme point.
-            {
-                extremePoint = vB;
-            }
-            else
-            {
-                extremePoint = vC;
-            }
-        }
-
-        /// <summary>
-        /// Computes the maximum radius of the shape.
-        /// This is often larger than the actual maximum radius;
-        /// it is simply an approximation that avoids underestimating.
-        /// </summary>
-        /// <returns>Maximum radius of the shape.</returns>
-        public override float ComputeMaximumRadius()
-        {
-            Vector3 center = ComputeCenter();
-            return collisionMargin + Math.Max((vA - center).Length(), Math.Max((vB - center).Length(), (vC - center).Length()));
-        }
-
-        ///<summary>
-        /// Computes the minimum radius of the shape.
-        /// This is often smaller than the actual minimum radius;
-        /// it is simply an approximation that avoids overestimating.
-        ///</summary>
-        ///<returns>Minimum radius of the shape.</returns>
-        public override float ComputeMinimumRadius()
-        {
-            return 0;
-        }
-
-        /// <summary>
-        /// Computes the volume distribution of the shape as well as its volume.
-        /// The volume distribution can be used to compute inertia tensors when
-        /// paired with mass and other tuning factors.
-        /// </summary>
-        /// <param name="volume">Volume of the shape.</param>
-        /// <returns>Volume distribution of the shape.</returns>
-        public override Matrix3x3 ComputeVolumeDistribution(out float volume)
-        {
-            Vector3 center = ComputeCenter();
-            volume = ComputeVolume(); //Just approximate.
-
-            //Calculate distribution of mass.
-
-            const float massPerPoint = .333333333f;
-
-            //Subtract the position from the distribution, moving into a 'body space' relative to itself.
-            //        [ (j * j + z * z)  (-j * j)  (-j * z) ]
-            //I = I + [ (-j * j)  (j * j + z * z)  (-j * z) ]
-            //	      [ (-j * z)  (-j * z)  (j * j + j * j) ]
-
-            float i = vA.X - center.X;
-            float j = vA.Y - center.Y;
-            float k = vA.Z - center.Z;
-            //localInertiaTensor += new Matrix(j * j + k * k, -j * j, -j * k, 0, -j * j, j * j + k * k, -j * k, 0, -j * k, -j * k, j * j + j * j, 0, 0, 0, 0, 0); //No mass per point.
-            var volumeDistribution = new Matrix3x3(massPerPoint * (j * j + k * k), massPerPoint * (-i * j), massPerPoint * (-i * k),
-                                                         massPerPoint * (-i * j), massPerPoint * (i * i + k * k), massPerPoint * (-j * k),
-                                                         massPerPoint * (-i * k), massPerPoint * (-j * k), massPerPoint * (i * i + j * j));
-
-            i = vB.X - center.X;
-            j = vB.Y - center.Y;
-            k = vB.Z - center.Z;
-            var pointContribution = new Matrix3x3(massPerPoint * (j * j + k * k), massPerPoint * (-i * j), massPerPoint * (-i * k),
-                                                        massPerPoint * (-i * j), massPerPoint * (i * i + k * k), massPerPoint * (-j * k),
-                                                        massPerPoint * (-i * k), massPerPoint * (-j * k), massPerPoint * (i * i + j * j));
-            Matrix3x3.Add(ref volumeDistribution, ref pointContribution, out volumeDistribution);
-
-            i = vC.X - center.X;
-            j = vC.Y - center.Y;
-            k = vC.Z - center.Z;
-            pointContribution = new Matrix3x3(massPerPoint * (j * j + k * k), massPerPoint * (-i * j), massPerPoint * (-i * k),
-                                              massPerPoint * (-i * j), massPerPoint * (i * i + k * k), massPerPoint * (-j * k),
-                                              massPerPoint * (-i * k), massPerPoint * (-j * k), massPerPoint * (i * i + j * j));
-            Matrix3x3.Add(ref volumeDistribution, ref pointContribution, out volumeDistribution);
-            return volumeDistribution;
-        }
-
-        /// <summary>
-        /// Computes the center of the shape.  This can be considered its 
-        /// center of mass.
-        /// </summary>
-        /// <returns>Center of the shape.</returns>
-        public override Vector3 ComputeCenter()
-        {
-            return (vA + vB + vC) / 3;
-        }
-
-        /// <summary>
-        /// Computes the center of the shape.  This can be considered its 
-        /// center of mass.  This calculation is often associated with the 
-        /// volume calculation, which is given by this method as well.
-        /// </summary>
-        /// <param name="volume">Volume of the shape.</param>
-        /// <returns>Center of the shape.</returns>
-        public override Vector3 ComputeCenter(out float volume)
-        {
-            volume = ComputeVolume();
-            return ComputeCenter();
-        }
-
-        /// <summary>
-        /// Computes the volume of the shape.
-        /// </summary>
-        /// <returns>Volume of the shape.</returns>
-        public override float ComputeVolume()
-        {
-            return Vector3.Cross(vB - vA, vC - vA).Length() * collisionMargin;
-        }
-
-        ///<summary>
-        /// Gets the normal of the triangle shape in its local space.
-        ///</summary>
-        ///<returns>The local normal.</returns>
-        public Vector3 GetLocalNormal()
-        {
-            Vector3 normal;
-            Vector3 vAvB;
-            Vector3 vAvC;
-            Vector3.Subtract(ref vB, ref vA, out vAvB);
-            Vector3.Subtract(ref vC, ref vA, out vAvC);
-            Vector3.Cross(ref vAvB, ref vAvC, out normal);
-            normal.Normalize();
-            return normal;
-        }
-
-        /// <summary>
-        /// Gets the normal of the triangle in world space.
-        /// </summary>
-        /// <param name="transform">World transform.</param>
-        /// <returns>Normal of the triangle in world space.</returns>
-        public Vector3 GetNormal(RigidTransform transform)
-        {
-            Vector3 normal = GetLocalNormal();
-            Vector3.Transform(ref normal, ref transform.Orientation, out normal);
-            return normal;
-        }
-
-        /// <summary>
-        /// Gets the intersection between the triangle and the ray.
-        /// </summary>
-        /// <param name="ray">Ray to test against the triangle.</param>
-        /// <param name="transform">Transform to apply to the triangle shape for the test.</param>
-        /// <param name="maximumLength">Maximum distance to travel in units of the direction vector's length.</param>
-        /// <param name="hit">Hit data of the ray cast, if any.</param>
-        /// <returns>Whether or not the ray hit the target.</returns>
-        public override bool RayTest(ref Ray ray, ref RigidTransform transform, float maximumLength, out RayHit hit)
-        {
-            Matrix3x3 orientation;
-            Matrix3x3.CreateFromQuaternion(ref transform.Orientation, out orientation);
-            Ray localRay;
-            Quaternion conjugate;
-            Quaternion.Conjugate(ref transform.Orientation, out conjugate);
-            Vector3.Transform(ref ray.Direction, ref conjugate, out localRay.Direction);
-            Vector3.Subtract(ref ray.Position, ref transform.Position, out localRay.Position);
-            Vector3.Transform(ref localRay.Position, ref conjugate, out localRay.Position);
-
-            bool toReturn = Toolbox.FindRayTriangleIntersection(ref localRay, maximumLength, sidedness, ref vA, ref vB, ref vC, out hit);
-            //Move the hit back into world space.
-            Vector3.Multiply(ref ray.Direction, hit.T, out hit.Location);
-            Vector3.Add(ref ray.Position, ref hit.Location, out hit.Location);
-            Vector3.Transform(ref hit.Normal, ref transform.Orientation, out hit.Normal);
-            return toReturn;
-        }
-
-        /// <summary>
-        /// Returns a <see cref="T:System.String"/> that represents the current <see cref="T:System.Object"/>.
-        /// </summary>
-        /// <returns>
-        /// A <see cref="T:System.String"/> that represents the current <see cref="T:System.Object"/>.
-        /// </returns>
-        /// <filterpriority>2</filterpriority>
-        public override string ToString()
-        {
-            return vA + ", " + vB + ", " + vC;
-        }
-
-        /// <summary>
-        /// Retrieves an instance of an EntityCollidable that uses this EntityShape.  Mainly used by compound bodies.
-        /// </summary>
-        /// <returns>EntityCollidable that uses this shape.</returns>
-        public override EntityCollidable GetCollidableInstance()
-        {
-            return new ConvexCollidable<TriangleShape>(this);
-        }
-
-    }
-
-}
+﻿using System;
+using BEPUphysics.BroadPhaseEntries.MobileCollidables;
+ 
+using BEPUutilities;
+
+namespace BEPUphysics.CollisionShapes.ConvexShapes
+{
+
+    ///<summary>
+    /// Triangle collision shape.
+    ///</summary>
+    public class TriangleShape : ConvexShape
+    {
+        internal Vector3 vA, vB, vC;
+
+        ///<summary>
+        /// Constructs a triangle shape without initializing it.
+        /// This is useful for systems that re-use a triangle shape repeatedly.
+        ///</summary>
+        public TriangleShape()
+        {
+            //Triangles are often used in special situations where the vertex locations are changed directly.  This constructor assists with that.
+        }
+
+        ///<summary>
+        /// Constructs a triangle shape.
+        /// The vertices will be recentered.
+        ///</summary>
+        ///<param name="vA">First vertex in the triangle.</param>
+        ///<param name="vB">Second vertex in the triangle.</param>
+        ///<param name="vC">Third vertex in the triangle.</param>
+        ///<param name="center">Computed center of the triangle.</param>
+        public TriangleShape(Vector3 vA, Vector3 vB, Vector3 vC, out Vector3 center)
+        {
+            //Recenter.  Convexes should contain the origin.
+            center = (vA + vB + vC) / 3;
+            this.vA = vA - center;
+            this.vB = vB - center;
+            this.vC = vC - center;
+            OnShapeChanged();
+        }
+
+        ///<summary>
+        /// Constructs a triangle shape.
+        /// The vertices will be recentered.  If the center is needed, use the other constructor.
+        ///</summary>
+        ///<param name="vA">First vertex in the triangle.</param>
+        ///<param name="vB">Second vertex in the triangle.</param>
+        ///<param name="vC">Third vertex in the triangle.</param>
+        public TriangleShape(Vector3 vA, Vector3 vB, Vector3 vC)
+        {
+            //Recenter.  Convexes should contain the origin.
+            Vector3 center = (vA + vB + vC) / 3;
+            this.vA = vA - center;
+            this.vB = vB - center;
+            this.vC = vC - center;
+            OnShapeChanged();
+        }
+
+        ///<summary>
+        /// Gets or sets the first vertex of the triangle shape.
+        ///</summary>
+        public Vector3 VertexA
+        {
+            get
+            {
+                return vA;
+            }
+            set
+            {
+                vA = value;
+                OnShapeChanged();
+            }
+        }
+
+        ///<summary>
+        /// Gets or sets the second vertex of the triangle shape.
+        ///</summary>
+        public Vector3 VertexB
+        {
+            get
+            {
+                return vB;
+            }
+            set
+            {
+                vB = value;
+                OnShapeChanged();
+            }
+        }
+
+        ///<summary>
+        /// Gets or sets the third vertex of the triangle shape.
+        ///</summary>
+        public Vector3 VertexC
+        {
+            get
+            {
+                return vC;
+            }
+            set
+            {
+                vC = value;
+                OnShapeChanged();
+            }
+        }
+
+        internal TriangleSidedness sidedness;
+        ///<summary>
+        /// Gets or sets the sidedness of the triangle.
+        ///</summary>
+        public TriangleSidedness Sidedness
+        {
+            get { return sidedness; }
+            set
+            {
+                sidedness = value;
+                OnShapeChanged();
+            }
+        }
+
+        /// <summary>
+        /// Gets the bounding box of the shape given a transform.
+        /// </summary>
+        /// <param name="shapeTransform">Transform to use.</param>
+        /// <param name="boundingBox">Bounding box of the transformed shape.</param>
+        public override void GetBoundingBox(ref RigidTransform shapeTransform, out BoundingBox boundingBox)
+        {
+            Vector3 a, b, c;
+
+            Vector3.Transform(ref vA, ref shapeTransform.Orientation, out a);
+            Vector3.Transform(ref vB, ref shapeTransform.Orientation, out b);
+            Vector3.Transform(ref vC, ref shapeTransform.Orientation, out c);
+
+            Vector3.Min(ref a, ref b, out boundingBox.Min);
+            Vector3.Min(ref c, ref boundingBox.Min, out boundingBox.Min);
+
+            Vector3.Max(ref a, ref b, out boundingBox.Max);
+            Vector3.Max(ref c, ref boundingBox.Max, out boundingBox.Max);
+
+            boundingBox.Min.X += shapeTransform.Position.X - collisionMargin;
+            boundingBox.Min.Y += shapeTransform.Position.Y - collisionMargin;
+            boundingBox.Min.Z += shapeTransform.Position.Z - collisionMargin;
+            boundingBox.Max.X += shapeTransform.Position.X + collisionMargin;
+            boundingBox.Max.Y += shapeTransform.Position.Y + collisionMargin;
+            boundingBox.Max.Z += shapeTransform.Position.Z + collisionMargin;
+        }
+
+
+        ///<summary>
+        /// Gets the extreme point of the shape in local space in a given direction.
+        ///</summary>
+        ///<param name="direction">Direction to find the extreme point in.</param>
+        ///<param name="extremePoint">Extreme point on the shape.</param>
+        public override void GetLocalExtremePointWithoutMargin(ref Vector3 direction, out Vector3 extremePoint)
+        {
+            float dotA, dotB, dotC;
+            Vector3.Dot(ref direction, ref vA, out dotA);
+            Vector3.Dot(ref direction, ref vB, out dotB);
+            Vector3.Dot(ref direction, ref vC, out dotC);
+            if (dotA > dotB && dotA > dotC)
+            {
+                extremePoint = vA;
+            }
+            else if (dotB > dotC) //vA is not the most extreme point.
+            {
+                extremePoint = vB;
+            }
+            else
+            {
+                extremePoint = vC;
+            }
+        }
+
+        /// <summary>
+        /// Computes the maximum radius of the shape.
+        /// This is often larger than the actual maximum radius;
+        /// it is simply an approximation that avoids underestimating.
+        /// </summary>
+        /// <returns>Maximum radius of the shape.</returns>
+        public override float ComputeMaximumRadius()
+        {
+            Vector3 center = ComputeCenter();
+            return collisionMargin + Math.Max((vA - center).Length(), Math.Max((vB - center).Length(), (vC - center).Length()));
+        }
+
+        ///<summary>
+        /// Computes the minimum radius of the shape.
+        /// This is often smaller than the actual minimum radius;
+        /// it is simply an approximation that avoids overestimating.
+        ///</summary>
+        ///<returns>Minimum radius of the shape.</returns>
+        public override float ComputeMinimumRadius()
+        {
+            return 0;
+        }
+
+        /// <summary>
+        /// Computes the volume distribution of the shape as well as its volume.
+        /// The volume distribution can be used to compute inertia tensors when
+        /// paired with mass and other tuning factors.
+        /// </summary>
+        /// <param name="volume">Volume of the shape.</param>
+        /// <returns>Volume distribution of the shape.</returns>
+        public override Matrix3x3 ComputeVolumeDistribution(out float volume)
+        {
+            Vector3 center = ComputeCenter();
+            volume = ComputeVolume(); //Just approximate.
+
+            //Calculate distribution of mass.
+
+            const float massPerPoint = .333333333f;
+
+            //Subtract the position from the distribution, moving into a 'body space' relative to itself.
+            //        [ (j * j + z * z)  (-j * j)  (-j * z) ]
+            //I = I + [ (-j * j)  (j * j + z * z)  (-j * z) ]
+            //	      [ (-j * z)  (-j * z)  (j * j + j * j) ]
+
+            float i = vA.X - center.X;
+            float j = vA.Y - center.Y;
+            float k = vA.Z - center.Z;
+            //localInertiaTensor += new Matrix(j * j + k * k, -j * j, -j * k, 0, -j * j, j * j + k * k, -j * k, 0, -j * k, -j * k, j * j + j * j, 0, 0, 0, 0, 0); //No mass per point.
+            var volumeDistribution = new Matrix3x3(massPerPoint * (j * j + k * k), massPerPoint * (-i * j), massPerPoint * (-i * k),
+                                                         massPerPoint * (-i * j), massPerPoint * (i * i + k * k), massPerPoint * (-j * k),
+                                                         massPerPoint * (-i * k), massPerPoint * (-j * k), massPerPoint * (i * i + j * j));
+
+            i = vB.X - center.X;
+            j = vB.Y - center.Y;
+            k = vB.Z - center.Z;
+            var pointContribution = new Matrix3x3(massPerPoint * (j * j + k * k), massPerPoint * (-i * j), massPerPoint * (-i * k),
+                                                        massPerPoint * (-i * j), massPerPoint * (i * i + k * k), massPerPoint * (-j * k),
+                                                        massPerPoint * (-i * k), massPerPoint * (-j * k), massPerPoint * (i * i + j * j));
+            Matrix3x3.Add(ref volumeDistribution, ref pointContribution, out volumeDistribution);
+
+            i = vC.X - center.X;
+            j = vC.Y - center.Y;
+            k = vC.Z - center.Z;
+            pointContribution = new Matrix3x3(massPerPoint * (j * j + k * k), massPerPoint * (-i * j), massPerPoint * (-i * k),
+                                              massPerPoint * (-i * j), massPerPoint * (i * i + k * k), massPerPoint * (-j * k),
+                                              massPerPoint * (-i * k), massPerPoint * (-j * k), massPerPoint * (i * i + j * j));
+            Matrix3x3.Add(ref volumeDistribution, ref pointContribution, out volumeDistribution);
+            return volumeDistribution;
+        }
+
+        /// <summary>
+        /// Computes the center of the shape.  This can be considered its 
+        /// center of mass.
+        /// </summary>
+        /// <returns>Center of the shape.</returns>
+        public override Vector3 ComputeCenter()
+        {
+            return (vA + vB + vC) / 3;
+        }
+
+        /// <summary>
+        /// Computes the center of the shape.  This can be considered its 
+        /// center of mass.  This calculation is often associated with the 
+        /// volume calculation, which is given by this method as well.
+        /// </summary>
+        /// <param name="volume">Volume of the shape.</param>
+        /// <returns>Center of the shape.</returns>
+        public override Vector3 ComputeCenter(out float volume)
+        {
+            volume = ComputeVolume();
+            return ComputeCenter();
+        }
+
+        /// <summary>
+        /// Computes the volume of the shape.
+        /// </summary>
+        /// <returns>Volume of the shape.</returns>
+        public override float ComputeVolume()
+        {
+            return Vector3.Cross(vB - vA, vC - vA).Length() * collisionMargin;
+        }
+
+        ///<summary>
+        /// Gets the normal of the triangle shape in its local space.
+        ///</summary>
+        ///<returns>The local normal.</returns>
+        public Vector3 GetLocalNormal()
+        {
+            Vector3 normal;
+            Vector3 vAvB;
+            Vector3 vAvC;
+            Vector3.Subtract(ref vB, ref vA, out vAvB);
+            Vector3.Subtract(ref vC, ref vA, out vAvC);
+            Vector3.Cross(ref vAvB, ref vAvC, out normal);
+            normal.Normalize();
+            return normal;
+        }
+
+        /// <summary>
+        /// Gets the normal of the triangle in world space.
+        /// </summary>
+        /// <param name="transform">World transform.</param>
+        /// <returns>Normal of the triangle in world space.</returns>
+        public Vector3 GetNormal(RigidTransform transform)
+        {
+            Vector3 normal = GetLocalNormal();
+            Vector3.Transform(ref normal, ref transform.Orientation, out normal);
+            return normal;
+        }
+
+        /// <summary>
+        /// Gets the intersection between the triangle and the ray.
+        /// </summary>
+        /// <param name="ray">Ray to test against the triangle.</param>
+        /// <param name="transform">Transform to apply to the triangle shape for the test.</param>
+        /// <param name="maximumLength">Maximum distance to travel in units of the direction vector's length.</param>
+        /// <param name="hit">Hit data of the ray cast, if any.</param>
+        /// <returns>Whether or not the ray hit the target.</returns>
+        public override bool RayTest(ref Ray ray, ref RigidTransform transform, float maximumLength, out RayHit hit)
+        {
+            Matrix3x3 orientation;
+            Matrix3x3.CreateFromQuaternion(ref transform.Orientation, out orientation);
+            Ray localRay;
+            Quaternion conjugate;
+            Quaternion.Conjugate(ref transform.Orientation, out conjugate);
+            Vector3.Transform(ref ray.Direction, ref conjugate, out localRay.Direction);
+            Vector3.Subtract(ref ray.Position, ref transform.Position, out localRay.Position);
+            Vector3.Transform(ref localRay.Position, ref conjugate, out localRay.Position);
+
+            bool toReturn = Toolbox.FindRayTriangleIntersection(ref localRay, maximumLength, sidedness, ref vA, ref vB, ref vC, out hit);
+            //Move the hit back into world space.
+            Vector3.Multiply(ref ray.Direction, hit.T, out hit.Location);
+            Vector3.Add(ref ray.Position, ref hit.Location, out hit.Location);
+            Vector3.Transform(ref hit.Normal, ref transform.Orientation, out hit.Normal);
+            return toReturn;
+        }
+
+        /// <summary>
+        /// Returns a <see cref="T:System.String"/> that represents the current <see cref="T:System.Object"/>.
+        /// </summary>
+        /// <returns>
+        /// A <see cref="T:System.String"/> that represents the current <see cref="T:System.Object"/>.
+        /// </returns>
+        /// <filterpriority>2</filterpriority>
+        public override string ToString()
+        {
+            return vA + ", " + vB + ", " + vC;
+        }
+
+        /// <summary>
+        /// Retrieves an instance of an EntityCollidable that uses this EntityShape.  Mainly used by compound bodies.
+        /// </summary>
+        /// <returns>EntityCollidable that uses this shape.</returns>
+        public override EntityCollidable GetCollidableInstance()
+        {
+            return new ConvexCollidable<TriangleShape>(this);
+        }
+
+    }
+
+}