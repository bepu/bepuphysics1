﻿using System;
<<<<<<< HEAD
using BEPUphysics.BroadPhaseEntries.MobileCollidables;
using Microsoft.Xna.Framework;
=======
using BEPUphysics.Collidables.MobileCollidables;
 
>>>>>>> d0a4deae
using BEPUutilities;

namespace BEPUphysics.CollisionShapes.ConvexShapes
{
    ///<summary>
    /// Symmetrical shape with a circular base and a point at the top.
    ///</summary>
    public class ConeShape : ConvexShape
    {

        float radius;
        float height;
        ///<summary>
        /// Gets or sets the height of the cone.
        ///</summary>
        public float Height
        {
            get { return height; }
            set
            {
                height = value;
                OnShapeChanged();
            }
        }
        ///<summary>
        /// Gets or sets the radius of the cone base.
        ///</summary>
        public float Radius
        {
            get { return radius; }
            set
            {
                radius = value;
                OnShapeChanged();
            }
        }

        ///<summary>
        /// Constructs a new cone shape.
        ///</summary>
        ///<param name="height">Height of the cone.</param>
        ///<param name="radius">Radius of the cone base.</param>
        public ConeShape(float height, float radius)
        {
            this.height = height;
            Radius = radius;
        }


        ///<summary>
        /// Gets the extreme point of the shape in local space in a given direction.
        ///</summary>
        ///<param name="direction">Direction to find the extreme point in.</param>
        ///<param name="extremePoint">Extreme point on the shape.</param>
        public override void GetLocalExtremePointWithoutMargin(ref Vector3 direction, out Vector3 extremePoint)
        {
            //Is it the tip of the cone?
            float sinThetaSquared = radius * radius / (radius * radius + height * height);
            //If d.Y * d.Y / d.LengthSquared >= sinthetaSquared
            if (direction.Y > 0 && direction.Y * direction.Y >= direction.LengthSquared() * sinThetaSquared)
            {
                extremePoint = new Vector3(0, .75f * height, 0);
                return;
            }
            //Is it a bottom edge of the cone?
            float horizontalLengthSquared = direction.X * direction.X + direction.Z * direction.Z;
            if (horizontalLengthSquared > Toolbox.Epsilon)
            {
                var radOverSigma = radius / Math.Sqrt(horizontalLengthSquared);
                extremePoint = new Vector3((float)(radOverSigma * direction.X), -.25f * height, (float)(radOverSigma * direction.Z));
            }
            else // It's pointing almost straight down...
                extremePoint = new Vector3(0, -.25f * height, 0);


        }

        ///<summary>
        /// Computes the minimum radius of the shape.
        /// This is often smaller than the actual minimum radius;
        /// it is simply an approximation that avoids overestimating.
        ///</summary>
        ///<returns>Minimum radius of the shape.</returns>
        public override float ComputeMinimumRadius()
        {
            double denominator = radius / height;
            denominator = denominator / Math.Sqrt(denominator * denominator + 1);
            return (float)(collisionMargin + Math.Min(.25f * height, denominator * .75 * height));
        }

        /// <summary>
        /// Computes the maximum radius of the shape.
        /// This is often larger than the actual maximum radius;
        /// it is simply an approximation that avoids underestimating.
        /// </summary>
        /// <returns>Maximum radius of the shape.</returns>
        public override float ComputeMaximumRadius()
        {
            return (float)(collisionMargin + Math.Max(.75 * Height, Math.Sqrt(.0625f * Height * Height + Radius * Radius)));
        }

        /// <summary>
        /// Computes the volume distribution of the shape as well as its volume.
        /// The volume distribution can be used to compute inertia tensors when
        /// paired with mass and other tuning factors.
        /// </summary>
        /// <param name="volume">Volume of the shape.</param>
        /// <returns>Volume distribution of the shape.</returns>
        public override Matrix3x3 ComputeVolumeDistribution(out float volume)
        {
            volume = ComputeVolume();

            //Calculate inertia tensor.
            var volumeDistribution = new Matrix3x3();
            float diagValue = (.1f * Height * Height + .15f * Radius * Radius);
            volumeDistribution.M11 = diagValue;
            volumeDistribution.M22 = .3f * Radius * Radius;
            volumeDistribution.M33 = diagValue;

            return volumeDistribution;
        }


        /// <summary>
        /// Computes the center of the shape.  This can be considered its 
        /// center of mass.
        /// </summary>
        /// <returns>Center of the shape.</returns>
        public override Vector3 ComputeCenter()
        {
            return Vector3.Zero;
        }

        /// <summary>
        /// Computes the center of the shape.  This can be considered its 
        /// center of mass.  This calculation is often associated with the 
        /// volume calculation, which is given by this method as well.
        /// </summary>
        /// <param name="volume">Volume of the shape.</param>
        /// <returns>Center of the shape.</returns>
        public override Vector3 ComputeCenter(out float volume)
        {
            volume = ComputeVolume();
            return ComputeCenter();
        }

        /// <summary>
        /// Computes the volume of the shape.
        /// </summary>
        /// <returns>Volume of the shape.</returns>
        public override float ComputeVolume()
        {
            return (float)(.333333 * Math.PI * Radius * Radius * Height);
        }

        /// <summary>
        /// Retrieves an instance of an EntityCollidable that uses this EntityShape.  Mainly used by compound bodies.
        /// </summary>
        /// <returns>EntityCollidable that uses this shape.</returns>
        public override EntityCollidable GetCollidableInstance()
        {
            return new ConvexCollidable<ConeShape>(this);
        }

    }
}
<|MERGE_RESOLUTION|>--- conflicted
+++ resolved
@@ -1,174 +1,169 @@
-﻿using System;
-<<<<<<< HEAD
-using BEPUphysics.BroadPhaseEntries.MobileCollidables;
-using Microsoft.Xna.Framework;
-=======
-using BEPUphysics.Collidables.MobileCollidables;
- 
->>>>>>> d0a4deae
-using BEPUutilities;
-
-namespace BEPUphysics.CollisionShapes.ConvexShapes
-{
-    ///<summary>
-    /// Symmetrical shape with a circular base and a point at the top.
-    ///</summary>
-    public class ConeShape : ConvexShape
-    {
-
-        float radius;
-        float height;
-        ///<summary>
-        /// Gets or sets the height of the cone.
-        ///</summary>
-        public float Height
-        {
-            get { return height; }
-            set
-            {
-                height = value;
-                OnShapeChanged();
-            }
-        }
-        ///<summary>
-        /// Gets or sets the radius of the cone base.
-        ///</summary>
-        public float Radius
-        {
-            get { return radius; }
-            set
-            {
-                radius = value;
-                OnShapeChanged();
-            }
-        }
-
-        ///<summary>
-        /// Constructs a new cone shape.
-        ///</summary>
-        ///<param name="height">Height of the cone.</param>
-        ///<param name="radius">Radius of the cone base.</param>
-        public ConeShape(float height, float radius)
-        {
-            this.height = height;
-            Radius = radius;
-        }
-
-
-        ///<summary>
-        /// Gets the extreme point of the shape in local space in a given direction.
-        ///</summary>
-        ///<param name="direction">Direction to find the extreme point in.</param>
-        ///<param name="extremePoint">Extreme point on the shape.</param>
-        public override void GetLocalExtremePointWithoutMargin(ref Vector3 direction, out Vector3 extremePoint)
-        {
-            //Is it the tip of the cone?
-            float sinThetaSquared = radius * radius / (radius * radius + height * height);
-            //If d.Y * d.Y / d.LengthSquared >= sinthetaSquared
-            if (direction.Y > 0 && direction.Y * direction.Y >= direction.LengthSquared() * sinThetaSquared)
-            {
-                extremePoint = new Vector3(0, .75f * height, 0);
-                return;
-            }
-            //Is it a bottom edge of the cone?
-            float horizontalLengthSquared = direction.X * direction.X + direction.Z * direction.Z;
-            if (horizontalLengthSquared > Toolbox.Epsilon)
-            {
-                var radOverSigma = radius / Math.Sqrt(horizontalLengthSquared);
-                extremePoint = new Vector3((float)(radOverSigma * direction.X), -.25f * height, (float)(radOverSigma * direction.Z));
-            }
-            else // It's pointing almost straight down...
-                extremePoint = new Vector3(0, -.25f * height, 0);
-
-
-        }
-
-        ///<summary>
-        /// Computes the minimum radius of the shape.
-        /// This is often smaller than the actual minimum radius;
-        /// it is simply an approximation that avoids overestimating.
-        ///</summary>
-        ///<returns>Minimum radius of the shape.</returns>
-        public override float ComputeMinimumRadius()
-        {
-            double denominator = radius / height;
-            denominator = denominator / Math.Sqrt(denominator * denominator + 1);
-            return (float)(collisionMargin + Math.Min(.25f * height, denominator * .75 * height));
-        }
-
-        /// <summary>
-        /// Computes the maximum radius of the shape.
-        /// This is often larger than the actual maximum radius;
-        /// it is simply an approximation that avoids underestimating.
-        /// </summary>
-        /// <returns>Maximum radius of the shape.</returns>
-        public override float ComputeMaximumRadius()
-        {
-            return (float)(collisionMargin + Math.Max(.75 * Height, Math.Sqrt(.0625f * Height * Height + Radius * Radius)));
-        }
-
-        /// <summary>
-        /// Computes the volume distribution of the shape as well as its volume.
-        /// The volume distribution can be used to compute inertia tensors when
-        /// paired with mass and other tuning factors.
-        /// </summary>
-        /// <param name="volume">Volume of the shape.</param>
-        /// <returns>Volume distribution of the shape.</returns>
-        public override Matrix3x3 ComputeVolumeDistribution(out float volume)
-        {
-            volume = ComputeVolume();
-
-            //Calculate inertia tensor.
-            var volumeDistribution = new Matrix3x3();
-            float diagValue = (.1f * Height * Height + .15f * Radius * Radius);
-            volumeDistribution.M11 = diagValue;
-            volumeDistribution.M22 = .3f * Radius * Radius;
-            volumeDistribution.M33 = diagValue;
-
-            return volumeDistribution;
-        }
-
-
-        /// <summary>
-        /// Computes the center of the shape.  This can be considered its 
-        /// center of mass.
-        /// </summary>
-        /// <returns>Center of the shape.</returns>
-        public override Vector3 ComputeCenter()
-        {
-            return Vector3.Zero;
-        }
-
-        /// <summary>
-        /// Computes the center of the shape.  This can be considered its 
-        /// center of mass.  This calculation is often associated with the 
-        /// volume calculation, which is given by this method as well.
-        /// </summary>
-        /// <param name="volume">Volume of the shape.</param>
-        /// <returns>Center of the shape.</returns>
-        public override Vector3 ComputeCenter(out float volume)
-        {
-            volume = ComputeVolume();
-            return ComputeCenter();
-        }
-
-        /// <summary>
-        /// Computes the volume of the shape.
-        /// </summary>
-        /// <returns>Volume of the shape.</returns>
-        public override float ComputeVolume()
-        {
-            return (float)(.333333 * Math.PI * Radius * Radius * Height);
-        }
-
-        /// <summary>
-        /// Retrieves an instance of an EntityCollidable that uses this EntityShape.  Mainly used by compound bodies.
-        /// </summary>
-        /// <returns>EntityCollidable that uses this shape.</returns>
-        public override EntityCollidable GetCollidableInstance()
-        {
-            return new ConvexCollidable<ConeShape>(this);
-        }
-
-    }
-}
+﻿using System;
+using BEPUphysics.BroadPhaseEntries.MobileCollidables;
+ 
+using BEPUutilities;
+
+namespace BEPUphysics.CollisionShapes.ConvexShapes
+{
+    ///<summary>
+    /// Symmetrical shape with a circular base and a point at the top.
+    ///</summary>
+    public class ConeShape : ConvexShape
+    {
+
+        float radius;
+        float height;
+        ///<summary>
+        /// Gets or sets the height of the cone.
+        ///</summary>
+        public float Height
+        {
+            get { return height; }
+            set
+            {
+                height = value;
+                OnShapeChanged();
+            }
+        }
+        ///<summary>
+        /// Gets or sets the radius of the cone base.
+        ///</summary>
+        public float Radius
+        {
+            get { return radius; }
+            set
+            {
+                radius = value;
+                OnShapeChanged();
+            }
+        }
+
+        ///<summary>
+        /// Constructs a new cone shape.
+        ///</summary>
+        ///<param name="height">Height of the cone.</param>
+        ///<param name="radius">Radius of the cone base.</param>
+        public ConeShape(float height, float radius)
+        {
+            this.height = height;
+            Radius = radius;
+        }
+
+
+        ///<summary>
+        /// Gets the extreme point of the shape in local space in a given direction.
+        ///</summary>
+        ///<param name="direction">Direction to find the extreme point in.</param>
+        ///<param name="extremePoint">Extreme point on the shape.</param>
+        public override void GetLocalExtremePointWithoutMargin(ref Vector3 direction, out Vector3 extremePoint)
+        {
+            //Is it the tip of the cone?
+            float sinThetaSquared = radius * radius / (radius * radius + height * height);
+            //If d.Y * d.Y / d.LengthSquared >= sinthetaSquared
+            if (direction.Y > 0 && direction.Y * direction.Y >= direction.LengthSquared() * sinThetaSquared)
+            {
+                extremePoint = new Vector3(0, .75f * height, 0);
+                return;
+            }
+            //Is it a bottom edge of the cone?
+            float horizontalLengthSquared = direction.X * direction.X + direction.Z * direction.Z;
+            if (horizontalLengthSquared > Toolbox.Epsilon)
+            {
+                var radOverSigma = radius / Math.Sqrt(horizontalLengthSquared);
+                extremePoint = new Vector3((float)(radOverSigma * direction.X), -.25f * height, (float)(radOverSigma * direction.Z));
+            }
+            else // It's pointing almost straight down...
+                extremePoint = new Vector3(0, -.25f * height, 0);
+
+
+        }
+
+        ///<summary>
+        /// Computes the minimum radius of the shape.
+        /// This is often smaller than the actual minimum radius;
+        /// it is simply an approximation that avoids overestimating.
+        ///</summary>
+        ///<returns>Minimum radius of the shape.</returns>
+        public override float ComputeMinimumRadius()
+        {
+            double denominator = radius / height;
+            denominator = denominator / Math.Sqrt(denominator * denominator + 1);
+            return (float)(collisionMargin + Math.Min(.25f * height, denominator * .75 * height));
+        }
+
+        /// <summary>
+        /// Computes the maximum radius of the shape.
+        /// This is often larger than the actual maximum radius;
+        /// it is simply an approximation that avoids underestimating.
+        /// </summary>
+        /// <returns>Maximum radius of the shape.</returns>
+        public override float ComputeMaximumRadius()
+        {
+            return (float)(collisionMargin + Math.Max(.75 * Height, Math.Sqrt(.0625f * Height * Height + Radius * Radius)));
+        }
+
+        /// <summary>
+        /// Computes the volume distribution of the shape as well as its volume.
+        /// The volume distribution can be used to compute inertia tensors when
+        /// paired with mass and other tuning factors.
+        /// </summary>
+        /// <param name="volume">Volume of the shape.</param>
+        /// <returns>Volume distribution of the shape.</returns>
+        public override Matrix3x3 ComputeVolumeDistribution(out float volume)
+        {
+            volume = ComputeVolume();
+
+            //Calculate inertia tensor.
+            var volumeDistribution = new Matrix3x3();
+            float diagValue = (.1f * Height * Height + .15f * Radius * Radius);
+            volumeDistribution.M11 = diagValue;
+            volumeDistribution.M22 = .3f * Radius * Radius;
+            volumeDistribution.M33 = diagValue;
+
+            return volumeDistribution;
+        }
+
+
+        /// <summary>
+        /// Computes the center of the shape.  This can be considered its 
+        /// center of mass.
+        /// </summary>
+        /// <returns>Center of the shape.</returns>
+        public override Vector3 ComputeCenter()
+        {
+            return Vector3.Zero;
+        }
+
+        /// <summary>
+        /// Computes the center of the shape.  This can be considered its 
+        /// center of mass.  This calculation is often associated with the 
+        /// volume calculation, which is given by this method as well.
+        /// </summary>
+        /// <param name="volume">Volume of the shape.</param>
+        /// <returns>Center of the shape.</returns>
+        public override Vector3 ComputeCenter(out float volume)
+        {
+            volume = ComputeVolume();
+            return ComputeCenter();
+        }
+
+        /// <summary>
+        /// Computes the volume of the shape.
+        /// </summary>
+        /// <returns>Volume of the shape.</returns>
+        public override float ComputeVolume()
+        {
+            return (float)(.333333 * Math.PI * Radius * Radius * Height);
+        }
+
+        /// <summary>
+        /// Retrieves an instance of an EntityCollidable that uses this EntityShape.  Mainly used by compound bodies.
+        /// </summary>
+        /// <returns>EntityCollidable that uses this shape.</returns>
+        public override EntityCollidable GetCollidableInstance()
+        {
+            return new ConvexCollidable<ConeShape>(this);
+        }
+
+    }
+}