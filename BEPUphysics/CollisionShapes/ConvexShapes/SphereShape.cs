﻿using System;
<<<<<<< HEAD
using BEPUphysics.BroadPhaseEntries.MobileCollidables;
using Microsoft.Xna.Framework;
=======
using BEPUphysics.Collidables.MobileCollidables;
 
>>>>>>> d0a4deae
using BEPUutilities;

namespace BEPUphysics.CollisionShapes.ConvexShapes
{
    ///<summary>
    /// Ball-like shape.
    ///</summary>
    public class SphereShape : ConvexShape
    {
        ///<summary>
        /// Constructs a new sphere shape.
        ///</summary>
        ///<param name="radius">Radius of the sphere.</param>
        public SphereShape(float radius)
        {
            Radius = radius;
        }

        //This is a convenience method.  People expect to see a 'radius' of some kind.
        ///<summary>
        /// Gets or sets the radius of the sphere.
        ///</summary>
        public float Radius { get { return collisionMargin; } set { CollisionMargin = value; } }

        /// <summary>
        /// Gets the bounding box of the shape given a transform.
        /// </summary>
        /// <param name="shapeTransform">Transform to use.</param>
        /// <param name="boundingBox">Bounding box of the transformed shape.</param>
        public override void GetBoundingBox(ref RigidTransform shapeTransform, out BoundingBox boundingBox)
        {
#if !WINDOWS
            boundingBox = new BoundingBox();
#endif
            boundingBox.Min.X = shapeTransform.Position.X - collisionMargin;
            boundingBox.Min.Y = shapeTransform.Position.Y - collisionMargin;
            boundingBox.Min.Z = shapeTransform.Position.Z - collisionMargin;
            boundingBox.Max.X = shapeTransform.Position.X + collisionMargin;
            boundingBox.Max.Y = shapeTransform.Position.Y + collisionMargin;
            boundingBox.Max.Z = shapeTransform.Position.Z + collisionMargin;
        }


        //TODO: Could do a little optimizing.  If the methods were virtual, could override and save a conjugate/transform.
        ///<summary>
        /// Gets the extreme point of the shape in local space in a given direction.
        ///</summary>
        ///<param name="direction">Direction to find the extreme point in.</param>
        ///<param name="extremePoint">Extreme point on the shape.</param>
        public override void GetLocalExtremePointWithoutMargin(ref Vector3 direction, out Vector3 extremePoint)
        {
            extremePoint = Toolbox.ZeroVector;
        }

        /// <summary>
        /// Computes the maximum radius of the shape.
        /// This is often larger than the actual maximum radius;
        /// it is simply an approximation that avoids underestimating.
        /// </summary>
        /// <returns>Maximum radius of the shape.</returns>
        public override float ComputeMaximumRadius()
        {
            return Radius;
        }

        ///<summary>
        /// Computes the minimum radius of the shape.
        /// This is often smaller than the actual minimum radius;
        /// it is simply an approximation that avoids overestimating.
        ///</summary>
        ///<returns>Minimum radius of the shape.</returns>
        public override float ComputeMinimumRadius()
        {
            return Radius;
        }

        /// <summary>
        /// Computes the volume distribution of the shape as well as its volume.
        /// The volume distribution can be used to compute inertia tensors when
        /// paired with mass and other tuning factors.
        /// </summary>
        /// <param name="volume">Volume of the shape.</param>
        /// <returns>Volume distribution of the shape.</returns>
        public override Matrix3x3 ComputeVolumeDistribution(out float volume)
        {
            var volumeDistribution = new Matrix3x3();
            float diagValue = ((2f / 5f) * Radius * Radius);
            volumeDistribution.M11 = diagValue;
            volumeDistribution.M22 = diagValue;
            volumeDistribution.M33 = diagValue;

            volume = ComputeVolume();
            return volumeDistribution;
        }


        /// <summary>
        /// Gets the intersection between the sphere and the ray.
        /// </summary>
        /// <param name="ray">Ray to test against the sphere.</param>
        /// <param name="transform">Transform applied to the convex for the test.</param>
        /// <param name="maximumLength">Maximum distance to travel in units of the ray direction's length.</param>
        /// <param name="hit">Ray hit data, if any.</param>
        /// <returns>Whether or not the ray hit the target.</returns>
        public override bool RayTest(ref Ray ray, ref RigidTransform transform, float maximumLength, out RayHit hit)
        {
            return Toolbox.RayCastSphere(ref ray, ref transform.Position, collisionMargin, maximumLength, out hit);
            //Vector3 normalizedDirection;
            //float length = ray.Direction.Length();
            //Vector3.Divide(ref ray.Direction, length, out normalizedDirection);
            //maximumLength *= length;
            //hit = new RayHit();
            //Vector3 m;
            //Vector3.Subtract(ref ray.Position, ref transform.Position, out m);
            //float b = Vector3.Dot(m, normalizedDirection);
            //float c = m.LengthSquared() - collisionMargin * collisionMargin;

            //if (c > 0 && b > 0)
            //    return false;
            //float discriminant = b * b - c;
            //if (discriminant < 0)
            //    return false;

            //hit.T = -b - (float)Math.Sqrt(discriminant);
            //if (hit.T < 0)
            //    hit.T = 0;
            //if (hit.T > maximumLength)
            //    return false;
            //Vector3.Multiply(ref normalizedDirection, hit.T, out hit.Location);
            //Vector3.Add(ref hit.Location, ref ray.Position, out hit.Location);
            //Vector3.Subtract(ref hit.Location, ref transform.Position, out hit.Normal);
            //hit.Normal.Normalize();
            //return true;
        }

        /// <summary>
        /// Computes the center of the shape.  This can be considered its 
        /// center of mass.
        /// </summary>
        /// <returns>Center of the shape.</returns>
        public override Vector3 ComputeCenter()
        {
            return Vector3.Zero;
        }

        /// <summary>
        /// Computes the center of the shape.  This can be considered its 
        /// center of mass.  This calculation is often associated with the 
        /// volume calculation, which is given by this method as well.
        /// </summary>
        /// <param name="volume">Volume of the shape.</param>
        /// <returns>Center of the shape.</returns>
        public override Vector3 ComputeCenter(out float volume)
        {
            volume = ComputeVolume();
            return ComputeCenter();
        }

        /// <summary>
        /// Computes the volume of the shape.
        /// </summary>
        /// <returns>Volume of the shape.</returns>
        public override float ComputeVolume()
        {
            return (float)(1.333333 * Math.PI * Radius * Radius * Radius);
        }

        /// <summary>
        /// Retrieves an instance of an EntityCollidable that uses this EntityShape.  Mainly used by compound bodies.
        /// </summary>
        /// <returns>EntityCollidable that uses this shape.</returns>
        public override EntityCollidable GetCollidableInstance()
        {
            return new ConvexCollidable<SphereShape>(this);
        }

    }
}
<|MERGE_RESOLUTION|>--- conflicted
+++ resolved
@@ -1,186 +1,181 @@
-﻿using System;
-<<<<<<< HEAD
-using BEPUphysics.BroadPhaseEntries.MobileCollidables;
-using Microsoft.Xna.Framework;
-=======
-using BEPUphysics.Collidables.MobileCollidables;
- 
->>>>>>> d0a4deae
-using BEPUutilities;
-
-namespace BEPUphysics.CollisionShapes.ConvexShapes
-{
-    ///<summary>
-    /// Ball-like shape.
-    ///</summary>
-    public class SphereShape : ConvexShape
-    {
-        ///<summary>
-        /// Constructs a new sphere shape.
-        ///</summary>
-        ///<param name="radius">Radius of the sphere.</param>
-        public SphereShape(float radius)
-        {
-            Radius = radius;
-        }
-
-        //This is a convenience method.  People expect to see a 'radius' of some kind.
-        ///<summary>
-        /// Gets or sets the radius of the sphere.
-        ///</summary>
-        public float Radius { get { return collisionMargin; } set { CollisionMargin = value; } }
-
-        /// <summary>
-        /// Gets the bounding box of the shape given a transform.
-        /// </summary>
-        /// <param name="shapeTransform">Transform to use.</param>
-        /// <param name="boundingBox">Bounding box of the transformed shape.</param>
-        public override void GetBoundingBox(ref RigidTransform shapeTransform, out BoundingBox boundingBox)
-        {
-#if !WINDOWS
-            boundingBox = new BoundingBox();
-#endif
-            boundingBox.Min.X = shapeTransform.Position.X - collisionMargin;
-            boundingBox.Min.Y = shapeTransform.Position.Y - collisionMargin;
-            boundingBox.Min.Z = shapeTransform.Position.Z - collisionMargin;
-            boundingBox.Max.X = shapeTransform.Position.X + collisionMargin;
-            boundingBox.Max.Y = shapeTransform.Position.Y + collisionMargin;
-            boundingBox.Max.Z = shapeTransform.Position.Z + collisionMargin;
-        }
-
-
-        //TODO: Could do a little optimizing.  If the methods were virtual, could override and save a conjugate/transform.
-        ///<summary>
-        /// Gets the extreme point of the shape in local space in a given direction.
-        ///</summary>
-        ///<param name="direction">Direction to find the extreme point in.</param>
-        ///<param name="extremePoint">Extreme point on the shape.</param>
-        public override void GetLocalExtremePointWithoutMargin(ref Vector3 direction, out Vector3 extremePoint)
-        {
-            extremePoint = Toolbox.ZeroVector;
-        }
-
-        /// <summary>
-        /// Computes the maximum radius of the shape.
-        /// This is often larger than the actual maximum radius;
-        /// it is simply an approximation that avoids underestimating.
-        /// </summary>
-        /// <returns>Maximum radius of the shape.</returns>
-        public override float ComputeMaximumRadius()
-        {
-            return Radius;
-        }
-
-        ///<summary>
-        /// Computes the minimum radius of the shape.
-        /// This is often smaller than the actual minimum radius;
-        /// it is simply an approximation that avoids overestimating.
-        ///</summary>
-        ///<returns>Minimum radius of the shape.</returns>
-        public override float ComputeMinimumRadius()
-        {
-            return Radius;
-        }
-
-        /// <summary>
-        /// Computes the volume distribution of the shape as well as its volume.
-        /// The volume distribution can be used to compute inertia tensors when
-        /// paired with mass and other tuning factors.
-        /// </summary>
-        /// <param name="volume">Volume of the shape.</param>
-        /// <returns>Volume distribution of the shape.</returns>
-        public override Matrix3x3 ComputeVolumeDistribution(out float volume)
-        {
-            var volumeDistribution = new Matrix3x3();
-            float diagValue = ((2f / 5f) * Radius * Radius);
-            volumeDistribution.M11 = diagValue;
-            volumeDistribution.M22 = diagValue;
-            volumeDistribution.M33 = diagValue;
-
-            volume = ComputeVolume();
-            return volumeDistribution;
-        }
-
-
-        /// <summary>
-        /// Gets the intersection between the sphere and the ray.
-        /// </summary>
-        /// <param name="ray">Ray to test against the sphere.</param>
-        /// <param name="transform">Transform applied to the convex for the test.</param>
-        /// <param name="maximumLength">Maximum distance to travel in units of the ray direction's length.</param>
-        /// <param name="hit">Ray hit data, if any.</param>
-        /// <returns>Whether or not the ray hit the target.</returns>
-        public override bool RayTest(ref Ray ray, ref RigidTransform transform, float maximumLength, out RayHit hit)
-        {
-            return Toolbox.RayCastSphere(ref ray, ref transform.Position, collisionMargin, maximumLength, out hit);
-            //Vector3 normalizedDirection;
-            //float length = ray.Direction.Length();
-            //Vector3.Divide(ref ray.Direction, length, out normalizedDirection);
-            //maximumLength *= length;
-            //hit = new RayHit();
-            //Vector3 m;
-            //Vector3.Subtract(ref ray.Position, ref transform.Position, out m);
-            //float b = Vector3.Dot(m, normalizedDirection);
-            //float c = m.LengthSquared() - collisionMargin * collisionMargin;
-
-            //if (c > 0 && b > 0)
-            //    return false;
-            //float discriminant = b * b - c;
-            //if (discriminant < 0)
-            //    return false;
-
-            //hit.T = -b - (float)Math.Sqrt(discriminant);
-            //if (hit.T < 0)
-            //    hit.T = 0;
-            //if (hit.T > maximumLength)
-            //    return false;
-            //Vector3.Multiply(ref normalizedDirection, hit.T, out hit.Location);
-            //Vector3.Add(ref hit.Location, ref ray.Position, out hit.Location);
-            //Vector3.Subtract(ref hit.Location, ref transform.Position, out hit.Normal);
-            //hit.Normal.Normalize();
-            //return true;
-        }
-
-        /// <summary>
-        /// Computes the center of the shape.  This can be considered its 
-        /// center of mass.
-        /// </summary>
-        /// <returns>Center of the shape.</returns>
-        public override Vector3 ComputeCenter()
-        {
-            return Vector3.Zero;
-        }
-
-        /// <summary>
-        /// Computes the center of the shape.  This can be considered its 
-        /// center of mass.  This calculation is often associated with the 
-        /// volume calculation, which is given by this method as well.
-        /// </summary>
-        /// <param name="volume">Volume of the shape.</param>
-        /// <returns>Center of the shape.</returns>
-        public override Vector3 ComputeCenter(out float volume)
-        {
-            volume = ComputeVolume();
-            return ComputeCenter();
-        }
-
-        /// <summary>
-        /// Computes the volume of the shape.
-        /// </summary>
-        /// <returns>Volume of the shape.</returns>
-        public override float ComputeVolume()
-        {
-            return (float)(1.333333 * Math.PI * Radius * Radius * Radius);
-        }
-
-        /// <summary>
-        /// Retrieves an instance of an EntityCollidable that uses this EntityShape.  Mainly used by compound bodies.
-        /// </summary>
-        /// <returns>EntityCollidable that uses this shape.</returns>
-        public override EntityCollidable GetCollidableInstance()
-        {
-            return new ConvexCollidable<SphereShape>(this);
-        }
-
-    }
-}
+﻿using System;
+using BEPUphysics.BroadPhaseEntries.MobileCollidables;
+ 
+using BEPUutilities;
+
+namespace BEPUphysics.CollisionShapes.ConvexShapes
+{
+    ///<summary>
+    /// Ball-like shape.
+    ///</summary>
+    public class SphereShape : ConvexShape
+    {
+        ///<summary>
+        /// Constructs a new sphere shape.
+        ///</summary>
+        ///<param name="radius">Radius of the sphere.</param>
+        public SphereShape(float radius)
+        {
+            Radius = radius;
+        }
+
+        //This is a convenience method.  People expect to see a 'radius' of some kind.
+        ///<summary>
+        /// Gets or sets the radius of the sphere.
+        ///</summary>
+        public float Radius { get { return collisionMargin; } set { CollisionMargin = value; } }
+
+        /// <summary>
+        /// Gets the bounding box of the shape given a transform.
+        /// </summary>
+        /// <param name="shapeTransform">Transform to use.</param>
+        /// <param name="boundingBox">Bounding box of the transformed shape.</param>
+        public override void GetBoundingBox(ref RigidTransform shapeTransform, out BoundingBox boundingBox)
+        {
+#if !WINDOWS
+            boundingBox = new BoundingBox();
+#endif
+            boundingBox.Min.X = shapeTransform.Position.X - collisionMargin;
+            boundingBox.Min.Y = shapeTransform.Position.Y - collisionMargin;
+            boundingBox.Min.Z = shapeTransform.Position.Z - collisionMargin;
+            boundingBox.Max.X = shapeTransform.Position.X + collisionMargin;
+            boundingBox.Max.Y = shapeTransform.Position.Y + collisionMargin;
+            boundingBox.Max.Z = shapeTransform.Position.Z + collisionMargin;
+        }
+
+
+        //TODO: Could do a little optimizing.  If the methods were virtual, could override and save a conjugate/transform.
+        ///<summary>
+        /// Gets the extreme point of the shape in local space in a given direction.
+        ///</summary>
+        ///<param name="direction">Direction to find the extreme point in.</param>
+        ///<param name="extremePoint">Extreme point on the shape.</param>
+        public override void GetLocalExtremePointWithoutMargin(ref Vector3 direction, out Vector3 extremePoint)
+        {
+            extremePoint = Toolbox.ZeroVector;
+        }
+
+        /// <summary>
+        /// Computes the maximum radius of the shape.
+        /// This is often larger than the actual maximum radius;
+        /// it is simply an approximation that avoids underestimating.
+        /// </summary>
+        /// <returns>Maximum radius of the shape.</returns>
+        public override float ComputeMaximumRadius()
+        {
+            return Radius;
+        }
+
+        ///<summary>
+        /// Computes the minimum radius of the shape.
+        /// This is often smaller than the actual minimum radius;
+        /// it is simply an approximation that avoids overestimating.
+        ///</summary>
+        ///<returns>Minimum radius of the shape.</returns>
+        public override float ComputeMinimumRadius()
+        {
+            return Radius;
+        }
+
+        /// <summary>
+        /// Computes the volume distribution of the shape as well as its volume.
+        /// The volume distribution can be used to compute inertia tensors when
+        /// paired with mass and other tuning factors.
+        /// </summary>
+        /// <param name="volume">Volume of the shape.</param>
+        /// <returns>Volume distribution of the shape.</returns>
+        public override Matrix3x3 ComputeVolumeDistribution(out float volume)
+        {
+            var volumeDistribution = new Matrix3x3();
+            float diagValue = ((2f / 5f) * Radius * Radius);
+            volumeDistribution.M11 = diagValue;
+            volumeDistribution.M22 = diagValue;
+            volumeDistribution.M33 = diagValue;
+
+            volume = ComputeVolume();
+            return volumeDistribution;
+        }
+
+
+        /// <summary>
+        /// Gets the intersection between the sphere and the ray.
+        /// </summary>
+        /// <param name="ray">Ray to test against the sphere.</param>
+        /// <param name="transform">Transform applied to the convex for the test.</param>
+        /// <param name="maximumLength">Maximum distance to travel in units of the ray direction's length.</param>
+        /// <param name="hit">Ray hit data, if any.</param>
+        /// <returns>Whether or not the ray hit the target.</returns>
+        public override bool RayTest(ref Ray ray, ref RigidTransform transform, float maximumLength, out RayHit hit)
+        {
+            return Toolbox.RayCastSphere(ref ray, ref transform.Position, collisionMargin, maximumLength, out hit);
+            //Vector3 normalizedDirection;
+            //float length = ray.Direction.Length();
+            //Vector3.Divide(ref ray.Direction, length, out normalizedDirection);
+            //maximumLength *= length;
+            //hit = new RayHit();
+            //Vector3 m;
+            //Vector3.Subtract(ref ray.Position, ref transform.Position, out m);
+            //float b = Vector3.Dot(m, normalizedDirection);
+            //float c = m.LengthSquared() - collisionMargin * collisionMargin;
+
+            //if (c > 0 && b > 0)
+            //    return false;
+            //float discriminant = b * b - c;
+            //if (discriminant < 0)
+            //    return false;
+
+            //hit.T = -b - (float)Math.Sqrt(discriminant);
+            //if (hit.T < 0)
+            //    hit.T = 0;
+            //if (hit.T > maximumLength)
+            //    return false;
+            //Vector3.Multiply(ref normalizedDirection, hit.T, out hit.Location);
+            //Vector3.Add(ref hit.Location, ref ray.Position, out hit.Location);
+            //Vector3.Subtract(ref hit.Location, ref transform.Position, out hit.Normal);
+            //hit.Normal.Normalize();
+            //return true;
+        }
+
+        /// <summary>
+        /// Computes the center of the shape.  This can be considered its 
+        /// center of mass.
+        /// </summary>
+        /// <returns>Center of the shape.</returns>
+        public override Vector3 ComputeCenter()
+        {
+            return Vector3.Zero;
+        }
+
+        /// <summary>
+        /// Computes the center of the shape.  This can be considered its 
+        /// center of mass.  This calculation is often associated with the 
+        /// volume calculation, which is given by this method as well.
+        /// </summary>
+        /// <param name="volume">Volume of the shape.</param>
+        /// <returns>Center of the shape.</returns>
+        public override Vector3 ComputeCenter(out float volume)
+        {
+            volume = ComputeVolume();
+            return ComputeCenter();
+        }
+
+        /// <summary>
+        /// Computes the volume of the shape.
+        /// </summary>
+        /// <returns>Volume of the shape.</returns>
+        public override float ComputeVolume()
+        {
+            return (float)(1.333333 * Math.PI * Radius * Radius * Radius);
+        }
+
+        /// <summary>
+        /// Retrieves an instance of an EntityCollidable that uses this EntityShape.  Mainly used by compound bodies.
+        /// </summary>
+        /// <returns>EntityCollidable that uses this shape.</returns>
+        public override EntityCollidable GetCollidableInstance()
+        {
+            return new ConvexCollidable<SphereShape>(this);
+        }
+
+    }
+}