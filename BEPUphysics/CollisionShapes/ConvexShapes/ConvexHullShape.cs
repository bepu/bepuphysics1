--- conflicted
+++ resolved
@@ -1,513 +1,505 @@
-﻿using System;
-using System.Collections.Generic;
-<<<<<<< HEAD
-using BEPUphysics.BroadPhaseEntries.MobileCollidables;
-using BEPUutilities.ResourceManagement;
-using Microsoft.Xna.Framework;
-using BEPUutilities;
-using BEPUutilities.DataStructures;
-=======
-using BEPUphysics.Collidables.MobileCollidables;
- 
-using BEPUutilities;
-using BEPUutilities.DataStructures;
-using BEPUutilities.ResourceManagement;
->>>>>>> d0a4deae
-
-namespace BEPUphysics.CollisionShapes.ConvexShapes
-{
-    ///<summary>
-    /// Convex wrapping around a point set.
-    ///</summary>
-    public class ConvexHullShape : ConvexShape
-    {
-        ///<summary>
-        /// Gets the point set of the convex hull.
-        ///</summary>
-        public ReadOnlyList<Vector3> Vertices
-        {
-            get
-            {
-                return new ReadOnlyList<Vector3>(vertices);
-            }
-        }
-        RawList<Vector3> vertices;
-
-        ///<summary>
-        /// Constructs a new convex hull shape.
-        /// The point set will be recentered on the local origin.
-        /// If that offset is needed, use the other constructor which outputs the computed center.
-        ///</summary>
-        ///<param name="vertices">Point set to use to construct the convex hull.</param>
-        ///<exception cref="ArgumentException">Thrown when the point set is empty.</exception>
-        public ConvexHullShape(IList<Vector3> vertices)
-        {
-            if (vertices.Count == 0)
-                throw new ArgumentException("Vertices list used to create a ConvexHullShape cannot be empty.");
-
-            var surfaceVertices = CommonResources.GetVectorList();
-            ComputeCenter(vertices, surfaceVertices);
-            this.vertices = new RawList<Vector3>(surfaceVertices);
-            CommonResources.GiveBack(surfaceVertices);
-
-            OnShapeChanged();
-        }
-
-        ///<summary>
-        /// Constructs a new convex hull shape.
-        /// The point set will be recentered on the local origin.
-        ///</summary>
-        ///<param name="vertices">Point set to use to construct the convex hull.</param>
-        /// <param name="center">Computed center of the convex hull shape prior to recentering.</param>
-        ///<exception cref="ArgumentException">Thrown when the point set is empty.</exception>
-        public ConvexHullShape(IList<Vector3> vertices, out Vector3 center)
-        {
-            if (vertices.Count == 0)
-                throw new ArgumentException("Vertices list used to create a ConvexHullShape cannot be empty.");
-
-            var surfaceVertices = CommonResources.GetVectorList();
-            center = ComputeCenter(vertices, surfaceVertices);
-            this.vertices = new RawList<Vector3>(surfaceVertices);
-            CommonResources.GiveBack(surfaceVertices);
-
-            OnShapeChanged();
-        }
-
-        ///<summary>
-        /// Constructs a new convex hull shape.
-        /// The point set will be recentered on the local origin.
-        ///</summary>
-        ///<param name="vertices">Point set to use to construct the convex hull.</param>
-        /// <param name="center">Computed center of the convex hull shape prior to recentering.</param>
-        /// <param name="outputHullTriangleIndices">Triangle indices computed on the surface of the point set.</param>
-        /// <param name="outputUniqueSurfaceVertices">Unique vertices on the surface of the convex hull.</param>
-        ///<exception cref="ArgumentException">Thrown when the point set is empty.</exception>
-        public ConvexHullShape(IList<Vector3> vertices, out Vector3 center, IList<int> outputHullTriangleIndices, IList<Vector3> outputUniqueSurfaceVertices)
-        {
-            if (vertices.Count == 0)
-                throw new ArgumentException("Vertices list used to create a ConvexHullShape cannot be empty.");
-
-
-            //Ensure that the convex hull is centered on its local origin.
-            center = ComputeCenter(vertices, outputHullTriangleIndices, outputUniqueSurfaceVertices);
-            this.vertices = new RawList<Vector3>(outputUniqueSurfaceVertices);
-
-            OnShapeChanged();
-        }
-
-
-        /// <summary>
-        /// Gets the bounding box of the shape given a transform.
-        /// </summary>
-        /// <param name="shapeTransform">Transform to use.</param>
-        /// <param name="boundingBox">Bounding box of the transformed shape.</param>
-        public override void GetBoundingBox(ref RigidTransform shapeTransform, out BoundingBox boundingBox)
-        {
-#if !WINDOWS
-            boundingBox = new BoundingBox();
-#endif
-
-            Matrix3x3 o;
-            Matrix3x3.CreateFromQuaternion(ref shapeTransform.Orientation, out o);
-
-            float minX, maxX;
-            float minY, maxY;
-            float minZ, maxZ;
-            var right = new Vector3(o.M11, o.M21, o.M31);
-            var up = new Vector3(o.M12, o.M22, o.M32);
-            var backward = new Vector3(o.M13, o.M23, o.M33);
-            Vector3.Dot(ref vertices.Elements[0], ref right, out maxX);
-            minX = maxX;
-            Vector3.Dot(ref vertices.Elements[0], ref up, out maxY);
-            minY = maxY;
-            Vector3.Dot(ref vertices.Elements[0], ref backward, out maxZ);
-            minZ = maxZ;
-            int minXIndex = 0;
-            int maxXIndex = 0;
-            int minYIndex = 0;
-            int maxYIndex = 0;
-            int minZIndex = 0;
-            int maxZIndex = 0;
-            for (int i = 1; i < vertices.Count; i++)
-            {
-                float dot;
-                Vector3.Dot(ref vertices.Elements[i], ref right, out dot);
-                if (dot < minX)
-                {
-                    minX = dot;
-                    minXIndex = i;
-                }
-                else if (dot > maxX)
-                {
-                    maxX = dot;
-                    maxXIndex = i;
-                }
-
-                Vector3.Dot(ref vertices.Elements[i], ref up, out dot);
-                if (dot < minY)
-                {
-                    minY = dot;
-                    minYIndex = i;
-                }
-                else if (dot > maxY)
-                {
-                    maxY = dot;
-                    maxYIndex = i;
-                }
-
-                Vector3.Dot(ref vertices.Elements[i], ref backward, out dot);
-                if (dot < minZ)
-                {
-                    minZ = dot;
-                    minZIndex = i;
-                }
-                else if (dot > maxZ)
-                {
-                    maxZ = dot;
-                    maxZIndex = i;
-                }
-            }
-
-            Vector3 minXpoint, maxXpoint, minYpoint, maxYpoint, minZpoint, maxZpoint;
-
-            Matrix3x3.Transform(ref vertices.Elements[minXIndex], ref o, out minXpoint);
-            Matrix3x3.Transform(ref vertices.Elements[maxXIndex], ref o, out maxXpoint);
-            Matrix3x3.Transform(ref vertices.Elements[minYIndex], ref o, out minYpoint);
-            Matrix3x3.Transform(ref vertices.Elements[maxYIndex], ref o, out maxYpoint);
-            Matrix3x3.Transform(ref vertices.Elements[minZIndex], ref o, out minZpoint);
-            Matrix3x3.Transform(ref vertices.Elements[maxZIndex], ref o, out maxZpoint);
-
-            boundingBox.Max.X = shapeTransform.Position.X + collisionMargin + maxXpoint.X;
-            boundingBox.Max.Y = shapeTransform.Position.Y + collisionMargin + maxYpoint.Y;
-            boundingBox.Max.Z = shapeTransform.Position.Z + collisionMargin + maxZpoint.Z;
-
-            boundingBox.Min.X = shapeTransform.Position.X - collisionMargin + minXpoint.X;
-            boundingBox.Min.Y = shapeTransform.Position.Y - collisionMargin + minYpoint.Y;
-            boundingBox.Min.Z = shapeTransform.Position.Z - collisionMargin + minZpoint.Z;
-        }
-
-
-        public override void GetLocalExtremePointWithoutMargin(ref Vector3 direction, out Vector3 extremePoint)
-        {
-            float max;
-            Vector3.Dot(ref vertices.Elements[0], ref direction, out max);
-            int maxIndex = 0;
-            for (int i = 1; i < vertices.Count; i++)
-            {
-                float dot;
-                Vector3.Dot(ref vertices.Elements[i], ref direction, out dot);
-                if (dot > max)
-                {
-                    max = dot;
-                    maxIndex = i;
-                }
-            }
-            extremePoint = vertices.Elements[maxIndex];
-        }
-
-        #region Shape Information
-
-        /// <summary>
-        /// Computes the center of the shape.  This can be considered its 
-        /// center of mass.
-        /// </summary>
-        /// <returns>Center of the shape.</returns>
-        public override Vector3 ComputeCenter()
-        {
-            return ComputeCenter(vertices);
-        }
-
-        /// <summary>
-        /// Computes the center of the shape.  This can be considered its 
-        /// center of mass.  This calculation is often associated with the 
-        /// volume calculation, which is given by this method as well.
-        /// </summary>
-        /// <param name="volume">Volume of the shape.</param>
-        /// <returns>Center of the shape.</returns>
-        public override Vector3 ComputeCenter(out float volume)
-        {
-            return ComputeCenter(vertices, out volume);
-        }
-
-        /// <summary>
-        /// Computes the volume of the shape.
-        /// </summary>
-        /// <returns>Volume of the shape.</returns>
-        public override float ComputeVolume()
-        {
-            float volume;
-            ComputeCenter(out volume);
-            return volume;
-        }
-
-        ///<summary>
-        /// Computes the center, volume, and surface triangles of the convex hull shape.
-        ///</summary>
-        ///<param name="volume">Volume of the hull.</param>
-        ///<param name="outputSurfaceTriangles">Surface triangles of the hull.</param>
-        ///<param name="outputLocalSurfaceVertices">Surface vertices recentered on the center of volume. </param>
-        ///<returns>Center of the hull.</returns>
-        public Vector3 ComputeCenter(out float volume, IList<int> outputSurfaceTriangles, IList<Vector3> outputLocalSurfaceVertices)
-        {
-            return ComputeCenter(vertices, out volume, outputSurfaceTriangles, outputLocalSurfaceVertices);
-        }
-
-        ///<summary>
-        /// Computes the center of a convex hull defined by the point set.
-        ///</summary>
-        ///<param name="vertices">Point set defining the convex hull.</param>
-        ///<returns>Center of the convex hull.</returns>
-        public static Vector3 ComputeCenter(IList<Vector3> vertices)
-        {
-            float volume;
-            return ComputeCenter(vertices, out volume);
-        }
-
-        ///<summary>
-        /// Computes the center and volume of a convex hull defined by a pointset.
-        ///</summary>
-        ///<param name="vertices">Point set defining the convex hull.</param>
-        ///<param name="volume">Volume of the convex hull.</param>
-        ///<returns>Center of the convex hull.</returns>
-        public static Vector3 ComputeCenter(IList<Vector3> vertices, out float volume)
-        {
-            var localSurfaceVertices = CommonResources.GetVectorList();
-            var surfaceTriangles = CommonResources.GetIntList();
-            Vector3 toReturn = ComputeCenter(vertices, out volume, surfaceTriangles, localSurfaceVertices);
-            CommonResources.GiveBack(localSurfaceVertices);
-            CommonResources.GiveBack(surfaceTriangles);
-            return toReturn;
-        }
-
-        ///<summary>
-        /// Computes the center and surface triangles of a convex hull defined by a point set.
-        ///</summary>
-        ///<param name="vertices">Point set defining the convex hull.</param>
-        ///<param name="outputLocalSurfaceVertices">Local positions of vertices on the convex hull.</param>
-        ///<returns>Center of the convex hull.</returns>
-        public static Vector3 ComputeCenter(IList<Vector3> vertices, IList<Vector3> outputLocalSurfaceVertices)
-        {
-            float volume;
-            var indices = CommonResources.GetIntList();
-            Vector3 toReturn = ComputeCenter(vertices, out volume, indices, outputLocalSurfaceVertices);
-            CommonResources.GiveBack(indices);
-            return toReturn;
-        }
-
-        ///<summary>
-        /// Computes the center and surface triangles of a convex hull defined by a point set.
-        ///</summary>
-        ///<param name="vertices">Point set defining the convex hull.</param>
-        ///<param name="outputSurfaceTriangles">Indices of surface triangles of the convex hull.</param>
-        ///<param name="outputLocalSurfaceVertices">Local positions of vertices on the convex hull.</param>
-        ///<returns>Center of the convex hull.</returns>
-        public static Vector3 ComputeCenter(IList<Vector3> vertices, IList<int> outputSurfaceTriangles, IList<Vector3> outputLocalSurfaceVertices)
-        {
-            float volume;
-            Vector3 toReturn = ComputeCenter(vertices, out volume, outputSurfaceTriangles, outputLocalSurfaceVertices);
-            return toReturn;
-        }
-
-        ///<summary>
-        /// Computes the center, volume, and surface triangles of a convex hull defined by a point set.
-        ///</summary>
-        ///<param name="vertices">Point set defining the convex hull.</param>
-        ///<param name="volume">Volume of the convex hull.</param>
-        ///<param name="outputSurfaceTriangles">Indices of surface triangles of the convex hull.</param>
-        ///<param name="outputLocalSurfaceVertices">Local positions of vertices on the convex hull.</param>
-        ///<returns>Center of the convex hull.</returns>
-        public static Vector3 ComputeCenter(IList<Vector3> vertices, out float volume, IList<int> outputSurfaceTriangles, IList<Vector3> outputLocalSurfaceVertices)
-        {
-            Vector3 centroid = Toolbox.ZeroVector;
-            for (int k = 0; k < vertices.Count; k++)
-            {
-                centroid += vertices[k];
-            }
-            centroid /= vertices.Count;
-
-            //Toolbox.GetConvexHull(vertices, outputSurfaceTriangles, outputLocalSurfaceVertices);
-            ConvexHullHelper.GetConvexHull(vertices, outputSurfaceTriangles, outputLocalSurfaceVertices);
-
-            volume = 0;
-            var volumes = CommonResources.GetFloatList();
-            var centroids = CommonResources.GetVectorList();
-            for (int k = 0; k < outputSurfaceTriangles.Count; k += 3)
-            {
-                volumes.Add(Vector3.Dot(
-                    Vector3.Cross(vertices[outputSurfaceTriangles[k + 1]] - vertices[outputSurfaceTriangles[k]],
-                                  vertices[outputSurfaceTriangles[k + 2]] - vertices[outputSurfaceTriangles[k]]),
-                    centroid - vertices[outputSurfaceTriangles[k]]));
-                volume += volumes[k / 3];
-                centroids.Add((vertices[outputSurfaceTriangles[k]] + vertices[outputSurfaceTriangles[k + 1]] + vertices[outputSurfaceTriangles[k + 2]] + centroid) / 4);
-            }
-            Vector3 center = Toolbox.ZeroVector;
-            for (int k = 0; k < centroids.Count; k++)
-            {
-                center += centroids[k] * (volumes[k] / volume);
-            }
-            volume /= 6;
-            for (int k = 0; k < outputLocalSurfaceVertices.Count; k++)
-            {
-                outputLocalSurfaceVertices[k] -= center;
-            }
-            CommonResources.GiveBack(centroids);
-            CommonResources.GiveBack(volumes);
-            return center;
-        }
-
-        /// <summary>
-        /// Computes the volume distribution of the shape as well as its volume.
-        /// The volume distribution can be used to compute inertia tensors when
-        /// paired with mass and other tuning factors.
-        /// </summary>
-        /// <param name="volume">Volume of the shape.</param>
-        /// <returns>Volume distribution of the shape.</returns>
-        public override Matrix3x3 ComputeVolumeDistribution(out float volume)
-        {
-            var surfaceTriangles = CommonResources.GetIntList();
-            var surfaceVertices = CommonResources.GetVectorList();
-            ComputeCenter(out volume, surfaceTriangles, surfaceVertices);
-            Matrix3x3 toReturn = ComputeVolumeDistribution(volume, surfaceTriangles);
-            CommonResources.GiveBack(surfaceTriangles);
-            CommonResources.GiveBack(surfaceVertices);
-            return toReturn;
-        }
-
-        ///<summary>
-        /// Computes the volume distribution of the convex hull, its volume, and its surface triangles.
-        ///</summary>
-        ///<param name="volume">Volume of the convex hull.</param>
-        ///<param name="localSurfaceTriangles">Surface triangles of the convex hull.</param>
-        ///<returns>Volume distribution of the convex hull.</returns>
-        public Matrix3x3 ComputeVolumeDistribution(float volume, IList<int> localSurfaceTriangles)
-        {
-            //TODO: This method has a lot of overlap with the volume calculation.  Conceptually very similar, could bundle tighter.
-
-            //Source: Explicit Exact Formulas for the 3-D Tetrahedron Inertia Tensor in Terms of its Vertex Coordinates
-            //http://www.scipub.org/fulltext/jms2/jms2118-11.pdf
-            //x1, x2, x3, x4 are origin, triangle1, triangle2, triangle3
-            //Looking to find inertia tensor matrix of the form
-            // [  a  -b' -c' ]
-            // [ -b'  b  -a' ]
-            // [ -c' -a'  c  ]
-            float a = 0, b = 0, c = 0, ao = 0, bo = 0, co = 0;
-            Vector3 v2, v3, v4;
-            float density = 1 / volume;
-            float diagonalFactor = density / 60;
-            float offFactor = -density / 120;
-            for (int i = 0; i < localSurfaceTriangles.Count; i += 3)
-            {
-                v2 = vertices[localSurfaceTriangles[i]];
-                v3 = vertices[localSurfaceTriangles[i + 1]];
-                v4 = vertices[localSurfaceTriangles[i + 2]];
-                float determinant = Math.Abs(v2.X * (v3.Y * v4.Z - v3.Z * v4.Y) -
-                                             v3.X * (v2.Y * v4.Z - v2.Z * v4.Y) +
-                                             v4.X * (v2.Y * v3.Z - v2.Z * v3.Y)); //Determinant is 6 * volume.
-                a += determinant * (v2.Y * v2.Y + v2.Y * v3.Y + v3.Y * v3.Y + v2.Y * v4.Y + v3.Y * v4.Y + v4.Y * v4.Y +
-                                    v2.Z * v2.Z + v2.Z * v3.Z + v3.Z * v3.Z + v2.Z * v4.Z + v3.Z * v4.Z + v4.Z * v4.Z);
-                b += determinant * (v2.X * v2.X + v2.X * v3.X + v3.X * v3.X + v2.X * v4.X + v3.X * v4.X + v4.X * v4.X +
-                                    v2.Z * v2.Z + v2.Z * v3.Z + v3.Z * v3.Z + v2.Z * v4.Z + v3.Z * v4.Z + v4.Z * v4.Z);
-                c += determinant * (v2.X * v2.X + v2.X * v3.X + v3.X * v3.X + v2.X * v4.X + v3.X * v4.X + v4.X * v4.X +
-                                    v2.Y * v2.Y + v2.Y * v3.Y + v3.Y * v3.Y + v2.Y * v4.Y + v3.Y * v4.Y + v4.Y * v4.Y);
-                ao += determinant * (2 * v2.Y * v2.Z + v3.Y * v2.Z + v4.Y * v2.Z + v2.Y * v3.Z + 2 * v3.Y * v3.Z + v4.Y * v3.Z + v2.Y * v4.Z + v3.Y * v4.Z + 2 * v4.Y * v4.Z);
-                bo += determinant * (2 * v2.X * v2.Z + v3.X * v2.Z + v4.X * v2.Z + v2.X * v3.Z + 2 * v3.X * v3.Z + v4.X * v3.Z + v2.X * v4.Z + v3.X * v4.Z + 2 * v4.X * v4.Z);
-                co += determinant * (2 * v2.X * v2.Y + v3.X * v2.Y + v4.X * v2.Y + v2.X * v3.Y + 2 * v3.X * v3.Y + v4.X * v3.Y + v2.X * v4.Y + v3.X * v4.Y + 2 * v4.X * v4.Y);
-
-
-                /*subInertiaTensor = new Matrix(a, bo, co, 0,
-                                              bo, b, ao, 0,
-                                              co, ao, c, 0,
-                                              0, 0, 0, 0);
-
-                localInertiaTensor += subInertiaTensor;// +(offset.LengthSquared() * Matrix.Identity - Toolbox.getOuterProduct(offset, offset));// *(determinant * density / 6);*/
-            }
-            a *= diagonalFactor;
-            b *= diagonalFactor;
-            c *= diagonalFactor;
-            ao *= offFactor;
-            bo *= offFactor;
-            co *= offFactor;
-            var distribution = new Matrix3x3(a, bo, co,
-                                                   bo, b, ao,
-                                                   co, ao, c);
-
-            return distribution;
-        }
-
-        /// <summary>
-        /// Computes the maximum radius of the shape.
-        /// This is often larger than the actual maximum radius;
-        /// it is simply an approximation that avoids underestimating.
-        /// </summary>
-        /// <returns>Maximum radius of the shape.</returns>
-        public override float ComputeMaximumRadius()
-        {
-            float maximumRadius = 0;
-            for (int i = 0; i < vertices.Count; i++)
-            {
-                float tempDist = vertices.Elements[i].Length();
-                if (maximumRadius < tempDist)
-                    maximumRadius = tempDist;
-            }
-            maximumRadius += collisionMargin;
-            return maximumRadius;
-        }
-
-        ///<summary>
-        /// Computes the minimum radius of the shape.
-        /// This is often smaller than the actual minimum radius;
-        /// it is simply an approximation that avoids overestimating.
-        ///</summary>
-        ///<returns>Minimum radius of the shape.</returns>
-        public override float ComputeMinimumRadius()
-        {
-            //Sample the shape in directions pointing to the vertices of a regular tetrahedron.
-            Vector3 a, b, c, d;
-            var direction = new Vector3(1, 1, 1);
-            GetLocalExtremePointWithoutMargin(ref direction, out a);
-            direction = new Vector3(-1, -1, 1);
-            GetLocalExtremePointWithoutMargin(ref direction, out b);
-            direction = new Vector3(-1, 1, -1);
-            GetLocalExtremePointWithoutMargin(ref direction, out c);
-            direction = new Vector3(1, -1, -1);
-            GetLocalExtremePointWithoutMargin(ref direction, out d);
-            Vector3 ab, cb, ac, ad, cd;
-            Vector3.Subtract(ref b, ref a, out ab);
-            Vector3.Subtract(ref b, ref c, out cb);
-            Vector3.Subtract(ref c, ref a, out ac);
-            Vector3.Subtract(ref d, ref a, out ad);
-            Vector3.Subtract(ref d, ref c, out cd);
-            //Find normals of triangles: ABC, CBD, ACD, ADB
-            Vector3 nABC, nCBD, nACD, nADB;
-            Vector3.Cross(ref ac, ref ab, out nABC);
-            Vector3.Cross(ref cd, ref cb, out nCBD);
-            Vector3.Cross(ref ad, ref ac, out nACD);
-            Vector3.Cross(ref ab, ref ad, out nADB);
-            //Find distances to planes.
-            float dABC, dCBD, dACD, dADB;
-            Vector3.Dot(ref a, ref nABC, out dABC);
-            Vector3.Dot(ref c, ref nCBD, out dCBD);
-            Vector3.Dot(ref a, ref nACD, out dACD);
-            Vector3.Dot(ref a, ref nADB, out dADB);
-            dABC /= nABC.Length();
-            dCBD /= nCBD.Length();
-            dACD /= nACD.Length();
-            dADB /= nADB.Length();
-
-            return collisionMargin + Math.Min(dABC, Math.Min(dCBD, Math.Min(dACD, dADB)));
-        }
-
-        #endregion
-
-        /// <summary>
-        /// Retrieves an instance of an EntityCollidable that uses this EntityShape.  Mainly used by compound bodies.
-        /// </summary>
-        /// <returns>EntityCollidable that uses this shape.</returns>
-        public override EntityCollidable GetCollidableInstance()
-        {
-            return new ConvexCollidable<ConvexHullShape>(this);
-        }
-
-
-    }
-}
+﻿using System;
+using System.Collections.Generic;
+using BEPUphysics.BroadPhaseEntries.MobileCollidables;
+ 
+using BEPUutilities;
+using BEPUutilities.DataStructures;
+using BEPUutilities.ResourceManagement;
+
+namespace BEPUphysics.CollisionShapes.ConvexShapes
+{
+    ///<summary>
+    /// Convex wrapping around a point set.
+    ///</summary>
+    public class ConvexHullShape : ConvexShape
+    {
+        ///<summary>
+        /// Gets the point set of the convex hull.
+        ///</summary>
+        public ReadOnlyList<Vector3> Vertices
+        {
+            get
+            {
+                return new ReadOnlyList<Vector3>(vertices);
+            }
+        }
+        RawList<Vector3> vertices;
+
+        ///<summary>
+        /// Constructs a new convex hull shape.
+        /// The point set will be recentered on the local origin.
+        /// If that offset is needed, use the other constructor which outputs the computed center.
+        ///</summary>
+        ///<param name="vertices">Point set to use to construct the convex hull.</param>
+        ///<exception cref="ArgumentException">Thrown when the point set is empty.</exception>
+        public ConvexHullShape(IList<Vector3> vertices)
+        {
+            if (vertices.Count == 0)
+                throw new ArgumentException("Vertices list used to create a ConvexHullShape cannot be empty.");
+
+            var surfaceVertices = CommonResources.GetVectorList();
+            ComputeCenter(vertices, surfaceVertices);
+            this.vertices = new RawList<Vector3>(surfaceVertices);
+            CommonResources.GiveBack(surfaceVertices);
+
+            OnShapeChanged();
+        }
+
+        ///<summary>
+        /// Constructs a new convex hull shape.
+        /// The point set will be recentered on the local origin.
+        ///</summary>
+        ///<param name="vertices">Point set to use to construct the convex hull.</param>
+        /// <param name="center">Computed center of the convex hull shape prior to recentering.</param>
+        ///<exception cref="ArgumentException">Thrown when the point set is empty.</exception>
+        public ConvexHullShape(IList<Vector3> vertices, out Vector3 center)
+        {
+            if (vertices.Count == 0)
+                throw new ArgumentException("Vertices list used to create a ConvexHullShape cannot be empty.");
+
+            var surfaceVertices = CommonResources.GetVectorList();
+            center = ComputeCenter(vertices, surfaceVertices);
+            this.vertices = new RawList<Vector3>(surfaceVertices);
+            CommonResources.GiveBack(surfaceVertices);
+
+            OnShapeChanged();
+        }
+
+        ///<summary>
+        /// Constructs a new convex hull shape.
+        /// The point set will be recentered on the local origin.
+        ///</summary>
+        ///<param name="vertices">Point set to use to construct the convex hull.</param>
+        /// <param name="center">Computed center of the convex hull shape prior to recentering.</param>
+        /// <param name="outputHullTriangleIndices">Triangle indices computed on the surface of the point set.</param>
+        /// <param name="outputUniqueSurfaceVertices">Unique vertices on the surface of the convex hull.</param>
+        ///<exception cref="ArgumentException">Thrown when the point set is empty.</exception>
+        public ConvexHullShape(IList<Vector3> vertices, out Vector3 center, IList<int> outputHullTriangleIndices, IList<Vector3> outputUniqueSurfaceVertices)
+        {
+            if (vertices.Count == 0)
+                throw new ArgumentException("Vertices list used to create a ConvexHullShape cannot be empty.");
+
+
+            //Ensure that the convex hull is centered on its local origin.
+            center = ComputeCenter(vertices, outputHullTriangleIndices, outputUniqueSurfaceVertices);
+            this.vertices = new RawList<Vector3>(outputUniqueSurfaceVertices);
+
+            OnShapeChanged();
+        }
+
+
+        /// <summary>
+        /// Gets the bounding box of the shape given a transform.
+        /// </summary>
+        /// <param name="shapeTransform">Transform to use.</param>
+        /// <param name="boundingBox">Bounding box of the transformed shape.</param>
+        public override void GetBoundingBox(ref RigidTransform shapeTransform, out BoundingBox boundingBox)
+        {
+#if !WINDOWS
+            boundingBox = new BoundingBox();
+#endif
+
+            Matrix3x3 o;
+            Matrix3x3.CreateFromQuaternion(ref shapeTransform.Orientation, out o);
+
+            float minX, maxX;
+            float minY, maxY;
+            float minZ, maxZ;
+            var right = new Vector3(o.M11, o.M21, o.M31);
+            var up = new Vector3(o.M12, o.M22, o.M32);
+            var backward = new Vector3(o.M13, o.M23, o.M33);
+            Vector3.Dot(ref vertices.Elements[0], ref right, out maxX);
+            minX = maxX;
+            Vector3.Dot(ref vertices.Elements[0], ref up, out maxY);
+            minY = maxY;
+            Vector3.Dot(ref vertices.Elements[0], ref backward, out maxZ);
+            minZ = maxZ;
+            int minXIndex = 0;
+            int maxXIndex = 0;
+            int minYIndex = 0;
+            int maxYIndex = 0;
+            int minZIndex = 0;
+            int maxZIndex = 0;
+            for (int i = 1; i < vertices.Count; i++)
+            {
+                float dot;
+                Vector3.Dot(ref vertices.Elements[i], ref right, out dot);
+                if (dot < minX)
+                {
+                    minX = dot;
+                    minXIndex = i;
+                }
+                else if (dot > maxX)
+                {
+                    maxX = dot;
+                    maxXIndex = i;
+                }
+
+                Vector3.Dot(ref vertices.Elements[i], ref up, out dot);
+                if (dot < minY)
+                {
+                    minY = dot;
+                    minYIndex = i;
+                }
+                else if (dot > maxY)
+                {
+                    maxY = dot;
+                    maxYIndex = i;
+                }
+
+                Vector3.Dot(ref vertices.Elements[i], ref backward, out dot);
+                if (dot < minZ)
+                {
+                    minZ = dot;
+                    minZIndex = i;
+                }
+                else if (dot > maxZ)
+                {
+                    maxZ = dot;
+                    maxZIndex = i;
+                }
+            }
+
+            Vector3 minXpoint, maxXpoint, minYpoint, maxYpoint, minZpoint, maxZpoint;
+
+            Matrix3x3.Transform(ref vertices.Elements[minXIndex], ref o, out minXpoint);
+            Matrix3x3.Transform(ref vertices.Elements[maxXIndex], ref o, out maxXpoint);
+            Matrix3x3.Transform(ref vertices.Elements[minYIndex], ref o, out minYpoint);
+            Matrix3x3.Transform(ref vertices.Elements[maxYIndex], ref o, out maxYpoint);
+            Matrix3x3.Transform(ref vertices.Elements[minZIndex], ref o, out minZpoint);
+            Matrix3x3.Transform(ref vertices.Elements[maxZIndex], ref o, out maxZpoint);
+
+            boundingBox.Max.X = shapeTransform.Position.X + collisionMargin + maxXpoint.X;
+            boundingBox.Max.Y = shapeTransform.Position.Y + collisionMargin + maxYpoint.Y;
+            boundingBox.Max.Z = shapeTransform.Position.Z + collisionMargin + maxZpoint.Z;
+
+            boundingBox.Min.X = shapeTransform.Position.X - collisionMargin + minXpoint.X;
+            boundingBox.Min.Y = shapeTransform.Position.Y - collisionMargin + minYpoint.Y;
+            boundingBox.Min.Z = shapeTransform.Position.Z - collisionMargin + minZpoint.Z;
+        }
+
+
+        public override void GetLocalExtremePointWithoutMargin(ref Vector3 direction, out Vector3 extremePoint)
+        {
+            float max;
+            Vector3.Dot(ref vertices.Elements[0], ref direction, out max);
+            int maxIndex = 0;
+            for (int i = 1; i < vertices.Count; i++)
+            {
+                float dot;
+                Vector3.Dot(ref vertices.Elements[i], ref direction, out dot);
+                if (dot > max)
+                {
+                    max = dot;
+                    maxIndex = i;
+                }
+            }
+            extremePoint = vertices.Elements[maxIndex];
+        }
+
+        #region Shape Information
+
+        /// <summary>
+        /// Computes the center of the shape.  This can be considered its 
+        /// center of mass.
+        /// </summary>
+        /// <returns>Center of the shape.</returns>
+        public override Vector3 ComputeCenter()
+        {
+            return ComputeCenter(vertices);
+        }
+
+        /// <summary>
+        /// Computes the center of the shape.  This can be considered its 
+        /// center of mass.  This calculation is often associated with the 
+        /// volume calculation, which is given by this method as well.
+        /// </summary>
+        /// <param name="volume">Volume of the shape.</param>
+        /// <returns>Center of the shape.</returns>
+        public override Vector3 ComputeCenter(out float volume)
+        {
+            return ComputeCenter(vertices, out volume);
+        }
+
+        /// <summary>
+        /// Computes the volume of the shape.
+        /// </summary>
+        /// <returns>Volume of the shape.</returns>
+        public override float ComputeVolume()
+        {
+            float volume;
+            ComputeCenter(out volume);
+            return volume;
+        }
+
+        ///<summary>
+        /// Computes the center, volume, and surface triangles of the convex hull shape.
+        ///</summary>
+        ///<param name="volume">Volume of the hull.</param>
+        ///<param name="outputSurfaceTriangles">Surface triangles of the hull.</param>
+        ///<param name="outputLocalSurfaceVertices">Surface vertices recentered on the center of volume. </param>
+        ///<returns>Center of the hull.</returns>
+        public Vector3 ComputeCenter(out float volume, IList<int> outputSurfaceTriangles, IList<Vector3> outputLocalSurfaceVertices)
+        {
+            return ComputeCenter(vertices, out volume, outputSurfaceTriangles, outputLocalSurfaceVertices);
+        }
+
+        ///<summary>
+        /// Computes the center of a convex hull defined by the point set.
+        ///</summary>
+        ///<param name="vertices">Point set defining the convex hull.</param>
+        ///<returns>Center of the convex hull.</returns>
+        public static Vector3 ComputeCenter(IList<Vector3> vertices)
+        {
+            float volume;
+            return ComputeCenter(vertices, out volume);
+        }
+
+        ///<summary>
+        /// Computes the center and volume of a convex hull defined by a pointset.
+        ///</summary>
+        ///<param name="vertices">Point set defining the convex hull.</param>
+        ///<param name="volume">Volume of the convex hull.</param>
+        ///<returns>Center of the convex hull.</returns>
+        public static Vector3 ComputeCenter(IList<Vector3> vertices, out float volume)
+        {
+            var localSurfaceVertices = CommonResources.GetVectorList();
+            var surfaceTriangles = CommonResources.GetIntList();
+            Vector3 toReturn = ComputeCenter(vertices, out volume, surfaceTriangles, localSurfaceVertices);
+            CommonResources.GiveBack(localSurfaceVertices);
+            CommonResources.GiveBack(surfaceTriangles);
+            return toReturn;
+        }
+
+        ///<summary>
+        /// Computes the center and surface triangles of a convex hull defined by a point set.
+        ///</summary>
+        ///<param name="vertices">Point set defining the convex hull.</param>
+        ///<param name="outputLocalSurfaceVertices">Local positions of vertices on the convex hull.</param>
+        ///<returns>Center of the convex hull.</returns>
+        public static Vector3 ComputeCenter(IList<Vector3> vertices, IList<Vector3> outputLocalSurfaceVertices)
+        {
+            float volume;
+            var indices = CommonResources.GetIntList();
+            Vector3 toReturn = ComputeCenter(vertices, out volume, indices, outputLocalSurfaceVertices);
+            CommonResources.GiveBack(indices);
+            return toReturn;
+        }
+
+        ///<summary>
+        /// Computes the center and surface triangles of a convex hull defined by a point set.
+        ///</summary>
+        ///<param name="vertices">Point set defining the convex hull.</param>
+        ///<param name="outputSurfaceTriangles">Indices of surface triangles of the convex hull.</param>
+        ///<param name="outputLocalSurfaceVertices">Local positions of vertices on the convex hull.</param>
+        ///<returns>Center of the convex hull.</returns>
+        public static Vector3 ComputeCenter(IList<Vector3> vertices, IList<int> outputSurfaceTriangles, IList<Vector3> outputLocalSurfaceVertices)
+        {
+            float volume;
+            Vector3 toReturn = ComputeCenter(vertices, out volume, outputSurfaceTriangles, outputLocalSurfaceVertices);
+            return toReturn;
+        }
+
+        ///<summary>
+        /// Computes the center, volume, and surface triangles of a convex hull defined by a point set.
+        ///</summary>
+        ///<param name="vertices">Point set defining the convex hull.</param>
+        ///<param name="volume">Volume of the convex hull.</param>
+        ///<param name="outputSurfaceTriangles">Indices of surface triangles of the convex hull.</param>
+        ///<param name="outputLocalSurfaceVertices">Local positions of vertices on the convex hull.</param>
+        ///<returns>Center of the convex hull.</returns>
+        public static Vector3 ComputeCenter(IList<Vector3> vertices, out float volume, IList<int> outputSurfaceTriangles, IList<Vector3> outputLocalSurfaceVertices)
+        {
+            Vector3 centroid = Toolbox.ZeroVector;
+            for (int k = 0; k < vertices.Count; k++)
+            {
+                centroid += vertices[k];
+            }
+            centroid /= vertices.Count;
+
+            //Toolbox.GetConvexHull(vertices, outputSurfaceTriangles, outputLocalSurfaceVertices);
+            ConvexHullHelper.GetConvexHull(vertices, outputSurfaceTriangles, outputLocalSurfaceVertices);
+
+            volume = 0;
+            var volumes = CommonResources.GetFloatList();
+            var centroids = CommonResources.GetVectorList();
+            for (int k = 0; k < outputSurfaceTriangles.Count; k += 3)
+            {
+                volumes.Add(Vector3.Dot(
+                    Vector3.Cross(vertices[outputSurfaceTriangles[k + 1]] - vertices[outputSurfaceTriangles[k]],
+                                  vertices[outputSurfaceTriangles[k + 2]] - vertices[outputSurfaceTriangles[k]]),
+                    centroid - vertices[outputSurfaceTriangles[k]]));
+                volume += volumes[k / 3];
+                centroids.Add((vertices[outputSurfaceTriangles[k]] + vertices[outputSurfaceTriangles[k + 1]] + vertices[outputSurfaceTriangles[k + 2]] + centroid) / 4);
+            }
+            Vector3 center = Toolbox.ZeroVector;
+            for (int k = 0; k < centroids.Count; k++)
+            {
+                center += centroids[k] * (volumes[k] / volume);
+            }
+            volume /= 6;
+            for (int k = 0; k < outputLocalSurfaceVertices.Count; k++)
+            {
+                outputLocalSurfaceVertices[k] -= center;
+            }
+            CommonResources.GiveBack(centroids);
+            CommonResources.GiveBack(volumes);
+            return center;
+        }
+
+        /// <summary>
+        /// Computes the volume distribution of the shape as well as its volume.
+        /// The volume distribution can be used to compute inertia tensors when
+        /// paired with mass and other tuning factors.
+        /// </summary>
+        /// <param name="volume">Volume of the shape.</param>
+        /// <returns>Volume distribution of the shape.</returns>
+        public override Matrix3x3 ComputeVolumeDistribution(out float volume)
+        {
+            var surfaceTriangles = CommonResources.GetIntList();
+            var surfaceVertices = CommonResources.GetVectorList();
+            ComputeCenter(out volume, surfaceTriangles, surfaceVertices);
+            Matrix3x3 toReturn = ComputeVolumeDistribution(volume, surfaceTriangles);
+            CommonResources.GiveBack(surfaceTriangles);
+            CommonResources.GiveBack(surfaceVertices);
+            return toReturn;
+        }
+
+        ///<summary>
+        /// Computes the volume distribution of the convex hull, its volume, and its surface triangles.
+        ///</summary>
+        ///<param name="volume">Volume of the convex hull.</param>
+        ///<param name="localSurfaceTriangles">Surface triangles of the convex hull.</param>
+        ///<returns>Volume distribution of the convex hull.</returns>
+        public Matrix3x3 ComputeVolumeDistribution(float volume, IList<int> localSurfaceTriangles)
+        {
+            //TODO: This method has a lot of overlap with the volume calculation.  Conceptually very similar, could bundle tighter.
+
+            //Source: Explicit Exact Formulas for the 3-D Tetrahedron Inertia Tensor in Terms of its Vertex Coordinates
+            //http://www.scipub.org/fulltext/jms2/jms2118-11.pdf
+            //x1, x2, x3, x4 are origin, triangle1, triangle2, triangle3
+            //Looking to find inertia tensor matrix of the form
+            // [  a  -b' -c' ]
+            // [ -b'  b  -a' ]
+            // [ -c' -a'  c  ]
+            float a = 0, b = 0, c = 0, ao = 0, bo = 0, co = 0;
+            Vector3 v2, v3, v4;
+            float density = 1 / volume;
+            float diagonalFactor = density / 60;
+            float offFactor = -density / 120;
+            for (int i = 0; i < localSurfaceTriangles.Count; i += 3)
+            {
+                v2 = vertices[localSurfaceTriangles[i]];
+                v3 = vertices[localSurfaceTriangles[i + 1]];
+                v4 = vertices[localSurfaceTriangles[i + 2]];
+                float determinant = Math.Abs(v2.X * (v3.Y * v4.Z - v3.Z * v4.Y) -
+                                             v3.X * (v2.Y * v4.Z - v2.Z * v4.Y) +
+                                             v4.X * (v2.Y * v3.Z - v2.Z * v3.Y)); //Determinant is 6 * volume.
+                a += determinant * (v2.Y * v2.Y + v2.Y * v3.Y + v3.Y * v3.Y + v2.Y * v4.Y + v3.Y * v4.Y + v4.Y * v4.Y +
+                                    v2.Z * v2.Z + v2.Z * v3.Z + v3.Z * v3.Z + v2.Z * v4.Z + v3.Z * v4.Z + v4.Z * v4.Z);
+                b += determinant * (v2.X * v2.X + v2.X * v3.X + v3.X * v3.X + v2.X * v4.X + v3.X * v4.X + v4.X * v4.X +
+                                    v2.Z * v2.Z + v2.Z * v3.Z + v3.Z * v3.Z + v2.Z * v4.Z + v3.Z * v4.Z + v4.Z * v4.Z);
+                c += determinant * (v2.X * v2.X + v2.X * v3.X + v3.X * v3.X + v2.X * v4.X + v3.X * v4.X + v4.X * v4.X +
+                                    v2.Y * v2.Y + v2.Y * v3.Y + v3.Y * v3.Y + v2.Y * v4.Y + v3.Y * v4.Y + v4.Y * v4.Y);
+                ao += determinant * (2 * v2.Y * v2.Z + v3.Y * v2.Z + v4.Y * v2.Z + v2.Y * v3.Z + 2 * v3.Y * v3.Z + v4.Y * v3.Z + v2.Y * v4.Z + v3.Y * v4.Z + 2 * v4.Y * v4.Z);
+                bo += determinant * (2 * v2.X * v2.Z + v3.X * v2.Z + v4.X * v2.Z + v2.X * v3.Z + 2 * v3.X * v3.Z + v4.X * v3.Z + v2.X * v4.Z + v3.X * v4.Z + 2 * v4.X * v4.Z);
+                co += determinant * (2 * v2.X * v2.Y + v3.X * v2.Y + v4.X * v2.Y + v2.X * v3.Y + 2 * v3.X * v3.Y + v4.X * v3.Y + v2.X * v4.Y + v3.X * v4.Y + 2 * v4.X * v4.Y);
+
+
+                /*subInertiaTensor = new Matrix(a, bo, co, 0,
+                                              bo, b, ao, 0,
+                                              co, ao, c, 0,
+                                              0, 0, 0, 0);
+
+                localInertiaTensor += subInertiaTensor;// +(offset.LengthSquared() * Matrix.Identity - Toolbox.getOuterProduct(offset, offset));// *(determinant * density / 6);*/
+            }
+            a *= diagonalFactor;
+            b *= diagonalFactor;
+            c *= diagonalFactor;
+            ao *= offFactor;
+            bo *= offFactor;
+            co *= offFactor;
+            var distribution = new Matrix3x3(a, bo, co,
+                                                   bo, b, ao,
+                                                   co, ao, c);
+
+            return distribution;
+        }
+
+        /// <summary>
+        /// Computes the maximum radius of the shape.
+        /// This is often larger than the actual maximum radius;
+        /// it is simply an approximation that avoids underestimating.
+        /// </summary>
+        /// <returns>Maximum radius of the shape.</returns>
+        public override float ComputeMaximumRadius()
+        {
+            float maximumRadius = 0;
+            for (int i = 0; i < vertices.Count; i++)
+            {
+                float tempDist = vertices.Elements[i].Length();
+                if (maximumRadius < tempDist)
+                    maximumRadius = tempDist;
+            }
+            maximumRadius += collisionMargin;
+            return maximumRadius;
+        }
+
+        ///<summary>
+        /// Computes the minimum radius of the shape.
+        /// This is often smaller than the actual minimum radius;
+        /// it is simply an approximation that avoids overestimating.
+        ///</summary>
+        ///<returns>Minimum radius of the shape.</returns>
+        public override float ComputeMinimumRadius()
+        {
+            //Sample the shape in directions pointing to the vertices of a regular tetrahedron.
+            Vector3 a, b, c, d;
+            var direction = new Vector3(1, 1, 1);
+            GetLocalExtremePointWithoutMargin(ref direction, out a);
+            direction = new Vector3(-1, -1, 1);
+            GetLocalExtremePointWithoutMargin(ref direction, out b);
+            direction = new Vector3(-1, 1, -1);
+            GetLocalExtremePointWithoutMargin(ref direction, out c);
+            direction = new Vector3(1, -1, -1);
+            GetLocalExtremePointWithoutMargin(ref direction, out d);
+            Vector3 ab, cb, ac, ad, cd;
+            Vector3.Subtract(ref b, ref a, out ab);
+            Vector3.Subtract(ref b, ref c, out cb);
+            Vector3.Subtract(ref c, ref a, out ac);
+            Vector3.Subtract(ref d, ref a, out ad);
+            Vector3.Subtract(ref d, ref c, out cd);
+            //Find normals of triangles: ABC, CBD, ACD, ADB
+            Vector3 nABC, nCBD, nACD, nADB;
+            Vector3.Cross(ref ac, ref ab, out nABC);
+            Vector3.Cross(ref cd, ref cb, out nCBD);
+            Vector3.Cross(ref ad, ref ac, out nACD);
+            Vector3.Cross(ref ab, ref ad, out nADB);
+            //Find distances to planes.
+            float dABC, dCBD, dACD, dADB;
+            Vector3.Dot(ref a, ref nABC, out dABC);
+            Vector3.Dot(ref c, ref nCBD, out dCBD);
+            Vector3.Dot(ref a, ref nACD, out dACD);
+            Vector3.Dot(ref a, ref nADB, out dADB);
+            dABC /= nABC.Length();
+            dCBD /= nCBD.Length();
+            dACD /= nACD.Length();
+            dADB /= nADB.Length();
+
+            return collisionMargin + Math.Min(dABC, Math.Min(dCBD, Math.Min(dACD, dADB)));
+        }
+
+        #endregion
+
+        /// <summary>
+        /// Retrieves an instance of an EntityCollidable that uses this EntityShape.  Mainly used by compound bodies.
+        /// </summary>
+        /// <returns>EntityCollidable that uses this shape.</returns>
+        public override EntityCollidable GetCollidableInstance()
+        {
+            return new ConvexCollidable<ConvexHullShape>(this);
+        }
+
+
+    }
+}