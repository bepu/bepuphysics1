--- conflicted
+++ resolved
@@ -1,350 +1,345 @@
-﻿using System;
-<<<<<<< HEAD
-using BEPUphysics.BroadPhaseEntries.MobileCollidables;
-using Microsoft.Xna.Framework;
-=======
-using BEPUphysics.Collidables.MobileCollidables;
- 
->>>>>>> d0a4deae
-using BEPUutilities;
-
-namespace BEPUphysics.CollisionShapes.ConvexShapes
-{
-    ///<summary>
-    /// Sphere-expanded line segment.  Another way of looking at it is a cylinder with half-spheres on each end.
-    ///</summary>
-    public class CapsuleShape : ConvexShape
-    {
-        ///<summary>
-        /// Constructs a new capsule shape.
-        ///</summary>
-        ///<param name="length">Length of the capsule's inner line segment.</param>
-        ///<param name="radius">Radius to expand the line segment width.</param>
-        public CapsuleShape(float length, float radius)
-        {
-            halfLength = length * .5f;
-            Radius = radius;
-        }
-
-        float halfLength;
-        ///<summary>
-        /// Gets or sets the length of the capsule's inner line segment.
-        ///</summary>
-        public float Length
-        {
-            get
-            {
-                return halfLength * 2;
-            }
-            set
-            {
-                halfLength = value / 2;
-                OnShapeChanged();
-            }
-        }
-
-        //This is a convenience method.  People expect to see a 'radius' of some kind.
-        ///<summary>
-        /// Gets or sets the radius of the capsule.
-        ///</summary>
-        public float Radius { get { return collisionMargin; } set { CollisionMargin = value; } }
-
-
-        public override void GetBoundingBox(ref RigidTransform shapeTransform, out BoundingBox boundingBox)
-        {
-#if !WINDOWS
-            boundingBox = new BoundingBox();
-#endif
-            var upExtreme = new Vector3(0, halfLength, 0);
-            var downExtreme = new Vector3(0, -halfLength, 0);
-
-            Vector3.Transform(ref upExtreme, ref shapeTransform.Orientation, out upExtreme);
-            Vector3.Transform(ref downExtreme, ref shapeTransform.Orientation, out downExtreme);
-
-            if (upExtreme.X > downExtreme.X)
-            {
-                boundingBox.Max.X = upExtreme.X;
-                boundingBox.Min.X = downExtreme.X;
-            }
-            else
-            {
-                boundingBox.Max.X = downExtreme.X;
-                boundingBox.Min.X = upExtreme.X;
-            }
-
-            if (upExtreme.Y > downExtreme.Y)
-            {
-                boundingBox.Max.Y = upExtreme.Y;
-                boundingBox.Min.Y = downExtreme.Y;
-            }
-            else
-            {
-                boundingBox.Max.Y = downExtreme.Y;
-                boundingBox.Min.Y = upExtreme.Y;
-            }
-
-            if (upExtreme.Z > downExtreme.Z)
-            {
-                boundingBox.Max.Z = upExtreme.Z;
-                boundingBox.Min.Z = downExtreme.Z;
-            }
-            else
-            {
-                boundingBox.Max.Z = downExtreme.Z;
-                boundingBox.Min.Z = upExtreme.Z;
-            }
-
-
-            boundingBox.Min.X += shapeTransform.Position.X - collisionMargin;
-            boundingBox.Min.Y += shapeTransform.Position.Y - collisionMargin;
-            boundingBox.Min.Z += shapeTransform.Position.Z - collisionMargin;
-            boundingBox.Max.X += shapeTransform.Position.X + collisionMargin;
-            boundingBox.Max.Y += shapeTransform.Position.Y + collisionMargin;
-            boundingBox.Max.Z += shapeTransform.Position.Z + collisionMargin;
-        }
-
-
-        ///<summary>
-        /// Gets the extreme point of the shape in local space in a given direction.
-        ///</summary>
-        ///<param name="direction">Direction to find the extreme point in.</param>
-        ///<param name="extremePoint">Extreme point on the shape.</param>
-        public override void GetLocalExtremePointWithoutMargin(ref Vector3 direction, out Vector3 extremePoint)
-        {
-            if (direction.Y > 0)
-                extremePoint = new Vector3(0, halfLength, 0);
-            else if (direction.Y < 0)
-                extremePoint = new Vector3(0, -halfLength, 0);
-            else
-                extremePoint = Toolbox.ZeroVector;
-        }
-
-
-        ///<summary>
-        /// Computes the minimum radius of the shape.
-        /// This is often smaller than the actual minimum radius;
-        /// it is simply an approximation that avoids overestimating.
-        ///</summary>
-        ///<returns>Minimum radius of the shape.</returns>
-        public override float ComputeMinimumRadius()
-        {
-            return Radius;
-        }
-
-        /// <summary>
-        /// Computes the maximum radius of the shape.
-        /// This is often larger than the actual maximum radius;
-        /// it is simply an approximation that avoids underestimating.
-        /// </summary>
-        /// <returns>Maximum radius of the shape.</returns>
-        public override float ComputeMaximumRadius()
-        {
-            return halfLength + Radius;
-        }
-
-        /// <summary>
-        /// Computes the volume distribution of the shape as well as its volume.
-        /// The volume distribution can be used to compute inertia tensors when
-        /// paired with mass and other tuning factors.
-        /// </summary>
-        /// <param name="volume">Volume of the shape.</param>
-        /// <returns>Volume distribution of the shape.</returns>
-        public override Matrix3x3 ComputeVolumeDistribution(out float volume)
-        {
-            volume = ComputeVolume();
-
-
-            //Calculate inertia tensor.
-            var volumeDistribution = new Matrix3x3();
-            float effectiveLength = Length + Radius / 2;
-            float diagValue = (.0833333333f * effectiveLength * effectiveLength + .25f * Radius * Radius);
-            volumeDistribution.M11 = diagValue;
-            volumeDistribution.M22 = .5f * Radius * Radius;
-            volumeDistribution.M33 = diagValue;
-
-            return volumeDistribution;
-        }
-
-
-        /// <summary>
-        /// Computes the center of the shape.  This can be considered its 
-        /// center of mass.
-        /// </summary>
-        /// <returns>Center of the shape.</returns>
-        public override Vector3 ComputeCenter()
-        {
-            return Vector3.Zero;
-        }
-
-        /// <summary>
-        /// Computes the center of the shape.  This can be considered its 
-        /// center of mass.  This calculation is often associated with the 
-        /// volume calculation, which is given by this method as well.
-        /// </summary>
-        /// <param name="volume">Volume of the shape.</param>
-        /// <returns>Center of the shape.</returns>
-        public override Vector3 ComputeCenter(out float volume)
-        {
-            volume = ComputeVolume();
-            return ComputeCenter();
-        }
-
-        /// <summary>
-        /// Computes the volume of the shape.
-        /// </summary>
-        /// <returns>Volume of the shape.</returns>
-        public override float ComputeVolume()
-        {
-            return (float)(Math.PI * Radius * Radius * Length + 1.333333 * Math.PI * Radius * Radius * Radius);
-        }
-
-
-        /// <summary>
-        /// Retrieves an instance of an EntityCollidable that uses this EntityShape.  Mainly used by compound bodies.
-        /// </summary>
-        /// <returns>EntityCollidable that uses this shape.</returns>
-        public override EntityCollidable GetCollidableInstance()
-        {
-            return new ConvexCollidable<CapsuleShape>(this);
-        }
-
-        /// <summary>
-        /// Gets the intersection between the convex shape and the ray.
-        /// </summary>
-        /// <param name="ray">Ray to test.</param>
-        /// <param name="transform">Transform of the convex shape.</param>
-        /// <param name="maximumLength">Maximum distance to travel in units of the ray direction's length.</param>
-        /// <param name="hit">Ray hit data, if any.</param>
-        /// <returns>Whether or not the ray hit the target.</returns>
-        public override bool RayTest(ref Ray ray, ref RigidTransform transform, float maximumLength, out RayHit hit)
-        {
-            //Put the ray into local space.
-            Quaternion conjugate;
-            Quaternion.Conjugate(ref transform.Orientation, out conjugate);
-            Ray localRay;
-            Vector3.Subtract(ref ray.Position, ref transform.Position, out localRay.Position);
-            Vector3.Transform(ref localRay.Position, ref conjugate, out localRay.Position);
-            Vector3.Transform(ref ray.Direction, ref conjugate, out localRay.Direction);
-
-            //Check for containment in the cylindrical portion of the capsule.
-            if (localRay.Position.Y >= -halfLength && localRay.Position.Y <= halfLength && localRay.Position.X * localRay.Position.X + localRay.Position.Z * localRay.Position.Z <= collisionMargin * collisionMargin)
-            {
-                //It's inside!
-                hit.T = 0;
-                hit.Location = localRay.Position; 
-                hit.Normal = new Vector3(hit.Location.X, 0, hit.Location.Z);
-                float normalLengthSquared = hit.Normal.LengthSquared();
-                if (normalLengthSquared > 1e-9f)
-                    Vector3.Divide(ref hit.Normal, (float)Math.Sqrt(normalLengthSquared), out hit.Normal);
-                else
-                    hit.Normal = new Vector3();
-                //Pull the hit into world space.
-                Vector3.Transform(ref hit.Normal, ref transform.Orientation, out hit.Normal);
-                RigidTransform.Transform(ref hit.Location, ref transform, out hit.Location);
-                return true;
-            }
-
-            //Project the ray direction onto the plane where the cylinder is a circle.
-            //The projected ray is then tested against the circle to compute the time of impact.
-            //That time of impact is used to compute the 3d hit location.
-            Vector2 planeDirection = new Vector2(localRay.Direction.X, localRay.Direction.Z);
-            float planeDirectionLengthSquared = planeDirection.LengthSquared();
-
-            if (planeDirectionLengthSquared < Toolbox.Epsilon)
-            {
-                //The ray is nearly parallel with the axis.
-                //Skip the cylinder-sides test.  We're either inside the cylinder and won't hit the sides, or we're outside
-                //and won't hit the sides.  
-                if (localRay.Position.Y > halfLength)
-                    goto upperSphereTest;
-                if (localRay.Position.Y < -halfLength)
-                    goto lowerSphereTest;
-
-
-                hit = new RayHit();
-                return false;
-
-            }
-            Vector2 planeOrigin = new Vector2(localRay.Position.X, localRay.Position.Z);
-            float dot;
-            Vector2.Dot(ref planeDirection, ref planeOrigin, out dot);
-            float closestToCenterT = -dot / planeDirectionLengthSquared;
-
-            Vector2 closestPoint;
-            Vector2.Multiply(ref planeDirection, closestToCenterT, out closestPoint);
-            Vector2.Add(ref planeOrigin, ref closestPoint, out closestPoint);
-            //How close does the ray come to the circle?
-            float squaredDistance = closestPoint.LengthSquared();
-            if (squaredDistance > collisionMargin * collisionMargin)
-            {
-                //It's too far!  The ray cannot possibly hit the capsule.
-                hit = new RayHit();
-                return false;
-            }
-
-
-
-            //With the squared distance, compute the distance backward along the ray from the closest point on the ray to the axis.
-            float backwardsDistance = collisionMargin * (float)Math.Sqrt(1 - squaredDistance / (collisionMargin * collisionMargin));
-            float tOffset = backwardsDistance / (float)Math.Sqrt(planeDirectionLengthSquared);
-
-            hit.T = closestToCenterT - tOffset;
-
-            //Compute the impact point on the infinite cylinder in 3d local space.
-            Vector3.Multiply(ref localRay.Direction, hit.T, out hit.Location);
-            Vector3.Add(ref hit.Location, ref localRay.Position, out hit.Location);
-
-            //Is it intersecting the cylindrical portion of the capsule?
-            if (hit.Location.Y <= halfLength && hit.Location.Y >= -halfLength && hit.T < maximumLength)
-            {
-                //Yup!
-                hit.Normal = new Vector3(hit.Location.X, 0, hit.Location.Z);
-                float normalLengthSquared = hit.Normal.LengthSquared();
-                if (normalLengthSquared > 1e-9f)
-                    Vector3.Divide(ref hit.Normal, (float)Math.Sqrt(normalLengthSquared), out hit.Normal);
-                else
-                    hit.Normal = new Vector3();
-                //Pull the hit into world space.
-                Vector3.Transform(ref hit.Normal, ref transform.Orientation, out hit.Normal);
-                RigidTransform.Transform(ref hit.Location, ref transform, out hit.Location);
-                return true;
-            }
-
-            if (hit.Location.Y < halfLength)
-                goto lowerSphereTest;
-        upperSphereTest:
-            //Nope! It may be intersecting the ends of the capsule though.
-            //We're above the capsule, so cast a ray against the upper sphere.
-            //We don't have to worry about it hitting the bottom of the sphere since it would have hit the cylinder portion first.
-            var spherePosition = new Vector3(0, halfLength, 0);
-            if (Toolbox.RayCastSphere(ref localRay, ref spherePosition, collisionMargin, maximumLength, out hit))
-            {
-                //Pull the hit into world space.
-                Vector3.Transform(ref hit.Normal, ref transform.Orientation, out hit.Normal);
-                RigidTransform.Transform(ref hit.Location, ref transform, out hit.Location);
-                return true;
-            }
-            //No intersection! We can't be hitting the other sphere, so it's over!
-            hit = new RayHit();
-            return false;
-
-        lowerSphereTest:
-            //Okay, what about the bottom sphere?
-            //We're above the capsule, so cast a ray against the upper sphere.
-            //We don't have to worry about it hitting the bottom of the sphere since it would have hit the cylinder portion first.
-            spherePosition = new Vector3(0, -halfLength, 0);
-            if (Toolbox.RayCastSphere(ref localRay, ref spherePosition, collisionMargin, maximumLength, out hit))
-            {
-                //Pull the hit into world space.
-                Vector3.Transform(ref hit.Normal, ref transform.Orientation, out hit.Normal);
-                RigidTransform.Transform(ref hit.Location, ref transform, out hit.Location);
-                return true;
-            }
-            //No intersection! We can't be hitting the other sphere, so it's over!
-            hit = new RayHit();
-            return false;
-
-        }
-
-    }
-}
+﻿using System;
+using BEPUphysics.BroadPhaseEntries.MobileCollidables;
+ 
+using BEPUutilities;
+
+namespace BEPUphysics.CollisionShapes.ConvexShapes
+{
+    ///<summary>
+    /// Sphere-expanded line segment.  Another way of looking at it is a cylinder with half-spheres on each end.
+    ///</summary>
+    public class CapsuleShape : ConvexShape
+    {
+        ///<summary>
+        /// Constructs a new capsule shape.
+        ///</summary>
+        ///<param name="length">Length of the capsule's inner line segment.</param>
+        ///<param name="radius">Radius to expand the line segment width.</param>
+        public CapsuleShape(float length, float radius)
+        {
+            halfLength = length * .5f;
+            Radius = radius;
+        }
+
+        float halfLength;
+        ///<summary>
+        /// Gets or sets the length of the capsule's inner line segment.
+        ///</summary>
+        public float Length
+        {
+            get
+            {
+                return halfLength * 2;
+            }
+            set
+            {
+                halfLength = value / 2;
+                OnShapeChanged();
+            }
+        }
+
+        //This is a convenience method.  People expect to see a 'radius' of some kind.
+        ///<summary>
+        /// Gets or sets the radius of the capsule.
+        ///</summary>
+        public float Radius { get { return collisionMargin; } set { CollisionMargin = value; } }
+
+
+        public override void GetBoundingBox(ref RigidTransform shapeTransform, out BoundingBox boundingBox)
+        {
+#if !WINDOWS
+            boundingBox = new BoundingBox();
+#endif
+            var upExtreme = new Vector3(0, halfLength, 0);
+            var downExtreme = new Vector3(0, -halfLength, 0);
+
+            Vector3.Transform(ref upExtreme, ref shapeTransform.Orientation, out upExtreme);
+            Vector3.Transform(ref downExtreme, ref shapeTransform.Orientation, out downExtreme);
+
+            if (upExtreme.X > downExtreme.X)
+            {
+                boundingBox.Max.X = upExtreme.X;
+                boundingBox.Min.X = downExtreme.X;
+            }
+            else
+            {
+                boundingBox.Max.X = downExtreme.X;
+                boundingBox.Min.X = upExtreme.X;
+            }
+
+            if (upExtreme.Y > downExtreme.Y)
+            {
+                boundingBox.Max.Y = upExtreme.Y;
+                boundingBox.Min.Y = downExtreme.Y;
+            }
+            else
+            {
+                boundingBox.Max.Y = downExtreme.Y;
+                boundingBox.Min.Y = upExtreme.Y;
+            }
+
+            if (upExtreme.Z > downExtreme.Z)
+            {
+                boundingBox.Max.Z = upExtreme.Z;
+                boundingBox.Min.Z = downExtreme.Z;
+            }
+            else
+            {
+                boundingBox.Max.Z = downExtreme.Z;
+                boundingBox.Min.Z = upExtreme.Z;
+            }
+
+
+            boundingBox.Min.X += shapeTransform.Position.X - collisionMargin;
+            boundingBox.Min.Y += shapeTransform.Position.Y - collisionMargin;
+            boundingBox.Min.Z += shapeTransform.Position.Z - collisionMargin;
+            boundingBox.Max.X += shapeTransform.Position.X + collisionMargin;
+            boundingBox.Max.Y += shapeTransform.Position.Y + collisionMargin;
+            boundingBox.Max.Z += shapeTransform.Position.Z + collisionMargin;
+        }
+
+
+        ///<summary>
+        /// Gets the extreme point of the shape in local space in a given direction.
+        ///</summary>
+        ///<param name="direction">Direction to find the extreme point in.</param>
+        ///<param name="extremePoint">Extreme point on the shape.</param>
+        public override void GetLocalExtremePointWithoutMargin(ref Vector3 direction, out Vector3 extremePoint)
+        {
+            if (direction.Y > 0)
+                extremePoint = new Vector3(0, halfLength, 0);
+            else if (direction.Y < 0)
+                extremePoint = new Vector3(0, -halfLength, 0);
+            else
+                extremePoint = Toolbox.ZeroVector;
+        }
+
+
+        ///<summary>
+        /// Computes the minimum radius of the shape.
+        /// This is often smaller than the actual minimum radius;
+        /// it is simply an approximation that avoids overestimating.
+        ///</summary>
+        ///<returns>Minimum radius of the shape.</returns>
+        public override float ComputeMinimumRadius()
+        {
+            return Radius;
+        }
+
+        /// <summary>
+        /// Computes the maximum radius of the shape.
+        /// This is often larger than the actual maximum radius;
+        /// it is simply an approximation that avoids underestimating.
+        /// </summary>
+        /// <returns>Maximum radius of the shape.</returns>
+        public override float ComputeMaximumRadius()
+        {
+            return halfLength + Radius;
+        }
+
+        /// <summary>
+        /// Computes the volume distribution of the shape as well as its volume.
+        /// The volume distribution can be used to compute inertia tensors when
+        /// paired with mass and other tuning factors.
+        /// </summary>
+        /// <param name="volume">Volume of the shape.</param>
+        /// <returns>Volume distribution of the shape.</returns>
+        public override Matrix3x3 ComputeVolumeDistribution(out float volume)
+        {
+            volume = ComputeVolume();
+
+
+            //Calculate inertia tensor.
+            var volumeDistribution = new Matrix3x3();
+            float effectiveLength = Length + Radius / 2;
+            float diagValue = (.0833333333f * effectiveLength * effectiveLength + .25f * Radius * Radius);
+            volumeDistribution.M11 = diagValue;
+            volumeDistribution.M22 = .5f * Radius * Radius;
+            volumeDistribution.M33 = diagValue;
+
+            return volumeDistribution;
+        }
+
+
+        /// <summary>
+        /// Computes the center of the shape.  This can be considered its 
+        /// center of mass.
+        /// </summary>
+        /// <returns>Center of the shape.</returns>
+        public override Vector3 ComputeCenter()
+        {
+            return Vector3.Zero;
+        }
+
+        /// <summary>
+        /// Computes the center of the shape.  This can be considered its 
+        /// center of mass.  This calculation is often associated with the 
+        /// volume calculation, which is given by this method as well.
+        /// </summary>
+        /// <param name="volume">Volume of the shape.</param>
+        /// <returns>Center of the shape.</returns>
+        public override Vector3 ComputeCenter(out float volume)
+        {
+            volume = ComputeVolume();
+            return ComputeCenter();
+        }
+
+        /// <summary>
+        /// Computes the volume of the shape.
+        /// </summary>
+        /// <returns>Volume of the shape.</returns>
+        public override float ComputeVolume()
+        {
+            return (float)(Math.PI * Radius * Radius * Length + 1.333333 * Math.PI * Radius * Radius * Radius);
+        }
+
+
+        /// <summary>
+        /// Retrieves an instance of an EntityCollidable that uses this EntityShape.  Mainly used by compound bodies.
+        /// </summary>
+        /// <returns>EntityCollidable that uses this shape.</returns>
+        public override EntityCollidable GetCollidableInstance()
+        {
+            return new ConvexCollidable<CapsuleShape>(this);
+        }
+
+        /// <summary>
+        /// Gets the intersection between the convex shape and the ray.
+        /// </summary>
+        /// <param name="ray">Ray to test.</param>
+        /// <param name="transform">Transform of the convex shape.</param>
+        /// <param name="maximumLength">Maximum distance to travel in units of the ray direction's length.</param>
+        /// <param name="hit">Ray hit data, if any.</param>
+        /// <returns>Whether or not the ray hit the target.</returns>
+        public override bool RayTest(ref Ray ray, ref RigidTransform transform, float maximumLength, out RayHit hit)
+        {
+            //Put the ray into local space.
+            Quaternion conjugate;
+            Quaternion.Conjugate(ref transform.Orientation, out conjugate);
+            Ray localRay;
+            Vector3.Subtract(ref ray.Position, ref transform.Position, out localRay.Position);
+            Vector3.Transform(ref localRay.Position, ref conjugate, out localRay.Position);
+            Vector3.Transform(ref ray.Direction, ref conjugate, out localRay.Direction);
+
+            //Check for containment in the cylindrical portion of the capsule.
+            if (localRay.Position.Y >= -halfLength && localRay.Position.Y <= halfLength && localRay.Position.X * localRay.Position.X + localRay.Position.Z * localRay.Position.Z <= collisionMargin * collisionMargin)
+            {
+                //It's inside!
+                hit.T = 0;
+                hit.Location = localRay.Position; 
+                hit.Normal = new Vector3(hit.Location.X, 0, hit.Location.Z);
+                float normalLengthSquared = hit.Normal.LengthSquared();
+                if (normalLengthSquared > 1e-9f)
+                    Vector3.Divide(ref hit.Normal, (float)Math.Sqrt(normalLengthSquared), out hit.Normal);
+                else
+                    hit.Normal = new Vector3();
+                //Pull the hit into world space.
+                Vector3.Transform(ref hit.Normal, ref transform.Orientation, out hit.Normal);
+                RigidTransform.Transform(ref hit.Location, ref transform, out hit.Location);
+                return true;
+            }
+
+            //Project the ray direction onto the plane where the cylinder is a circle.
+            //The projected ray is then tested against the circle to compute the time of impact.
+            //That time of impact is used to compute the 3d hit location.
+            Vector2 planeDirection = new Vector2(localRay.Direction.X, localRay.Direction.Z);
+            float planeDirectionLengthSquared = planeDirection.LengthSquared();
+
+            if (planeDirectionLengthSquared < Toolbox.Epsilon)
+            {
+                //The ray is nearly parallel with the axis.
+                //Skip the cylinder-sides test.  We're either inside the cylinder and won't hit the sides, or we're outside
+                //and won't hit the sides.  
+                if (localRay.Position.Y > halfLength)
+                    goto upperSphereTest;
+                if (localRay.Position.Y < -halfLength)
+                    goto lowerSphereTest;
+
+
+                hit = new RayHit();
+                return false;
+
+            }
+            Vector2 planeOrigin = new Vector2(localRay.Position.X, localRay.Position.Z);
+            float dot;
+            Vector2.Dot(ref planeDirection, ref planeOrigin, out dot);
+            float closestToCenterT = -dot / planeDirectionLengthSquared;
+
+            Vector2 closestPoint;
+            Vector2.Multiply(ref planeDirection, closestToCenterT, out closestPoint);
+            Vector2.Add(ref planeOrigin, ref closestPoint, out closestPoint);
+            //How close does the ray come to the circle?
+            float squaredDistance = closestPoint.LengthSquared();
+            if (squaredDistance > collisionMargin * collisionMargin)
+            {
+                //It's too far!  The ray cannot possibly hit the capsule.
+                hit = new RayHit();
+                return false;
+            }
+
+
+
+            //With the squared distance, compute the distance backward along the ray from the closest point on the ray to the axis.
+            float backwardsDistance = collisionMargin * (float)Math.Sqrt(1 - squaredDistance / (collisionMargin * collisionMargin));
+            float tOffset = backwardsDistance / (float)Math.Sqrt(planeDirectionLengthSquared);
+
+            hit.T = closestToCenterT - tOffset;
+
+            //Compute the impact point on the infinite cylinder in 3d local space.
+            Vector3.Multiply(ref localRay.Direction, hit.T, out hit.Location);
+            Vector3.Add(ref hit.Location, ref localRay.Position, out hit.Location);
+
+            //Is it intersecting the cylindrical portion of the capsule?
+            if (hit.Location.Y <= halfLength && hit.Location.Y >= -halfLength && hit.T < maximumLength)
+            {
+                //Yup!
+                hit.Normal = new Vector3(hit.Location.X, 0, hit.Location.Z);
+                float normalLengthSquared = hit.Normal.LengthSquared();
+                if (normalLengthSquared > 1e-9f)
+                    Vector3.Divide(ref hit.Normal, (float)Math.Sqrt(normalLengthSquared), out hit.Normal);
+                else
+                    hit.Normal = new Vector3();
+                //Pull the hit into world space.
+                Vector3.Transform(ref hit.Normal, ref transform.Orientation, out hit.Normal);
+                RigidTransform.Transform(ref hit.Location, ref transform, out hit.Location);
+                return true;
+            }
+
+            if (hit.Location.Y < halfLength)
+                goto lowerSphereTest;
+        upperSphereTest:
+            //Nope! It may be intersecting the ends of the capsule though.
+            //We're above the capsule, so cast a ray against the upper sphere.
+            //We don't have to worry about it hitting the bottom of the sphere since it would have hit the cylinder portion first.
+            var spherePosition = new Vector3(0, halfLength, 0);
+            if (Toolbox.RayCastSphere(ref localRay, ref spherePosition, collisionMargin, maximumLength, out hit))
+            {
+                //Pull the hit into world space.
+                Vector3.Transform(ref hit.Normal, ref transform.Orientation, out hit.Normal);
+                RigidTransform.Transform(ref hit.Location, ref transform, out hit.Location);
+                return true;
+            }
+            //No intersection! We can't be hitting the other sphere, so it's over!
+            hit = new RayHit();
+            return false;
+
+        lowerSphereTest:
+            //Okay, what about the bottom sphere?
+            //We're above the capsule, so cast a ray against the upper sphere.
+            //We don't have to worry about it hitting the bottom of the sphere since it would have hit the cylinder portion first.
+            spherePosition = new Vector3(0, -halfLength, 0);
+            if (Toolbox.RayCastSphere(ref localRay, ref spherePosition, collisionMargin, maximumLength, out hit))
+            {
+                //Pull the hit into world space.
+                Vector3.Transform(ref hit.Normal, ref transform.Orientation, out hit.Normal);
+                RigidTransform.Transform(ref hit.Location, ref transform, out hit.Location);
+                return true;
+            }
+            //No intersection! We can't be hitting the other sphere, so it's over!
+            hit = new RayHit();
+            return false;
+
+        }
+
+    }
+}