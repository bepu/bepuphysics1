﻿using System;
using BEPUphysics.CollisionTests.Manifolds;
<<<<<<< HEAD
using Microsoft.Xna.Framework;
using BEPUutilities;
using BEPUutilities.DataStructures;
using BEPUphysics.CollisionShapes.ConvexShapes;
=======
 
using BEPUutilities;
using BEPUutilities.DataStructures;
>>>>>>> d0a4deae

namespace BEPUphysics.CollisionShapes
{
    ///<summary>
    /// The local space data needed by a Terrain collidable.
    /// Contains the Heightmap and other information.
    ///</summary>
    public class TerrainShape : CollisionShape
    {
        private float[,] heights;
        //note: changing heights in array does not fire OnShapeChanged automatically.
        //Need to notify parent manually if you do it.
        ///<summary>
        /// Gets or sets the height field of the terrain shape.
        ///</summary>
        public float[,] Heights
        {
            get
            {
                return heights;
            }
            set
            {
                heights = value;
                OnShapeChanged();
            }
        }



        QuadTriangleOrganization quadTriangleOrganization;
        ///<summary>
        /// Gets or sets the quad triangle organization.
        ///</summary>
        public QuadTriangleOrganization QuadTriangleOrganization
        {
            get
            {
                return quadTriangleOrganization;
            }
            set
            {
                quadTriangleOrganization = value;
                OnShapeChanged();
            }
        }

        ///<summary>
        /// Constructs a TerrainShape.
        ///</summary>
        ///<param name="heights">Heights array used for the shape.</param>
        ///<param name="triangleOrganization">Triangle organization of each quad.</param>
        ///<exception cref="ArgumentException">Thrown if the heights array has less than 2x2 vertices.</exception>
        public TerrainShape(float[,] heights, QuadTriangleOrganization triangleOrganization)
        {
            if (heights.GetLength(0) <= 1 || heights.GetLength(1) <= 1)
            {
                throw new ArgumentException("Terrains must have a least 2x2 vertices (one quad).");
            }
            this.heights = heights;
            quadTriangleOrganization = triangleOrganization;
        }

        ///<summary>
        /// Constructs a TerrainShape.
        ///</summary>
        ///<param name="heights">Heights array used for the shape.</param>
        public TerrainShape(float[,] heights)
            : this(heights, QuadTriangleOrganization.BottomLeftUpperRight)
        {
        }



        ///<summary>
        /// Constructs the bounding box of the terrain given a transform.
        ///</summary>
        ///<param name="transform">Transform to apply to the terrain during the bounding box calculation.</param>
        ///<param name="boundingBox">Bounding box of the terrain shape when transformed.</param>
        public void GetBoundingBox(ref AffineTransform transform, out BoundingBox boundingBox)
        {
#if !WINDOWS
            boundingBox = new BoundingBox();
#endif
            float minX = float.MaxValue, maxX = -float.MaxValue,
                  minY = float.MaxValue, maxY = -float.MaxValue,
                  minZ = float.MaxValue, maxZ = -float.MaxValue;
            Vector3 minXvertex = new Vector3(),
                    maxXvertex = new Vector3(),
                    minYvertex = new Vector3(),
                    maxYvertex = new Vector3(),
                    minZvertex = new Vector3(),
                    maxZvertex = new Vector3();

            //Find the extreme locations.
            for (int i = 0; i < heights.GetLength(0); i++)
            {
                for (int j = 0; j < heights.GetLength(1); j++)
                {
                    var vertex = new Vector3(i, heights[i, j], j);
                    Matrix3x3.Transform(ref vertex, ref transform.LinearTransform, out vertex);
                    if (vertex.X < minX)
                    {
                        minX = vertex.X;
                        minXvertex = vertex;
                    }
                    else if (vertex.X > maxX)
                    {
                        maxX = vertex.X;
                        maxXvertex = vertex;
                    }

                    if (vertex.Y < minY)
                    {
                        minY = vertex.Y;
                        minYvertex = vertex;
                    }
                    else if (vertex.Y > maxY)
                    {
                        maxY = vertex.Y;
                        maxYvertex = vertex;
                    }

                    if (vertex.Z < minZ)
                    {
                        minZ = vertex.Z;
                        minZvertex = vertex;
                    }
                    else if (vertex.Z > maxZ)
                    {
                        maxZ = vertex.Z;
                        maxZvertex = vertex;
                    }
                }
            }

            //Shift the bounding box.
            boundingBox.Min.X = minXvertex.X + transform.Translation.X;
            boundingBox.Min.Y = minYvertex.Y + transform.Translation.Y;
            boundingBox.Min.Z = minZvertex.Z + transform.Translation.Z;
            boundingBox.Max.X = maxXvertex.X + transform.Translation.X;
            boundingBox.Max.Y = maxYvertex.Y + transform.Translation.Y;
            boundingBox.Max.Z = maxZvertex.Z + transform.Translation.Z;
        }
        ///<summary>
        /// Tests a ray against the terrain shape.
        ///</summary>
        ///<param name="ray">Ray to test against the shape.</param>
        ///<param name="maximumLength">Maximum length of the ray in units of the ray direction's length.</param>
        ///<param name="transform">Transform to apply to the terrain shape during the test.</param>
        ///<param name="hit">Hit data of the ray cast, if any.</param>
        ///<returns>Whether or not the ray hit the transformed terrain shape.</returns>
        public bool RayCast(ref Ray ray, float maximumLength, ref AffineTransform transform, out RayHit hit)
        {
            return RayCast(ref ray, maximumLength, ref transform, TriangleSidedness.Counterclockwise, out hit);
        }
        ///<summary>
        /// Tests a ray against the terrain shape.
        ///</summary>
        ///<param name="ray">Ray to test against the shape.</param>
        ///<param name="maximumLength">Maximum length of the ray in units of the ray direction's length.</param>
        ///<param name="transform">Transform to apply to the terrain shape during the test.</param>
        ///<param name="sidedness">Sidedness of the triangles to use when raycasting.</param>
        ///<param name="hit">Hit data of the ray cast, if any.</param>
        ///<returns>Whether or not the ray hit the transformed terrain shape.</returns>
        public bool RayCast(ref Ray ray, float maximumLength, ref AffineTransform transform, TriangleSidedness sidedness, out RayHit hit)
        {
            hit = new RayHit();
            //Put the ray into local space.
            Ray localRay;
            AffineTransform inverse;
            AffineTransform.Invert(ref transform, out inverse);
            Matrix3x3.Transform(ref ray.Direction, ref inverse.LinearTransform, out localRay.Direction);
            AffineTransform.Transform(ref ray.Position, ref inverse, out localRay.Position);

            //Use rasterizey traversal.
            //The origin is at 0,0,0 and the map goes +X, +Y, +Z.
            //if it's before the origin and facing away, or outside the max and facing out, early out.
            float maxX = heights.GetLength(0) - 1;
            float maxZ = heights.GetLength(1) - 1;

            Vector3 progressingOrigin = localRay.Position;
            float distance = 0;
            //Check the outside cases first.
            if (progressingOrigin.X < 0)
            {
                if (localRay.Direction.X > 0)
                {
                    //Off the left side.
                    float timeToMinX = -progressingOrigin.X / localRay.Direction.X;
                    distance += timeToMinX;
                    Vector3 increment;
                    Vector3.Multiply(ref localRay.Direction, timeToMinX, out increment);
                    Vector3.Add(ref increment, ref progressingOrigin, out progressingOrigin);
                }
                else
                    return false; //Outside and pointing away from the terrain.
            }
            else if (progressingOrigin.X > maxX)
            {
                if (localRay.Direction.X < 0)
                {
                    //Off the left side.
                    float timeToMinX = -(progressingOrigin.X - maxX) / localRay.Direction.X;
                    distance += timeToMinX;
                    Vector3 increment;
                    Vector3.Multiply(ref localRay.Direction, timeToMinX, out increment);
                    Vector3.Add(ref increment, ref progressingOrigin, out progressingOrigin);
                }
                else
                    return false; //Outside and pointing away from the terrain.
            }

            if (progressingOrigin.Z < 0)
            {
                if (localRay.Direction.Z > 0)
                {
                    float timeToMinZ = -progressingOrigin.Z / localRay.Direction.Z;
                    distance += timeToMinZ;
                    Vector3 increment;
                    Vector3.Multiply(ref localRay.Direction, timeToMinZ, out increment);
                    Vector3.Add(ref increment, ref progressingOrigin, out progressingOrigin);
                }
                else
                    return false;
            }
            else if (progressingOrigin.Z > maxZ)
            {
                if (localRay.Direction.Z < 0)
                {
                    float timeToMinZ = -(progressingOrigin.Z - maxZ) / localRay.Direction.Z;
                    distance += timeToMinZ;
                    Vector3 increment;
                    Vector3.Multiply(ref localRay.Direction, timeToMinZ, out increment);
                    Vector3.Add(ref increment, ref progressingOrigin, out progressingOrigin);
                }
                else
                    return false;
            }

            if (distance > maximumLength)
                return false;



            //By now, we should be entering the main body of the terrain.

            int xCell = (int)progressingOrigin.X;
            int zCell = (int)progressingOrigin.Z;
            //If it's hitting the border and going in, then correct the index
            //so that it will initially target a valid quad.
            //Without this, a quad beyond the border would be tried and failed.
            if (xCell == heights.GetLength(0) - 1 && localRay.Direction.X < 0)
                xCell = heights.GetLength(0) - 2;
            if (zCell == heights.GetLength(1) - 1 && localRay.Direction.Z < 0)
                zCell = heights.GetLength(1) - 2;

            while (true)
            {
                //Check for a miss.
                if (xCell < 0 ||
                    zCell < 0 ||
                    xCell >= heights.GetLength(0) - 1 ||
                    zCell >= heights.GetLength(1) - 1)
                    return false;

                //Test the triangles of this cell.
                Vector3 v1, v2, v3, v4;
                // v3 v4
                // v1 v2
                GetLocalPosition(xCell, zCell, out v1);
                GetLocalPosition(xCell + 1, zCell, out v2);
                GetLocalPosition(xCell, zCell + 1, out v3);
                GetLocalPosition(xCell + 1, zCell + 1, out v4);
                RayHit hit1, hit2;
                bool didHit1;
                bool didHit2;

                //Don't bother doing ray intersection tests if the ray can't intersect it.

                float highest = v1.Y;
                float lowest = v1.Y;
                if (v2.Y > highest)
                    highest = v2.Y;
                else if (v2.Y < lowest)
                    lowest = v2.Y;
                if (v3.Y > highest)
                    highest = v3.Y;
                else if (v3.Y < lowest)
                    lowest = v3.Y;
                if (v4.Y > highest)
                    highest = v4.Y;
                else if (v4.Y < lowest)
                    lowest = v4.Y;


                if (!(progressingOrigin.Y > highest && localRay.Direction.Y > 0 ||
                    progressingOrigin.Y < lowest && localRay.Direction.Y < 0))
                {


                    if (quadTriangleOrganization == QuadTriangleOrganization.BottomLeftUpperRight)
                    {
                        //Always perform the raycast as if Y+ in local space is the way the triangles are facing.
                        didHit1 = Toolbox.FindRayTriangleIntersection(ref localRay, maximumLength, sidedness, ref v1, ref v2, ref v3, out hit1);
                        didHit2 = Toolbox.FindRayTriangleIntersection(ref localRay, maximumLength, sidedness, ref v2, ref v4, ref v3, out hit2);
                    }
                    else //if (quadTriangleOrganization == CollisionShapes.QuadTriangleOrganization.BottomRightUpperLeft)
                    {
                        didHit1 = Toolbox.FindRayTriangleIntersection(ref localRay, maximumLength, sidedness, ref v1, ref v2, ref v4, out hit1);
                        didHit2 = Toolbox.FindRayTriangleIntersection(ref localRay, maximumLength, sidedness, ref v1, ref v4, ref v3, out hit2);
                    }
                    if (didHit1 && didHit2)
                    {
                        if (hit1.T < hit2.T)
                        {
                            Vector3.Multiply(ref ray.Direction, hit1.T, out hit.Location);
                            Vector3.Add(ref hit.Location, ref ray.Position, out hit.Location);
                            Matrix3x3.TransformTranspose(ref hit1.Normal, ref inverse.LinearTransform, out hit.Normal);
                            hit.T = hit1.T;
                            return true;
                        }
                        Vector3.Multiply(ref ray.Direction, hit2.T, out hit.Location);
                        Vector3.Add(ref hit.Location, ref ray.Position, out hit.Location);
                        Matrix3x3.TransformTranspose(ref hit2.Normal, ref inverse.LinearTransform, out hit.Normal);
                        hit.T = hit2.T;
                        return true;
                    }
                    else if (didHit1)
                    {
                        Vector3.Multiply(ref ray.Direction, hit1.T, out hit.Location);
                        Vector3.Add(ref hit.Location, ref ray.Position, out hit.Location);
                        Matrix3x3.TransformTranspose(ref hit1.Normal, ref inverse.LinearTransform, out hit.Normal);
                        hit.T = hit1.T;
                        return true;
                    }
                    else if (didHit2)
                    {
                        Vector3.Multiply(ref ray.Direction, hit2.T, out hit.Location);
                        Vector3.Add(ref hit.Location, ref ray.Position, out hit.Location);
                        Matrix3x3.TransformTranspose(ref hit2.Normal, ref inverse.LinearTransform, out hit.Normal);
                        hit.T = hit2.T;
                        return true;
                    }
                }

                //Move to the next cell.

                float timeToX;
                if (localRay.Direction.X < 0)
                    timeToX = -(progressingOrigin.X - xCell) / localRay.Direction.X;
                else if (ray.Direction.X > 0)
                    timeToX = (xCell + 1 - progressingOrigin.X) / localRay.Direction.X;
                else
                    timeToX = float.MaxValue;

                float timeToZ;
                if (localRay.Direction.Z < 0)
                    timeToZ = -(progressingOrigin.Z - zCell) / localRay.Direction.Z;
                else if (localRay.Direction.Z > 0)
                    timeToZ = (zCell + 1 - progressingOrigin.Z) / localRay.Direction.Z;
                else
                    timeToZ = float.MaxValue;

                //Move to the next cell.
                if (timeToX < timeToZ)
                {
                    if (localRay.Direction.X < 0)
                        xCell--;
                    else
                        xCell++;

                    distance += timeToX;
                    if (distance > maximumLength)
                        return false;

                    Vector3 increment;
                    Vector3.Multiply(ref localRay.Direction, timeToX, out increment);
                    Vector3.Add(ref increment, ref progressingOrigin, out progressingOrigin);
                }
                else
                {
                    if (localRay.Direction.Z < 0)
                        zCell--;
                    else
                        zCell++;

                    distance += timeToZ;
                    if (distance > maximumLength)
                        return false;

                    Vector3 increment;
                    Vector3.Multiply(ref localRay.Direction, timeToZ, out increment);
                    Vector3.Add(ref increment, ref progressingOrigin, out progressingOrigin);
                }

            }


        }

        ///<summary>
        /// Gets the position of a vertex at the given indices in local space.
        ///</summary>
        ///<param name="i">Index in the first dimension.</param>
        ///<param name="j">Index in the second dimension.</param>
        ///<param name="v">Local space position at the given vertice.s</param>
        public void GetLocalPosition(int i, int j, out Vector3 v)
        {
#if !WINDOWS
            v = new Vector3();
#endif
            v.X = i;
            v.Y = heights[i, j];
            v.Z = j;
        }

        /// <summary>
        /// Gets the world space position of a vertex in the terrain at the given indices.
        /// </summary>
        ///<param name="i">Index in the first dimension.</param>
        ///<param name="j">Index in the second dimension.</param>
        /// <param name="transform">Transform to apply to the vertex.</param>
        /// <param name="position">Transformed position of the vertex at the given indices.</param>
        public void GetPosition(int i, int j, ref AffineTransform transform, out Vector3 position)
        {
            if (i <= 0)
                i = 0;
            else if (i >= heights.GetLength(0))
                i = heights.GetLength(0) - 1;
            if (j <= 0)
                j = 0;
            else if (j >= heights.GetLength(1))
                j = heights.GetLength(1) - 1;
#if !WINDOWS
            position = new Vector3();
#endif
            position.X = i;
            position.Y = heights[i, j];
            position.Z = j;
            AffineTransform.Transform(ref position, ref transform, out position);


        }


        /// <summary>
        /// Gets the world space normal at the given indices.
        /// </summary>
        ///<param name="i">Index in the first dimension.</param>
        ///<param name="j">Index in the second dimension.</param>
        /// <param name="transform">Transform to apply to the terrain while computing the normal.</param>
        /// <param name="normal">World space normal at the given indices.</param>
        public void GetNormal(int i, int j, ref AffineTransform transform, out Vector3 normal)
        {
            Vector3 top;
            Vector3 bottom;
            Vector3 right;
            Vector3 left;

            if (i <= 0)
                i = 0;
            else if (i >= heights.GetLength(0))
                i = heights.GetLength(0) - 1;
            if (j <= 0)
                j = 0;
            else if (j >= heights.GetLength(1))
                j = heights.GetLength(1) - 1;

            GetPosition(i, Math.Min(j + 1, heights.GetLength(1) - 1), ref transform, out top);
            GetPosition(i, Math.Max(j - 1, 0), ref transform, out bottom);
            GetPosition(Math.Min(i + 1, heights.GetLength(0) - 1), j, ref transform, out right);
            GetPosition(Math.Max(i - 1, 0), j, ref transform, out left);

            Vector3 temp;
            Vector3.Subtract(ref top, ref bottom, out temp);
            Vector3.Subtract(ref right, ref left, out normal);
            Vector3.Cross(ref temp, ref normal, out normal);

            normal.Normalize();
        }

        ///<summary>
        /// Gets overlapped triangles with the terrain shape with a bounding box in the local space of the shape.
        ///</summary>
        ///<param name="localSpaceBoundingBox">Bounding box in the local space of the terrain shape.</param>
        ///<param name="overlappedTriangles">Triangles whose bounding boxes overlap the input bounding box.</param>
        public bool GetOverlaps(BoundingBox localSpaceBoundingBox, RawList<TriangleMeshConvexContactManifold.TriangleIndices> overlappedTriangles)
        {
            int width = heights.GetLength(0);
            int minX = Math.Max((int)localSpaceBoundingBox.Min.X, 0);
            int minY = Math.Max((int)localSpaceBoundingBox.Min.Z, 0);
            int maxX = Math.Min((int)localSpaceBoundingBox.Max.X, width - 2);
            int maxY = Math.Min((int)localSpaceBoundingBox.Max.Z, heights.GetLength(1) - 2);
            for (int i = minX; i <= maxX; i++)
            {
                for (int j = minY; j <= maxY; j++)
                {
                    //Before adding a triangle to the list, make sure the object isn't too high or low from the quad.
                    float highest, lowest;
                    float y1 = heights[i, j];
                    float y2 = heights[i + 1, j];
                    float y3 = heights[i, j + 1];
                    float y4 = heights[i + 1, j + 1];

                    highest = y1;
                    lowest = y1;
                    if (y2 > highest)
                        highest = y2;
                    else if (y2 < lowest)
                        lowest = y2;
                    if (y3 > highest)
                        highest = y3;
                    else if (y3 < lowest)
                        lowest = y3;
                    if (y4 > highest)
                        highest = y4;
                    else if (y4 < lowest)
                        lowest = y4;


                    if (localSpaceBoundingBox.Max.Y < lowest ||
                        localSpaceBoundingBox.Min.Y > highest)
                        continue;

                    //Now the local bounding box is very likely intersecting those of the triangles.
                    //Add the triangles to the list.
                    var indices = new TriangleMeshConvexContactManifold.TriangleIndices();

                    //v3 v4
                    //v1 v2

                    if (quadTriangleOrganization == QuadTriangleOrganization.BottomLeftUpperRight)
                    {
                        //v1 v2 v3
                        indices.A = i + j * width;
                        indices.B = i + 1 + j * width;
                        indices.C = i + (j + 1) * width;
                        overlappedTriangles.Add(indices);

                        //v2 v4 v3
                        indices.A = i + 1 + j * width;
                        indices.B = i + 1 + (j + 1) * width;
                        indices.C = i + (j + 1) * width;
                        overlappedTriangles.Add(indices);
                    }
                    else //Bottom right, Upper left
                    {
                        //v1 v2 v4
                        indices.A = i + j * width;
                        indices.B = i + 1 + j * width;
                        indices.C = i + 1 + (j + 1) * width;
                        overlappedTriangles.Add(indices);

                        //v1 v4 v3
                        indices.A = i + j * width;
                        indices.B = i + 1 + (j + 1) * width;
                        indices.C = i + (j + 1) * width;
                        overlappedTriangles.Add(indices);
                    }

                }
            }
            return overlappedTriangles.Count > 0;
        }

        ///<summary>
        /// Gets overlapped triangles with the terrain shape with a bounding box in the local space of the shape.
        ///</summary>
        ///<param name="localBoundingBox">Bounding box in the local space of the terrain shape.</param>
        ///<param name="overlappedElements">Indices of elements whose bounding boxes overlap the input bounding box.</param>
        public bool GetOverlaps(BoundingBox localBoundingBox, RawList<int> overlappedElements)
        {
            int width = heights.GetLength(0);
            int minX = Math.Max((int)localBoundingBox.Min.X, 0);
            int minY = Math.Max((int)localBoundingBox.Min.Z, 0);
            int maxX = Math.Min((int)localBoundingBox.Max.X, width - 2);
            int maxY = Math.Min((int)localBoundingBox.Max.Z, heights.GetLength(1) - 2);
            for (int i = minX; i <= maxX; i++)
            {
                for (int j = minY; j <= maxY; j++)
                {
                    //Before adding a triangle to the list, make sure the object isn't too high or low from the quad.
                    float highest, lowest;
                    float y1 = heights[i, j];
                    float y2 = heights[i + 1, j];
                    float y3 = heights[i, j + 1];
                    float y4 = heights[i + 1, j + 1];

                    highest = y1;
                    lowest = y1;
                    if (y2 > highest)
                        highest = y2;
                    else if (y2 < lowest)
                        lowest = y2;
                    if (y3 > highest)
                        highest = y3;
                    else if (y3 < lowest)
                        lowest = y3;
                    if (y4 > highest)
                        highest = y4;
                    else if (y4 < lowest)
                        lowest = y4;


                    if (localBoundingBox.Max.Y < lowest ||
                        localBoundingBox.Min.Y > highest)
                        continue;

                    //Now the local bounding box is very likely intersecting those of the triangles.
                    //Add the triangles to the list.
                    int quadIndex = (i + j * width) * 2;
                    overlappedElements.Add(quadIndex);
                    overlappedElements.Add(quadIndex + 1);


                }
            }
            return overlappedElements.Count > 0;
        }

        ///<summary>
        /// Gets a world space triangle in the terrain at the given indices (as if it were a mesh).
        ///</summary>
        ///<param name="indices">Indices of the triangle.</param>
        ///<param name="transform">Transform to apply to the triangle vertices.</param>
        ///<param name="a">First vertex of the triangle.</param>
        ///<param name="b">Second vertex of the triangle.</param>
        ///<param name="c">Third vertex of the triangle.</param>
        public void GetTriangle(ref TriangleMeshConvexContactManifold.TriangleIndices indices, ref AffineTransform transform, out Vector3 a, out Vector3 b, out Vector3 c)
        {
            //Reverse the encoded index:
            //index = i + width * j
            int width = heights.GetLength(0);
            int columnA = indices.A / width;
            int rowA = indices.A - columnA * width;
            int columnB = indices.B / width;
            int rowB = indices.B - columnB * width;
            int columnC = indices.C / width;
            int rowC = indices.C - columnC * width;
            GetPosition(rowA, columnA, ref transform, out a);
            GetPosition(rowB, columnB, ref transform, out b);
            GetPosition(rowC, columnC, ref transform, out c);
        }

        ///<summary>
        /// Gets a world space triangle in the terrain at the given triangle index.
        ///</summary>
        ///<param name="index">Index of the triangle.</param>
        ///<param name="transform">Transform to apply to the triangle vertices.</param>
        ///<param name="a">First vertex of the triangle.</param>
        ///<param name="b">Second vertex of the triangle.</param>
        ///<param name="c">Third vertex of the triangle.</param>
        public void GetTriangle(int index, ref AffineTransform transform, out Vector3 a, out Vector3 b, out Vector3 c)
        {
            //Find the quad.
            int quadIndex = index / 2;
            bool isFirstTriangle = quadIndex * 2 == index;
            int column = quadIndex / heights.GetLength(0);
            int row = quadIndex - column * heights.GetLength(0);

            if (quadTriangleOrganization == CollisionShapes.QuadTriangleOrganization.BottomLeftUpperRight)
            {
                if (isFirstTriangle)
                {
                    GetPosition(row, column, ref transform, out a);
                    GetPosition(row + 1, column, ref transform, out b);
                    GetPosition(row, column + 1, ref transform, out c);
                }
                else
                {
                    GetPosition(row, column + 1, ref transform, out a);
                    GetPosition(row + 1, column + 1, ref transform, out b);
                    GetPosition(row + 1, column, ref transform, out c);
                }
            }
            else
            {
                //The quad is BottomRightUpperLeft.
                if (isFirstTriangle)
                {
                    GetPosition(row, column, ref transform, out a);
                    GetPosition(row + 1, column, ref transform, out b);
                    GetPosition(row + 1, column + 1, ref transform, out c);
                }
                else
                {
                    GetPosition(row, column, ref transform, out a);
                    GetPosition(row, column + 1, ref transform, out b);
                    GetPosition(row + 1, column + 1, ref transform, out c);
                }

            }
        }


    }

    /// <summary>
    /// Defines how a Terrain organizes triangles in its quads.
    /// </summary>
    public enum QuadTriangleOrganization
    {
        /// <summary>
        /// Triangle with a right angle at the (-i,-j) position and another at the (+i,+j) position.
        /// </summary>
        BottomLeftUpperRight,
        /// <summary>
        /// Triangle with a right angle at the (+i,-j) position and another at the high (-i,+j) position.
        /// </summary>
        BottomRightUpperLeft
    }
}
<|MERGE_RESOLUTION|>--- conflicted
+++ resolved
@@ -1,725 +1,718 @@
-﻿using System;
-using BEPUphysics.CollisionTests.Manifolds;
-<<<<<<< HEAD
-using Microsoft.Xna.Framework;
-using BEPUutilities;
-using BEPUutilities.DataStructures;
-using BEPUphysics.CollisionShapes.ConvexShapes;
-=======
- 
-using BEPUutilities;
-using BEPUutilities.DataStructures;
->>>>>>> d0a4deae
-
-namespace BEPUphysics.CollisionShapes
-{
-    ///<summary>
-    /// The local space data needed by a Terrain collidable.
-    /// Contains the Heightmap and other information.
-    ///</summary>
-    public class TerrainShape : CollisionShape
-    {
-        private float[,] heights;
-        //note: changing heights in array does not fire OnShapeChanged automatically.
-        //Need to notify parent manually if you do it.
-        ///<summary>
-        /// Gets or sets the height field of the terrain shape.
-        ///</summary>
-        public float[,] Heights
-        {
-            get
-            {
-                return heights;
-            }
-            set
-            {
-                heights = value;
-                OnShapeChanged();
-            }
-        }
-
-
-
-        QuadTriangleOrganization quadTriangleOrganization;
-        ///<summary>
-        /// Gets or sets the quad triangle organization.
-        ///</summary>
-        public QuadTriangleOrganization QuadTriangleOrganization
-        {
-            get
-            {
-                return quadTriangleOrganization;
-            }
-            set
-            {
-                quadTriangleOrganization = value;
-                OnShapeChanged();
-            }
-        }
-
-        ///<summary>
-        /// Constructs a TerrainShape.
-        ///</summary>
-        ///<param name="heights">Heights array used for the shape.</param>
-        ///<param name="triangleOrganization">Triangle organization of each quad.</param>
-        ///<exception cref="ArgumentException">Thrown if the heights array has less than 2x2 vertices.</exception>
-        public TerrainShape(float[,] heights, QuadTriangleOrganization triangleOrganization)
-        {
-            if (heights.GetLength(0) <= 1 || heights.GetLength(1) <= 1)
-            {
-                throw new ArgumentException("Terrains must have a least 2x2 vertices (one quad).");
-            }
-            this.heights = heights;
-            quadTriangleOrganization = triangleOrganization;
-        }
-
-        ///<summary>
-        /// Constructs a TerrainShape.
-        ///</summary>
-        ///<param name="heights">Heights array used for the shape.</param>
-        public TerrainShape(float[,] heights)
-            : this(heights, QuadTriangleOrganization.BottomLeftUpperRight)
-        {
-        }
-
-
-
-        ///<summary>
-        /// Constructs the bounding box of the terrain given a transform.
-        ///</summary>
-        ///<param name="transform">Transform to apply to the terrain during the bounding box calculation.</param>
-        ///<param name="boundingBox">Bounding box of the terrain shape when transformed.</param>
-        public void GetBoundingBox(ref AffineTransform transform, out BoundingBox boundingBox)
-        {
-#if !WINDOWS
-            boundingBox = new BoundingBox();
-#endif
-            float minX = float.MaxValue, maxX = -float.MaxValue,
-                  minY = float.MaxValue, maxY = -float.MaxValue,
-                  minZ = float.MaxValue, maxZ = -float.MaxValue;
-            Vector3 minXvertex = new Vector3(),
-                    maxXvertex = new Vector3(),
-                    minYvertex = new Vector3(),
-                    maxYvertex = new Vector3(),
-                    minZvertex = new Vector3(),
-                    maxZvertex = new Vector3();
-
-            //Find the extreme locations.
-            for (int i = 0; i < heights.GetLength(0); i++)
-            {
-                for (int j = 0; j < heights.GetLength(1); j++)
-                {
-                    var vertex = new Vector3(i, heights[i, j], j);
-                    Matrix3x3.Transform(ref vertex, ref transform.LinearTransform, out vertex);
-                    if (vertex.X < minX)
-                    {
-                        minX = vertex.X;
-                        minXvertex = vertex;
-                    }
-                    else if (vertex.X > maxX)
-                    {
-                        maxX = vertex.X;
-                        maxXvertex = vertex;
-                    }
-
-                    if (vertex.Y < minY)
-                    {
-                        minY = vertex.Y;
-                        minYvertex = vertex;
-                    }
-                    else if (vertex.Y > maxY)
-                    {
-                        maxY = vertex.Y;
-                        maxYvertex = vertex;
-                    }
-
-                    if (vertex.Z < minZ)
-                    {
-                        minZ = vertex.Z;
-                        minZvertex = vertex;
-                    }
-                    else if (vertex.Z > maxZ)
-                    {
-                        maxZ = vertex.Z;
-                        maxZvertex = vertex;
-                    }
-                }
-            }
-
-            //Shift the bounding box.
-            boundingBox.Min.X = minXvertex.X + transform.Translation.X;
-            boundingBox.Min.Y = minYvertex.Y + transform.Translation.Y;
-            boundingBox.Min.Z = minZvertex.Z + transform.Translation.Z;
-            boundingBox.Max.X = maxXvertex.X + transform.Translation.X;
-            boundingBox.Max.Y = maxYvertex.Y + transform.Translation.Y;
-            boundingBox.Max.Z = maxZvertex.Z + transform.Translation.Z;
-        }
-        ///<summary>
-        /// Tests a ray against the terrain shape.
-        ///</summary>
-        ///<param name="ray">Ray to test against the shape.</param>
-        ///<param name="maximumLength">Maximum length of the ray in units of the ray direction's length.</param>
-        ///<param name="transform">Transform to apply to the terrain shape during the test.</param>
-        ///<param name="hit">Hit data of the ray cast, if any.</param>
-        ///<returns>Whether or not the ray hit the transformed terrain shape.</returns>
-        public bool RayCast(ref Ray ray, float maximumLength, ref AffineTransform transform, out RayHit hit)
-        {
-            return RayCast(ref ray, maximumLength, ref transform, TriangleSidedness.Counterclockwise, out hit);
-        }
-        ///<summary>
-        /// Tests a ray against the terrain shape.
-        ///</summary>
-        ///<param name="ray">Ray to test against the shape.</param>
-        ///<param name="maximumLength">Maximum length of the ray in units of the ray direction's length.</param>
-        ///<param name="transform">Transform to apply to the terrain shape during the test.</param>
-        ///<param name="sidedness">Sidedness of the triangles to use when raycasting.</param>
-        ///<param name="hit">Hit data of the ray cast, if any.</param>
-        ///<returns>Whether or not the ray hit the transformed terrain shape.</returns>
-        public bool RayCast(ref Ray ray, float maximumLength, ref AffineTransform transform, TriangleSidedness sidedness, out RayHit hit)
-        {
-            hit = new RayHit();
-            //Put the ray into local space.
-            Ray localRay;
-            AffineTransform inverse;
-            AffineTransform.Invert(ref transform, out inverse);
-            Matrix3x3.Transform(ref ray.Direction, ref inverse.LinearTransform, out localRay.Direction);
-            AffineTransform.Transform(ref ray.Position, ref inverse, out localRay.Position);
-
-            //Use rasterizey traversal.
-            //The origin is at 0,0,0 and the map goes +X, +Y, +Z.
-            //if it's before the origin and facing away, or outside the max and facing out, early out.
-            float maxX = heights.GetLength(0) - 1;
-            float maxZ = heights.GetLength(1) - 1;
-
-            Vector3 progressingOrigin = localRay.Position;
-            float distance = 0;
-            //Check the outside cases first.
-            if (progressingOrigin.X < 0)
-            {
-                if (localRay.Direction.X > 0)
-                {
-                    //Off the left side.
-                    float timeToMinX = -progressingOrigin.X / localRay.Direction.X;
-                    distance += timeToMinX;
-                    Vector3 increment;
-                    Vector3.Multiply(ref localRay.Direction, timeToMinX, out increment);
-                    Vector3.Add(ref increment, ref progressingOrigin, out progressingOrigin);
-                }
-                else
-                    return false; //Outside and pointing away from the terrain.
-            }
-            else if (progressingOrigin.X > maxX)
-            {
-                if (localRay.Direction.X < 0)
-                {
-                    //Off the left side.
-                    float timeToMinX = -(progressingOrigin.X - maxX) / localRay.Direction.X;
-                    distance += timeToMinX;
-                    Vector3 increment;
-                    Vector3.Multiply(ref localRay.Direction, timeToMinX, out increment);
-                    Vector3.Add(ref increment, ref progressingOrigin, out progressingOrigin);
-                }
-                else
-                    return false; //Outside and pointing away from the terrain.
-            }
-
-            if (progressingOrigin.Z < 0)
-            {
-                if (localRay.Direction.Z > 0)
-                {
-                    float timeToMinZ = -progressingOrigin.Z / localRay.Direction.Z;
-                    distance += timeToMinZ;
-                    Vector3 increment;
-                    Vector3.Multiply(ref localRay.Direction, timeToMinZ, out increment);
-                    Vector3.Add(ref increment, ref progressingOrigin, out progressingOrigin);
-                }
-                else
-                    return false;
-            }
-            else if (progressingOrigin.Z > maxZ)
-            {
-                if (localRay.Direction.Z < 0)
-                {
-                    float timeToMinZ = -(progressingOrigin.Z - maxZ) / localRay.Direction.Z;
-                    distance += timeToMinZ;
-                    Vector3 increment;
-                    Vector3.Multiply(ref localRay.Direction, timeToMinZ, out increment);
-                    Vector3.Add(ref increment, ref progressingOrigin, out progressingOrigin);
-                }
-                else
-                    return false;
-            }
-
-            if (distance > maximumLength)
-                return false;
-
-
-
-            //By now, we should be entering the main body of the terrain.
-
-            int xCell = (int)progressingOrigin.X;
-            int zCell = (int)progressingOrigin.Z;
-            //If it's hitting the border and going in, then correct the index
-            //so that it will initially target a valid quad.
-            //Without this, a quad beyond the border would be tried and failed.
-            if (xCell == heights.GetLength(0) - 1 && localRay.Direction.X < 0)
-                xCell = heights.GetLength(0) - 2;
-            if (zCell == heights.GetLength(1) - 1 && localRay.Direction.Z < 0)
-                zCell = heights.GetLength(1) - 2;
-
-            while (true)
-            {
-                //Check for a miss.
-                if (xCell < 0 ||
-                    zCell < 0 ||
-                    xCell >= heights.GetLength(0) - 1 ||
-                    zCell >= heights.GetLength(1) - 1)
-                    return false;
-
-                //Test the triangles of this cell.
-                Vector3 v1, v2, v3, v4;
-                // v3 v4
-                // v1 v2
-                GetLocalPosition(xCell, zCell, out v1);
-                GetLocalPosition(xCell + 1, zCell, out v2);
-                GetLocalPosition(xCell, zCell + 1, out v3);
-                GetLocalPosition(xCell + 1, zCell + 1, out v4);
-                RayHit hit1, hit2;
-                bool didHit1;
-                bool didHit2;
-
-                //Don't bother doing ray intersection tests if the ray can't intersect it.
-
-                float highest = v1.Y;
-                float lowest = v1.Y;
-                if (v2.Y > highest)
-                    highest = v2.Y;
-                else if (v2.Y < lowest)
-                    lowest = v2.Y;
-                if (v3.Y > highest)
-                    highest = v3.Y;
-                else if (v3.Y < lowest)
-                    lowest = v3.Y;
-                if (v4.Y > highest)
-                    highest = v4.Y;
-                else if (v4.Y < lowest)
-                    lowest = v4.Y;
-
-
-                if (!(progressingOrigin.Y > highest && localRay.Direction.Y > 0 ||
-                    progressingOrigin.Y < lowest && localRay.Direction.Y < 0))
-                {
-
-
-                    if (quadTriangleOrganization == QuadTriangleOrganization.BottomLeftUpperRight)
-                    {
-                        //Always perform the raycast as if Y+ in local space is the way the triangles are facing.
-                        didHit1 = Toolbox.FindRayTriangleIntersection(ref localRay, maximumLength, sidedness, ref v1, ref v2, ref v3, out hit1);
-                        didHit2 = Toolbox.FindRayTriangleIntersection(ref localRay, maximumLength, sidedness, ref v2, ref v4, ref v3, out hit2);
-                    }
-                    else //if (quadTriangleOrganization == CollisionShapes.QuadTriangleOrganization.BottomRightUpperLeft)
-                    {
-                        didHit1 = Toolbox.FindRayTriangleIntersection(ref localRay, maximumLength, sidedness, ref v1, ref v2, ref v4, out hit1);
-                        didHit2 = Toolbox.FindRayTriangleIntersection(ref localRay, maximumLength, sidedness, ref v1, ref v4, ref v3, out hit2);
-                    }
-                    if (didHit1 && didHit2)
-                    {
-                        if (hit1.T < hit2.T)
-                        {
-                            Vector3.Multiply(ref ray.Direction, hit1.T, out hit.Location);
-                            Vector3.Add(ref hit.Location, ref ray.Position, out hit.Location);
-                            Matrix3x3.TransformTranspose(ref hit1.Normal, ref inverse.LinearTransform, out hit.Normal);
-                            hit.T = hit1.T;
-                            return true;
-                        }
-                        Vector3.Multiply(ref ray.Direction, hit2.T, out hit.Location);
-                        Vector3.Add(ref hit.Location, ref ray.Position, out hit.Location);
-                        Matrix3x3.TransformTranspose(ref hit2.Normal, ref inverse.LinearTransform, out hit.Normal);
-                        hit.T = hit2.T;
-                        return true;
-                    }
-                    else if (didHit1)
-                    {
-                        Vector3.Multiply(ref ray.Direction, hit1.T, out hit.Location);
-                        Vector3.Add(ref hit.Location, ref ray.Position, out hit.Location);
-                        Matrix3x3.TransformTranspose(ref hit1.Normal, ref inverse.LinearTransform, out hit.Normal);
-                        hit.T = hit1.T;
-                        return true;
-                    }
-                    else if (didHit2)
-                    {
-                        Vector3.Multiply(ref ray.Direction, hit2.T, out hit.Location);
-                        Vector3.Add(ref hit.Location, ref ray.Position, out hit.Location);
-                        Matrix3x3.TransformTranspose(ref hit2.Normal, ref inverse.LinearTransform, out hit.Normal);
-                        hit.T = hit2.T;
-                        return true;
-                    }
-                }
-
-                //Move to the next cell.
-
-                float timeToX;
-                if (localRay.Direction.X < 0)
-                    timeToX = -(progressingOrigin.X - xCell) / localRay.Direction.X;
-                else if (ray.Direction.X > 0)
-                    timeToX = (xCell + 1 - progressingOrigin.X) / localRay.Direction.X;
-                else
-                    timeToX = float.MaxValue;
-
-                float timeToZ;
-                if (localRay.Direction.Z < 0)
-                    timeToZ = -(progressingOrigin.Z - zCell) / localRay.Direction.Z;
-                else if (localRay.Direction.Z > 0)
-                    timeToZ = (zCell + 1 - progressingOrigin.Z) / localRay.Direction.Z;
-                else
-                    timeToZ = float.MaxValue;
-
-                //Move to the next cell.
-                if (timeToX < timeToZ)
-                {
-                    if (localRay.Direction.X < 0)
-                        xCell--;
-                    else
-                        xCell++;
-
-                    distance += timeToX;
-                    if (distance > maximumLength)
-                        return false;
-
-                    Vector3 increment;
-                    Vector3.Multiply(ref localRay.Direction, timeToX, out increment);
-                    Vector3.Add(ref increment, ref progressingOrigin, out progressingOrigin);
-                }
-                else
-                {
-                    if (localRay.Direction.Z < 0)
-                        zCell--;
-                    else
-                        zCell++;
-
-                    distance += timeToZ;
-                    if (distance > maximumLength)
-                        return false;
-
-                    Vector3 increment;
-                    Vector3.Multiply(ref localRay.Direction, timeToZ, out increment);
-                    Vector3.Add(ref increment, ref progressingOrigin, out progressingOrigin);
-                }
-
-            }
-
-
-        }
-
-        ///<summary>
-        /// Gets the position of a vertex at the given indices in local space.
-        ///</summary>
-        ///<param name="i">Index in the first dimension.</param>
-        ///<param name="j">Index in the second dimension.</param>
-        ///<param name="v">Local space position at the given vertice.s</param>
-        public void GetLocalPosition(int i, int j, out Vector3 v)
-        {
-#if !WINDOWS
-            v = new Vector3();
-#endif
-            v.X = i;
-            v.Y = heights[i, j];
-            v.Z = j;
-        }
-
-        /// <summary>
-        /// Gets the world space position of a vertex in the terrain at the given indices.
-        /// </summary>
-        ///<param name="i">Index in the first dimension.</param>
-        ///<param name="j">Index in the second dimension.</param>
-        /// <param name="transform">Transform to apply to the vertex.</param>
-        /// <param name="position">Transformed position of the vertex at the given indices.</param>
-        public void GetPosition(int i, int j, ref AffineTransform transform, out Vector3 position)
-        {
-            if (i <= 0)
-                i = 0;
-            else if (i >= heights.GetLength(0))
-                i = heights.GetLength(0) - 1;
-            if (j <= 0)
-                j = 0;
-            else if (j >= heights.GetLength(1))
-                j = heights.GetLength(1) - 1;
-#if !WINDOWS
-            position = new Vector3();
-#endif
-            position.X = i;
-            position.Y = heights[i, j];
-            position.Z = j;
-            AffineTransform.Transform(ref position, ref transform, out position);
-
-
-        }
-
-
-        /// <summary>
-        /// Gets the world space normal at the given indices.
-        /// </summary>
-        ///<param name="i">Index in the first dimension.</param>
-        ///<param name="j">Index in the second dimension.</param>
-        /// <param name="transform">Transform to apply to the terrain while computing the normal.</param>
-        /// <param name="normal">World space normal at the given indices.</param>
-        public void GetNormal(int i, int j, ref AffineTransform transform, out Vector3 normal)
-        {
-            Vector3 top;
-            Vector3 bottom;
-            Vector3 right;
-            Vector3 left;
-
-            if (i <= 0)
-                i = 0;
-            else if (i >= heights.GetLength(0))
-                i = heights.GetLength(0) - 1;
-            if (j <= 0)
-                j = 0;
-            else if (j >= heights.GetLength(1))
-                j = heights.GetLength(1) - 1;
-
-            GetPosition(i, Math.Min(j + 1, heights.GetLength(1) - 1), ref transform, out top);
-            GetPosition(i, Math.Max(j - 1, 0), ref transform, out bottom);
-            GetPosition(Math.Min(i + 1, heights.GetLength(0) - 1), j, ref transform, out right);
-            GetPosition(Math.Max(i - 1, 0), j, ref transform, out left);
-
-            Vector3 temp;
-            Vector3.Subtract(ref top, ref bottom, out temp);
-            Vector3.Subtract(ref right, ref left, out normal);
-            Vector3.Cross(ref temp, ref normal, out normal);
-
-            normal.Normalize();
-        }
-
-        ///<summary>
-        /// Gets overlapped triangles with the terrain shape with a bounding box in the local space of the shape.
-        ///</summary>
-        ///<param name="localSpaceBoundingBox">Bounding box in the local space of the terrain shape.</param>
-        ///<param name="overlappedTriangles">Triangles whose bounding boxes overlap the input bounding box.</param>
-        public bool GetOverlaps(BoundingBox localSpaceBoundingBox, RawList<TriangleMeshConvexContactManifold.TriangleIndices> overlappedTriangles)
-        {
-            int width = heights.GetLength(0);
-            int minX = Math.Max((int)localSpaceBoundingBox.Min.X, 0);
-            int minY = Math.Max((int)localSpaceBoundingBox.Min.Z, 0);
-            int maxX = Math.Min((int)localSpaceBoundingBox.Max.X, width - 2);
-            int maxY = Math.Min((int)localSpaceBoundingBox.Max.Z, heights.GetLength(1) - 2);
-            for (int i = minX; i <= maxX; i++)
-            {
-                for (int j = minY; j <= maxY; j++)
-                {
-                    //Before adding a triangle to the list, make sure the object isn't too high or low from the quad.
-                    float highest, lowest;
-                    float y1 = heights[i, j];
-                    float y2 = heights[i + 1, j];
-                    float y3 = heights[i, j + 1];
-                    float y4 = heights[i + 1, j + 1];
-
-                    highest = y1;
-                    lowest = y1;
-                    if (y2 > highest)
-                        highest = y2;
-                    else if (y2 < lowest)
-                        lowest = y2;
-                    if (y3 > highest)
-                        highest = y3;
-                    else if (y3 < lowest)
-                        lowest = y3;
-                    if (y4 > highest)
-                        highest = y4;
-                    else if (y4 < lowest)
-                        lowest = y4;
-
-
-                    if (localSpaceBoundingBox.Max.Y < lowest ||
-                        localSpaceBoundingBox.Min.Y > highest)
-                        continue;
-
-                    //Now the local bounding box is very likely intersecting those of the triangles.
-                    //Add the triangles to the list.
-                    var indices = new TriangleMeshConvexContactManifold.TriangleIndices();
-
-                    //v3 v4
-                    //v1 v2
-
-                    if (quadTriangleOrganization == QuadTriangleOrganization.BottomLeftUpperRight)
-                    {
-                        //v1 v2 v3
-                        indices.A = i + j * width;
-                        indices.B = i + 1 + j * width;
-                        indices.C = i + (j + 1) * width;
-                        overlappedTriangles.Add(indices);
-
-                        //v2 v4 v3
-                        indices.A = i + 1 + j * width;
-                        indices.B = i + 1 + (j + 1) * width;
-                        indices.C = i + (j + 1) * width;
-                        overlappedTriangles.Add(indices);
-                    }
-                    else //Bottom right, Upper left
-                    {
-                        //v1 v2 v4
-                        indices.A = i + j * width;
-                        indices.B = i + 1 + j * width;
-                        indices.C = i + 1 + (j + 1) * width;
-                        overlappedTriangles.Add(indices);
-
-                        //v1 v4 v3
-                        indices.A = i + j * width;
-                        indices.B = i + 1 + (j + 1) * width;
-                        indices.C = i + (j + 1) * width;
-                        overlappedTriangles.Add(indices);
-                    }
-
-                }
-            }
-            return overlappedTriangles.Count > 0;
-        }
-
-        ///<summary>
-        /// Gets overlapped triangles with the terrain shape with a bounding box in the local space of the shape.
-        ///</summary>
-        ///<param name="localBoundingBox">Bounding box in the local space of the terrain shape.</param>
-        ///<param name="overlappedElements">Indices of elements whose bounding boxes overlap the input bounding box.</param>
-        public bool GetOverlaps(BoundingBox localBoundingBox, RawList<int> overlappedElements)
-        {
-            int width = heights.GetLength(0);
-            int minX = Math.Max((int)localBoundingBox.Min.X, 0);
-            int minY = Math.Max((int)localBoundingBox.Min.Z, 0);
-            int maxX = Math.Min((int)localBoundingBox.Max.X, width - 2);
-            int maxY = Math.Min((int)localBoundingBox.Max.Z, heights.GetLength(1) - 2);
-            for (int i = minX; i <= maxX; i++)
-            {
-                for (int j = minY; j <= maxY; j++)
-                {
-                    //Before adding a triangle to the list, make sure the object isn't too high or low from the quad.
-                    float highest, lowest;
-                    float y1 = heights[i, j];
-                    float y2 = heights[i + 1, j];
-                    float y3 = heights[i, j + 1];
-                    float y4 = heights[i + 1, j + 1];
-
-                    highest = y1;
-                    lowest = y1;
-                    if (y2 > highest)
-                        highest = y2;
-                    else if (y2 < lowest)
-                        lowest = y2;
-                    if (y3 > highest)
-                        highest = y3;
-                    else if (y3 < lowest)
-                        lowest = y3;
-                    if (y4 > highest)
-                        highest = y4;
-                    else if (y4 < lowest)
-                        lowest = y4;
-
-
-                    if (localBoundingBox.Max.Y < lowest ||
-                        localBoundingBox.Min.Y > highest)
-                        continue;
-
-                    //Now the local bounding box is very likely intersecting those of the triangles.
-                    //Add the triangles to the list.
-                    int quadIndex = (i + j * width) * 2;
-                    overlappedElements.Add(quadIndex);
-                    overlappedElements.Add(quadIndex + 1);
-
-
-                }
-            }
-            return overlappedElements.Count > 0;
-        }
-
-        ///<summary>
-        /// Gets a world space triangle in the terrain at the given indices (as if it were a mesh).
-        ///</summary>
-        ///<param name="indices">Indices of the triangle.</param>
-        ///<param name="transform">Transform to apply to the triangle vertices.</param>
-        ///<param name="a">First vertex of the triangle.</param>
-        ///<param name="b">Second vertex of the triangle.</param>
-        ///<param name="c">Third vertex of the triangle.</param>
-        public void GetTriangle(ref TriangleMeshConvexContactManifold.TriangleIndices indices, ref AffineTransform transform, out Vector3 a, out Vector3 b, out Vector3 c)
-        {
-            //Reverse the encoded index:
-            //index = i + width * j
-            int width = heights.GetLength(0);
-            int columnA = indices.A / width;
-            int rowA = indices.A - columnA * width;
-            int columnB = indices.B / width;
-            int rowB = indices.B - columnB * width;
-            int columnC = indices.C / width;
-            int rowC = indices.C - columnC * width;
-            GetPosition(rowA, columnA, ref transform, out a);
-            GetPosition(rowB, columnB, ref transform, out b);
-            GetPosition(rowC, columnC, ref transform, out c);
-        }
-
-        ///<summary>
-        /// Gets a world space triangle in the terrain at the given triangle index.
-        ///</summary>
-        ///<param name="index">Index of the triangle.</param>
-        ///<param name="transform">Transform to apply to the triangle vertices.</param>
-        ///<param name="a">First vertex of the triangle.</param>
-        ///<param name="b">Second vertex of the triangle.</param>
-        ///<param name="c">Third vertex of the triangle.</param>
-        public void GetTriangle(int index, ref AffineTransform transform, out Vector3 a, out Vector3 b, out Vector3 c)
-        {
-            //Find the quad.
-            int quadIndex = index / 2;
-            bool isFirstTriangle = quadIndex * 2 == index;
-            int column = quadIndex / heights.GetLength(0);
-            int row = quadIndex - column * heights.GetLength(0);
-
-            if (quadTriangleOrganization == CollisionShapes.QuadTriangleOrganization.BottomLeftUpperRight)
-            {
-                if (isFirstTriangle)
-                {
-                    GetPosition(row, column, ref transform, out a);
-                    GetPosition(row + 1, column, ref transform, out b);
-                    GetPosition(row, column + 1, ref transform, out c);
-                }
-                else
-                {
-                    GetPosition(row, column + 1, ref transform, out a);
-                    GetPosition(row + 1, column + 1, ref transform, out b);
-                    GetPosition(row + 1, column, ref transform, out c);
-                }
-            }
-            else
-            {
-                //The quad is BottomRightUpperLeft.
-                if (isFirstTriangle)
-                {
-                    GetPosition(row, column, ref transform, out a);
-                    GetPosition(row + 1, column, ref transform, out b);
-                    GetPosition(row + 1, column + 1, ref transform, out c);
-                }
-                else
-                {
-                    GetPosition(row, column, ref transform, out a);
-                    GetPosition(row, column + 1, ref transform, out b);
-                    GetPosition(row + 1, column + 1, ref transform, out c);
-                }
-
-            }
-        }
-
-
-    }
-
-    /// <summary>
-    /// Defines how a Terrain organizes triangles in its quads.
-    /// </summary>
-    public enum QuadTriangleOrganization
-    {
-        /// <summary>
-        /// Triangle with a right angle at the (-i,-j) position and another at the (+i,+j) position.
-        /// </summary>
-        BottomLeftUpperRight,
-        /// <summary>
-        /// Triangle with a right angle at the (+i,-j) position and another at the high (-i,+j) position.
-        /// </summary>
-        BottomRightUpperLeft
-    }
-}
+﻿using System;
+using BEPUphysics.CollisionTests.Manifolds;
+ 
+using BEPUutilities;
+using BEPUutilities.DataStructures;
+
+namespace BEPUphysics.CollisionShapes
+{
+    ///<summary>
+    /// The local space data needed by a Terrain collidable.
+    /// Contains the Heightmap and other information.
+    ///</summary>
+    public class TerrainShape : CollisionShape
+    {
+        private float[,] heights;
+        //note: changing heights in array does not fire OnShapeChanged automatically.
+        //Need to notify parent manually if you do it.
+        ///<summary>
+        /// Gets or sets the height field of the terrain shape.
+        ///</summary>
+        public float[,] Heights
+        {
+            get
+            {
+                return heights;
+            }
+            set
+            {
+                heights = value;
+                OnShapeChanged();
+            }
+        }
+
+
+
+        QuadTriangleOrganization quadTriangleOrganization;
+        ///<summary>
+        /// Gets or sets the quad triangle organization.
+        ///</summary>
+        public QuadTriangleOrganization QuadTriangleOrganization
+        {
+            get
+            {
+                return quadTriangleOrganization;
+            }
+            set
+            {
+                quadTriangleOrganization = value;
+                OnShapeChanged();
+            }
+        }
+
+        ///<summary>
+        /// Constructs a TerrainShape.
+        ///</summary>
+        ///<param name="heights">Heights array used for the shape.</param>
+        ///<param name="triangleOrganization">Triangle organization of each quad.</param>
+        ///<exception cref="ArgumentException">Thrown if the heights array has less than 2x2 vertices.</exception>
+        public TerrainShape(float[,] heights, QuadTriangleOrganization triangleOrganization)
+        {
+            if (heights.GetLength(0) <= 1 || heights.GetLength(1) <= 1)
+            {
+                throw new ArgumentException("Terrains must have a least 2x2 vertices (one quad).");
+            }
+            this.heights = heights;
+            quadTriangleOrganization = triangleOrganization;
+        }
+
+        ///<summary>
+        /// Constructs a TerrainShape.
+        ///</summary>
+        ///<param name="heights">Heights array used for the shape.</param>
+        public TerrainShape(float[,] heights)
+            : this(heights, QuadTriangleOrganization.BottomLeftUpperRight)
+        {
+        }
+
+
+
+        ///<summary>
+        /// Constructs the bounding box of the terrain given a transform.
+        ///</summary>
+        ///<param name="transform">Transform to apply to the terrain during the bounding box calculation.</param>
+        ///<param name="boundingBox">Bounding box of the terrain shape when transformed.</param>
+        public void GetBoundingBox(ref AffineTransform transform, out BoundingBox boundingBox)
+        {
+#if !WINDOWS
+            boundingBox = new BoundingBox();
+#endif
+            float minX = float.MaxValue, maxX = -float.MaxValue,
+                  minY = float.MaxValue, maxY = -float.MaxValue,
+                  minZ = float.MaxValue, maxZ = -float.MaxValue;
+            Vector3 minXvertex = new Vector3(),
+                    maxXvertex = new Vector3(),
+                    minYvertex = new Vector3(),
+                    maxYvertex = new Vector3(),
+                    minZvertex = new Vector3(),
+                    maxZvertex = new Vector3();
+
+            //Find the extreme locations.
+            for (int i = 0; i < heights.GetLength(0); i++)
+            {
+                for (int j = 0; j < heights.GetLength(1); j++)
+                {
+                    var vertex = new Vector3(i, heights[i, j], j);
+                    Matrix3x3.Transform(ref vertex, ref transform.LinearTransform, out vertex);
+                    if (vertex.X < minX)
+                    {
+                        minX = vertex.X;
+                        minXvertex = vertex;
+                    }
+                    else if (vertex.X > maxX)
+                    {
+                        maxX = vertex.X;
+                        maxXvertex = vertex;
+                    }
+
+                    if (vertex.Y < minY)
+                    {
+                        minY = vertex.Y;
+                        minYvertex = vertex;
+                    }
+                    else if (vertex.Y > maxY)
+                    {
+                        maxY = vertex.Y;
+                        maxYvertex = vertex;
+                    }
+
+                    if (vertex.Z < minZ)
+                    {
+                        minZ = vertex.Z;
+                        minZvertex = vertex;
+                    }
+                    else if (vertex.Z > maxZ)
+                    {
+                        maxZ = vertex.Z;
+                        maxZvertex = vertex;
+                    }
+                }
+            }
+
+            //Shift the bounding box.
+            boundingBox.Min.X = minXvertex.X + transform.Translation.X;
+            boundingBox.Min.Y = minYvertex.Y + transform.Translation.Y;
+            boundingBox.Min.Z = minZvertex.Z + transform.Translation.Z;
+            boundingBox.Max.X = maxXvertex.X + transform.Translation.X;
+            boundingBox.Max.Y = maxYvertex.Y + transform.Translation.Y;
+            boundingBox.Max.Z = maxZvertex.Z + transform.Translation.Z;
+        }
+        ///<summary>
+        /// Tests a ray against the terrain shape.
+        ///</summary>
+        ///<param name="ray">Ray to test against the shape.</param>
+        ///<param name="maximumLength">Maximum length of the ray in units of the ray direction's length.</param>
+        ///<param name="transform">Transform to apply to the terrain shape during the test.</param>
+        ///<param name="hit">Hit data of the ray cast, if any.</param>
+        ///<returns>Whether or not the ray hit the transformed terrain shape.</returns>
+        public bool RayCast(ref Ray ray, float maximumLength, ref AffineTransform transform, out RayHit hit)
+        {
+            return RayCast(ref ray, maximumLength, ref transform, TriangleSidedness.Counterclockwise, out hit);
+        }
+        ///<summary>
+        /// Tests a ray against the terrain shape.
+        ///</summary>
+        ///<param name="ray">Ray to test against the shape.</param>
+        ///<param name="maximumLength">Maximum length of the ray in units of the ray direction's length.</param>
+        ///<param name="transform">Transform to apply to the terrain shape during the test.</param>
+        ///<param name="sidedness">Sidedness of the triangles to use when raycasting.</param>
+        ///<param name="hit">Hit data of the ray cast, if any.</param>
+        ///<returns>Whether or not the ray hit the transformed terrain shape.</returns>
+        public bool RayCast(ref Ray ray, float maximumLength, ref AffineTransform transform, TriangleSidedness sidedness, out RayHit hit)
+        {
+            hit = new RayHit();
+            //Put the ray into local space.
+            Ray localRay;
+            AffineTransform inverse;
+            AffineTransform.Invert(ref transform, out inverse);
+            Matrix3x3.Transform(ref ray.Direction, ref inverse.LinearTransform, out localRay.Direction);
+            AffineTransform.Transform(ref ray.Position, ref inverse, out localRay.Position);
+
+            //Use rasterizey traversal.
+            //The origin is at 0,0,0 and the map goes +X, +Y, +Z.
+            //if it's before the origin and facing away, or outside the max and facing out, early out.
+            float maxX = heights.GetLength(0) - 1;
+            float maxZ = heights.GetLength(1) - 1;
+
+            Vector3 progressingOrigin = localRay.Position;
+            float distance = 0;
+            //Check the outside cases first.
+            if (progressingOrigin.X < 0)
+            {
+                if (localRay.Direction.X > 0)
+                {
+                    //Off the left side.
+                    float timeToMinX = -progressingOrigin.X / localRay.Direction.X;
+                    distance += timeToMinX;
+                    Vector3 increment;
+                    Vector3.Multiply(ref localRay.Direction, timeToMinX, out increment);
+                    Vector3.Add(ref increment, ref progressingOrigin, out progressingOrigin);
+                }
+                else
+                    return false; //Outside and pointing away from the terrain.
+            }
+            else if (progressingOrigin.X > maxX)
+            {
+                if (localRay.Direction.X < 0)
+                {
+                    //Off the left side.
+                    float timeToMinX = -(progressingOrigin.X - maxX) / localRay.Direction.X;
+                    distance += timeToMinX;
+                    Vector3 increment;
+                    Vector3.Multiply(ref localRay.Direction, timeToMinX, out increment);
+                    Vector3.Add(ref increment, ref progressingOrigin, out progressingOrigin);
+                }
+                else
+                    return false; //Outside and pointing away from the terrain.
+            }
+
+            if (progressingOrigin.Z < 0)
+            {
+                if (localRay.Direction.Z > 0)
+                {
+                    float timeToMinZ = -progressingOrigin.Z / localRay.Direction.Z;
+                    distance += timeToMinZ;
+                    Vector3 increment;
+                    Vector3.Multiply(ref localRay.Direction, timeToMinZ, out increment);
+                    Vector3.Add(ref increment, ref progressingOrigin, out progressingOrigin);
+                }
+                else
+                    return false;
+            }
+            else if (progressingOrigin.Z > maxZ)
+            {
+                if (localRay.Direction.Z < 0)
+                {
+                    float timeToMinZ = -(progressingOrigin.Z - maxZ) / localRay.Direction.Z;
+                    distance += timeToMinZ;
+                    Vector3 increment;
+                    Vector3.Multiply(ref localRay.Direction, timeToMinZ, out increment);
+                    Vector3.Add(ref increment, ref progressingOrigin, out progressingOrigin);
+                }
+                else
+                    return false;
+            }
+
+            if (distance > maximumLength)
+                return false;
+
+
+
+            //By now, we should be entering the main body of the terrain.
+
+            int xCell = (int)progressingOrigin.X;
+            int zCell = (int)progressingOrigin.Z;
+            //If it's hitting the border and going in, then correct the index
+            //so that it will initially target a valid quad.
+            //Without this, a quad beyond the border would be tried and failed.
+            if (xCell == heights.GetLength(0) - 1 && localRay.Direction.X < 0)
+                xCell = heights.GetLength(0) - 2;
+            if (zCell == heights.GetLength(1) - 1 && localRay.Direction.Z < 0)
+                zCell = heights.GetLength(1) - 2;
+
+            while (true)
+            {
+                //Check for a miss.
+                if (xCell < 0 ||
+                    zCell < 0 ||
+                    xCell >= heights.GetLength(0) - 1 ||
+                    zCell >= heights.GetLength(1) - 1)
+                    return false;
+
+                //Test the triangles of this cell.
+                Vector3 v1, v2, v3, v4;
+                // v3 v4
+                // v1 v2
+                GetLocalPosition(xCell, zCell, out v1);
+                GetLocalPosition(xCell + 1, zCell, out v2);
+                GetLocalPosition(xCell, zCell + 1, out v3);
+                GetLocalPosition(xCell + 1, zCell + 1, out v4);
+                RayHit hit1, hit2;
+                bool didHit1;
+                bool didHit2;
+
+                //Don't bother doing ray intersection tests if the ray can't intersect it.
+
+                float highest = v1.Y;
+                float lowest = v1.Y;
+                if (v2.Y > highest)
+                    highest = v2.Y;
+                else if (v2.Y < lowest)
+                    lowest = v2.Y;
+                if (v3.Y > highest)
+                    highest = v3.Y;
+                else if (v3.Y < lowest)
+                    lowest = v3.Y;
+                if (v4.Y > highest)
+                    highest = v4.Y;
+                else if (v4.Y < lowest)
+                    lowest = v4.Y;
+
+
+                if (!(progressingOrigin.Y > highest && localRay.Direction.Y > 0 ||
+                    progressingOrigin.Y < lowest && localRay.Direction.Y < 0))
+                {
+
+
+                    if (quadTriangleOrganization == QuadTriangleOrganization.BottomLeftUpperRight)
+                    {
+                        //Always perform the raycast as if Y+ in local space is the way the triangles are facing.
+                        didHit1 = Toolbox.FindRayTriangleIntersection(ref localRay, maximumLength, sidedness, ref v1, ref v2, ref v3, out hit1);
+                        didHit2 = Toolbox.FindRayTriangleIntersection(ref localRay, maximumLength, sidedness, ref v2, ref v4, ref v3, out hit2);
+                    }
+                    else //if (quadTriangleOrganization == CollisionShapes.QuadTriangleOrganization.BottomRightUpperLeft)
+                    {
+                        didHit1 = Toolbox.FindRayTriangleIntersection(ref localRay, maximumLength, sidedness, ref v1, ref v2, ref v4, out hit1);
+                        didHit2 = Toolbox.FindRayTriangleIntersection(ref localRay, maximumLength, sidedness, ref v1, ref v4, ref v3, out hit2);
+                    }
+                    if (didHit1 && didHit2)
+                    {
+                        if (hit1.T < hit2.T)
+                        {
+                            Vector3.Multiply(ref ray.Direction, hit1.T, out hit.Location);
+                            Vector3.Add(ref hit.Location, ref ray.Position, out hit.Location);
+                            Matrix3x3.TransformTranspose(ref hit1.Normal, ref inverse.LinearTransform, out hit.Normal);
+                            hit.T = hit1.T;
+                            return true;
+                        }
+                        Vector3.Multiply(ref ray.Direction, hit2.T, out hit.Location);
+                        Vector3.Add(ref hit.Location, ref ray.Position, out hit.Location);
+                        Matrix3x3.TransformTranspose(ref hit2.Normal, ref inverse.LinearTransform, out hit.Normal);
+                        hit.T = hit2.T;
+                        return true;
+                    }
+                    else if (didHit1)
+                    {
+                        Vector3.Multiply(ref ray.Direction, hit1.T, out hit.Location);
+                        Vector3.Add(ref hit.Location, ref ray.Position, out hit.Location);
+                        Matrix3x3.TransformTranspose(ref hit1.Normal, ref inverse.LinearTransform, out hit.Normal);
+                        hit.T = hit1.T;
+                        return true;
+                    }
+                    else if (didHit2)
+                    {
+                        Vector3.Multiply(ref ray.Direction, hit2.T, out hit.Location);
+                        Vector3.Add(ref hit.Location, ref ray.Position, out hit.Location);
+                        Matrix3x3.TransformTranspose(ref hit2.Normal, ref inverse.LinearTransform, out hit.Normal);
+                        hit.T = hit2.T;
+                        return true;
+                    }
+                }
+
+                //Move to the next cell.
+
+                float timeToX;
+                if (localRay.Direction.X < 0)
+                    timeToX = -(progressingOrigin.X - xCell) / localRay.Direction.X;
+                else if (ray.Direction.X > 0)
+                    timeToX = (xCell + 1 - progressingOrigin.X) / localRay.Direction.X;
+                else
+                    timeToX = float.MaxValue;
+
+                float timeToZ;
+                if (localRay.Direction.Z < 0)
+                    timeToZ = -(progressingOrigin.Z - zCell) / localRay.Direction.Z;
+                else if (localRay.Direction.Z > 0)
+                    timeToZ = (zCell + 1 - progressingOrigin.Z) / localRay.Direction.Z;
+                else
+                    timeToZ = float.MaxValue;
+
+                //Move to the next cell.
+                if (timeToX < timeToZ)
+                {
+                    if (localRay.Direction.X < 0)
+                        xCell--;
+                    else
+                        xCell++;
+
+                    distance += timeToX;
+                    if (distance > maximumLength)
+                        return false;
+
+                    Vector3 increment;
+                    Vector3.Multiply(ref localRay.Direction, timeToX, out increment);
+                    Vector3.Add(ref increment, ref progressingOrigin, out progressingOrigin);
+                }
+                else
+                {
+                    if (localRay.Direction.Z < 0)
+                        zCell--;
+                    else
+                        zCell++;
+
+                    distance += timeToZ;
+                    if (distance > maximumLength)
+                        return false;
+
+                    Vector3 increment;
+                    Vector3.Multiply(ref localRay.Direction, timeToZ, out increment);
+                    Vector3.Add(ref increment, ref progressingOrigin, out progressingOrigin);
+                }
+
+            }
+
+
+        }
+
+        ///<summary>
+        /// Gets the position of a vertex at the given indices in local space.
+        ///</summary>
+        ///<param name="i">Index in the first dimension.</param>
+        ///<param name="j">Index in the second dimension.</param>
+        ///<param name="v">Local space position at the given vertice.s</param>
+        public void GetLocalPosition(int i, int j, out Vector3 v)
+        {
+#if !WINDOWS
+            v = new Vector3();
+#endif
+            v.X = i;
+            v.Y = heights[i, j];
+            v.Z = j;
+        }
+
+        /// <summary>
+        /// Gets the world space position of a vertex in the terrain at the given indices.
+        /// </summary>
+        ///<param name="i">Index in the first dimension.</param>
+        ///<param name="j">Index in the second dimension.</param>
+        /// <param name="transform">Transform to apply to the vertex.</param>
+        /// <param name="position">Transformed position of the vertex at the given indices.</param>
+        public void GetPosition(int i, int j, ref AffineTransform transform, out Vector3 position)
+        {
+            if (i <= 0)
+                i = 0;
+            else if (i >= heights.GetLength(0))
+                i = heights.GetLength(0) - 1;
+            if (j <= 0)
+                j = 0;
+            else if (j >= heights.GetLength(1))
+                j = heights.GetLength(1) - 1;
+#if !WINDOWS
+            position = new Vector3();
+#endif
+            position.X = i;
+            position.Y = heights[i, j];
+            position.Z = j;
+            AffineTransform.Transform(ref position, ref transform, out position);
+
+
+        }
+
+
+        /// <summary>
+        /// Gets the world space normal at the given indices.
+        /// </summary>
+        ///<param name="i">Index in the first dimension.</param>
+        ///<param name="j">Index in the second dimension.</param>
+        /// <param name="transform">Transform to apply to the terrain while computing the normal.</param>
+        /// <param name="normal">World space normal at the given indices.</param>
+        public void GetNormal(int i, int j, ref AffineTransform transform, out Vector3 normal)
+        {
+            Vector3 top;
+            Vector3 bottom;
+            Vector3 right;
+            Vector3 left;
+
+            if (i <= 0)
+                i = 0;
+            else if (i >= heights.GetLength(0))
+                i = heights.GetLength(0) - 1;
+            if (j <= 0)
+                j = 0;
+            else if (j >= heights.GetLength(1))
+                j = heights.GetLength(1) - 1;
+
+            GetPosition(i, Math.Min(j + 1, heights.GetLength(1) - 1), ref transform, out top);
+            GetPosition(i, Math.Max(j - 1, 0), ref transform, out bottom);
+            GetPosition(Math.Min(i + 1, heights.GetLength(0) - 1), j, ref transform, out right);
+            GetPosition(Math.Max(i - 1, 0), j, ref transform, out left);
+
+            Vector3 temp;
+            Vector3.Subtract(ref top, ref bottom, out temp);
+            Vector3.Subtract(ref right, ref left, out normal);
+            Vector3.Cross(ref temp, ref normal, out normal);
+
+            normal.Normalize();
+        }
+
+        ///<summary>
+        /// Gets overlapped triangles with the terrain shape with a bounding box in the local space of the shape.
+        ///</summary>
+        ///<param name="localSpaceBoundingBox">Bounding box in the local space of the terrain shape.</param>
+        ///<param name="overlappedTriangles">Triangles whose bounding boxes overlap the input bounding box.</param>
+        public bool GetOverlaps(BoundingBox localSpaceBoundingBox, RawList<TriangleMeshConvexContactManifold.TriangleIndices> overlappedTriangles)
+        {
+            int width = heights.GetLength(0);
+            int minX = Math.Max((int)localSpaceBoundingBox.Min.X, 0);
+            int minY = Math.Max((int)localSpaceBoundingBox.Min.Z, 0);
+            int maxX = Math.Min((int)localSpaceBoundingBox.Max.X, width - 2);
+            int maxY = Math.Min((int)localSpaceBoundingBox.Max.Z, heights.GetLength(1) - 2);
+            for (int i = minX; i <= maxX; i++)
+            {
+                for (int j = minY; j <= maxY; j++)
+                {
+                    //Before adding a triangle to the list, make sure the object isn't too high or low from the quad.
+                    float highest, lowest;
+                    float y1 = heights[i, j];
+                    float y2 = heights[i + 1, j];
+                    float y3 = heights[i, j + 1];
+                    float y4 = heights[i + 1, j + 1];
+
+                    highest = y1;
+                    lowest = y1;
+                    if (y2 > highest)
+                        highest = y2;
+                    else if (y2 < lowest)
+                        lowest = y2;
+                    if (y3 > highest)
+                        highest = y3;
+                    else if (y3 < lowest)
+                        lowest = y3;
+                    if (y4 > highest)
+                        highest = y4;
+                    else if (y4 < lowest)
+                        lowest = y4;
+
+
+                    if (localSpaceBoundingBox.Max.Y < lowest ||
+                        localSpaceBoundingBox.Min.Y > highest)
+                        continue;
+
+                    //Now the local bounding box is very likely intersecting those of the triangles.
+                    //Add the triangles to the list.
+                    var indices = new TriangleMeshConvexContactManifold.TriangleIndices();
+
+                    //v3 v4
+                    //v1 v2
+
+                    if (quadTriangleOrganization == QuadTriangleOrganization.BottomLeftUpperRight)
+                    {
+                        //v1 v2 v3
+                        indices.A = i + j * width;
+                        indices.B = i + 1 + j * width;
+                        indices.C = i + (j + 1) * width;
+                        overlappedTriangles.Add(indices);
+
+                        //v2 v4 v3
+                        indices.A = i + 1 + j * width;
+                        indices.B = i + 1 + (j + 1) * width;
+                        indices.C = i + (j + 1) * width;
+                        overlappedTriangles.Add(indices);
+                    }
+                    else //Bottom right, Upper left
+                    {
+                        //v1 v2 v4
+                        indices.A = i + j * width;
+                        indices.B = i + 1 + j * width;
+                        indices.C = i + 1 + (j + 1) * width;
+                        overlappedTriangles.Add(indices);
+
+                        //v1 v4 v3
+                        indices.A = i + j * width;
+                        indices.B = i + 1 + (j + 1) * width;
+                        indices.C = i + (j + 1) * width;
+                        overlappedTriangles.Add(indices);
+                    }
+
+                }
+            }
+            return overlappedTriangles.Count > 0;
+        }
+
+        ///<summary>
+        /// Gets overlapped triangles with the terrain shape with a bounding box in the local space of the shape.
+        ///</summary>
+        ///<param name="localBoundingBox">Bounding box in the local space of the terrain shape.</param>
+        ///<param name="overlappedElements">Indices of elements whose bounding boxes overlap the input bounding box.</param>
+        public bool GetOverlaps(BoundingBox localBoundingBox, RawList<int> overlappedElements)
+        {
+            int width = heights.GetLength(0);
+            int minX = Math.Max((int)localBoundingBox.Min.X, 0);
+            int minY = Math.Max((int)localBoundingBox.Min.Z, 0);
+            int maxX = Math.Min((int)localBoundingBox.Max.X, width - 2);
+            int maxY = Math.Min((int)localBoundingBox.Max.Z, heights.GetLength(1) - 2);
+            for (int i = minX; i <= maxX; i++)
+            {
+                for (int j = minY; j <= maxY; j++)
+                {
+                    //Before adding a triangle to the list, make sure the object isn't too high or low from the quad.
+                    float highest, lowest;
+                    float y1 = heights[i, j];
+                    float y2 = heights[i + 1, j];
+                    float y3 = heights[i, j + 1];
+                    float y4 = heights[i + 1, j + 1];
+
+                    highest = y1;
+                    lowest = y1;
+                    if (y2 > highest)
+                        highest = y2;
+                    else if (y2 < lowest)
+                        lowest = y2;
+                    if (y3 > highest)
+                        highest = y3;
+                    else if (y3 < lowest)
+                        lowest = y3;
+                    if (y4 > highest)
+                        highest = y4;
+                    else if (y4 < lowest)
+                        lowest = y4;
+
+
+                    if (localBoundingBox.Max.Y < lowest ||
+                        localBoundingBox.Min.Y > highest)
+                        continue;
+
+                    //Now the local bounding box is very likely intersecting those of the triangles.
+                    //Add the triangles to the list.
+                    int quadIndex = (i + j * width) * 2;
+                    overlappedElements.Add(quadIndex);
+                    overlappedElements.Add(quadIndex + 1);
+
+
+                }
+            }
+            return overlappedElements.Count > 0;
+        }
+
+        ///<summary>
+        /// Gets a world space triangle in the terrain at the given indices (as if it were a mesh).
+        ///</summary>
+        ///<param name="indices">Indices of the triangle.</param>
+        ///<param name="transform">Transform to apply to the triangle vertices.</param>
+        ///<param name="a">First vertex of the triangle.</param>
+        ///<param name="b">Second vertex of the triangle.</param>
+        ///<param name="c">Third vertex of the triangle.</param>
+        public void GetTriangle(ref TriangleMeshConvexContactManifold.TriangleIndices indices, ref AffineTransform transform, out Vector3 a, out Vector3 b, out Vector3 c)
+        {
+            //Reverse the encoded index:
+            //index = i + width * j
+            int width = heights.GetLength(0);
+            int columnA = indices.A / width;
+            int rowA = indices.A - columnA * width;
+            int columnB = indices.B / width;
+            int rowB = indices.B - columnB * width;
+            int columnC = indices.C / width;
+            int rowC = indices.C - columnC * width;
+            GetPosition(rowA, columnA, ref transform, out a);
+            GetPosition(rowB, columnB, ref transform, out b);
+            GetPosition(rowC, columnC, ref transform, out c);
+        }
+
+        ///<summary>
+        /// Gets a world space triangle in the terrain at the given triangle index.
+        ///</summary>
+        ///<param name="index">Index of the triangle.</param>
+        ///<param name="transform">Transform to apply to the triangle vertices.</param>
+        ///<param name="a">First vertex of the triangle.</param>
+        ///<param name="b">Second vertex of the triangle.</param>
+        ///<param name="c">Third vertex of the triangle.</param>
+        public void GetTriangle(int index, ref AffineTransform transform, out Vector3 a, out Vector3 b, out Vector3 c)
+        {
+            //Find the quad.
+            int quadIndex = index / 2;
+            bool isFirstTriangle = quadIndex * 2 == index;
+            int column = quadIndex / heights.GetLength(0);
+            int row = quadIndex - column * heights.GetLength(0);
+
+            if (quadTriangleOrganization == CollisionShapes.QuadTriangleOrganization.BottomLeftUpperRight)
+            {
+                if (isFirstTriangle)
+                {
+                    GetPosition(row, column, ref transform, out a);
+                    GetPosition(row + 1, column, ref transform, out b);
+                    GetPosition(row, column + 1, ref transform, out c);
+                }
+                else
+                {
+                    GetPosition(row, column + 1, ref transform, out a);
+                    GetPosition(row + 1, column + 1, ref transform, out b);
+                    GetPosition(row + 1, column, ref transform, out c);
+                }
+            }
+            else
+            {
+                //The quad is BottomRightUpperLeft.
+                if (isFirstTriangle)
+                {
+                    GetPosition(row, column, ref transform, out a);
+                    GetPosition(row + 1, column, ref transform, out b);
+                    GetPosition(row + 1, column + 1, ref transform, out c);
+                }
+                else
+                {
+                    GetPosition(row, column, ref transform, out a);
+                    GetPosition(row, column + 1, ref transform, out b);
+                    GetPosition(row + 1, column + 1, ref transform, out c);
+                }
+
+            }
+        }
+
+
+    }
+
+    /// <summary>
+    /// Defines how a Terrain organizes triangles in its quads.
+    /// </summary>
+    public enum QuadTriangleOrganization
+    {
+        /// <summary>
+        /// Triangle with a right angle at the (-i,-j) position and another at the (+i,+j) position.
+        /// </summary>
+        BottomLeftUpperRight,
+        /// <summary>
+        /// Triangle with a right angle at the (+i,-j) position and another at the high (-i,+j) position.
+        /// </summary>
+        BottomRightUpperLeft
+    }
+}