﻿using System;
using System.Collections.Generic;
<<<<<<< HEAD
using BEPUphysics.BroadPhaseEntries.MobileCollidables;
using Microsoft.Xna.Framework;
using BEPUutilities.DataStructures;
using BEPUutilities;
=======
using BEPUphysics.Collidables.MobileCollidables;
using BEPUutilities;
using BEPUutilities.DataStructures;
>>>>>>> d0a4deae

namespace BEPUphysics.CollisionShapes
{
    ///<summary>
    /// Contains a shape and its local transform relative to its owning compound shape.
    /// This is used to construct compound shapes.
    ///</summary>
    public struct CompoundShapeEntry
    {
        ///<summary>
        /// Local transform of the shape relative to its owning compound shape.
        ///</summary>
        public RigidTransform LocalTransform;
        /// <summary>
        /// Shape used by the compound.
        /// </summary>
        public EntityShape Shape;
        /// <summary>
        /// Weight of the entry.  This defines how much the entry contributes to its owner
        /// for the purposes of center of rotation computation.
        /// </summary>
        public float Weight;

        ///<summary>
        /// Constructs a new compound shape entry using the volume of the shape as a weight.
        ///</summary>
        ///<param name="shape">Shape to use.</param>
        ///<param name="localTransform">Local transform of the shape.</param>
        ///<param name="weight">Weight of the entry.  This defines how much the entry contributes to its owner
        /// for the purposes of center of rotation computation.</param>
        public CompoundShapeEntry(EntityShape shape, RigidTransform localTransform, float weight)
        {
            localTransform.Validate();
            LocalTransform = localTransform;
            Shape = shape;
            Weight = weight;
        }

        ///<summary>
        /// Constructs a new compound shape entry using the volume of the shape as a weight.
        ///</summary>
        ///<param name="shape">Shape to use.</param>
        ///<param name="position">Local position of the shape.</param>
        ///<param name="weight">Weight of the entry.  This defines how much the entry contributes to its owner
        /// for the purposes of center of mass and inertia computation.</param>
        public CompoundShapeEntry(EntityShape shape, Vector3 position, float weight)
        {
            position.Validate();
            LocalTransform = new RigidTransform(position);
            Shape = shape;
            Weight = weight;
        }

        ///<summary>
        /// Constructs a new compound shape entry using the volume of the shape as a weight.
        ///</summary>
        ///<param name="shape">Shape to use.</param>
        ///<param name="orientation">Local orientation of the shape.</param>
        ///<param name="weight">Weight of the entry.  This defines how much the entry contributes to its owner
        /// for the purposes of center of rotation computation.</param>
        public CompoundShapeEntry(EntityShape shape, Quaternion orientation, float weight)
        {
            orientation.Validate();
            LocalTransform = new RigidTransform(orientation);
            Shape = shape;
            Weight = weight;
        }
        ///<summary>
        /// Constructs a new compound shape entry using the volume of the shape as a weight.
        ///</summary>
        ///<param name="shape">Shape to use.</param>
        ///<param name="weight">Weight of the entry.  This defines how much the entry contributes to its owner
        /// for the purposes of center of rotation computation.</param>
        public CompoundShapeEntry(EntityShape shape, float weight)
        {
            LocalTransform = RigidTransform.Identity;
            Shape = shape;
            Weight = weight;
        }

        ///<summary>
        /// Constructs a new compound shape entry using the volume of the shape as a weight.
        ///</summary>
        ///<param name="shape">Shape to use.</param>
        ///<param name="localTransform">Local transform of the shape.</param>
        public CompoundShapeEntry(EntityShape shape, RigidTransform localTransform)
        {
            localTransform.Validate();
            LocalTransform = localTransform;
            Shape = shape;
            Weight = shape.ComputeVolume();
        }

        ///<summary>
        /// Constructs a new compound shape entry using the volume of the shape as a weight.
        ///</summary>
        ///<param name="shape">Shape to use.</param>
        ///<param name="position">Local position of the shape.</param>
        public CompoundShapeEntry(EntityShape shape, Vector3 position)
        {
            position.Validate();
            LocalTransform = new RigidTransform(position);
            Shape = shape;
            Weight = shape.ComputeVolume();
        }

        ///<summary>
        /// Constructs a new compound shape entry using the volume of the shape as a weight.
        ///</summary>
        ///<param name="shape">Shape to use.</param>
        ///<param name="orientation">Local orientation of the shape.</param>
        public CompoundShapeEntry(EntityShape shape, Quaternion orientation)
        {
            orientation.Validate();
            LocalTransform = new RigidTransform(orientation);
            Shape = shape;
            Weight = shape.ComputeVolume();
        }
        ///<summary>
        /// Constructs a new compound shape entry using the volume of the shape as a weight.
        ///</summary>
        ///<param name="shape">Shape to use.</param>
        public CompoundShapeEntry(EntityShape shape)
        {
            LocalTransform = RigidTransform.Identity;
            Shape = shape;
            Weight = shape.ComputeVolume();
        }
    }




    ///<summary>
    /// Shape composed of multiple other shapes.
    ///</summary>
    public class CompoundShape : EntityShape
    {
        internal RawList<CompoundShapeEntry> shapes;
        ///<summary>
        /// Gets the list of shapes in the compound shape.
        ///</summary>
        public ReadOnlyList<CompoundShapeEntry> Shapes
        {
            get
            {
                return new ReadOnlyList<CompoundShapeEntry>(shapes);
            }
        }



        ///<summary>
        /// Constructs a compound shape.
        ///</summary>
        ///<param name="shapes">Shape entries used to create the compound.</param>
        /// <param name="center">Computed center of the compound shape, using the entry weights.</param>
        public CompoundShape(IList<CompoundShapeEntry> shapes, out Vector3 center)
        {
            if (shapes.Count > 0)
            {
                center = ComputeCenter(shapes);
                this.shapes = new RawList<CompoundShapeEntry>(shapes);
                for (int i = 0; i < this.shapes.Count; i++)
                {
                    this.shapes.Elements[i].LocalTransform.Position -= center;
                }
            }
            else
            {
                throw new ArgumentException("Compound shape must have at least 1 subshape.");
            }
        }

        ///<summary>
        /// Constructs a compound shape.
        ///</summary>
        ///<param name="shapes">Shape entries used to create the compound.</param>
        public CompoundShape(IList<CompoundShapeEntry> shapes)
        {
            if (shapes.Count > 0)
            {
                Vector3 center = ComputeCenter(shapes);
                this.shapes = new RawList<CompoundShapeEntry>(shapes);
                for (int i = 0; i < this.shapes.Count; i++)
                {
                    this.shapes.Elements[i].LocalTransform.Position -= center;
                }
            }
            else
            {
                throw new ArgumentException("Compound shape must have at least 1 subshape.");
            }
        }

        #region EntityShape members and support

        /// <summary>
        /// Computes the center of the shape.  This can be considered its 
        /// center of mass, based on the weightings of entries in the shape.
        /// For properly calibrated compound shapes, this will return a zero vector,
        /// since the shape recenters itself on construction.
        /// </summary>
        /// <returns>Center of the shape.</returns>
        public override Vector3 ComputeCenter()
        {
            float totalWeight = 0;
            var center = new Vector3();
            for (int i = 0; i < shapes.Count; i++)
            {
                totalWeight += shapes.Elements[i].Weight;
                Vector3 centerContribution;
                Vector3.Multiply(ref shapes.Elements[i].LocalTransform.Position, shapes.Elements[i].Weight, out centerContribution);
                Vector3.Add(ref center, ref centerContribution, out center);

            }
            if (totalWeight <= 0)
                throw new NotFiniteNumberException("Cannot compute center; the total weight of a compound shape must be positive.");
            Vector3.Divide(ref center, totalWeight, out center);
            center.Validate();
            return center;
        }


        ///<summary>
        /// Computes the center of a compound using its child data.
        ///</summary>
        ///<param name="childData">Child data to use to compute the center.</param>
        ///<returns>Center of the children.</returns>
        public static Vector3 ComputeCenter(IList<CompoundChildData> childData)
        {
            var center = new Vector3();
            float totalWeight = 0;
            for (int i = 0; i < childData.Count; i++)
            {
                float weight = childData[i].Entry.Weight;
                totalWeight += weight;
                center += childData[i].Entry.LocalTransform.Position * weight;
            }
            if (totalWeight <= 0)
                throw new NotFiniteNumberException("Cannot compute center; the total weight of a compound shape must be positive.");
            Vector3.Divide(ref center, totalWeight, out center);
            center.Validate();
            return center;

        }

        ///<summary>
        /// Computes the center of a compound using its child data.
        /// Children are weighted using their volumes for contribution to the center of 'mass.'
        ///</summary>
        ///<param name="childData">Child data to use to compute the center.</param>
        ///<returns>Center of the children.</returns>
        public static Vector3 ComputeCenter(IList<CompoundShapeEntry> childData)
        {
            var center = new Vector3();
            float totalWeight = 0;
            for (int i = 0; i < childData.Count; i++)
            {
                float weight = childData[i].Weight;
                totalWeight += weight;
                center += childData[i].LocalTransform.Position * weight;
            }
            if (totalWeight <= 0)
                throw new NotFiniteNumberException("Cannot compute center; the total weight of a compound shape must be positive.");
            Vector3.Divide(ref center, totalWeight, out center);
            center.Validate();
            return center;

        }

        /// <summary>
        /// Computes the volume of the shape.
        /// This is approximate; it will double count the intersection of multiple subshapes.
        /// </summary>
        /// <returns>Volume of the shape.</returns>
        public override float ComputeVolume()
        {
            float volume = 0;
            for (int i = 0; i < shapes.Count; i++)
            {
                volume += shapes.Elements[i].Shape.ComputeVolume();
            }
            return volume;
        }

        /// <summary>
        /// Computes the volume distribution of the shape as well as its volume.
        /// The volume distribution can be used to compute inertia tensors when
        /// paired with mass and other tuning factors.
        /// </summary>
        /// <param name="volume">Volume of the shape.</param>
        /// <returns>Volume distribution of the shape.</returns>
        public override Matrix3x3 ComputeVolumeDistribution(out float volume)
        {
            volume = ComputeVolume();
            return ComputeVolumeDistribution();
        }

        /// <summary>
        /// Computes the volume distribution of the shape.
        /// </summary>
        /// <returns>Volume distribution of the shape.</returns>
        public override Matrix3x3 ComputeVolumeDistribution()
        {
            var volumeDistribution = new Matrix3x3();
            float totalWeight = 0;
            for (int i = 0; i < shapes.Count; i++)
            {
                totalWeight += shapes.Elements[i].Weight;
                Matrix3x3 contribution;
                GetContribution(shapes.Elements[i].Shape, ref shapes.Elements[i].LocalTransform, ref Toolbox.ZeroVector, shapes.Elements[i].Weight, out contribution);
                Matrix3x3.Add(ref contribution, ref volumeDistribution, out volumeDistribution);

<<<<<<< HEAD
            } 
            if (totalWeight <= 0)
                throw new NotFiniteNumberException("Cannot compute distribution; the total weight of a compound shape must be positive.");
            Matrix3x3.Multiply(ref volumeDistribution, 1 / totalWeight, out volumeDistribution);
            volumeDistribution.Validate();
=======
            }
            Matrix3x3.Multiply(ref volumeDistribution, 1 / totalWeight, out volumeDistribution);
>>>>>>> d0a4deae
            return volumeDistribution;
        }

        /// <summary>
        /// Computes the volume distribution and center of the shape.
        /// </summary>
        /// <param name="entries">Mass-weighted entries of the compound.</param>
        /// <param name="center">Center of the compound.</param>
        /// <returns>Volume distribution of the shape.</returns>
        public static Matrix3x3 ComputeVolumeDistribution(IList<CompoundShapeEntry> entries, out Vector3 center)
        {
            center = new Vector3();
            float totalWeight = 0;
            for (int i = 0; i < entries.Count; i++)
            {
                center += entries[i].LocalTransform.Position * entries[i].Weight;
                totalWeight += entries[i].Weight;
            }
<<<<<<< HEAD
            if (totalWeight <= 0)
                throw new NotFiniteNumberException("Cannot compute distribution; the total weight of a compound shape must be positive.");
            float totalWeightInverse = 1 / totalWeight;
            totalWeightInverse.Validate();
            center *= totalWeightInverse;

=======
            center /= totalWeight;
>>>>>>> d0a4deae
            var volumeDistribution = new Matrix3x3();
            for (int i = 0; i < entries.Count; i++)
            {
                RigidTransform transform = entries[i].LocalTransform;
                Matrix3x3 contribution;
                GetContribution(entries[i].Shape, ref transform, ref center, entries[i].Weight, out contribution);
                Matrix3x3.Add(ref volumeDistribution, ref contribution, out volumeDistribution);
            }
            Matrix3x3.Multiply(ref volumeDistribution, totalWeightInverse, out volumeDistribution);
            volumeDistribution.Validate();
            return volumeDistribution;
        }

        ///<summary>
        /// Gets the volume distribution contributed by a single shape.
        ///</summary>
        ///<param name="shape">Shape to use to compute a contribution.</param>
        ///<param name="transform">Transform of the shape.</param>
        ///<param name="center">Center to use when computing the distribution.</param>
        ///<param name="weight">Weighting to apply to the contribution.</param>
        ///<param name="contribution">Volume distribution of the contribution.</param>
        public static void GetContribution(EntityShape shape, ref RigidTransform transform, ref Vector3 center, float weight, out Matrix3x3 contribution)
        {
            contribution = shape.ComputeVolumeDistribution();
            TransformContribution(ref transform, ref center, ref contribution, weight, out contribution);
            //return TransformContribution(ref transform, ref center, ref contribution, weight);
        }



        /// <summary>
        /// Modifies a contribution using a transform, position, and weight.
        /// </summary>
        /// <param name="transform">Transform to use to modify the contribution.</param>
        /// <param name="center">Center to use to modify the contribution.</param>
        /// <param name="baseContribution">Original unmodified contribution.</param>
        /// <param name="weight">Weight of the contribution.</param>
        /// <param name="contribution">Transformed contribution.</param>
        public static void TransformContribution(ref RigidTransform transform, ref Vector3 center, ref Matrix3x3 baseContribution, float weight, out Matrix3x3 contribution)
        {
            Matrix3x3 rotation;
            Matrix3x3.CreateFromQuaternion(ref transform.Orientation, out rotation);
            Matrix3x3 temp;

            //TODO: Verify contribution

            //Do angular transformed contribution first...
            Matrix3x3.MultiplyTransposed(ref rotation, ref baseContribution, out temp);
            Matrix3x3.Multiply(ref temp, ref rotation, out temp);

            contribution = temp;

            //Now add in the offset from the origin.
            Vector3 offset;
            Vector3.Subtract(ref transform.Position, ref center, out offset);
            Matrix3x3 innerProduct;
            Matrix3x3.CreateScale(offset.LengthSquared(), out innerProduct);
            Matrix3x3 outerProduct;
            Matrix3x3.CreateOuterProduct(ref offset, ref offset, out outerProduct);

            Matrix3x3.Subtract(ref innerProduct, ref outerProduct, out temp);

            Matrix3x3.Add(ref contribution, ref temp, out contribution);
            Matrix3x3.Multiply(ref contribution, weight, out contribution);

        }


        /// <summary>
        /// Retrieves an instance of an EntityCollidable that uses this EntityShape.  Mainly used by compound bodies.
        /// </summary>
        /// <returns>EntityCollidable that uses this shape.</returns>
        public override EntityCollidable GetCollidableInstance()
        {
            return new CompoundCollidable(this);
        }


        /// <summary>
        /// Computes the center of the shape and its volume.
        /// </summary>
        /// <param name="volume">Volume of the compound.</param>
        /// <returns>Volume of the compound.</returns>
        public override Vector3 ComputeCenter(out float volume)
        {
            volume = ComputeVolume();
            return ComputeCenter();
        }

        /// <summary>
        /// Computes a variety of shape information all at once.
        /// </summary>
        /// <param name="shapeInfo">Properties of the shape.</param>
        public override void ComputeDistributionInformation(out ShapeDistributionInformation shapeInfo)
        {
            shapeInfo.VolumeDistribution = ComputeVolumeDistribution(out shapeInfo.Volume);
            shapeInfo.Center = ComputeCenter();
        }

        #endregion

        /// <summary>
        /// Computes and returns the volume, volume distribution, and center contributions from each child shape in the compound shape.
        /// </summary>
        /// <returns>Volume, volume distribution, and center contributions from each child shape in the compound shape.</returns>
        public ShapeDistributionInformation[] ComputeChildContributions()
        {
            var toReturn = new ShapeDistributionInformation[shapes.Count];
            for (int i = 0; i < shapes.Count; i++)
            {
                shapes.Elements[i].Shape.ComputeDistributionInformation(out toReturn[i]);
            }
            return toReturn;
        }

        /// <summary>
        /// Computes a bounding box for the shape given the specified transform.
        /// </summary>
        /// <param name="transform">Transform to apply to the shape to compute the bounding box.</param>
        /// <param name="boundingBox">Bounding box for the shape given the transform.</param>
        public override void GetBoundingBox(ref RigidTransform transform, out BoundingBox boundingBox)
        {
            RigidTransform combinedTransform;
            RigidTransform.Transform(ref shapes.Elements[0].LocalTransform, ref transform, out combinedTransform);
            shapes.Elements[0].Shape.GetBoundingBox(ref combinedTransform, out boundingBox);

            for (int i = 0; i < shapes.Count; i++)
            {
                RigidTransform.Transform(ref shapes.Elements[i].LocalTransform, ref transform, out combinedTransform);
                BoundingBox childBoundingBox;
                shapes.Elements[i].Shape.GetBoundingBox(ref combinedTransform, out childBoundingBox);
                BoundingBox.CreateMerged(ref boundingBox, ref childBoundingBox, out boundingBox);
            }
        }
    }


}
<|MERGE_RESOLUTION|>--- conflicted
+++ resolved
@@ -1,502 +1,486 @@
-﻿using System;
-using System.Collections.Generic;
-<<<<<<< HEAD
-using BEPUphysics.BroadPhaseEntries.MobileCollidables;
-using Microsoft.Xna.Framework;
-using BEPUutilities.DataStructures;
-using BEPUutilities;
-=======
-using BEPUphysics.Collidables.MobileCollidables;
-using BEPUutilities;
-using BEPUutilities.DataStructures;
->>>>>>> d0a4deae
-
-namespace BEPUphysics.CollisionShapes
-{
-    ///<summary>
-    /// Contains a shape and its local transform relative to its owning compound shape.
-    /// This is used to construct compound shapes.
-    ///</summary>
-    public struct CompoundShapeEntry
-    {
-        ///<summary>
-        /// Local transform of the shape relative to its owning compound shape.
-        ///</summary>
-        public RigidTransform LocalTransform;
-        /// <summary>
-        /// Shape used by the compound.
-        /// </summary>
-        public EntityShape Shape;
-        /// <summary>
-        /// Weight of the entry.  This defines how much the entry contributes to its owner
-        /// for the purposes of center of rotation computation.
-        /// </summary>
-        public float Weight;
-
-        ///<summary>
-        /// Constructs a new compound shape entry using the volume of the shape as a weight.
-        ///</summary>
-        ///<param name="shape">Shape to use.</param>
-        ///<param name="localTransform">Local transform of the shape.</param>
-        ///<param name="weight">Weight of the entry.  This defines how much the entry contributes to its owner
-        /// for the purposes of center of rotation computation.</param>
-        public CompoundShapeEntry(EntityShape shape, RigidTransform localTransform, float weight)
-        {
-            localTransform.Validate();
-            LocalTransform = localTransform;
-            Shape = shape;
-            Weight = weight;
-        }
-
-        ///<summary>
-        /// Constructs a new compound shape entry using the volume of the shape as a weight.
-        ///</summary>
-        ///<param name="shape">Shape to use.</param>
-        ///<param name="position">Local position of the shape.</param>
-        ///<param name="weight">Weight of the entry.  This defines how much the entry contributes to its owner
-        /// for the purposes of center of mass and inertia computation.</param>
-        public CompoundShapeEntry(EntityShape shape, Vector3 position, float weight)
-        {
-            position.Validate();
-            LocalTransform = new RigidTransform(position);
-            Shape = shape;
-            Weight = weight;
-        }
-
-        ///<summary>
-        /// Constructs a new compound shape entry using the volume of the shape as a weight.
-        ///</summary>
-        ///<param name="shape">Shape to use.</param>
-        ///<param name="orientation">Local orientation of the shape.</param>
-        ///<param name="weight">Weight of the entry.  This defines how much the entry contributes to its owner
-        /// for the purposes of center of rotation computation.</param>
-        public CompoundShapeEntry(EntityShape shape, Quaternion orientation, float weight)
-        {
-            orientation.Validate();
-            LocalTransform = new RigidTransform(orientation);
-            Shape = shape;
-            Weight = weight;
-        }
-        ///<summary>
-        /// Constructs a new compound shape entry using the volume of the shape as a weight.
-        ///</summary>
-        ///<param name="shape">Shape to use.</param>
-        ///<param name="weight">Weight of the entry.  This defines how much the entry contributes to its owner
-        /// for the purposes of center of rotation computation.</param>
-        public CompoundShapeEntry(EntityShape shape, float weight)
-        {
-            LocalTransform = RigidTransform.Identity;
-            Shape = shape;
-            Weight = weight;
-        }
-
-        ///<summary>
-        /// Constructs a new compound shape entry using the volume of the shape as a weight.
-        ///</summary>
-        ///<param name="shape">Shape to use.</param>
-        ///<param name="localTransform">Local transform of the shape.</param>
-        public CompoundShapeEntry(EntityShape shape, RigidTransform localTransform)
-        {
-            localTransform.Validate();
-            LocalTransform = localTransform;
-            Shape = shape;
-            Weight = shape.ComputeVolume();
-        }
-
-        ///<summary>
-        /// Constructs a new compound shape entry using the volume of the shape as a weight.
-        ///</summary>
-        ///<param name="shape">Shape to use.</param>
-        ///<param name="position">Local position of the shape.</param>
-        public CompoundShapeEntry(EntityShape shape, Vector3 position)
-        {
-            position.Validate();
-            LocalTransform = new RigidTransform(position);
-            Shape = shape;
-            Weight = shape.ComputeVolume();
-        }
-
-        ///<summary>
-        /// Constructs a new compound shape entry using the volume of the shape as a weight.
-        ///</summary>
-        ///<param name="shape">Shape to use.</param>
-        ///<param name="orientation">Local orientation of the shape.</param>
-        public CompoundShapeEntry(EntityShape shape, Quaternion orientation)
-        {
-            orientation.Validate();
-            LocalTransform = new RigidTransform(orientation);
-            Shape = shape;
-            Weight = shape.ComputeVolume();
-        }
-        ///<summary>
-        /// Constructs a new compound shape entry using the volume of the shape as a weight.
-        ///</summary>
-        ///<param name="shape">Shape to use.</param>
-        public CompoundShapeEntry(EntityShape shape)
-        {
-            LocalTransform = RigidTransform.Identity;
-            Shape = shape;
-            Weight = shape.ComputeVolume();
-        }
-    }
-
-
-
-
-    ///<summary>
-    /// Shape composed of multiple other shapes.
-    ///</summary>
-    public class CompoundShape : EntityShape
-    {
-        internal RawList<CompoundShapeEntry> shapes;
-        ///<summary>
-        /// Gets the list of shapes in the compound shape.
-        ///</summary>
-        public ReadOnlyList<CompoundShapeEntry> Shapes
-        {
-            get
-            {
-                return new ReadOnlyList<CompoundShapeEntry>(shapes);
-            }
-        }
-
-
-
-        ///<summary>
-        /// Constructs a compound shape.
-        ///</summary>
-        ///<param name="shapes">Shape entries used to create the compound.</param>
-        /// <param name="center">Computed center of the compound shape, using the entry weights.</param>
-        public CompoundShape(IList<CompoundShapeEntry> shapes, out Vector3 center)
-        {
-            if (shapes.Count > 0)
-            {
-                center = ComputeCenter(shapes);
-                this.shapes = new RawList<CompoundShapeEntry>(shapes);
-                for (int i = 0; i < this.shapes.Count; i++)
-                {
-                    this.shapes.Elements[i].LocalTransform.Position -= center;
-                }
-            }
-            else
-            {
-                throw new ArgumentException("Compound shape must have at least 1 subshape.");
-            }
-        }
-
-        ///<summary>
-        /// Constructs a compound shape.
-        ///</summary>
-        ///<param name="shapes">Shape entries used to create the compound.</param>
-        public CompoundShape(IList<CompoundShapeEntry> shapes)
-        {
-            if (shapes.Count > 0)
-            {
-                Vector3 center = ComputeCenter(shapes);
-                this.shapes = new RawList<CompoundShapeEntry>(shapes);
-                for (int i = 0; i < this.shapes.Count; i++)
-                {
-                    this.shapes.Elements[i].LocalTransform.Position -= center;
-                }
-            }
-            else
-            {
-                throw new ArgumentException("Compound shape must have at least 1 subshape.");
-            }
-        }
-
-        #region EntityShape members and support
-
-        /// <summary>
-        /// Computes the center of the shape.  This can be considered its 
-        /// center of mass, based on the weightings of entries in the shape.
-        /// For properly calibrated compound shapes, this will return a zero vector,
-        /// since the shape recenters itself on construction.
-        /// </summary>
-        /// <returns>Center of the shape.</returns>
-        public override Vector3 ComputeCenter()
-        {
-            float totalWeight = 0;
-            var center = new Vector3();
-            for (int i = 0; i < shapes.Count; i++)
-            {
-                totalWeight += shapes.Elements[i].Weight;
-                Vector3 centerContribution;
-                Vector3.Multiply(ref shapes.Elements[i].LocalTransform.Position, shapes.Elements[i].Weight, out centerContribution);
-                Vector3.Add(ref center, ref centerContribution, out center);
-
-            }
-            if (totalWeight <= 0)
-                throw new NotFiniteNumberException("Cannot compute center; the total weight of a compound shape must be positive.");
-            Vector3.Divide(ref center, totalWeight, out center);
-            center.Validate();
-            return center;
-        }
-
-
-        ///<summary>
-        /// Computes the center of a compound using its child data.
-        ///</summary>
-        ///<param name="childData">Child data to use to compute the center.</param>
-        ///<returns>Center of the children.</returns>
-        public static Vector3 ComputeCenter(IList<CompoundChildData> childData)
-        {
-            var center = new Vector3();
-            float totalWeight = 0;
-            for (int i = 0; i < childData.Count; i++)
-            {
-                float weight = childData[i].Entry.Weight;
-                totalWeight += weight;
-                center += childData[i].Entry.LocalTransform.Position * weight;
-            }
-            if (totalWeight <= 0)
-                throw new NotFiniteNumberException("Cannot compute center; the total weight of a compound shape must be positive.");
-            Vector3.Divide(ref center, totalWeight, out center);
-            center.Validate();
-            return center;
-
-        }
-
-        ///<summary>
-        /// Computes the center of a compound using its child data.
-        /// Children are weighted using their volumes for contribution to the center of 'mass.'
-        ///</summary>
-        ///<param name="childData">Child data to use to compute the center.</param>
-        ///<returns>Center of the children.</returns>
-        public static Vector3 ComputeCenter(IList<CompoundShapeEntry> childData)
-        {
-            var center = new Vector3();
-            float totalWeight = 0;
-            for (int i = 0; i < childData.Count; i++)
-            {
-                float weight = childData[i].Weight;
-                totalWeight += weight;
-                center += childData[i].LocalTransform.Position * weight;
-            }
-            if (totalWeight <= 0)
-                throw new NotFiniteNumberException("Cannot compute center; the total weight of a compound shape must be positive.");
-            Vector3.Divide(ref center, totalWeight, out center);
-            center.Validate();
-            return center;
-
-        }
-
-        /// <summary>
-        /// Computes the volume of the shape.
-        /// This is approximate; it will double count the intersection of multiple subshapes.
-        /// </summary>
-        /// <returns>Volume of the shape.</returns>
-        public override float ComputeVolume()
-        {
-            float volume = 0;
-            for (int i = 0; i < shapes.Count; i++)
-            {
-                volume += shapes.Elements[i].Shape.ComputeVolume();
-            }
-            return volume;
-        }
-
-        /// <summary>
-        /// Computes the volume distribution of the shape as well as its volume.
-        /// The volume distribution can be used to compute inertia tensors when
-        /// paired with mass and other tuning factors.
-        /// </summary>
-        /// <param name="volume">Volume of the shape.</param>
-        /// <returns>Volume distribution of the shape.</returns>
-        public override Matrix3x3 ComputeVolumeDistribution(out float volume)
-        {
-            volume = ComputeVolume();
-            return ComputeVolumeDistribution();
-        }
-
-        /// <summary>
-        /// Computes the volume distribution of the shape.
-        /// </summary>
-        /// <returns>Volume distribution of the shape.</returns>
-        public override Matrix3x3 ComputeVolumeDistribution()
-        {
-            var volumeDistribution = new Matrix3x3();
-            float totalWeight = 0;
-            for (int i = 0; i < shapes.Count; i++)
-            {
-                totalWeight += shapes.Elements[i].Weight;
-                Matrix3x3 contribution;
-                GetContribution(shapes.Elements[i].Shape, ref shapes.Elements[i].LocalTransform, ref Toolbox.ZeroVector, shapes.Elements[i].Weight, out contribution);
-                Matrix3x3.Add(ref contribution, ref volumeDistribution, out volumeDistribution);
-
-<<<<<<< HEAD
-            } 
-            if (totalWeight <= 0)
-                throw new NotFiniteNumberException("Cannot compute distribution; the total weight of a compound shape must be positive.");
-            Matrix3x3.Multiply(ref volumeDistribution, 1 / totalWeight, out volumeDistribution);
-            volumeDistribution.Validate();
-=======
-            }
-            Matrix3x3.Multiply(ref volumeDistribution, 1 / totalWeight, out volumeDistribution);
->>>>>>> d0a4deae
-            return volumeDistribution;
-        }
-
-        /// <summary>
-        /// Computes the volume distribution and center of the shape.
-        /// </summary>
-        /// <param name="entries">Mass-weighted entries of the compound.</param>
-        /// <param name="center">Center of the compound.</param>
-        /// <returns>Volume distribution of the shape.</returns>
-        public static Matrix3x3 ComputeVolumeDistribution(IList<CompoundShapeEntry> entries, out Vector3 center)
-        {
-            center = new Vector3();
-            float totalWeight = 0;
-            for (int i = 0; i < entries.Count; i++)
-            {
-                center += entries[i].LocalTransform.Position * entries[i].Weight;
-                totalWeight += entries[i].Weight;
-            }
-<<<<<<< HEAD
-            if (totalWeight <= 0)
-                throw new NotFiniteNumberException("Cannot compute distribution; the total weight of a compound shape must be positive.");
-            float totalWeightInverse = 1 / totalWeight;
-            totalWeightInverse.Validate();
-            center *= totalWeightInverse;
-
-=======
-            center /= totalWeight;
->>>>>>> d0a4deae
-            var volumeDistribution = new Matrix3x3();
-            for (int i = 0; i < entries.Count; i++)
-            {
-                RigidTransform transform = entries[i].LocalTransform;
-                Matrix3x3 contribution;
-                GetContribution(entries[i].Shape, ref transform, ref center, entries[i].Weight, out contribution);
-                Matrix3x3.Add(ref volumeDistribution, ref contribution, out volumeDistribution);
-            }
-            Matrix3x3.Multiply(ref volumeDistribution, totalWeightInverse, out volumeDistribution);
-            volumeDistribution.Validate();
-            return volumeDistribution;
-        }
-
-        ///<summary>
-        /// Gets the volume distribution contributed by a single shape.
-        ///</summary>
-        ///<param name="shape">Shape to use to compute a contribution.</param>
-        ///<param name="transform">Transform of the shape.</param>
-        ///<param name="center">Center to use when computing the distribution.</param>
-        ///<param name="weight">Weighting to apply to the contribution.</param>
-        ///<param name="contribution">Volume distribution of the contribution.</param>
-        public static void GetContribution(EntityShape shape, ref RigidTransform transform, ref Vector3 center, float weight, out Matrix3x3 contribution)
-        {
-            contribution = shape.ComputeVolumeDistribution();
-            TransformContribution(ref transform, ref center, ref contribution, weight, out contribution);
-            //return TransformContribution(ref transform, ref center, ref contribution, weight);
-        }
-
-
-
-        /// <summary>
-        /// Modifies a contribution using a transform, position, and weight.
-        /// </summary>
-        /// <param name="transform">Transform to use to modify the contribution.</param>
-        /// <param name="center">Center to use to modify the contribution.</param>
-        /// <param name="baseContribution">Original unmodified contribution.</param>
-        /// <param name="weight">Weight of the contribution.</param>
-        /// <param name="contribution">Transformed contribution.</param>
-        public static void TransformContribution(ref RigidTransform transform, ref Vector3 center, ref Matrix3x3 baseContribution, float weight, out Matrix3x3 contribution)
-        {
-            Matrix3x3 rotation;
-            Matrix3x3.CreateFromQuaternion(ref transform.Orientation, out rotation);
-            Matrix3x3 temp;
-
-            //TODO: Verify contribution
-
-            //Do angular transformed contribution first...
-            Matrix3x3.MultiplyTransposed(ref rotation, ref baseContribution, out temp);
-            Matrix3x3.Multiply(ref temp, ref rotation, out temp);
-
-            contribution = temp;
-
-            //Now add in the offset from the origin.
-            Vector3 offset;
-            Vector3.Subtract(ref transform.Position, ref center, out offset);
-            Matrix3x3 innerProduct;
-            Matrix3x3.CreateScale(offset.LengthSquared(), out innerProduct);
-            Matrix3x3 outerProduct;
-            Matrix3x3.CreateOuterProduct(ref offset, ref offset, out outerProduct);
-
-            Matrix3x3.Subtract(ref innerProduct, ref outerProduct, out temp);
-
-            Matrix3x3.Add(ref contribution, ref temp, out contribution);
-            Matrix3x3.Multiply(ref contribution, weight, out contribution);
-
-        }
-
-
-        /// <summary>
-        /// Retrieves an instance of an EntityCollidable that uses this EntityShape.  Mainly used by compound bodies.
-        /// </summary>
-        /// <returns>EntityCollidable that uses this shape.</returns>
-        public override EntityCollidable GetCollidableInstance()
-        {
-            return new CompoundCollidable(this);
-        }
-
-
-        /// <summary>
-        /// Computes the center of the shape and its volume.
-        /// </summary>
-        /// <param name="volume">Volume of the compound.</param>
-        /// <returns>Volume of the compound.</returns>
-        public override Vector3 ComputeCenter(out float volume)
-        {
-            volume = ComputeVolume();
-            return ComputeCenter();
-        }
-
-        /// <summary>
-        /// Computes a variety of shape information all at once.
-        /// </summary>
-        /// <param name="shapeInfo">Properties of the shape.</param>
-        public override void ComputeDistributionInformation(out ShapeDistributionInformation shapeInfo)
-        {
-            shapeInfo.VolumeDistribution = ComputeVolumeDistribution(out shapeInfo.Volume);
-            shapeInfo.Center = ComputeCenter();
-        }
-
-        #endregion
-
-        /// <summary>
-        /// Computes and returns the volume, volume distribution, and center contributions from each child shape in the compound shape.
-        /// </summary>
-        /// <returns>Volume, volume distribution, and center contributions from each child shape in the compound shape.</returns>
-        public ShapeDistributionInformation[] ComputeChildContributions()
-        {
-            var toReturn = new ShapeDistributionInformation[shapes.Count];
-            for (int i = 0; i < shapes.Count; i++)
-            {
-                shapes.Elements[i].Shape.ComputeDistributionInformation(out toReturn[i]);
-            }
-            return toReturn;
-        }
-
-        /// <summary>
-        /// Computes a bounding box for the shape given the specified transform.
-        /// </summary>
-        /// <param name="transform">Transform to apply to the shape to compute the bounding box.</param>
-        /// <param name="boundingBox">Bounding box for the shape given the transform.</param>
-        public override void GetBoundingBox(ref RigidTransform transform, out BoundingBox boundingBox)
-        {
-            RigidTransform combinedTransform;
-            RigidTransform.Transform(ref shapes.Elements[0].LocalTransform, ref transform, out combinedTransform);
-            shapes.Elements[0].Shape.GetBoundingBox(ref combinedTransform, out boundingBox);
-
-            for (int i = 0; i < shapes.Count; i++)
-            {
-                RigidTransform.Transform(ref shapes.Elements[i].LocalTransform, ref transform, out combinedTransform);
-                BoundingBox childBoundingBox;
-                shapes.Elements[i].Shape.GetBoundingBox(ref combinedTransform, out childBoundingBox);
-                BoundingBox.CreateMerged(ref boundingBox, ref childBoundingBox, out boundingBox);
-            }
-        }
-    }
-
-
-}
+﻿using System;
+using System.Collections.Generic;
+using BEPUphysics.BroadPhaseEntries.MobileCollidables;
+using BEPUutilities;
+using BEPUutilities.DataStructures;
+
+namespace BEPUphysics.CollisionShapes
+{
+    ///<summary>
+    /// Contains a shape and its local transform relative to its owning compound shape.
+    /// This is used to construct compound shapes.
+    ///</summary>
+    public struct CompoundShapeEntry
+    {
+        ///<summary>
+        /// Local transform of the shape relative to its owning compound shape.
+        ///</summary>
+        public RigidTransform LocalTransform;
+        /// <summary>
+        /// Shape used by the compound.
+        /// </summary>
+        public EntityShape Shape;
+        /// <summary>
+        /// Weight of the entry.  This defines how much the entry contributes to its owner
+        /// for the purposes of center of rotation computation.
+        /// </summary>
+        public float Weight;
+
+        ///<summary>
+        /// Constructs a new compound shape entry using the volume of the shape as a weight.
+        ///</summary>
+        ///<param name="shape">Shape to use.</param>
+        ///<param name="localTransform">Local transform of the shape.</param>
+        ///<param name="weight">Weight of the entry.  This defines how much the entry contributes to its owner
+        /// for the purposes of center of rotation computation.</param>
+        public CompoundShapeEntry(EntityShape shape, RigidTransform localTransform, float weight)
+        {
+            localTransform.Validate();
+            LocalTransform = localTransform;
+            Shape = shape;
+            Weight = weight;
+        }
+
+        ///<summary>
+        /// Constructs a new compound shape entry using the volume of the shape as a weight.
+        ///</summary>
+        ///<param name="shape">Shape to use.</param>
+        ///<param name="position">Local position of the shape.</param>
+        ///<param name="weight">Weight of the entry.  This defines how much the entry contributes to its owner
+        /// for the purposes of center of mass and inertia computation.</param>
+        public CompoundShapeEntry(EntityShape shape, Vector3 position, float weight)
+        {
+            position.Validate();
+            LocalTransform = new RigidTransform(position);
+            Shape = shape;
+            Weight = weight;
+        }
+
+        ///<summary>
+        /// Constructs a new compound shape entry using the volume of the shape as a weight.
+        ///</summary>
+        ///<param name="shape">Shape to use.</param>
+        ///<param name="orientation">Local orientation of the shape.</param>
+        ///<param name="weight">Weight of the entry.  This defines how much the entry contributes to its owner
+        /// for the purposes of center of rotation computation.</param>
+        public CompoundShapeEntry(EntityShape shape, Quaternion orientation, float weight)
+        {
+            orientation.Validate();
+            LocalTransform = new RigidTransform(orientation);
+            Shape = shape;
+            Weight = weight;
+        }
+        ///<summary>
+        /// Constructs a new compound shape entry using the volume of the shape as a weight.
+        ///</summary>
+        ///<param name="shape">Shape to use.</param>
+        ///<param name="weight">Weight of the entry.  This defines how much the entry contributes to its owner
+        /// for the purposes of center of rotation computation.</param>
+        public CompoundShapeEntry(EntityShape shape, float weight)
+        {
+            LocalTransform = RigidTransform.Identity;
+            Shape = shape;
+            Weight = weight;
+        }
+
+        ///<summary>
+        /// Constructs a new compound shape entry using the volume of the shape as a weight.
+        ///</summary>
+        ///<param name="shape">Shape to use.</param>
+        ///<param name="localTransform">Local transform of the shape.</param>
+        public CompoundShapeEntry(EntityShape shape, RigidTransform localTransform)
+        {
+            localTransform.Validate();
+            LocalTransform = localTransform;
+            Shape = shape;
+            Weight = shape.ComputeVolume();
+        }
+
+        ///<summary>
+        /// Constructs a new compound shape entry using the volume of the shape as a weight.
+        ///</summary>
+        ///<param name="shape">Shape to use.</param>
+        ///<param name="position">Local position of the shape.</param>
+        public CompoundShapeEntry(EntityShape shape, Vector3 position)
+        {
+            position.Validate();
+            LocalTransform = new RigidTransform(position);
+            Shape = shape;
+            Weight = shape.ComputeVolume();
+        }
+
+        ///<summary>
+        /// Constructs a new compound shape entry using the volume of the shape as a weight.
+        ///</summary>
+        ///<param name="shape">Shape to use.</param>
+        ///<param name="orientation">Local orientation of the shape.</param>
+        public CompoundShapeEntry(EntityShape shape, Quaternion orientation)
+        {
+            orientation.Validate();
+            LocalTransform = new RigidTransform(orientation);
+            Shape = shape;
+            Weight = shape.ComputeVolume();
+        }
+        ///<summary>
+        /// Constructs a new compound shape entry using the volume of the shape as a weight.
+        ///</summary>
+        ///<param name="shape">Shape to use.</param>
+        public CompoundShapeEntry(EntityShape shape)
+        {
+            LocalTransform = RigidTransform.Identity;
+            Shape = shape;
+            Weight = shape.ComputeVolume();
+        }
+    }
+
+
+
+
+    ///<summary>
+    /// Shape composed of multiple other shapes.
+    ///</summary>
+    public class CompoundShape : EntityShape
+    {
+        internal RawList<CompoundShapeEntry> shapes;
+        ///<summary>
+        /// Gets the list of shapes in the compound shape.
+        ///</summary>
+        public ReadOnlyList<CompoundShapeEntry> Shapes
+        {
+            get
+            {
+                return new ReadOnlyList<CompoundShapeEntry>(shapes);
+            }
+        }
+
+
+
+        ///<summary>
+        /// Constructs a compound shape.
+        ///</summary>
+        ///<param name="shapes">Shape entries used to create the compound.</param>
+        /// <param name="center">Computed center of the compound shape, using the entry weights.</param>
+        public CompoundShape(IList<CompoundShapeEntry> shapes, out Vector3 center)
+        {
+            if (shapes.Count > 0)
+            {
+                center = ComputeCenter(shapes);
+                this.shapes = new RawList<CompoundShapeEntry>(shapes);
+                for (int i = 0; i < this.shapes.Count; i++)
+                {
+                    this.shapes.Elements[i].LocalTransform.Position -= center;
+                }
+            }
+            else
+            {
+                throw new ArgumentException("Compound shape must have at least 1 subshape.");
+            }
+        }
+
+        ///<summary>
+        /// Constructs a compound shape.
+        ///</summary>
+        ///<param name="shapes">Shape entries used to create the compound.</param>
+        public CompoundShape(IList<CompoundShapeEntry> shapes)
+        {
+            if (shapes.Count > 0)
+            {
+                Vector3 center = ComputeCenter(shapes);
+                this.shapes = new RawList<CompoundShapeEntry>(shapes);
+                for (int i = 0; i < this.shapes.Count; i++)
+                {
+                    this.shapes.Elements[i].LocalTransform.Position -= center;
+                }
+            }
+            else
+            {
+                throw new ArgumentException("Compound shape must have at least 1 subshape.");
+            }
+        }
+
+        #region EntityShape members and support
+
+        /// <summary>
+        /// Computes the center of the shape.  This can be considered its 
+        /// center of mass, based on the weightings of entries in the shape.
+        /// For properly calibrated compound shapes, this will return a zero vector,
+        /// since the shape recenters itself on construction.
+        /// </summary>
+        /// <returns>Center of the shape.</returns>
+        public override Vector3 ComputeCenter()
+        {
+            float totalWeight = 0;
+            var center = new Vector3();
+            for (int i = 0; i < shapes.Count; i++)
+            {
+                totalWeight += shapes.Elements[i].Weight;
+                Vector3 centerContribution;
+                Vector3.Multiply(ref shapes.Elements[i].LocalTransform.Position, shapes.Elements[i].Weight, out centerContribution);
+                Vector3.Add(ref center, ref centerContribution, out center);
+
+            }
+            if (totalWeight <= 0)
+                throw new NotFiniteNumberException("Cannot compute center; the total weight of a compound shape must be positive.");
+            Vector3.Divide(ref center, totalWeight, out center);
+            center.Validate();
+            return center;
+        }
+
+
+        ///<summary>
+        /// Computes the center of a compound using its child data.
+        ///</summary>
+        ///<param name="childData">Child data to use to compute the center.</param>
+        ///<returns>Center of the children.</returns>
+        public static Vector3 ComputeCenter(IList<CompoundChildData> childData)
+        {
+            var center = new Vector3();
+            float totalWeight = 0;
+            for (int i = 0; i < childData.Count; i++)
+            {
+                float weight = childData[i].Entry.Weight;
+                totalWeight += weight;
+                center += childData[i].Entry.LocalTransform.Position * weight;
+            }
+            if (totalWeight <= 0)
+                throw new NotFiniteNumberException("Cannot compute center; the total weight of a compound shape must be positive.");
+            Vector3.Divide(ref center, totalWeight, out center);
+            center.Validate();
+            return center;
+
+        }
+
+        ///<summary>
+        /// Computes the center of a compound using its child data.
+        /// Children are weighted using their volumes for contribution to the center of 'mass.'
+        ///</summary>
+        ///<param name="childData">Child data to use to compute the center.</param>
+        ///<returns>Center of the children.</returns>
+        public static Vector3 ComputeCenter(IList<CompoundShapeEntry> childData)
+        {
+            var center = new Vector3();
+            float totalWeight = 0;
+            for (int i = 0; i < childData.Count; i++)
+            {
+                float weight = childData[i].Weight;
+                totalWeight += weight;
+                center += childData[i].LocalTransform.Position * weight;
+            }
+            if (totalWeight <= 0)
+                throw new NotFiniteNumberException("Cannot compute center; the total weight of a compound shape must be positive.");
+            Vector3.Divide(ref center, totalWeight, out center);
+            center.Validate();
+            return center;
+
+        }
+
+        /// <summary>
+        /// Computes the volume of the shape.
+        /// This is approximate; it will double count the intersection of multiple subshapes.
+        /// </summary>
+        /// <returns>Volume of the shape.</returns>
+        public override float ComputeVolume()
+        {
+            float volume = 0;
+            for (int i = 0; i < shapes.Count; i++)
+            {
+                volume += shapes.Elements[i].Shape.ComputeVolume();
+            }
+            return volume;
+        }
+
+        /// <summary>
+        /// Computes the volume distribution of the shape as well as its volume.
+        /// The volume distribution can be used to compute inertia tensors when
+        /// paired with mass and other tuning factors.
+        /// </summary>
+        /// <param name="volume">Volume of the shape.</param>
+        /// <returns>Volume distribution of the shape.</returns>
+        public override Matrix3x3 ComputeVolumeDistribution(out float volume)
+        {
+            volume = ComputeVolume();
+            return ComputeVolumeDistribution();
+        }
+
+        /// <summary>
+        /// Computes the volume distribution of the shape.
+        /// </summary>
+        /// <returns>Volume distribution of the shape.</returns>
+        public override Matrix3x3 ComputeVolumeDistribution()
+        {
+            var volumeDistribution = new Matrix3x3();
+            float totalWeight = 0;
+            for (int i = 0; i < shapes.Count; i++)
+            {
+                totalWeight += shapes.Elements[i].Weight;
+                Matrix3x3 contribution;
+                GetContribution(shapes.Elements[i].Shape, ref shapes.Elements[i].LocalTransform, ref Toolbox.ZeroVector, shapes.Elements[i].Weight, out contribution);
+                Matrix3x3.Add(ref contribution, ref volumeDistribution, out volumeDistribution);
+
+            } 
+            if (totalWeight <= 0)
+                throw new NotFiniteNumberException("Cannot compute distribution; the total weight of a compound shape must be positive.");
+            Matrix3x3.Multiply(ref volumeDistribution, 1 / totalWeight, out volumeDistribution);
+            volumeDistribution.Validate();
+            return volumeDistribution;
+        }
+
+        /// <summary>
+        /// Computes the volume distribution and center of the shape.
+        /// </summary>
+        /// <param name="entries">Mass-weighted entries of the compound.</param>
+        /// <param name="center">Center of the compound.</param>
+        /// <returns>Volume distribution of the shape.</returns>
+        public static Matrix3x3 ComputeVolumeDistribution(IList<CompoundShapeEntry> entries, out Vector3 center)
+        {
+            center = new Vector3();
+            float totalWeight = 0;
+            for (int i = 0; i < entries.Count; i++)
+            {
+                center += entries[i].LocalTransform.Position * entries[i].Weight;
+                totalWeight += entries[i].Weight;
+            }
+            if (totalWeight <= 0)
+                throw new NotFiniteNumberException("Cannot compute distribution; the total weight of a compound shape must be positive.");
+            float totalWeightInverse = 1 / totalWeight;
+            totalWeightInverse.Validate();
+            center *= totalWeightInverse;
+
+            var volumeDistribution = new Matrix3x3();
+            for (int i = 0; i < entries.Count; i++)
+            {
+                RigidTransform transform = entries[i].LocalTransform;
+                Matrix3x3 contribution;
+                GetContribution(entries[i].Shape, ref transform, ref center, entries[i].Weight, out contribution);
+                Matrix3x3.Add(ref volumeDistribution, ref contribution, out volumeDistribution);
+            }
+            Matrix3x3.Multiply(ref volumeDistribution, totalWeightInverse, out volumeDistribution);
+            volumeDistribution.Validate();
+            return volumeDistribution;
+        }
+
+        ///<summary>
+        /// Gets the volume distribution contributed by a single shape.
+        ///</summary>
+        ///<param name="shape">Shape to use to compute a contribution.</param>
+        ///<param name="transform">Transform of the shape.</param>
+        ///<param name="center">Center to use when computing the distribution.</param>
+        ///<param name="weight">Weighting to apply to the contribution.</param>
+        ///<param name="contribution">Volume distribution of the contribution.</param>
+        public static void GetContribution(EntityShape shape, ref RigidTransform transform, ref Vector3 center, float weight, out Matrix3x3 contribution)
+        {
+            contribution = shape.ComputeVolumeDistribution();
+            TransformContribution(ref transform, ref center, ref contribution, weight, out contribution);
+            //return TransformContribution(ref transform, ref center, ref contribution, weight);
+        }
+
+
+
+        /// <summary>
+        /// Modifies a contribution using a transform, position, and weight.
+        /// </summary>
+        /// <param name="transform">Transform to use to modify the contribution.</param>
+        /// <param name="center">Center to use to modify the contribution.</param>
+        /// <param name="baseContribution">Original unmodified contribution.</param>
+        /// <param name="weight">Weight of the contribution.</param>
+        /// <param name="contribution">Transformed contribution.</param>
+        public static void TransformContribution(ref RigidTransform transform, ref Vector3 center, ref Matrix3x3 baseContribution, float weight, out Matrix3x3 contribution)
+        {
+            Matrix3x3 rotation;
+            Matrix3x3.CreateFromQuaternion(ref transform.Orientation, out rotation);
+            Matrix3x3 temp;
+
+            //TODO: Verify contribution
+
+            //Do angular transformed contribution first...
+            Matrix3x3.MultiplyTransposed(ref rotation, ref baseContribution, out temp);
+            Matrix3x3.Multiply(ref temp, ref rotation, out temp);
+
+            contribution = temp;
+
+            //Now add in the offset from the origin.
+            Vector3 offset;
+            Vector3.Subtract(ref transform.Position, ref center, out offset);
+            Matrix3x3 innerProduct;
+            Matrix3x3.CreateScale(offset.LengthSquared(), out innerProduct);
+            Matrix3x3 outerProduct;
+            Matrix3x3.CreateOuterProduct(ref offset, ref offset, out outerProduct);
+
+            Matrix3x3.Subtract(ref innerProduct, ref outerProduct, out temp);
+
+            Matrix3x3.Add(ref contribution, ref temp, out contribution);
+            Matrix3x3.Multiply(ref contribution, weight, out contribution);
+
+        }
+
+
+        /// <summary>
+        /// Retrieves an instance of an EntityCollidable that uses this EntityShape.  Mainly used by compound bodies.
+        /// </summary>
+        /// <returns>EntityCollidable that uses this shape.</returns>
+        public override EntityCollidable GetCollidableInstance()
+        {
+            return new CompoundCollidable(this);
+        }
+
+
+        /// <summary>
+        /// Computes the center of the shape and its volume.
+        /// </summary>
+        /// <param name="volume">Volume of the compound.</param>
+        /// <returns>Volume of the compound.</returns>
+        public override Vector3 ComputeCenter(out float volume)
+        {
+            volume = ComputeVolume();
+            return ComputeCenter();
+        }
+
+        /// <summary>
+        /// Computes a variety of shape information all at once.
+        /// </summary>
+        /// <param name="shapeInfo">Properties of the shape.</param>
+        public override void ComputeDistributionInformation(out ShapeDistributionInformation shapeInfo)
+        {
+            shapeInfo.VolumeDistribution = ComputeVolumeDistribution(out shapeInfo.Volume);
+            shapeInfo.Center = ComputeCenter();
+        }
+
+        #endregion
+
+        /// <summary>
+        /// Computes and returns the volume, volume distribution, and center contributions from each child shape in the compound shape.
+        /// </summary>
+        /// <returns>Volume, volume distribution, and center contributions from each child shape in the compound shape.</returns>
+        public ShapeDistributionInformation[] ComputeChildContributions()
+        {
+            var toReturn = new ShapeDistributionInformation[shapes.Count];
+            for (int i = 0; i < shapes.Count; i++)
+            {
+                shapes.Elements[i].Shape.ComputeDistributionInformation(out toReturn[i]);
+            }
+            return toReturn;
+        }
+
+        /// <summary>
+        /// Computes a bounding box for the shape given the specified transform.
+        /// </summary>
+        /// <param name="transform">Transform to apply to the shape to compute the bounding box.</param>
+        /// <param name="boundingBox">Bounding box for the shape given the transform.</param>
+        public override void GetBoundingBox(ref RigidTransform transform, out BoundingBox boundingBox)
+        {
+            RigidTransform combinedTransform;
+            RigidTransform.Transform(ref shapes.Elements[0].LocalTransform, ref transform, out combinedTransform);
+            shapes.Elements[0].Shape.GetBoundingBox(ref combinedTransform, out boundingBox);
+
+            for (int i = 0; i < shapes.Count; i++)
+            {
+                RigidTransform.Transform(ref shapes.Elements[i].LocalTransform, ref transform, out combinedTransform);
+                BoundingBox childBoundingBox;
+                shapes.Elements[i].Shape.GetBoundingBox(ref combinedTransform, out childBoundingBox);
+                BoundingBox.CreateMerged(ref boundingBox, ref childBoundingBox, out boundingBox);
+            }
+        }
+    }
+
+
+}