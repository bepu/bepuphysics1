--- conflicted
+++ resolved
@@ -1,99 +1,94 @@
-<<<<<<< HEAD
-﻿using BEPUphysics.BroadPhaseEntries.MobileCollidables;
-using Microsoft.Xna.Framework;
-=======
-﻿using BEPUphysics.Collidables.MobileCollidables;
- 
->>>>>>> d0a4deae
-using BEPUutilities;
-
-namespace BEPUphysics.CollisionShapes
-{
-    ///<summary>
-    /// Superclass of all collision shapes that are used by Entities.
-    ///</summary>
-    public abstract class EntityShape : CollisionShape
-    {
-
-        /// <summary>
-        /// Computes the volume of the shape.
-        /// </summary>
-        /// <returns>Volume of the shape.</returns>
-        public virtual float ComputeVolume()
-        {
-            ShapeDistributionInformation shapeInfo;
-            ComputeDistributionInformation(out shapeInfo);
-            return shapeInfo.Volume;
-        }
-        /// <summary>
-        /// Computes the volume distribution of the shape as well as its volume.
-        /// The volume distribution can be used to compute inertia tensors when
-        /// paired with mass and other tuning factors.
-        /// </summary>
-        /// <param name="volume">Volume of the shape.</param>
-        /// <returns>Volume distribution of the shape.</returns>
-        public virtual Matrix3x3 ComputeVolumeDistribution(out float volume)
-        {
-            ShapeDistributionInformation shapeInfo;
-            ComputeDistributionInformation(out shapeInfo);
-            volume = shapeInfo.Volume;
-            return shapeInfo.VolumeDistribution;
-        }
-        /// <summary>
-        /// Computes the volume distribution of the shape.
-        /// The volume distribution can be used to compute inertia tensors when
-        /// paired with mass and other tuning factors.
-        /// </summary>
-        /// <returns>Volume distribution of the shape.</returns>
-        public virtual Matrix3x3 ComputeVolumeDistribution()
-        {
-            ShapeDistributionInformation shapeInfo;
-            ComputeDistributionInformation(out shapeInfo);
-            return shapeInfo.VolumeDistribution;
-        }
-        /// <summary>
-        /// Computes the center of the shape.  This can be considered its 
-        /// center of mass.
-        /// </summary>
-        /// <returns>Center of the shape.</returns>
-        public virtual Vector3 ComputeCenter()
-        {
-            ShapeDistributionInformation shapeInfo;
-            ComputeDistributionInformation(out shapeInfo);
-            return shapeInfo.Center;
-        }
-        /// <summary>
-        /// Computes the center of the shape.  This can be considered its 
-        /// center of mass.  This calculation is often associated with the 
-        /// volume calculation, which is given by this method as well.
-        /// </summary>
-        /// <param name="volume">Volume of the shape.</param>
-        /// <returns>Center of the shape.</returns>
-        public virtual Vector3 ComputeCenter(out float volume)
-        {
-            ShapeDistributionInformation shapeInfo;
-            ComputeDistributionInformation(out shapeInfo);
-            volume = shapeInfo.Volume;
-            return shapeInfo.Center;
-        }
-
-        /// <summary>
-        /// Computes a variety of shape information all at once.
-        /// </summary>
-        /// <param name="shapeInfo">Properties of the shape.</param>
-        public abstract void ComputeDistributionInformation(out ShapeDistributionInformation shapeInfo);
-
-        /// <summary>
-        /// Retrieves an instance of an EntityCollidable that uses this EntityShape.  Mainly used by compound bodies.
-        /// </summary>
-        /// <returns>EntityCollidable that uses this shape.</returns>
-        public abstract EntityCollidable GetCollidableInstance();
-
-        /// <summary>
-        /// Computes a bounding box for the shape given the specified transform.
-        /// </summary>
-        /// <param name="transform">Transform to apply to the shape to compute the bounding box.</param>
-        /// <param name="boundingBox">Bounding box for the shape given the transform.</param>
-        public abstract void GetBoundingBox(ref RigidTransform transform, out BoundingBox boundingBox);
-    }
-}
+﻿using BEPUphysics.BroadPhaseEntries.MobileCollidables;
+ 
+using BEPUutilities;
+
+namespace BEPUphysics.CollisionShapes
+{
+    ///<summary>
+    /// Superclass of all collision shapes that are used by Entities.
+    ///</summary>
+    public abstract class EntityShape : CollisionShape
+    {
+
+        /// <summary>
+        /// Computes the volume of the shape.
+        /// </summary>
+        /// <returns>Volume of the shape.</returns>
+        public virtual float ComputeVolume()
+        {
+            ShapeDistributionInformation shapeInfo;
+            ComputeDistributionInformation(out shapeInfo);
+            return shapeInfo.Volume;
+        }
+        /// <summary>
+        /// Computes the volume distribution of the shape as well as its volume.
+        /// The volume distribution can be used to compute inertia tensors when
+        /// paired with mass and other tuning factors.
+        /// </summary>
+        /// <param name="volume">Volume of the shape.</param>
+        /// <returns>Volume distribution of the shape.</returns>
+        public virtual Matrix3x3 ComputeVolumeDistribution(out float volume)
+        {
+            ShapeDistributionInformation shapeInfo;
+            ComputeDistributionInformation(out shapeInfo);
+            volume = shapeInfo.Volume;
+            return shapeInfo.VolumeDistribution;
+        }
+        /// <summary>
+        /// Computes the volume distribution of the shape.
+        /// The volume distribution can be used to compute inertia tensors when
+        /// paired with mass and other tuning factors.
+        /// </summary>
+        /// <returns>Volume distribution of the shape.</returns>
+        public virtual Matrix3x3 ComputeVolumeDistribution()
+        {
+            ShapeDistributionInformation shapeInfo;
+            ComputeDistributionInformation(out shapeInfo);
+            return shapeInfo.VolumeDistribution;
+        }
+        /// <summary>
+        /// Computes the center of the shape.  This can be considered its 
+        /// center of mass.
+        /// </summary>
+        /// <returns>Center of the shape.</returns>
+        public virtual Vector3 ComputeCenter()
+        {
+            ShapeDistributionInformation shapeInfo;
+            ComputeDistributionInformation(out shapeInfo);
+            return shapeInfo.Center;
+        }
+        /// <summary>
+        /// Computes the center of the shape.  This can be considered its 
+        /// center of mass.  This calculation is often associated with the 
+        /// volume calculation, which is given by this method as well.
+        /// </summary>
+        /// <param name="volume">Volume of the shape.</param>
+        /// <returns>Center of the shape.</returns>
+        public virtual Vector3 ComputeCenter(out float volume)
+        {
+            ShapeDistributionInformation shapeInfo;
+            ComputeDistributionInformation(out shapeInfo);
+            volume = shapeInfo.Volume;
+            return shapeInfo.Center;
+        }
+
+        /// <summary>
+        /// Computes a variety of shape information all at once.
+        /// </summary>
+        /// <param name="shapeInfo">Properties of the shape.</param>
+        public abstract void ComputeDistributionInformation(out ShapeDistributionInformation shapeInfo);
+
+        /// <summary>
+        /// Retrieves an instance of an EntityCollidable that uses this EntityShape.  Mainly used by compound bodies.
+        /// </summary>
+        /// <returns>EntityCollidable that uses this shape.</returns>
+        public abstract EntityCollidable GetCollidableInstance();
+
+        /// <summary>
+        /// Computes a bounding box for the shape given the specified transform.
+        /// </summary>
+        /// <param name="transform">Transform to apply to the shape to compute the bounding box.</param>
+        /// <param name="boundingBox">Bounding box for the shape given the transform.</param>
+        public abstract void GetBoundingBox(ref RigidTransform transform, out BoundingBox boundingBox);
+    }
+}