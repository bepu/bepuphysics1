﻿using Microsoft.Xna.Framework;
using BEPUphysics.DataStructures;
using BEPUphysics.MathExtensions;
using BEPUphysics.Collidables.MobileCollidables;
using BEPUphysics.CollisionShapes.ConvexShapes;
using BEPUphysics.ResourceManagement;
using System.Collections.Generic;
using System;
using BEPUphysics.Settings;

namespace BEPUphysics.CollisionShapes
{
    ///<summary>
    /// Local space data associated with a mobile mesh.
    /// This contains a hierarchy and all the other heavy data needed
    /// by an MobileMesh.
    ///</summary>
    public class MobileMeshShape : EntityShape
    {
        private float meshCollisionMargin = CollisionDetectionSettings.DefaultMargin;
        /// <summary>
        /// Gets or sets the margin of the mobile mesh to use when colliding with other meshes.
        /// When colliding with non-mesh shapes, the mobile mesh has no margin.
        /// </summary>
        public float MeshCollisionMargin
        {
            get
            {
                return meshCollisionMargin;
            }
            set
            {
                if (value < 0)
                    throw new Exception("Mesh margin must be nonnegative.");
                meshCollisionMargin = value;
                OnShapeChanged();
            }
        }
        TriangleMesh triangleMesh;
        ///<summary>
        /// Gets or sets the TriangleMesh data structure used by this shape.
        ///</summary>
        public TriangleMesh TriangleMesh
        {
            get
            {
                return triangleMesh;
            }
        }

        /// <summary>
        /// Gets the transform used by the local mesh shape.
        /// </summary>
        public AffineTransform Transform
        {
            get
            {
                return ((TransformableMeshData)triangleMesh.Data).worldTransform;
            }
        }

        RawList<Vector3> surfaceVertices = new RawList<Vector3>();

        internal MobileMeshSolidity solidity = MobileMeshSolidity.DoubleSided;
        ///<summary>
        /// Gets the solidity of the mesh.
        ///</summary>
        public MobileMeshSolidity Solidity
        {
            get
            {
                return solidity;
            }
        }

        /// <summary>
        /// Gets or sets the sidedness of the shape.  This is a convenience property based on the Solidity property.
        /// If the shape is solid, this returns whatever sidedness is computed to make the triangles of the shape face outward.
        /// If the shape is solid, setting this property will change the sidedness that is used while the shape is solid.
        /// </summary>
        public TriangleSidedness Sidedness
        {
            get
            {
                switch (solidity)
                {
                    case MobileMeshSolidity.Clockwise:
                        return TriangleSidedness.Clockwise;
                    case MobileMeshSolidity.Counterclockwise:
                        return TriangleSidedness.Counterclockwise;
                    case MobileMeshSolidity.DoubleSided:
                        return TriangleSidedness.DoubleSided;
                    case MobileMeshSolidity.Solid:
                        return solidSidedness;

                }
                return TriangleSidedness.DoubleSided;
            }
            set
            {
                if (solidity == MobileMeshSolidity.Solid)
                    solidSidedness = value;
                else
                {
                    switch (value)
                    {
                        case TriangleSidedness.Clockwise:
                            solidity = MobileMeshSolidity.Clockwise;
                            break;
                        case TriangleSidedness.Counterclockwise:
                            solidity = MobileMeshSolidity.Counterclockwise;
                            break;
                        case TriangleSidedness.DoubleSided:
                            solidity = MobileMeshSolidity.DoubleSided;
                            break;
                    }
                }
            }
        }

        ///<summary>
        /// Constructs a new mobile mesh shape.
        ///</summary>
        ///<param name="vertices">Vertices of the mesh.</param>
        ///<param name="indices">Indices of the mesh.</param>
        ///<param name="localTransform">Local transform to apply to the shape.</param>
        ///<param name="solidity">Solidity state of the shape.</param>
        public MobileMeshShape(Vector3[] vertices, int[] indices, AffineTransform localTransform, MobileMeshSolidity solidity)
        {
            this.solidity = solidity;
            var data = new TransformableMeshData(vertices, indices, localTransform);
            ShapeDistributionInformation distributionInfo;
            ComputeShapeInformation(data, out distributionInfo);

            for (int i = 0; i < surfaceVertices.count; i++)
            {
                Vector3.Subtract(ref surfaceVertices.Elements[i], ref distributionInfo.Center, out surfaceVertices.Elements[i]);
            }
            triangleMesh = new TriangleMesh(data);

            ComputeSolidSidedness();
        }

        ///<summary>
        /// Constructs a new mobile mesh shape.
        ///</summary>
        ///<param name="vertices">Vertices of the mesh.</param>
        ///<param name="indices">Indices of the mesh.</param>
        ///<param name="localTransform">Local transform to apply to the shape.</param>
        ///<param name="solidity">Solidity state of the shape.</param>
        ///<param name="distributionInfo">Information computed about the shape during construction.</param>
        public MobileMeshShape(Vector3[] vertices, int[] indices, AffineTransform localTransform, MobileMeshSolidity solidity, out ShapeDistributionInformation distributionInfo)
        {
            this.solidity = solidity;
            var data = new TransformableMeshData(vertices, indices, localTransform);
            ComputeShapeInformation(data, out distributionInfo);

            for (int i = 0; i < surfaceVertices.count; i++)
            {
                Vector3.Subtract(ref surfaceVertices.Elements[i], ref distributionInfo.Center, out surfaceVertices.Elements[i]);
            }
            triangleMesh = new TriangleMesh(data);

            ComputeSolidSidedness();
            //ComputeBoundingHull();
        }

        /// <summary>
        /// Sidedness required if the mesh is in solid mode.
        /// If the windings were reversed or double sided,
        /// the solidity would fight against shell contacts,
        /// leading to very bad jittering.
        /// </summary>
        internal TriangleSidedness solidSidedness;
        /// <summary>
        /// If an object is detected to be within the mobile mesh with a penetration depth greater than this limit,
        /// it will try a different direction to verify that it wasn't a false positive.
        /// </summary>
        public static float DepthDoubleCheckLimit = .2f;
        static int numberOfContainmentChecks = 3;
        /// <summary>
        /// This is how many tests are required before an object is accepted as actually inside the solid portion of a mesh.
        /// The reason for the additional tests is robustness; one test may fail, but two is extremely unlikely, and three more so.
        /// More tests may also introduce false negatives, though they resolve quickly and are generally not as much of a problem as
        /// false positives.
        /// Valid values are 1, 2, or 3.  Defaults to 3.
        /// </summary>
        public static int NumberOfContainmentChecks
        {
            get
            {
                return numberOfContainmentChecks;
            }
            set
            {
                if (value == 1 || value == 2 || value == 3)
                    numberOfContainmentChecks = value;
                else
                    throw new Exception("May only use 1, 2, or 3 containment checks.");
            }
        }

        /// <summary>
        /// Tests to see if a ray's origin is contained within the mesh.
        /// If it is, the hit location is found.
        /// If it isn't, the hit location is still valid if a hit occurred.
        /// If the origin isn't inside and there was no hit, the hit has a T value of float.MaxValue.
        /// </summary>
        /// <param name="ray">Ray in the local space of the shape to test.</param>
        /// <param name="hit">The first hit against the mesh, if any.</param>
        /// <returns>Whether or not the ray origin was in the mesh.</returns>
        public bool IsLocalRayOriginInMesh(ref Ray ray, out RayHit hit)
        {
            if (IsLocalRayOriginInMeshHelper(ref ray, out hit))
            {
                if (numberOfContainmentChecks > 1 && hit.T > DepthDoubleCheckLimit)
                {
                    //It's an extremely deep penetration... Suspicious.
                    //Send the ray in the other direction to corroborate the result.
                    //A false positive can sometimes occur
                    Ray alternateRay;
                    Vector3.Negate(ref ray.Direction, out alternateRay.Direction);
                    alternateRay.Position = ray.Position;
                    RayHit alternateHit;
                    if (!IsLocalRayOriginInMeshHelper(ref alternateRay, out alternateHit))
                    {
                        //The double check didn't hit anything.  It's very unlikely that the object is actually inside the shape.
                        return false;
                    }
                    else if (numberOfContainmentChecks > 2)
                    {
                        //It found a hit in the other direction.  Triple checking is enabled though, so let's try a third direction!
                        //This one will be perpendicular to the current ray direction.
                        Vector3.Cross(ref ray.Direction, ref Toolbox.UpVector, out alternateRay.Direction);
                        float lengthSquared = alternateRay.Direction.LengthSquared();
                        if (lengthSquared < Toolbox.Epsilon)
                        {
                            //The ray direction was already pointing nearly up.  Pick a different direction.
                            Vector3.Cross(ref ray.Direction, ref Toolbox.RightVector, out alternateRay.Direction);
                            lengthSquared = alternateRay.Direction.LengthSquared();
                        }
                        Vector3.Divide(ref alternateRay.Direction, (float)Math.Sqrt(lengthSquared), out alternateRay.Direction);
                        alternateRay.Position = ray.Position;
                        if (!IsLocalRayOriginInMeshHelper(ref alternateRay, out alternateHit))
                        {
                            //No hit was found on the third test!  The fact that we had two false positives is extremely improbable,
                            //but it's better to assume that it is not intersecting.
                            return false;
                        }
                    }

                }
                return true;
            }
            return false;
        }

        private bool IsLocalRayOriginInMeshHelper(ref Ray ray, out RayHit hit)
        {
            var overlapList = Resources.GetIntList();
            if (triangleMesh.Tree.GetOverlaps(ray, overlapList))
            {
                var hits = Resources.GetRayHitList();
                hit = new RayHit {T = float.MaxValue};
                for (int i = 0; i < overlapList.Count; i++)
                {
                    Vector3 vA, vB, vC;
                    triangleMesh.Data.GetTriangle(overlapList[i], out vA, out vB, out vC);
                    RayHit tempHit;
                    if (Toolbox.FindRayTriangleIntersection(ref ray, float.MaxValue, TriangleSidedness.DoubleSided, ref vA, ref vB, ref vC, out tempHit) &&
                        IsHitUnique(hits, ref tempHit) && //Adds if unique.
                        tempHit.T < hit.T)
                    {
                        hit = tempHit;
                    }
                }
                int hitCount = hits.count;
                Resources.GiveBack(hits);
                Resources.GiveBack(overlapList);
                //An odd number of hits implies that the object started inside.
                return hitCount % 2 != 0;
            }
            Resources.GiveBack(overlapList);
            hit = new RayHit() { T = float.MaxValue };
            return false;
        }

        /// <summary>
        /// The difference in t parameters in a ray cast under which two hits are considered to be redundant.
        /// </summary>
        public static float MeshHitUniquenessThreshold = .0001f;

        internal bool IsHitUnique(RawList<RayHit> hits, ref RayHit hit)
        {
            for (int i = 0; i < hits.count; i++)
            {
                if (Math.Abs(hits.Elements[i].T - hit.T) < MeshHitUniquenessThreshold)
                    return false;
            }
            hits.Add(hit);
            return true;
        }

        void ComputeSolidSidedness()
        {
            //Raycast against the mesh.
            //If there's an even number of hits, then the ray start point is outside.
            //If there's an odd number of hits, then the ray start point is inside.

            //If the start is outside, then take the earliest toi hit and calibrate sidedness based on it.
            //If the start is inside, then take the latest toi hit and calibrate sidedness based on it.

            //This test assumes consistent winding across the entire mesh as well as a closed surface.
            //If those assumptions are not correct, then the raycast cannot determine inclusion or exclusion,
            //or there exists no calibration that will work across the entire surface.

            //Pick a ray direction that goes to a random location on the mesh.  
            //A vertex would work, but targeting the middle of a triangle avoids some edge cases.
            var ray = new Ray();
            Vector3 vA, vB, vC;
            triangleMesh.Data.GetTriangle(((triangleMesh.Data.indices.Length / 3) / 2) * 3, out vA, out vB, out vC);
            ray.Direction = (vA + vB + vC) / 3;
            ray.Direction.Normalize();

            solidSidedness = ComputeSolidSidednessHelper(ray);
            //TODO: Positions need to be valid for the verifying directions to work properly.
            ////Find another direction and test it to corroborate the first test.
            //Ray alternateRay;
            //alternateRay.Position = ray.Position;
            //Vector3.Cross(ref ray.Direction, ref Toolbox.UpVector, out alternateRay.Direction);
            //float lengthSquared = alternateRay.Direction.LengthSquared();
            //if (lengthSquared < Toolbox.Epsilon)
            //{
            //    Vector3.Cross(ref ray.Direction, ref Toolbox.RightVector, out alternateRay.Direction);
            //    lengthSquared = alternateRay.Direction.LengthSquared();
            //}
            //Vector3.Divide(ref alternateRay.Direction, (float)Math.Sqrt(lengthSquared), out alternateRay.Direction);
            //var sidednessCandidate2 = ComputeSolidSidednessHelper(alternateRay);
            //if (sidednessCandidate == sidednessCandidate2)
            //{
            //    //The two tests agreed! It's very likely that the sidedness is, in fact, in this direction.
            //    solidSidedness = sidednessCandidate;
            //}
            //else
            //{
            //    //The two tests disagreed.  Tiebreaker!
            //    Vector3.Cross(ref alternateRay.Direction, ref ray.Direction, out alternateRay.Direction);
            //    solidSidedness = ComputeSolidSidednessHelper(alternateRay);
            //}
        }

        TriangleSidedness ComputeSolidSidednessHelper(Ray ray)
        {
            TriangleSidedness toReturn;
            var hitList = Resources.GetIntList();
            if (triangleMesh.Tree.GetOverlaps(ray, hitList))
            {
                Vector3 vA, vB, vC;
                var hits = Resources.GetRayHitList();
                //Identify the first and last hits.
                int minimum = 0;
                int maximum = 0;
                float minimumT = float.MaxValue;
                float maximumT = -1;
                for (int i = 0; i < hitList.Count; i++)
                {
                    triangleMesh.Data.GetTriangle(hitList[i], out vA, out vB, out vC);
                    RayHit hit;
                    if (Toolbox.FindRayTriangleIntersection(ref ray, float.MaxValue, TriangleSidedness.DoubleSided, ref vA, ref vB, ref vC, out hit) &&
                        IsHitUnique(hits, ref hit))
                    {
                        if (hit.T < minimumT)
                        {
                            minimumT = hit.T;
                            minimum = hits.count - 1;
                        }
                        if (hit.T > maximumT)
                        {
                            maximumT = hit.T;
                            maximum = hits.count - 1;
                        }
                    }
                }

                if (hits.count % 2 == 0)
                {
                    //Since we were outside, the first hit triangle should be calibrated
                    //such that it faces towards us.

                    triangleMesh.Data.GetTriangle(minimum, out vA, out vB, out vC);
                    var normal = Vector3.Cross(vA - vB, vA - vC);
                    if (Vector3.Dot(normal, ray.Direction) < 0)
                        toReturn = TriangleSidedness.Clockwise;
                    else
                        toReturn = TriangleSidedness.Counterclockwise;
                }
                else
                {
                    //Since we were inside, the last hit triangle should be calibrated
                    //such that it faces away from us.

                    triangleMesh.Data.GetTriangle(maximum, out vA, out vB, out vC);
                    var normal = Vector3.Cross(vA - vB, vA - vC);
                    if (Vector3.Dot(normal, ray.Direction) < 0)
                        toReturn = TriangleSidedness.Counterclockwise;
                    else
                        toReturn = TriangleSidedness.Clockwise;
                }

                Resources.GiveBack(hits);

            }
            else
                toReturn = TriangleSidedness.DoubleSided; //This is a problem...
            Resources.GiveBack(hitList);
            return toReturn;
        }

        void ComputeShapeInformation(TransformableMeshData data, out ShapeDistributionInformation shapeInformation)
        {
<<<<<<< HEAD
=======
            //Compute the surface vertices of the shape.
            surfaceVertices.Clear();
            try
            {
                ConvexHullHelper.GetConvexHull(data.vertices, surfaceVertices);
                for (int i = 0; i < surfaceVertices.count; i++)
                {
                    AffineTransform.Transform(ref surfaceVertices.Elements[i], ref data.worldTransform, out surfaceVertices.Elements[i]);
                }
            }
            catch
            {
                surfaceVertices.Clear();
                //If the convex hull failed, then the point set has no volume.  A mobile mesh is allowed to have zero volume, however.
                //In this case, compute the bounding box of all points.
                BoundingBox box = new BoundingBox();
                for (int i = 0; i < data.vertices.Length; i++)
                {
                    Vector3 v;
                    data.GetVertexPosition(i, out v);
                    if (v.X > box.Max.X)
                        box.Max.X = v.X;
                    if (v.X < box.Min.X)
                        box.Min.X = v.X;
                    if (v.Y > box.Max.Y)
                        box.Max.Y = v.Y;
                    if (v.Y < box.Min.Y)
                        box.Min.Y = v.Y;
                    if (v.Z > box.Max.Z)
                        box.Max.Z = v.Z;
                    if (v.Z < box.Min.Z)
                        box.Min.Z = v.Z;
                }
                //Add the corners.  This will overestimate the size of the surface a bit.
                surfaceVertices.Add(box.Min);
                surfaceVertices.Add(box.Max);
                surfaceVertices.Add(new Vector3(box.Min.X, box.Min.Y, box.Max.Z));
                surfaceVertices.Add(new Vector3(box.Min.X, box.Max.Y, box.Min.Z));
                surfaceVertices.Add(new Vector3(box.Max.X, box.Min.Y, box.Min.Z));
                surfaceVertices.Add(new Vector3(box.Min.X, box.Max.Y, box.Max.Z));
                surfaceVertices.Add(new Vector3(box.Max.X, box.Max.Y, box.Min.Z));
                surfaceVertices.Add(new Vector3(box.Max.X, box.Min.Y, box.Max.Z));
            }
>>>>>>> 1a9c5638
            shapeInformation.Center = new Vector3();

            if (solidity == MobileMeshSolidity.Solid)
            {

                //The following inertia tensor calculation assumes a closed mesh.

                shapeInformation.Volume = 0;
                for (int i = 0; i < data.indices.Length; i += 3)
                {
                    Vector3 v2, v3, v4;
                    data.GetTriangle(i, out v2, out v3, out v4);

                    //Determinant is 6 * volume.  It's signed, though; this is because the mesh isn't necessarily convex nor centered on the origin.
                    float tetrahedronVolume = v2.X * (v3.Y * v4.Z - v3.Z * v4.Y) -
                                              v3.X * (v2.Y * v4.Z - v2.Z * v4.Y) +
                                              v4.X * (v2.Y * v3.Z - v2.Z * v3.Y);

                    shapeInformation.Volume += tetrahedronVolume;
                    shapeInformation.Center += tetrahedronVolume * (v2 + v3 + v4);
                }
                shapeInformation.Center /= shapeInformation.Volume * 4;
                shapeInformation.Volume /= 6;
                shapeInformation.Volume = Math.Abs(shapeInformation.Volume);

                data.worldTransform.Translation -= shapeInformation.Center;

                //Source: Explicit Exact Formulas for the 3-D Tetrahedron Inertia Tensor in Terms of its Vertex Coordinates
                //http://www.scipub.org/fulltext/jms2/jms2118-11.pdf
                //x1, x2, x3, x4 are origin, triangle1, triangle2, triangle3
                //Looking to find inertia tensor matrix of the form
                // [  a  -b' -c' ]
                // [ -b'  b  -a' ]
                // [ -c' -a'  c  ]
                float a = 0, b = 0, c = 0, ao = 0, bo = 0, co = 0;

                float totalWeight = 0;
                for (int i = 0; i < data.indices.Length; i += 3)
                {
                    Vector3 v2, v3, v4;
                    data.GetTriangle(i, out v2, out v3, out v4);

                    //Determinant is 6 * volume.  It's signed, though; this is because the mesh isn't necessarily convex nor centered on the origin.
                    float tetrahedronVolume = v2.X * (v3.Y * v4.Z - v3.Z * v4.Y) -
                                              v3.X * (v2.Y * v4.Z - v2.Z * v4.Y) +
                                              v4.X * (v2.Y * v3.Z - v2.Z * v3.Y);

                    totalWeight += tetrahedronVolume;

                    a += tetrahedronVolume * (v2.Y * v2.Y + v2.Y * v3.Y + v3.Y * v3.Y + v2.Y * v4.Y + v3.Y * v4.Y + v4.Y * v4.Y +
                                              v2.Z * v2.Z + v2.Z * v3.Z + v3.Z * v3.Z + v2.Z * v4.Z + v3.Z * v4.Z + v4.Z * v4.Z);
                    b += tetrahedronVolume * (v2.X * v2.X + v2.X * v3.X + v3.X * v3.X + v2.X * v4.X + v3.X * v4.X + v4.X * v4.X +
                                              v2.Z * v2.Z + v2.Z * v3.Z + v3.Z * v3.Z + v2.Z * v4.Z + v3.Z * v4.Z + v4.Z * v4.Z);
                    c += tetrahedronVolume * (v2.X * v2.X + v2.X * v3.X + v3.X * v3.X + v2.X * v4.X + v3.X * v4.X + v4.X * v4.X +
                                              v2.Y * v2.Y + v2.Y * v3.Y + v3.Y * v3.Y + v2.Y * v4.Y + v3.Y * v4.Y + v4.Y * v4.Y);
                    ao += tetrahedronVolume * (2 * v2.Y * v2.Z + v3.Y * v2.Z + v4.Y * v2.Z + v2.Y * v3.Z + 2 * v3.Y * v3.Z + v4.Y * v3.Z + v2.Y * v4.Z + v3.Y * v4.Z + 2 * v4.Y * v4.Z);
                    bo += tetrahedronVolume * (2 * v2.X * v2.Z + v3.X * v2.Z + v4.X * v2.Z + v2.X * v3.Z + 2 * v3.X * v3.Z + v4.X * v3.Z + v2.X * v4.Z + v3.X * v4.Z + 2 * v4.X * v4.Z);
                    co += tetrahedronVolume * (2 * v2.X * v2.Y + v3.X * v2.Y + v4.X * v2.Y + v2.X * v3.Y + 2 * v3.X * v3.Y + v4.X * v3.Y + v2.X * v4.Y + v3.X * v4.Y + 2 * v4.X * v4.Y);
                }
                float density = 1 / totalWeight;
                float diagonalFactor = density / 10;
                float offFactor = -density / 20;
                a *= diagonalFactor;
                b *= diagonalFactor;
                c *= diagonalFactor;
                ao *= offFactor;
                bo *= offFactor;
                co *= offFactor;
                shapeInformation.VolumeDistribution = new Matrix3X3(a, bo, co,
                                                                    bo, b, ao,
                                                                    co, ao, c);


            }
            else
            {
                shapeInformation.Center = new Vector3();
                float totalWeight = 0;
                for (int i = 0; i < data.indices.Length; i += 3)
                { //Configure the inertia tensor to be local.
                    Vector3 vA, vB, vC;
                    data.GetTriangle(i, out vA, out vB, out vC);
                    Vector3 vAvB;
                    Vector3 vAvC;
                    Vector3.Subtract(ref vB, ref vA, out vAvB);
                    Vector3.Subtract(ref vC, ref vA, out vAvC);
                    Vector3 cross;
                    Vector3.Cross(ref vAvB, ref vAvC, out cross);
                    float weight = cross.Length();
                    totalWeight += weight;

                    shapeInformation.Center += weight * (vA + vB + vC) / 3;


                }
                shapeInformation.Center /= totalWeight;
                shapeInformation.Volume = 0;


                data.worldTransform.Translation -= shapeInformation.Center;

                shapeInformation.VolumeDistribution = new Matrix3X3();
                for (int i = 0; i < data.indices.Length; i += 3)
                { //Configure the inertia tensor to be local.
                    Vector3 vA, vB, vC;
                    data.GetTriangle(i, out vA, out vB, out vC);
                    Vector3 vAvB;
                    Vector3 vAvC;
                    Vector3.Subtract(ref vB, ref vA, out vAvB);
                    Vector3.Subtract(ref vC, ref vA, out vAvC);
                    Vector3 cross;
                    Vector3.Cross(ref vAvB, ref vAvC, out cross);
                    float weight = cross.Length();
                    totalWeight += weight;

                    Matrix3X3 innerProduct;
                    Matrix3X3.CreateScale(vA.LengthSquared(), out innerProduct);
                    Matrix3X3 outerProduct;
                    Matrix3X3.CreateOuterProduct(ref vA, ref vA, out outerProduct);
                    Matrix3X3 contribution;
                    Matrix3X3.Subtract(ref innerProduct, ref outerProduct, out contribution);
                    Matrix3X3.Multiply(ref contribution, weight, out contribution);
                    Matrix3X3.Add(ref shapeInformation.VolumeDistribution, ref contribution, out shapeInformation.VolumeDistribution);

                    Matrix3X3.CreateScale(vB.LengthSquared(), out innerProduct);
                    Matrix3X3.CreateOuterProduct(ref vB, ref vB, out outerProduct);
                    Matrix3X3.Subtract(ref innerProduct, ref outerProduct, out outerProduct);
                    Matrix3X3.Multiply(ref contribution, weight, out contribution);
                    Matrix3X3.Add(ref shapeInformation.VolumeDistribution, ref contribution, out shapeInformation.VolumeDistribution);

                    Matrix3X3.CreateScale(vC.LengthSquared(), out innerProduct);
                    Matrix3X3.CreateOuterProduct(ref vC, ref vC, out outerProduct);
                    Matrix3X3.Subtract(ref innerProduct, ref outerProduct, out contribution);
                    Matrix3X3.Multiply(ref contribution, weight, out contribution);
                    Matrix3X3.Add(ref shapeInformation.VolumeDistribution, ref contribution, out shapeInformation.VolumeDistribution);

                }
                Matrix3X3.Multiply(ref shapeInformation.VolumeDistribution, 1 / (6 * totalWeight), out shapeInformation.VolumeDistribution);
            }

            ////Configure the inertia tensor to be local.
            //Vector3 finalOffset = shapeInformation.Center;
            //Matrix3X3 finalInnerProduct;
            //Matrix3X3.CreateScale(finalOffset.LengthSquared(), out finalInnerProduct);
            //Matrix3X3 finalOuterProduct;
            //Matrix3X3.CreateOuterProduct(ref finalOffset, ref finalOffset, out finalOuterProduct);

            //Matrix3X3 finalContribution;
            //Matrix3X3.Subtract(ref finalInnerProduct, ref finalOuterProduct, out finalContribution);

            //Matrix3X3.Subtract(ref shapeInformation.VolumeDistribution, ref finalContribution, out shapeInformation.VolumeDistribution);
        }

        ///// <summary>
        ///// Defines two planes that bound the mesh shape in local space.
        ///// </summary>
        //struct Extent
        //{
        //    internal Vector3 Direction;
        //    internal float Minimum;
        //    internal float Maximum;

        //    internal void Clamp(ref Vector3 v)
        //    {
        //        float dot;
        //        Vector3.Dot(ref v, ref Direction, out dot);
        //        float difference;
        //        if (dot < Minimum)
        //        {
        //            difference = dot - Minimum;
        //        }
        //        else if (dot > Maximum)
        //        {
        //            difference = dot - Maximum;
        //        }
        //        else return;

        //        //Subtract the component of v which is parallel to the normal.
        //        v.X -= difference * Direction.X;
        //        v.Y -= difference * Direction.Y;
        //        v.Z -= difference * Direction.Z;
        //    }

        //}

        //RawList<Extent> extents = new RawList<Extent>();

        //void ComputeBoundingHull()
        //{
        //    //TODO:
        //    //While we have computed a convex hull of the shape already, we don't really
        //    //need the full tightness of the convex hull.
        //    extents.Add(new Extent() { Direction = new Vector3(1, 0, 0) });
        //    extents.Add(new Extent() { Direction = new Vector3(0, 1, 0) });
        //    extents.Add(new Extent() { Direction = new Vector3(0, 0, 1) });
        //    //extents.Add(new Extent() { Direction = new Vector3(1, 1, 0) });
        //    //extents.Add(new Extent() { Direction = new Vector3(-1, 1, 0) });
        //    //extents.Add(new Extent() { Direction = new Vector3(0, 1, 1) });
        //    //extents.Add(new Extent() { Direction = new Vector3(0, 1, -1) });
        //    extents.Add(new Extent() { Direction = Vector3.Normalize(new Vector3(1, 0, 1)) });
        //    extents.Add(new Extent() { Direction = Vector3.Normalize(new Vector3(1, 0, -1)) });
        //    //Add more extents for a tighter volume

        //    //Initialize the max and mins.
        //    for (int i = 0; i < extents.count; i++)
        //    {
        //        extents.Elements[i].Minimum = float.MaxValue;
        //        extents.Elements[i].Maximum = -float.MaxValue;
        //    }

        //    for (int i = 0; i < triangleMesh.Data.vertices.Length; i++)
        //    {
        //        Vector3 v;
        //        triangleMesh.Data.GetVertexPosition(i, out v);
        //        for (int j = 0; j < extents.count; j++)
        //        {
        //            float dot;
        //            Vector3.Dot(ref v, ref extents.Elements[j].Direction, out dot);
        //            if (dot < extents.Elements[j].Minimum)
        //                extents.Elements[j].Minimum = dot;
        //            if (dot > extents.Elements[j].Maximum)
        //                extents.Elements[j].Maximum = dot;
        //        }
        //    }
        //}

        private void GetBoundingBox(ref Matrix3X3 o, out BoundingBox boundingBox)
        {
#if !WINDOWS
            boundingBox = new BoundingBox();
#endif
            //Sample the local directions from the matrix, implicitly transposed.
            var rightDirection = new Vector3(o.M11, o.M21, o.M31);
            var upDirection = new Vector3(o.M12, o.M22, o.M32);
            var backDirection = new Vector3(o.M13, o.M23, o.M33);

            int right = 0, left = 0, up = 0, down = 0, backward = 0, forward = 0;
            float minX = float.MaxValue, maxX = -float.MaxValue, minY = float.MaxValue, maxY = -float.MaxValue, minZ = float.MaxValue, maxZ = -float.MaxValue;

            for (int i = 0; i < surfaceVertices.count; i++)
            {
                float dotX, dotY, dotZ;
                Vector3.Dot(ref rightDirection, ref surfaceVertices.Elements[i], out dotX);
                Vector3.Dot(ref upDirection, ref surfaceVertices.Elements[i], out dotY);
                Vector3.Dot(ref backDirection, ref surfaceVertices.Elements[i], out dotZ);
                if (dotX < minX)
                {
                    minX = dotX;
                    left = i;
                }
                if (dotX > maxX)
                {
                    maxX = dotX;
                    right = i;
                }

                if (dotY < minY)
                {
                    minY = dotY;
                    down = i;
                }
                if (dotY > maxY)
                {
                    maxY = dotY;
                    up = i;
                }

                if (dotZ < minZ)
                {
                    minZ = dotZ;
                    forward = i;
                }
                if (dotZ > maxZ)
                {
                    maxZ = dotZ;
                    backward = i;
                }

            }

            //Incorporate the collision margin.
            Vector3.Multiply(ref rightDirection, meshCollisionMargin / (float)Math.Sqrt(rightDirection.Length()), out rightDirection);
            Vector3.Multiply(ref upDirection, meshCollisionMargin / (float)Math.Sqrt(upDirection.Length()), out upDirection);
            Vector3.Multiply(ref backDirection, meshCollisionMargin / (float)Math.Sqrt(backDirection.Length()), out backDirection);

            var rightElement = surfaceVertices.Elements[right];
            var leftElement = surfaceVertices.Elements[left];
            var upElement = surfaceVertices.Elements[up];
            var downElement = surfaceVertices.Elements[down];
            var backwardElement = surfaceVertices.Elements[backward];
            var forwardElement = surfaceVertices.Elements[forward];
            Vector3.Add(ref rightElement, ref rightDirection, out rightElement);
            Vector3.Subtract(ref leftElement, ref rightDirection, out leftElement);
            Vector3.Add(ref upElement, ref upDirection, out upElement);
            Vector3.Subtract(ref downElement, ref upDirection, out downElement);
            Vector3.Add(ref backwardElement, ref backDirection, out backwardElement);
            Vector3.Subtract(ref forwardElement, ref backDirection, out forwardElement);

            //TODO: This could be optimized.  Unnecessary transformation information gets computed.
            Vector3 vMinX, vMaxX, vMinY, vMaxY, vMinZ, vMaxZ;
            Matrix3X3.Transform(ref rightElement, ref o, out vMaxX);
            Matrix3X3.Transform(ref leftElement, ref o, out vMinX);
            Matrix3X3.Transform(ref upElement, ref o, out vMaxY);
            Matrix3X3.Transform(ref downElement, ref o, out vMinY);
            Matrix3X3.Transform(ref backwardElement, ref o, out vMaxZ);
            Matrix3X3.Transform(ref forwardElement, ref o, out vMinZ);


            boundingBox.Max.X = vMaxX.X;
            boundingBox.Max.Y = vMaxY.Y;
            boundingBox.Max.Z = vMaxZ.Z;

            boundingBox.Min.X = vMinX.X;
            boundingBox.Min.Y = vMinY.Y;
            boundingBox.Min.Z = vMinZ.Z;
        }

        ///<summary>
        /// Computes the bounding box of the transformed mesh shape.
        ///</summary>
        ///<param name="shapeTransform">Transform to apply to the shape during the bounding box calculation.</param>
        ///<param name="boundingBox">Bounding box containing the transformed mesh shape.</param>
        public void GetBoundingBox(ref RigidTransform shapeTransform, out BoundingBox boundingBox)
        {
            ////TODO: Could use an approximate bounding volume.  Would be cheaper at runtime and use less memory, though the box would be bigger.
            //Matrix3X3 o;
            //Matrix3X3.CreateFromQuaternion(ref shapeTransform.Orientation, out o);
            ////Sample the local directions from the orientation matrix, implicitly transposed.
            //Vector3 right = new Vector3(o.M11 * 100000, o.M21 * 100000, o.M31 * 100000);
            //Vector3 up = new Vector3(o.M12 * 100000, o.M22 * 100000, o.M32 * 100000);
            //Vector3 backward = new Vector3(o.M13 * 100000, o.M23 * 100000, o.M33 * 100000);
            //Vector3 left, down, forward;
            //Vector3.Negate(ref right, out left);
            //Vector3.Negate(ref up, out down);
            //Vector3.Negate(ref backward, out forward);
            //for (int i = 0; i < extents.count; i++)
            //{
            //    extents.Elements[i].Clamp(ref right);
            //    extents.Elements[i].Clamp(ref left);
            //    extents.Elements[i].Clamp(ref up);
            //    extents.Elements[i].Clamp(ref down);
            //    extents.Elements[i].Clamp(ref backward);
            //    extents.Elements[i].Clamp(ref forward);
            //}

            //Matrix3X3.Transform(ref right, ref o, out right);
            //Matrix3X3.Transform(ref left, ref o, out left);
            //Matrix3X3.Transform(ref down, ref o, out down);
            //Matrix3X3.Transform(ref up, ref o, out up);
            //Matrix3X3.Transform(ref forward, ref o, out forward);
            //Matrix3X3.Transform(ref backward, ref o, out backward);


            //boundingBox.Max.X = shapeTransform.Position.X + right.X;
            //boundingBox.Max.Y = shapeTransform.Position.Y + up.Y;
            //boundingBox.Max.Z = shapeTransform.Position.Z + backward.Z;

            //boundingBox.Min.X = shapeTransform.Position.X + left.X;
            //boundingBox.Min.Y = shapeTransform.Position.Y + down.Y;
            //boundingBox.Min.Z = shapeTransform.Position.Z + forward.Z;


            Matrix3X3 o;
            Matrix3X3.CreateFromQuaternion(ref shapeTransform.Orientation, out o);
            GetBoundingBox(ref o, out boundingBox);


            boundingBox.Max.X += shapeTransform.Position.X;
            boundingBox.Max.Y += shapeTransform.Position.Y;
            boundingBox.Max.Z += shapeTransform.Position.Z;

            boundingBox.Min.X += shapeTransform.Position.X;
            boundingBox.Min.Y += shapeTransform.Position.Y;
            boundingBox.Min.Z += shapeTransform.Position.Z;

        }


        /// <summary>
        /// Gets the bounding box of the mesh transformed first into world space, and then into the local space of another affine transform.
        /// </summary>
        /// <param name="shapeTransform">Transform to use to put the shape into world space.</param>
        /// <param name="spaceTransform">Used as the frame of reference to compute the bounding box.
        /// In effect, the shape is transformed by the inverse of the space transform to compute its bounding box in local space.</param>
        /// <param name="boundingBox">Bounding box in the local space.</param>
        public void GetLocalBoundingBox(ref RigidTransform shapeTransform, ref AffineTransform spaceTransform, out BoundingBox boundingBox)
        {
#if !WINDOWS
            boundingBox = new BoundingBox();
#endif
            //TODO: This method peforms quite a few sqrts because the collision margin can get scaled, and so cannot be applied as a final step.
            //There should be a better way to do this.
            //Additionally, this bounding box is not consistent in all cases with the post-add version.  Adding the collision margin at the end can
            //slightly overestimate the size of a margin expanded shape at the corners, which is fine (and actually important for the box-box special case).

            //Move forward into convex's space, backwards into the new space's local space.
            AffineTransform transform;
            AffineTransform.Invert(ref spaceTransform, out transform);
            AffineTransform.Multiply(ref shapeTransform, ref transform, out transform);

            GetBoundingBox(ref transform.LinearTransform, out boundingBox);
            boundingBox.Max.X += transform.Translation.X;
            boundingBox.Max.Y += transform.Translation.Y;
            boundingBox.Max.Z += transform.Translation.Z;

            boundingBox.Min.X += transform.Translation.X;
            boundingBox.Min.Y += transform.Translation.Y;
            boundingBox.Min.Z += transform.Translation.Z;

        }

        /// <summary>
        /// Gets the bounding box of the mesh transformed first into world space, and then into the local space of another affine transform.
        /// </summary>
        /// <param name="shapeTransform">Transform to use to put the shape into world space.</param>
        /// <param name="spaceTransform">Used as the frame of reference to compute the bounding box.
        /// In effect, the shape is transformed by the inverse of the space transform to compute its bounding box in local space.</param>
        /// <param name="sweep">World space sweep direction to transform and add to the bounding box.</param>
        /// <param name="boundingBox">Bounding box in the local space.</param>
        public void GetSweptLocalBoundingBox(ref RigidTransform shapeTransform, ref AffineTransform spaceTransform, ref Vector3 sweep, out BoundingBox boundingBox)
        {
            GetLocalBoundingBox(ref shapeTransform, ref spaceTransform, out boundingBox);
            Vector3 expansion;
            Matrix3X3.TransformTranspose(ref sweep, ref spaceTransform.LinearTransform, out expansion);
            Toolbox.ExpandBoundingBox(ref boundingBox, ref expansion);
        }


        /// <summary>
        /// Computes the volume, center of mass, and volume distribution of the shape.
        /// </summary>
        /// <param name="shapeInfo">Data about the shape.</param>
        public override void ComputeDistributionInformation(out ShapeDistributionInformation shapeInfo)
        {
            ComputeShapeInformation(this.TriangleMesh.Data as TransformableMeshData, out shapeInfo);
        }

        public override Collidables.MobileCollidables.EntityCollidable GetCollidableInstance()
        {
            return new MobileMeshCollidable(this);
        }



      
    }

    ///<summary>
    /// Solidity of a triangle or mesh.
    /// A triangle can be double sided, or allow one of its sides to let interacting objects through.
    /// The entire mesh can be made solid, which means objects on the interior still generate contacts even if there aren't any triangles to hit.
    /// Solidity requires the mesh to be closed.
    ///</summary>
    public enum MobileMeshSolidity
    {
        /// <summary>
        /// The mesh will interact with objects coming from both directions.
        /// </summary>
        DoubleSided,
        /// <summary>
        /// The mesh will interact with objects from which the winding of the triangles appears to be clockwise.
        /// </summary>
        Clockwise,
        /// <summary>
        /// The mesh will interact with objects from which the winding of the triangles appears to be counterclockwise.
        /// </summary>
        Counterclockwise,
        /// <summary>
        /// The mesh will treat objects inside of its concave shell as if the mesh had volume.  Mesh must be closed for this to work properly.
        /// </summary>
        Solid
    }
}
<|MERGE_RESOLUTION|>--- conflicted
+++ resolved
@@ -1,939 +1,936 @@
-﻿using Microsoft.Xna.Framework;
-using BEPUphysics.DataStructures;
-using BEPUphysics.MathExtensions;
-using BEPUphysics.Collidables.MobileCollidables;
-using BEPUphysics.CollisionShapes.ConvexShapes;
-using BEPUphysics.ResourceManagement;
-using System.Collections.Generic;
-using System;
-using BEPUphysics.Settings;
-
-namespace BEPUphysics.CollisionShapes
-{
-    ///<summary>
-    /// Local space data associated with a mobile mesh.
-    /// This contains a hierarchy and all the other heavy data needed
-    /// by an MobileMesh.
-    ///</summary>
-    public class MobileMeshShape : EntityShape
-    {
-        private float meshCollisionMargin = CollisionDetectionSettings.DefaultMargin;
-        /// <summary>
-        /// Gets or sets the margin of the mobile mesh to use when colliding with other meshes.
-        /// When colliding with non-mesh shapes, the mobile mesh has no margin.
-        /// </summary>
-        public float MeshCollisionMargin
-        {
-            get
-            {
-                return meshCollisionMargin;
-            }
-            set
-            {
-                if (value < 0)
-                    throw new Exception("Mesh margin must be nonnegative.");
-                meshCollisionMargin = value;
-                OnShapeChanged();
-            }
-        }
-        TriangleMesh triangleMesh;
-        ///<summary>
-        /// Gets or sets the TriangleMesh data structure used by this shape.
-        ///</summary>
-        public TriangleMesh TriangleMesh
-        {
-            get
-            {
-                return triangleMesh;
-            }
-        }
-
-        /// <summary>
-        /// Gets the transform used by the local mesh shape.
-        /// </summary>
-        public AffineTransform Transform
-        {
-            get
-            {
-                return ((TransformableMeshData)triangleMesh.Data).worldTransform;
-            }
-        }
-
-        RawList<Vector3> surfaceVertices = new RawList<Vector3>();
-
-        internal MobileMeshSolidity solidity = MobileMeshSolidity.DoubleSided;
-        ///<summary>
-        /// Gets the solidity of the mesh.
-        ///</summary>
-        public MobileMeshSolidity Solidity
-        {
-            get
-            {
-                return solidity;
-            }
-        }
-
-        /// <summary>
-        /// Gets or sets the sidedness of the shape.  This is a convenience property based on the Solidity property.
-        /// If the shape is solid, this returns whatever sidedness is computed to make the triangles of the shape face outward.
-        /// If the shape is solid, setting this property will change the sidedness that is used while the shape is solid.
-        /// </summary>
-        public TriangleSidedness Sidedness
-        {
-            get
-            {
-                switch (solidity)
-                {
-                    case MobileMeshSolidity.Clockwise:
-                        return TriangleSidedness.Clockwise;
-                    case MobileMeshSolidity.Counterclockwise:
-                        return TriangleSidedness.Counterclockwise;
-                    case MobileMeshSolidity.DoubleSided:
-                        return TriangleSidedness.DoubleSided;
-                    case MobileMeshSolidity.Solid:
-                        return solidSidedness;
-
-                }
-                return TriangleSidedness.DoubleSided;
-            }
-            set
-            {
-                if (solidity == MobileMeshSolidity.Solid)
-                    solidSidedness = value;
-                else
-                {
-                    switch (value)
-                    {
-                        case TriangleSidedness.Clockwise:
-                            solidity = MobileMeshSolidity.Clockwise;
-                            break;
-                        case TriangleSidedness.Counterclockwise:
-                            solidity = MobileMeshSolidity.Counterclockwise;
-                            break;
-                        case TriangleSidedness.DoubleSided:
-                            solidity = MobileMeshSolidity.DoubleSided;
-                            break;
-                    }
-                }
-            }
-        }
-
-        ///<summary>
-        /// Constructs a new mobile mesh shape.
-        ///</summary>
-        ///<param name="vertices">Vertices of the mesh.</param>
-        ///<param name="indices">Indices of the mesh.</param>
-        ///<param name="localTransform">Local transform to apply to the shape.</param>
-        ///<param name="solidity">Solidity state of the shape.</param>
-        public MobileMeshShape(Vector3[] vertices, int[] indices, AffineTransform localTransform, MobileMeshSolidity solidity)
-        {
-            this.solidity = solidity;
-            var data = new TransformableMeshData(vertices, indices, localTransform);
-            ShapeDistributionInformation distributionInfo;
-            ComputeShapeInformation(data, out distributionInfo);
-
-            for (int i = 0; i < surfaceVertices.count; i++)
-            {
-                Vector3.Subtract(ref surfaceVertices.Elements[i], ref distributionInfo.Center, out surfaceVertices.Elements[i]);
-            }
-            triangleMesh = new TriangleMesh(data);
-
-            ComputeSolidSidedness();
-        }
-
-        ///<summary>
-        /// Constructs a new mobile mesh shape.
-        ///</summary>
-        ///<param name="vertices">Vertices of the mesh.</param>
-        ///<param name="indices">Indices of the mesh.</param>
-        ///<param name="localTransform">Local transform to apply to the shape.</param>
-        ///<param name="solidity">Solidity state of the shape.</param>
-        ///<param name="distributionInfo">Information computed about the shape during construction.</param>
-        public MobileMeshShape(Vector3[] vertices, int[] indices, AffineTransform localTransform, MobileMeshSolidity solidity, out ShapeDistributionInformation distributionInfo)
-        {
-            this.solidity = solidity;
-            var data = new TransformableMeshData(vertices, indices, localTransform);
-            ComputeShapeInformation(data, out distributionInfo);
-
-            for (int i = 0; i < surfaceVertices.count; i++)
-            {
-                Vector3.Subtract(ref surfaceVertices.Elements[i], ref distributionInfo.Center, out surfaceVertices.Elements[i]);
-            }
-            triangleMesh = new TriangleMesh(data);
-
-            ComputeSolidSidedness();
-            //ComputeBoundingHull();
-        }
-
-        /// <summary>
-        /// Sidedness required if the mesh is in solid mode.
-        /// If the windings were reversed or double sided,
-        /// the solidity would fight against shell contacts,
-        /// leading to very bad jittering.
-        /// </summary>
-        internal TriangleSidedness solidSidedness;
-        /// <summary>
-        /// If an object is detected to be within the mobile mesh with a penetration depth greater than this limit,
-        /// it will try a different direction to verify that it wasn't a false positive.
-        /// </summary>
-        public static float DepthDoubleCheckLimit = .2f;
-        static int numberOfContainmentChecks = 3;
-        /// <summary>
-        /// This is how many tests are required before an object is accepted as actually inside the solid portion of a mesh.
-        /// The reason for the additional tests is robustness; one test may fail, but two is extremely unlikely, and three more so.
-        /// More tests may also introduce false negatives, though they resolve quickly and are generally not as much of a problem as
-        /// false positives.
-        /// Valid values are 1, 2, or 3.  Defaults to 3.
-        /// </summary>
-        public static int NumberOfContainmentChecks
-        {
-            get
-            {
-                return numberOfContainmentChecks;
-            }
-            set
-            {
-                if (value == 1 || value == 2 || value == 3)
-                    numberOfContainmentChecks = value;
-                else
-                    throw new Exception("May only use 1, 2, or 3 containment checks.");
-            }
-        }
-
-        /// <summary>
-        /// Tests to see if a ray's origin is contained within the mesh.
-        /// If it is, the hit location is found.
-        /// If it isn't, the hit location is still valid if a hit occurred.
-        /// If the origin isn't inside and there was no hit, the hit has a T value of float.MaxValue.
-        /// </summary>
-        /// <param name="ray">Ray in the local space of the shape to test.</param>
-        /// <param name="hit">The first hit against the mesh, if any.</param>
-        /// <returns>Whether or not the ray origin was in the mesh.</returns>
-        public bool IsLocalRayOriginInMesh(ref Ray ray, out RayHit hit)
-        {
-            if (IsLocalRayOriginInMeshHelper(ref ray, out hit))
-            {
-                if (numberOfContainmentChecks > 1 && hit.T > DepthDoubleCheckLimit)
-                {
-                    //It's an extremely deep penetration... Suspicious.
-                    //Send the ray in the other direction to corroborate the result.
-                    //A false positive can sometimes occur
-                    Ray alternateRay;
-                    Vector3.Negate(ref ray.Direction, out alternateRay.Direction);
-                    alternateRay.Position = ray.Position;
-                    RayHit alternateHit;
-                    if (!IsLocalRayOriginInMeshHelper(ref alternateRay, out alternateHit))
-                    {
-                        //The double check didn't hit anything.  It's very unlikely that the object is actually inside the shape.
-                        return false;
-                    }
-                    else if (numberOfContainmentChecks > 2)
-                    {
-                        //It found a hit in the other direction.  Triple checking is enabled though, so let's try a third direction!
-                        //This one will be perpendicular to the current ray direction.
-                        Vector3.Cross(ref ray.Direction, ref Toolbox.UpVector, out alternateRay.Direction);
-                        float lengthSquared = alternateRay.Direction.LengthSquared();
-                        if (lengthSquared < Toolbox.Epsilon)
-                        {
-                            //The ray direction was already pointing nearly up.  Pick a different direction.
-                            Vector3.Cross(ref ray.Direction, ref Toolbox.RightVector, out alternateRay.Direction);
-                            lengthSquared = alternateRay.Direction.LengthSquared();
-                        }
-                        Vector3.Divide(ref alternateRay.Direction, (float)Math.Sqrt(lengthSquared), out alternateRay.Direction);
-                        alternateRay.Position = ray.Position;
-                        if (!IsLocalRayOriginInMeshHelper(ref alternateRay, out alternateHit))
-                        {
-                            //No hit was found on the third test!  The fact that we had two false positives is extremely improbable,
-                            //but it's better to assume that it is not intersecting.
-                            return false;
-                        }
-                    }
-
-                }
-                return true;
-            }
-            return false;
-        }
-
-        private bool IsLocalRayOriginInMeshHelper(ref Ray ray, out RayHit hit)
-        {
-            var overlapList = Resources.GetIntList();
-            if (triangleMesh.Tree.GetOverlaps(ray, overlapList))
-            {
-                var hits = Resources.GetRayHitList();
-                hit = new RayHit {T = float.MaxValue};
-                for (int i = 0; i < overlapList.Count; i++)
-                {
-                    Vector3 vA, vB, vC;
-                    triangleMesh.Data.GetTriangle(overlapList[i], out vA, out vB, out vC);
-                    RayHit tempHit;
-                    if (Toolbox.FindRayTriangleIntersection(ref ray, float.MaxValue, TriangleSidedness.DoubleSided, ref vA, ref vB, ref vC, out tempHit) &&
-                        IsHitUnique(hits, ref tempHit) && //Adds if unique.
-                        tempHit.T < hit.T)
-                    {
-                        hit = tempHit;
-                    }
-                }
-                int hitCount = hits.count;
-                Resources.GiveBack(hits);
-                Resources.GiveBack(overlapList);
-                //An odd number of hits implies that the object started inside.
-                return hitCount % 2 != 0;
-            }
-            Resources.GiveBack(overlapList);
-            hit = new RayHit() { T = float.MaxValue };
-            return false;
-        }
-
-        /// <summary>
-        /// The difference in t parameters in a ray cast under which two hits are considered to be redundant.
-        /// </summary>
-        public static float MeshHitUniquenessThreshold = .0001f;
-
-        internal bool IsHitUnique(RawList<RayHit> hits, ref RayHit hit)
-        {
-            for (int i = 0; i < hits.count; i++)
-            {
-                if (Math.Abs(hits.Elements[i].T - hit.T) < MeshHitUniquenessThreshold)
-                    return false;
-            }
-            hits.Add(hit);
-            return true;
-        }
-
-        void ComputeSolidSidedness()
-        {
-            //Raycast against the mesh.
-            //If there's an even number of hits, then the ray start point is outside.
-            //If there's an odd number of hits, then the ray start point is inside.
-
-            //If the start is outside, then take the earliest toi hit and calibrate sidedness based on it.
-            //If the start is inside, then take the latest toi hit and calibrate sidedness based on it.
-
-            //This test assumes consistent winding across the entire mesh as well as a closed surface.
-            //If those assumptions are not correct, then the raycast cannot determine inclusion or exclusion,
-            //or there exists no calibration that will work across the entire surface.
-
-            //Pick a ray direction that goes to a random location on the mesh.  
-            //A vertex would work, but targeting the middle of a triangle avoids some edge cases.
-            var ray = new Ray();
-            Vector3 vA, vB, vC;
-            triangleMesh.Data.GetTriangle(((triangleMesh.Data.indices.Length / 3) / 2) * 3, out vA, out vB, out vC);
-            ray.Direction = (vA + vB + vC) / 3;
-            ray.Direction.Normalize();
-
-            solidSidedness = ComputeSolidSidednessHelper(ray);
-            //TODO: Positions need to be valid for the verifying directions to work properly.
-            ////Find another direction and test it to corroborate the first test.
-            //Ray alternateRay;
-            //alternateRay.Position = ray.Position;
-            //Vector3.Cross(ref ray.Direction, ref Toolbox.UpVector, out alternateRay.Direction);
-            //float lengthSquared = alternateRay.Direction.LengthSquared();
-            //if (lengthSquared < Toolbox.Epsilon)
-            //{
-            //    Vector3.Cross(ref ray.Direction, ref Toolbox.RightVector, out alternateRay.Direction);
-            //    lengthSquared = alternateRay.Direction.LengthSquared();
-            //}
-            //Vector3.Divide(ref alternateRay.Direction, (float)Math.Sqrt(lengthSquared), out alternateRay.Direction);
-            //var sidednessCandidate2 = ComputeSolidSidednessHelper(alternateRay);
-            //if (sidednessCandidate == sidednessCandidate2)
-            //{
-            //    //The two tests agreed! It's very likely that the sidedness is, in fact, in this direction.
-            //    solidSidedness = sidednessCandidate;
-            //}
-            //else
-            //{
-            //    //The two tests disagreed.  Tiebreaker!
-            //    Vector3.Cross(ref alternateRay.Direction, ref ray.Direction, out alternateRay.Direction);
-            //    solidSidedness = ComputeSolidSidednessHelper(alternateRay);
-            //}
-        }
-
-        TriangleSidedness ComputeSolidSidednessHelper(Ray ray)
-        {
-            TriangleSidedness toReturn;
-            var hitList = Resources.GetIntList();
-            if (triangleMesh.Tree.GetOverlaps(ray, hitList))
-            {
-                Vector3 vA, vB, vC;
-                var hits = Resources.GetRayHitList();
-                //Identify the first and last hits.
-                int minimum = 0;
-                int maximum = 0;
-                float minimumT = float.MaxValue;
-                float maximumT = -1;
-                for (int i = 0; i < hitList.Count; i++)
-                {
-                    triangleMesh.Data.GetTriangle(hitList[i], out vA, out vB, out vC);
-                    RayHit hit;
-                    if (Toolbox.FindRayTriangleIntersection(ref ray, float.MaxValue, TriangleSidedness.DoubleSided, ref vA, ref vB, ref vC, out hit) &&
-                        IsHitUnique(hits, ref hit))
-                    {
-                        if (hit.T < minimumT)
-                        {
-                            minimumT = hit.T;
-                            minimum = hits.count - 1;
-                        }
-                        if (hit.T > maximumT)
-                        {
-                            maximumT = hit.T;
-                            maximum = hits.count - 1;
-                        }
-                    }
-                }
-
-                if (hits.count % 2 == 0)
-                {
-                    //Since we were outside, the first hit triangle should be calibrated
-                    //such that it faces towards us.
-
-                    triangleMesh.Data.GetTriangle(minimum, out vA, out vB, out vC);
-                    var normal = Vector3.Cross(vA - vB, vA - vC);
-                    if (Vector3.Dot(normal, ray.Direction) < 0)
-                        toReturn = TriangleSidedness.Clockwise;
-                    else
-                        toReturn = TriangleSidedness.Counterclockwise;
-                }
-                else
-                {
-                    //Since we were inside, the last hit triangle should be calibrated
-                    //such that it faces away from us.
-
-                    triangleMesh.Data.GetTriangle(maximum, out vA, out vB, out vC);
-                    var normal = Vector3.Cross(vA - vB, vA - vC);
-                    if (Vector3.Dot(normal, ray.Direction) < 0)
-                        toReturn = TriangleSidedness.Counterclockwise;
-                    else
-                        toReturn = TriangleSidedness.Clockwise;
-                }
-
-                Resources.GiveBack(hits);
-
-            }
-            else
-                toReturn = TriangleSidedness.DoubleSided; //This is a problem...
-            Resources.GiveBack(hitList);
-            return toReturn;
-        }
-
-        void ComputeShapeInformation(TransformableMeshData data, out ShapeDistributionInformation shapeInformation)
-        {
-<<<<<<< HEAD
-=======
-            //Compute the surface vertices of the shape.
-            surfaceVertices.Clear();
-            try
-            {
-                ConvexHullHelper.GetConvexHull(data.vertices, surfaceVertices);
-                for (int i = 0; i < surfaceVertices.count; i++)
-                {
-                    AffineTransform.Transform(ref surfaceVertices.Elements[i], ref data.worldTransform, out surfaceVertices.Elements[i]);
-                }
-            }
-            catch
-            {
-                surfaceVertices.Clear();
-                //If the convex hull failed, then the point set has no volume.  A mobile mesh is allowed to have zero volume, however.
-                //In this case, compute the bounding box of all points.
-                BoundingBox box = new BoundingBox();
-                for (int i = 0; i < data.vertices.Length; i++)
-                {
-                    Vector3 v;
-                    data.GetVertexPosition(i, out v);
-                    if (v.X > box.Max.X)
-                        box.Max.X = v.X;
-                    if (v.X < box.Min.X)
-                        box.Min.X = v.X;
-                    if (v.Y > box.Max.Y)
-                        box.Max.Y = v.Y;
-                    if (v.Y < box.Min.Y)
-                        box.Min.Y = v.Y;
-                    if (v.Z > box.Max.Z)
-                        box.Max.Z = v.Z;
-                    if (v.Z < box.Min.Z)
-                        box.Min.Z = v.Z;
-                }
-                //Add the corners.  This will overestimate the size of the surface a bit.
-                surfaceVertices.Add(box.Min);
-                surfaceVertices.Add(box.Max);
-                surfaceVertices.Add(new Vector3(box.Min.X, box.Min.Y, box.Max.Z));
-                surfaceVertices.Add(new Vector3(box.Min.X, box.Max.Y, box.Min.Z));
-                surfaceVertices.Add(new Vector3(box.Max.X, box.Min.Y, box.Min.Z));
-                surfaceVertices.Add(new Vector3(box.Min.X, box.Max.Y, box.Max.Z));
-                surfaceVertices.Add(new Vector3(box.Max.X, box.Max.Y, box.Min.Z));
-                surfaceVertices.Add(new Vector3(box.Max.X, box.Min.Y, box.Max.Z));
-            }
->>>>>>> 1a9c5638
-            shapeInformation.Center = new Vector3();
-
-            if (solidity == MobileMeshSolidity.Solid)
-            {
-
-                //The following inertia tensor calculation assumes a closed mesh.
-
-                shapeInformation.Volume = 0;
-                for (int i = 0; i < data.indices.Length; i += 3)
-                {
-                    Vector3 v2, v3, v4;
-                    data.GetTriangle(i, out v2, out v3, out v4);
-
-                    //Determinant is 6 * volume.  It's signed, though; this is because the mesh isn't necessarily convex nor centered on the origin.
-                    float tetrahedronVolume = v2.X * (v3.Y * v4.Z - v3.Z * v4.Y) -
-                                              v3.X * (v2.Y * v4.Z - v2.Z * v4.Y) +
-                                              v4.X * (v2.Y * v3.Z - v2.Z * v3.Y);
-
-                    shapeInformation.Volume += tetrahedronVolume;
-                    shapeInformation.Center += tetrahedronVolume * (v2 + v3 + v4);
-                }
-                shapeInformation.Center /= shapeInformation.Volume * 4;
-                shapeInformation.Volume /= 6;
-                shapeInformation.Volume = Math.Abs(shapeInformation.Volume);
-
-                data.worldTransform.Translation -= shapeInformation.Center;
-
-                //Source: Explicit Exact Formulas for the 3-D Tetrahedron Inertia Tensor in Terms of its Vertex Coordinates
-                //http://www.scipub.org/fulltext/jms2/jms2118-11.pdf
-                //x1, x2, x3, x4 are origin, triangle1, triangle2, triangle3
-                //Looking to find inertia tensor matrix of the form
-                // [  a  -b' -c' ]
-                // [ -b'  b  -a' ]
-                // [ -c' -a'  c  ]
-                float a = 0, b = 0, c = 0, ao = 0, bo = 0, co = 0;
-
-                float totalWeight = 0;
-                for (int i = 0; i < data.indices.Length; i += 3)
-                {
-                    Vector3 v2, v3, v4;
-                    data.GetTriangle(i, out v2, out v3, out v4);
-
-                    //Determinant is 6 * volume.  It's signed, though; this is because the mesh isn't necessarily convex nor centered on the origin.
-                    float tetrahedronVolume = v2.X * (v3.Y * v4.Z - v3.Z * v4.Y) -
-                                              v3.X * (v2.Y * v4.Z - v2.Z * v4.Y) +
-                                              v4.X * (v2.Y * v3.Z - v2.Z * v3.Y);
-
-                    totalWeight += tetrahedronVolume;
-
-                    a += tetrahedronVolume * (v2.Y * v2.Y + v2.Y * v3.Y + v3.Y * v3.Y + v2.Y * v4.Y + v3.Y * v4.Y + v4.Y * v4.Y +
-                                              v2.Z * v2.Z + v2.Z * v3.Z + v3.Z * v3.Z + v2.Z * v4.Z + v3.Z * v4.Z + v4.Z * v4.Z);
-                    b += tetrahedronVolume * (v2.X * v2.X + v2.X * v3.X + v3.X * v3.X + v2.X * v4.X + v3.X * v4.X + v4.X * v4.X +
-                                              v2.Z * v2.Z + v2.Z * v3.Z + v3.Z * v3.Z + v2.Z * v4.Z + v3.Z * v4.Z + v4.Z * v4.Z);
-                    c += tetrahedronVolume * (v2.X * v2.X + v2.X * v3.X + v3.X * v3.X + v2.X * v4.X + v3.X * v4.X + v4.X * v4.X +
-                                              v2.Y * v2.Y + v2.Y * v3.Y + v3.Y * v3.Y + v2.Y * v4.Y + v3.Y * v4.Y + v4.Y * v4.Y);
-                    ao += tetrahedronVolume * (2 * v2.Y * v2.Z + v3.Y * v2.Z + v4.Y * v2.Z + v2.Y * v3.Z + 2 * v3.Y * v3.Z + v4.Y * v3.Z + v2.Y * v4.Z + v3.Y * v4.Z + 2 * v4.Y * v4.Z);
-                    bo += tetrahedronVolume * (2 * v2.X * v2.Z + v3.X * v2.Z + v4.X * v2.Z + v2.X * v3.Z + 2 * v3.X * v3.Z + v4.X * v3.Z + v2.X * v4.Z + v3.X * v4.Z + 2 * v4.X * v4.Z);
-                    co += tetrahedronVolume * (2 * v2.X * v2.Y + v3.X * v2.Y + v4.X * v2.Y + v2.X * v3.Y + 2 * v3.X * v3.Y + v4.X * v3.Y + v2.X * v4.Y + v3.X * v4.Y + 2 * v4.X * v4.Y);
-                }
-                float density = 1 / totalWeight;
-                float diagonalFactor = density / 10;
-                float offFactor = -density / 20;
-                a *= diagonalFactor;
-                b *= diagonalFactor;
-                c *= diagonalFactor;
-                ao *= offFactor;
-                bo *= offFactor;
-                co *= offFactor;
-                shapeInformation.VolumeDistribution = new Matrix3X3(a, bo, co,
-                                                                    bo, b, ao,
-                                                                    co, ao, c);
-
-
-            }
-            else
-            {
-                shapeInformation.Center = new Vector3();
-                float totalWeight = 0;
-                for (int i = 0; i < data.indices.Length; i += 3)
-                { //Configure the inertia tensor to be local.
-                    Vector3 vA, vB, vC;
-                    data.GetTriangle(i, out vA, out vB, out vC);
-                    Vector3 vAvB;
-                    Vector3 vAvC;
-                    Vector3.Subtract(ref vB, ref vA, out vAvB);
-                    Vector3.Subtract(ref vC, ref vA, out vAvC);
-                    Vector3 cross;
-                    Vector3.Cross(ref vAvB, ref vAvC, out cross);
-                    float weight = cross.Length();
-                    totalWeight += weight;
-
-                    shapeInformation.Center += weight * (vA + vB + vC) / 3;
-
-
-                }
-                shapeInformation.Center /= totalWeight;
-                shapeInformation.Volume = 0;
-
-
-                data.worldTransform.Translation -= shapeInformation.Center;
-
-                shapeInformation.VolumeDistribution = new Matrix3X3();
-                for (int i = 0; i < data.indices.Length; i += 3)
-                { //Configure the inertia tensor to be local.
-                    Vector3 vA, vB, vC;
-                    data.GetTriangle(i, out vA, out vB, out vC);
-                    Vector3 vAvB;
-                    Vector3 vAvC;
-                    Vector3.Subtract(ref vB, ref vA, out vAvB);
-                    Vector3.Subtract(ref vC, ref vA, out vAvC);
-                    Vector3 cross;
-                    Vector3.Cross(ref vAvB, ref vAvC, out cross);
-                    float weight = cross.Length();
-                    totalWeight += weight;
-
-                    Matrix3X3 innerProduct;
-                    Matrix3X3.CreateScale(vA.LengthSquared(), out innerProduct);
-                    Matrix3X3 outerProduct;
-                    Matrix3X3.CreateOuterProduct(ref vA, ref vA, out outerProduct);
-                    Matrix3X3 contribution;
-                    Matrix3X3.Subtract(ref innerProduct, ref outerProduct, out contribution);
-                    Matrix3X3.Multiply(ref contribution, weight, out contribution);
-                    Matrix3X3.Add(ref shapeInformation.VolumeDistribution, ref contribution, out shapeInformation.VolumeDistribution);
-
-                    Matrix3X3.CreateScale(vB.LengthSquared(), out innerProduct);
-                    Matrix3X3.CreateOuterProduct(ref vB, ref vB, out outerProduct);
-                    Matrix3X3.Subtract(ref innerProduct, ref outerProduct, out outerProduct);
-                    Matrix3X3.Multiply(ref contribution, weight, out contribution);
-                    Matrix3X3.Add(ref shapeInformation.VolumeDistribution, ref contribution, out shapeInformation.VolumeDistribution);
-
-                    Matrix3X3.CreateScale(vC.LengthSquared(), out innerProduct);
-                    Matrix3X3.CreateOuterProduct(ref vC, ref vC, out outerProduct);
-                    Matrix3X3.Subtract(ref innerProduct, ref outerProduct, out contribution);
-                    Matrix3X3.Multiply(ref contribution, weight, out contribution);
-                    Matrix3X3.Add(ref shapeInformation.VolumeDistribution, ref contribution, out shapeInformation.VolumeDistribution);
-
-                }
-                Matrix3X3.Multiply(ref shapeInformation.VolumeDistribution, 1 / (6 * totalWeight), out shapeInformation.VolumeDistribution);
-            }
-
-            ////Configure the inertia tensor to be local.
-            //Vector3 finalOffset = shapeInformation.Center;
-            //Matrix3X3 finalInnerProduct;
-            //Matrix3X3.CreateScale(finalOffset.LengthSquared(), out finalInnerProduct);
-            //Matrix3X3 finalOuterProduct;
-            //Matrix3X3.CreateOuterProduct(ref finalOffset, ref finalOffset, out finalOuterProduct);
-
-            //Matrix3X3 finalContribution;
-            //Matrix3X3.Subtract(ref finalInnerProduct, ref finalOuterProduct, out finalContribution);
-
-            //Matrix3X3.Subtract(ref shapeInformation.VolumeDistribution, ref finalContribution, out shapeInformation.VolumeDistribution);
-        }
-
-        ///// <summary>
-        ///// Defines two planes that bound the mesh shape in local space.
-        ///// </summary>
-        //struct Extent
-        //{
-        //    internal Vector3 Direction;
-        //    internal float Minimum;
-        //    internal float Maximum;
-
-        //    internal void Clamp(ref Vector3 v)
-        //    {
-        //        float dot;
-        //        Vector3.Dot(ref v, ref Direction, out dot);
-        //        float difference;
-        //        if (dot < Minimum)
-        //        {
-        //            difference = dot - Minimum;
-        //        }
-        //        else if (dot > Maximum)
-        //        {
-        //            difference = dot - Maximum;
-        //        }
-        //        else return;
-
-        //        //Subtract the component of v which is parallel to the normal.
-        //        v.X -= difference * Direction.X;
-        //        v.Y -= difference * Direction.Y;
-        //        v.Z -= difference * Direction.Z;
-        //    }
-
-        //}
-
-        //RawList<Extent> extents = new RawList<Extent>();
-
-        //void ComputeBoundingHull()
-        //{
-        //    //TODO:
-        //    //While we have computed a convex hull of the shape already, we don't really
-        //    //need the full tightness of the convex hull.
-        //    extents.Add(new Extent() { Direction = new Vector3(1, 0, 0) });
-        //    extents.Add(new Extent() { Direction = new Vector3(0, 1, 0) });
-        //    extents.Add(new Extent() { Direction = new Vector3(0, 0, 1) });
-        //    //extents.Add(new Extent() { Direction = new Vector3(1, 1, 0) });
-        //    //extents.Add(new Extent() { Direction = new Vector3(-1, 1, 0) });
-        //    //extents.Add(new Extent() { Direction = new Vector3(0, 1, 1) });
-        //    //extents.Add(new Extent() { Direction = new Vector3(0, 1, -1) });
-        //    extents.Add(new Extent() { Direction = Vector3.Normalize(new Vector3(1, 0, 1)) });
-        //    extents.Add(new Extent() { Direction = Vector3.Normalize(new Vector3(1, 0, -1)) });
-        //    //Add more extents for a tighter volume
-
-        //    //Initialize the max and mins.
-        //    for (int i = 0; i < extents.count; i++)
-        //    {
-        //        extents.Elements[i].Minimum = float.MaxValue;
-        //        extents.Elements[i].Maximum = -float.MaxValue;
-        //    }
-
-        //    for (int i = 0; i < triangleMesh.Data.vertices.Length; i++)
-        //    {
-        //        Vector3 v;
-        //        triangleMesh.Data.GetVertexPosition(i, out v);
-        //        for (int j = 0; j < extents.count; j++)
-        //        {
-        //            float dot;
-        //            Vector3.Dot(ref v, ref extents.Elements[j].Direction, out dot);
-        //            if (dot < extents.Elements[j].Minimum)
-        //                extents.Elements[j].Minimum = dot;
-        //            if (dot > extents.Elements[j].Maximum)
-        //                extents.Elements[j].Maximum = dot;
-        //        }
-        //    }
-        //}
-
-        private void GetBoundingBox(ref Matrix3X3 o, out BoundingBox boundingBox)
-        {
-#if !WINDOWS
-            boundingBox = new BoundingBox();
-#endif
-            //Sample the local directions from the matrix, implicitly transposed.
-            var rightDirection = new Vector3(o.M11, o.M21, o.M31);
-            var upDirection = new Vector3(o.M12, o.M22, o.M32);
-            var backDirection = new Vector3(o.M13, o.M23, o.M33);
-
-            int right = 0, left = 0, up = 0, down = 0, backward = 0, forward = 0;
-            float minX = float.MaxValue, maxX = -float.MaxValue, minY = float.MaxValue, maxY = -float.MaxValue, minZ = float.MaxValue, maxZ = -float.MaxValue;
-
-            for (int i = 0; i < surfaceVertices.count; i++)
-            {
-                float dotX, dotY, dotZ;
-                Vector3.Dot(ref rightDirection, ref surfaceVertices.Elements[i], out dotX);
-                Vector3.Dot(ref upDirection, ref surfaceVertices.Elements[i], out dotY);
-                Vector3.Dot(ref backDirection, ref surfaceVertices.Elements[i], out dotZ);
-                if (dotX < minX)
-                {
-                    minX = dotX;
-                    left = i;
-                }
-                if (dotX > maxX)
-                {
-                    maxX = dotX;
-                    right = i;
-                }
-
-                if (dotY < minY)
-                {
-                    minY = dotY;
-                    down = i;
-                }
-                if (dotY > maxY)
-                {
-                    maxY = dotY;
-                    up = i;
-                }
-
-                if (dotZ < minZ)
-                {
-                    minZ = dotZ;
-                    forward = i;
-                }
-                if (dotZ > maxZ)
-                {
-                    maxZ = dotZ;
-                    backward = i;
-                }
-
-            }
-
-            //Incorporate the collision margin.
-            Vector3.Multiply(ref rightDirection, meshCollisionMargin / (float)Math.Sqrt(rightDirection.Length()), out rightDirection);
-            Vector3.Multiply(ref upDirection, meshCollisionMargin / (float)Math.Sqrt(upDirection.Length()), out upDirection);
-            Vector3.Multiply(ref backDirection, meshCollisionMargin / (float)Math.Sqrt(backDirection.Length()), out backDirection);
-
-            var rightElement = surfaceVertices.Elements[right];
-            var leftElement = surfaceVertices.Elements[left];
-            var upElement = surfaceVertices.Elements[up];
-            var downElement = surfaceVertices.Elements[down];
-            var backwardElement = surfaceVertices.Elements[backward];
-            var forwardElement = surfaceVertices.Elements[forward];
-            Vector3.Add(ref rightElement, ref rightDirection, out rightElement);
-            Vector3.Subtract(ref leftElement, ref rightDirection, out leftElement);
-            Vector3.Add(ref upElement, ref upDirection, out upElement);
-            Vector3.Subtract(ref downElement, ref upDirection, out downElement);
-            Vector3.Add(ref backwardElement, ref backDirection, out backwardElement);
-            Vector3.Subtract(ref forwardElement, ref backDirection, out forwardElement);
-
-            //TODO: This could be optimized.  Unnecessary transformation information gets computed.
-            Vector3 vMinX, vMaxX, vMinY, vMaxY, vMinZ, vMaxZ;
-            Matrix3X3.Transform(ref rightElement, ref o, out vMaxX);
-            Matrix3X3.Transform(ref leftElement, ref o, out vMinX);
-            Matrix3X3.Transform(ref upElement, ref o, out vMaxY);
-            Matrix3X3.Transform(ref downElement, ref o, out vMinY);
-            Matrix3X3.Transform(ref backwardElement, ref o, out vMaxZ);
-            Matrix3X3.Transform(ref forwardElement, ref o, out vMinZ);
-
-
-            boundingBox.Max.X = vMaxX.X;
-            boundingBox.Max.Y = vMaxY.Y;
-            boundingBox.Max.Z = vMaxZ.Z;
-
-            boundingBox.Min.X = vMinX.X;
-            boundingBox.Min.Y = vMinY.Y;
-            boundingBox.Min.Z = vMinZ.Z;
-        }
-
-        ///<summary>
-        /// Computes the bounding box of the transformed mesh shape.
-        ///</summary>
-        ///<param name="shapeTransform">Transform to apply to the shape during the bounding box calculation.</param>
-        ///<param name="boundingBox">Bounding box containing the transformed mesh shape.</param>
-        public void GetBoundingBox(ref RigidTransform shapeTransform, out BoundingBox boundingBox)
-        {
-            ////TODO: Could use an approximate bounding volume.  Would be cheaper at runtime and use less memory, though the box would be bigger.
-            //Matrix3X3 o;
-            //Matrix3X3.CreateFromQuaternion(ref shapeTransform.Orientation, out o);
-            ////Sample the local directions from the orientation matrix, implicitly transposed.
-            //Vector3 right = new Vector3(o.M11 * 100000, o.M21 * 100000, o.M31 * 100000);
-            //Vector3 up = new Vector3(o.M12 * 100000, o.M22 * 100000, o.M32 * 100000);
-            //Vector3 backward = new Vector3(o.M13 * 100000, o.M23 * 100000, o.M33 * 100000);
-            //Vector3 left, down, forward;
-            //Vector3.Negate(ref right, out left);
-            //Vector3.Negate(ref up, out down);
-            //Vector3.Negate(ref backward, out forward);
-            //for (int i = 0; i < extents.count; i++)
-            //{
-            //    extents.Elements[i].Clamp(ref right);
-            //    extents.Elements[i].Clamp(ref left);
-            //    extents.Elements[i].Clamp(ref up);
-            //    extents.Elements[i].Clamp(ref down);
-            //    extents.Elements[i].Clamp(ref backward);
-            //    extents.Elements[i].Clamp(ref forward);
-            //}
-
-            //Matrix3X3.Transform(ref right, ref o, out right);
-            //Matrix3X3.Transform(ref left, ref o, out left);
-            //Matrix3X3.Transform(ref down, ref o, out down);
-            //Matrix3X3.Transform(ref up, ref o, out up);
-            //Matrix3X3.Transform(ref forward, ref o, out forward);
-            //Matrix3X3.Transform(ref backward, ref o, out backward);
-
-
-            //boundingBox.Max.X = shapeTransform.Position.X + right.X;
-            //boundingBox.Max.Y = shapeTransform.Position.Y + up.Y;
-            //boundingBox.Max.Z = shapeTransform.Position.Z + backward.Z;
-
-            //boundingBox.Min.X = shapeTransform.Position.X + left.X;
-            //boundingBox.Min.Y = shapeTransform.Position.Y + down.Y;
-            //boundingBox.Min.Z = shapeTransform.Position.Z + forward.Z;
-
-
-            Matrix3X3 o;
-            Matrix3X3.CreateFromQuaternion(ref shapeTransform.Orientation, out o);
-            GetBoundingBox(ref o, out boundingBox);
-
-
-            boundingBox.Max.X += shapeTransform.Position.X;
-            boundingBox.Max.Y += shapeTransform.Position.Y;
-            boundingBox.Max.Z += shapeTransform.Position.Z;
-
-            boundingBox.Min.X += shapeTransform.Position.X;
-            boundingBox.Min.Y += shapeTransform.Position.Y;
-            boundingBox.Min.Z += shapeTransform.Position.Z;
-
-        }
-
-
-        /// <summary>
-        /// Gets the bounding box of the mesh transformed first into world space, and then into the local space of another affine transform.
-        /// </summary>
-        /// <param name="shapeTransform">Transform to use to put the shape into world space.</param>
-        /// <param name="spaceTransform">Used as the frame of reference to compute the bounding box.
-        /// In effect, the shape is transformed by the inverse of the space transform to compute its bounding box in local space.</param>
-        /// <param name="boundingBox">Bounding box in the local space.</param>
-        public void GetLocalBoundingBox(ref RigidTransform shapeTransform, ref AffineTransform spaceTransform, out BoundingBox boundingBox)
-        {
-#if !WINDOWS
-            boundingBox = new BoundingBox();
-#endif
-            //TODO: This method peforms quite a few sqrts because the collision margin can get scaled, and so cannot be applied as a final step.
-            //There should be a better way to do this.
-            //Additionally, this bounding box is not consistent in all cases with the post-add version.  Adding the collision margin at the end can
-            //slightly overestimate the size of a margin expanded shape at the corners, which is fine (and actually important for the box-box special case).
-
-            //Move forward into convex's space, backwards into the new space's local space.
-            AffineTransform transform;
-            AffineTransform.Invert(ref spaceTransform, out transform);
-            AffineTransform.Multiply(ref shapeTransform, ref transform, out transform);
-
-            GetBoundingBox(ref transform.LinearTransform, out boundingBox);
-            boundingBox.Max.X += transform.Translation.X;
-            boundingBox.Max.Y += transform.Translation.Y;
-            boundingBox.Max.Z += transform.Translation.Z;
-
-            boundingBox.Min.X += transform.Translation.X;
-            boundingBox.Min.Y += transform.Translation.Y;
-            boundingBox.Min.Z += transform.Translation.Z;
-
-        }
-
-        /// <summary>
-        /// Gets the bounding box of the mesh transformed first into world space, and then into the local space of another affine transform.
-        /// </summary>
-        /// <param name="shapeTransform">Transform to use to put the shape into world space.</param>
-        /// <param name="spaceTransform">Used as the frame of reference to compute the bounding box.
-        /// In effect, the shape is transformed by the inverse of the space transform to compute its bounding box in local space.</param>
-        /// <param name="sweep">World space sweep direction to transform and add to the bounding box.</param>
-        /// <param name="boundingBox">Bounding box in the local space.</param>
-        public void GetSweptLocalBoundingBox(ref RigidTransform shapeTransform, ref AffineTransform spaceTransform, ref Vector3 sweep, out BoundingBox boundingBox)
-        {
-            GetLocalBoundingBox(ref shapeTransform, ref spaceTransform, out boundingBox);
-            Vector3 expansion;
-            Matrix3X3.TransformTranspose(ref sweep, ref spaceTransform.LinearTransform, out expansion);
-            Toolbox.ExpandBoundingBox(ref boundingBox, ref expansion);
-        }
-
-
-        /// <summary>
-        /// Computes the volume, center of mass, and volume distribution of the shape.
-        /// </summary>
-        /// <param name="shapeInfo">Data about the shape.</param>
-        public override void ComputeDistributionInformation(out ShapeDistributionInformation shapeInfo)
-        {
-            ComputeShapeInformation(this.TriangleMesh.Data as TransformableMeshData, out shapeInfo);
-        }
-
-        public override Collidables.MobileCollidables.EntityCollidable GetCollidableInstance()
-        {
-            return new MobileMeshCollidable(this);
-        }
-
-
-
-      
-    }
-
-    ///<summary>
-    /// Solidity of a triangle or mesh.
-    /// A triangle can be double sided, or allow one of its sides to let interacting objects through.
-    /// The entire mesh can be made solid, which means objects on the interior still generate contacts even if there aren't any triangles to hit.
-    /// Solidity requires the mesh to be closed.
-    ///</summary>
-    public enum MobileMeshSolidity
-    {
-        /// <summary>
-        /// The mesh will interact with objects coming from both directions.
-        /// </summary>
-        DoubleSided,
-        /// <summary>
-        /// The mesh will interact with objects from which the winding of the triangles appears to be clockwise.
-        /// </summary>
-        Clockwise,
-        /// <summary>
-        /// The mesh will interact with objects from which the winding of the triangles appears to be counterclockwise.
-        /// </summary>
-        Counterclockwise,
-        /// <summary>
-        /// The mesh will treat objects inside of its concave shell as if the mesh had volume.  Mesh must be closed for this to work properly.
-        /// </summary>
-        Solid
-    }
-}
+﻿using Microsoft.Xna.Framework;
+using BEPUphysics.DataStructures;
+using BEPUphysics.MathExtensions;
+using BEPUphysics.Collidables.MobileCollidables;
+using BEPUphysics.CollisionShapes.ConvexShapes;
+using BEPUphysics.ResourceManagement;
+using System.Collections.Generic;
+using System;
+using BEPUphysics.Settings;
+
+namespace BEPUphysics.CollisionShapes
+{
+    ///<summary>
+    /// Local space data associated with a mobile mesh.
+    /// This contains a hierarchy and all the other heavy data needed
+    /// by an MobileMesh.
+    ///</summary>
+    public class MobileMeshShape : EntityShape
+    {
+        private float meshCollisionMargin = CollisionDetectionSettings.DefaultMargin;
+        /// <summary>
+        /// Gets or sets the margin of the mobile mesh to use when colliding with other meshes.
+        /// When colliding with non-mesh shapes, the mobile mesh has no margin.
+        /// </summary>
+        public float MeshCollisionMargin
+        {
+            get
+            {
+                return meshCollisionMargin;
+            }
+            set
+            {
+                if (value < 0)
+                    throw new Exception("Mesh margin must be nonnegative.");
+                meshCollisionMargin = value;
+                OnShapeChanged();
+            }
+        }
+        TriangleMesh triangleMesh;
+        ///<summary>
+        /// Gets or sets the TriangleMesh data structure used by this shape.
+        ///</summary>
+        public TriangleMesh TriangleMesh
+        {
+            get
+            {
+                return triangleMesh;
+            }
+        }
+
+        /// <summary>
+        /// Gets the transform used by the local mesh shape.
+        /// </summary>
+        public AffineTransform Transform
+        {
+            get
+            {
+                return ((TransformableMeshData)triangleMesh.Data).worldTransform;
+            }
+        }
+
+        RawList<Vector3> surfaceVertices = new RawList<Vector3>();
+
+        internal MobileMeshSolidity solidity = MobileMeshSolidity.DoubleSided;
+        ///<summary>
+        /// Gets the solidity of the mesh.
+        ///</summary>
+        public MobileMeshSolidity Solidity
+        {
+            get
+            {
+                return solidity;
+            }
+        }
+
+        /// <summary>
+        /// Gets or sets the sidedness of the shape.  This is a convenience property based on the Solidity property.
+        /// If the shape is solid, this returns whatever sidedness is computed to make the triangles of the shape face outward.
+        /// If the shape is solid, setting this property will change the sidedness that is used while the shape is solid.
+        /// </summary>
+        public TriangleSidedness Sidedness
+        {
+            get
+            {
+                switch (solidity)
+                {
+                    case MobileMeshSolidity.Clockwise:
+                        return TriangleSidedness.Clockwise;
+                    case MobileMeshSolidity.Counterclockwise:
+                        return TriangleSidedness.Counterclockwise;
+                    case MobileMeshSolidity.DoubleSided:
+                        return TriangleSidedness.DoubleSided;
+                    case MobileMeshSolidity.Solid:
+                        return solidSidedness;
+
+                }
+                return TriangleSidedness.DoubleSided;
+            }
+            set
+            {
+                if (solidity == MobileMeshSolidity.Solid)
+                    solidSidedness = value;
+                else
+                {
+                    switch (value)
+                    {
+                        case TriangleSidedness.Clockwise:
+                            solidity = MobileMeshSolidity.Clockwise;
+                            break;
+                        case TriangleSidedness.Counterclockwise:
+                            solidity = MobileMeshSolidity.Counterclockwise;
+                            break;
+                        case TriangleSidedness.DoubleSided:
+                            solidity = MobileMeshSolidity.DoubleSided;
+                            break;
+                    }
+                }
+            }
+        }
+
+        ///<summary>
+        /// Constructs a new mobile mesh shape.
+        ///</summary>
+        ///<param name="vertices">Vertices of the mesh.</param>
+        ///<param name="indices">Indices of the mesh.</param>
+        ///<param name="localTransform">Local transform to apply to the shape.</param>
+        ///<param name="solidity">Solidity state of the shape.</param>
+        public MobileMeshShape(Vector3[] vertices, int[] indices, AffineTransform localTransform, MobileMeshSolidity solidity)
+        {
+            this.solidity = solidity;
+            var data = new TransformableMeshData(vertices, indices, localTransform);
+            ShapeDistributionInformation distributionInfo;
+            ComputeShapeInformation(data, out distributionInfo);
+
+            for (int i = 0; i < surfaceVertices.count; i++)
+            {
+                Vector3.Subtract(ref surfaceVertices.Elements[i], ref distributionInfo.Center, out surfaceVertices.Elements[i]);
+            }
+            triangleMesh = new TriangleMesh(data);
+
+            ComputeSolidSidedness();
+        }
+
+        ///<summary>
+        /// Constructs a new mobile mesh shape.
+        ///</summary>
+        ///<param name="vertices">Vertices of the mesh.</param>
+        ///<param name="indices">Indices of the mesh.</param>
+        ///<param name="localTransform">Local transform to apply to the shape.</param>
+        ///<param name="solidity">Solidity state of the shape.</param>
+        ///<param name="distributionInfo">Information computed about the shape during construction.</param>
+        public MobileMeshShape(Vector3[] vertices, int[] indices, AffineTransform localTransform, MobileMeshSolidity solidity, out ShapeDistributionInformation distributionInfo)
+        {
+            this.solidity = solidity;
+            var data = new TransformableMeshData(vertices, indices, localTransform);
+            ComputeShapeInformation(data, out distributionInfo);
+
+            for (int i = 0; i < surfaceVertices.count; i++)
+            {
+                Vector3.Subtract(ref surfaceVertices.Elements[i], ref distributionInfo.Center, out surfaceVertices.Elements[i]);
+            }
+            triangleMesh = new TriangleMesh(data);
+
+            ComputeSolidSidedness();
+            //ComputeBoundingHull();
+        }
+
+        /// <summary>
+        /// Sidedness required if the mesh is in solid mode.
+        /// If the windings were reversed or double sided,
+        /// the solidity would fight against shell contacts,
+        /// leading to very bad jittering.
+        /// </summary>
+        internal TriangleSidedness solidSidedness;
+        /// <summary>
+        /// If an object is detected to be within the mobile mesh with a penetration depth greater than this limit,
+        /// it will try a different direction to verify that it wasn't a false positive.
+        /// </summary>
+        public static float DepthDoubleCheckLimit = .2f;
+        static int numberOfContainmentChecks = 3;
+        /// <summary>
+        /// This is how many tests are required before an object is accepted as actually inside the solid portion of a mesh.
+        /// The reason for the additional tests is robustness; one test may fail, but two is extremely unlikely, and three more so.
+        /// More tests may also introduce false negatives, though they resolve quickly and are generally not as much of a problem as
+        /// false positives.
+        /// Valid values are 1, 2, or 3.  Defaults to 3.
+        /// </summary>
+        public static int NumberOfContainmentChecks
+        {
+            get
+            {
+                return numberOfContainmentChecks;
+            }
+            set
+            {
+                if (value == 1 || value == 2 || value == 3)
+                    numberOfContainmentChecks = value;
+                else
+                    throw new Exception("May only use 1, 2, or 3 containment checks.");
+            }
+        }
+
+        /// <summary>
+        /// Tests to see if a ray's origin is contained within the mesh.
+        /// If it is, the hit location is found.
+        /// If it isn't, the hit location is still valid if a hit occurred.
+        /// If the origin isn't inside and there was no hit, the hit has a T value of float.MaxValue.
+        /// </summary>
+        /// <param name="ray">Ray in the local space of the shape to test.</param>
+        /// <param name="hit">The first hit against the mesh, if any.</param>
+        /// <returns>Whether or not the ray origin was in the mesh.</returns>
+        public bool IsLocalRayOriginInMesh(ref Ray ray, out RayHit hit)
+        {
+            if (IsLocalRayOriginInMeshHelper(ref ray, out hit))
+            {
+                if (numberOfContainmentChecks > 1 && hit.T > DepthDoubleCheckLimit)
+                {
+                    //It's an extremely deep penetration... Suspicious.
+                    //Send the ray in the other direction to corroborate the result.
+                    //A false positive can sometimes occur
+                    Ray alternateRay;
+                    Vector3.Negate(ref ray.Direction, out alternateRay.Direction);
+                    alternateRay.Position = ray.Position;
+                    RayHit alternateHit;
+                    if (!IsLocalRayOriginInMeshHelper(ref alternateRay, out alternateHit))
+                    {
+                        //The double check didn't hit anything.  It's very unlikely that the object is actually inside the shape.
+                        return false;
+                    }
+                    else if (numberOfContainmentChecks > 2)
+                    {
+                        //It found a hit in the other direction.  Triple checking is enabled though, so let's try a third direction!
+                        //This one will be perpendicular to the current ray direction.
+                        Vector3.Cross(ref ray.Direction, ref Toolbox.UpVector, out alternateRay.Direction);
+                        float lengthSquared = alternateRay.Direction.LengthSquared();
+                        if (lengthSquared < Toolbox.Epsilon)
+                        {
+                            //The ray direction was already pointing nearly up.  Pick a different direction.
+                            Vector3.Cross(ref ray.Direction, ref Toolbox.RightVector, out alternateRay.Direction);
+                            lengthSquared = alternateRay.Direction.LengthSquared();
+                        }
+                        Vector3.Divide(ref alternateRay.Direction, (float)Math.Sqrt(lengthSquared), out alternateRay.Direction);
+                        alternateRay.Position = ray.Position;
+                        if (!IsLocalRayOriginInMeshHelper(ref alternateRay, out alternateHit))
+                        {
+                            //No hit was found on the third test!  The fact that we had two false positives is extremely improbable,
+                            //but it's better to assume that it is not intersecting.
+                            return false;
+                        }
+                    }
+
+                }
+                return true;
+            }
+            return false;
+        }
+
+        private bool IsLocalRayOriginInMeshHelper(ref Ray ray, out RayHit hit)
+        {
+            var overlapList = Resources.GetIntList();
+            if (triangleMesh.Tree.GetOverlaps(ray, overlapList))
+            {
+                var hits = Resources.GetRayHitList();
+                hit = new RayHit {T = float.MaxValue};
+                for (int i = 0; i < overlapList.Count; i++)
+                {
+                    Vector3 vA, vB, vC;
+                    triangleMesh.Data.GetTriangle(overlapList[i], out vA, out vB, out vC);
+                    RayHit tempHit;
+                    if (Toolbox.FindRayTriangleIntersection(ref ray, float.MaxValue, TriangleSidedness.DoubleSided, ref vA, ref vB, ref vC, out tempHit) &&
+                        IsHitUnique(hits, ref tempHit) && //Adds if unique.
+                        tempHit.T < hit.T)
+                    {
+                        hit = tempHit;
+                    }
+                }
+                int hitCount = hits.count;
+                Resources.GiveBack(hits);
+                Resources.GiveBack(overlapList);
+                //An odd number of hits implies that the object started inside.
+                return hitCount % 2 != 0;
+            }
+            Resources.GiveBack(overlapList);
+            hit = new RayHit() { T = float.MaxValue };
+            return false;
+        }
+
+        /// <summary>
+        /// The difference in t parameters in a ray cast under which two hits are considered to be redundant.
+        /// </summary>
+        public static float MeshHitUniquenessThreshold = .0001f;
+
+        internal bool IsHitUnique(RawList<RayHit> hits, ref RayHit hit)
+        {
+            for (int i = 0; i < hits.count; i++)
+            {
+                if (Math.Abs(hits.Elements[i].T - hit.T) < MeshHitUniquenessThreshold)
+                    return false;
+            }
+            hits.Add(hit);
+            return true;
+        }
+
+        void ComputeSolidSidedness()
+        {
+            //Raycast against the mesh.
+            //If there's an even number of hits, then the ray start point is outside.
+            //If there's an odd number of hits, then the ray start point is inside.
+
+            //If the start is outside, then take the earliest toi hit and calibrate sidedness based on it.
+            //If the start is inside, then take the latest toi hit and calibrate sidedness based on it.
+
+            //This test assumes consistent winding across the entire mesh as well as a closed surface.
+            //If those assumptions are not correct, then the raycast cannot determine inclusion or exclusion,
+            //or there exists no calibration that will work across the entire surface.
+
+            //Pick a ray direction that goes to a random location on the mesh.  
+            //A vertex would work, but targeting the middle of a triangle avoids some edge cases.
+            var ray = new Ray();
+            Vector3 vA, vB, vC;
+            triangleMesh.Data.GetTriangle(((triangleMesh.Data.indices.Length / 3) / 2) * 3, out vA, out vB, out vC);
+            ray.Direction = (vA + vB + vC) / 3;
+            ray.Direction.Normalize();
+
+            solidSidedness = ComputeSolidSidednessHelper(ray);
+            //TODO: Positions need to be valid for the verifying directions to work properly.
+            ////Find another direction and test it to corroborate the first test.
+            //Ray alternateRay;
+            //alternateRay.Position = ray.Position;
+            //Vector3.Cross(ref ray.Direction, ref Toolbox.UpVector, out alternateRay.Direction);
+            //float lengthSquared = alternateRay.Direction.LengthSquared();
+            //if (lengthSquared < Toolbox.Epsilon)
+            //{
+            //    Vector3.Cross(ref ray.Direction, ref Toolbox.RightVector, out alternateRay.Direction);
+            //    lengthSquared = alternateRay.Direction.LengthSquared();
+            //}
+            //Vector3.Divide(ref alternateRay.Direction, (float)Math.Sqrt(lengthSquared), out alternateRay.Direction);
+            //var sidednessCandidate2 = ComputeSolidSidednessHelper(alternateRay);
+            //if (sidednessCandidate == sidednessCandidate2)
+            //{
+            //    //The two tests agreed! It's very likely that the sidedness is, in fact, in this direction.
+            //    solidSidedness = sidednessCandidate;
+            //}
+            //else
+            //{
+            //    //The two tests disagreed.  Tiebreaker!
+            //    Vector3.Cross(ref alternateRay.Direction, ref ray.Direction, out alternateRay.Direction);
+            //    solidSidedness = ComputeSolidSidednessHelper(alternateRay);
+            //}
+        }
+
+        TriangleSidedness ComputeSolidSidednessHelper(Ray ray)
+        {
+            TriangleSidedness toReturn;
+            var hitList = Resources.GetIntList();
+            if (triangleMesh.Tree.GetOverlaps(ray, hitList))
+            {
+                Vector3 vA, vB, vC;
+                var hits = Resources.GetRayHitList();
+                //Identify the first and last hits.
+                int minimum = 0;
+                int maximum = 0;
+                float minimumT = float.MaxValue;
+                float maximumT = -1;
+                for (int i = 0; i < hitList.Count; i++)
+                {
+                    triangleMesh.Data.GetTriangle(hitList[i], out vA, out vB, out vC);
+                    RayHit hit;
+                    if (Toolbox.FindRayTriangleIntersection(ref ray, float.MaxValue, TriangleSidedness.DoubleSided, ref vA, ref vB, ref vC, out hit) &&
+                        IsHitUnique(hits, ref hit))
+                    {
+                        if (hit.T < minimumT)
+                        {
+                            minimumT = hit.T;
+                            minimum = hits.count - 1;
+                        }
+                        if (hit.T > maximumT)
+                        {
+                            maximumT = hit.T;
+                            maximum = hits.count - 1;
+                        }
+                    }
+                }
+
+                if (hits.count % 2 == 0)
+                {
+                    //Since we were outside, the first hit triangle should be calibrated
+                    //such that it faces towards us.
+
+                    triangleMesh.Data.GetTriangle(minimum, out vA, out vB, out vC);
+                    var normal = Vector3.Cross(vA - vB, vA - vC);
+                    if (Vector3.Dot(normal, ray.Direction) < 0)
+                        toReturn = TriangleSidedness.Clockwise;
+                    else
+                        toReturn = TriangleSidedness.Counterclockwise;
+                }
+                else
+                {
+                    //Since we were inside, the last hit triangle should be calibrated
+                    //such that it faces away from us.
+
+                    triangleMesh.Data.GetTriangle(maximum, out vA, out vB, out vC);
+                    var normal = Vector3.Cross(vA - vB, vA - vC);
+                    if (Vector3.Dot(normal, ray.Direction) < 0)
+                        toReturn = TriangleSidedness.Counterclockwise;
+                    else
+                        toReturn = TriangleSidedness.Clockwise;
+                }
+
+                Resources.GiveBack(hits);
+
+            }
+            else
+                toReturn = TriangleSidedness.DoubleSided; //This is a problem...
+            Resources.GiveBack(hitList);
+            return toReturn;
+        }
+
+        void ComputeShapeInformation(TransformableMeshData data, out ShapeDistributionInformation shapeInformation)
+        {
+            //Compute the surface vertices of the shape.
+            surfaceVertices.Clear();
+            try
+            {
+                ConvexHullHelper.GetConvexHull(data.vertices, surfaceVertices);
+                for (int i = 0; i < surfaceVertices.count; i++)
+                {
+                    AffineTransform.Transform(ref surfaceVertices.Elements[i], ref data.worldTransform, out surfaceVertices.Elements[i]);
+                }
+            }
+            catch
+            {
+                surfaceVertices.Clear();
+                //If the convex hull failed, then the point set has no volume.  A mobile mesh is allowed to have zero volume, however.
+                //In this case, compute the bounding box of all points.
+                BoundingBox box = new BoundingBox();
+                for (int i = 0; i < data.vertices.Length; i++)
+                {
+                    Vector3 v;
+                    data.GetVertexPosition(i, out v);
+                    if (v.X > box.Max.X)
+                        box.Max.X = v.X;
+                    if (v.X < box.Min.X)
+                        box.Min.X = v.X;
+                    if (v.Y > box.Max.Y)
+                        box.Max.Y = v.Y;
+                    if (v.Y < box.Min.Y)
+                        box.Min.Y = v.Y;
+                    if (v.Z > box.Max.Z)
+                        box.Max.Z = v.Z;
+                    if (v.Z < box.Min.Z)
+                        box.Min.Z = v.Z;
+                }
+                //Add the corners.  This will overestimate the size of the surface a bit.
+                surfaceVertices.Add(box.Min);
+                surfaceVertices.Add(box.Max);
+                surfaceVertices.Add(new Vector3(box.Min.X, box.Min.Y, box.Max.Z));
+                surfaceVertices.Add(new Vector3(box.Min.X, box.Max.Y, box.Min.Z));
+                surfaceVertices.Add(new Vector3(box.Max.X, box.Min.Y, box.Min.Z));
+                surfaceVertices.Add(new Vector3(box.Min.X, box.Max.Y, box.Max.Z));
+                surfaceVertices.Add(new Vector3(box.Max.X, box.Max.Y, box.Min.Z));
+                surfaceVertices.Add(new Vector3(box.Max.X, box.Min.Y, box.Max.Z));
+            }
+            shapeInformation.Center = new Vector3();
+
+            if (solidity == MobileMeshSolidity.Solid)
+            {
+
+                //The following inertia tensor calculation assumes a closed mesh.
+
+                shapeInformation.Volume = 0;
+                for (int i = 0; i < data.indices.Length; i += 3)
+                {
+                    Vector3 v2, v3, v4;
+                    data.GetTriangle(i, out v2, out v3, out v4);
+
+                    //Determinant is 6 * volume.  It's signed, though; this is because the mesh isn't necessarily convex nor centered on the origin.
+                    float tetrahedronVolume = v2.X * (v3.Y * v4.Z - v3.Z * v4.Y) -
+                                              v3.X * (v2.Y * v4.Z - v2.Z * v4.Y) +
+                                              v4.X * (v2.Y * v3.Z - v2.Z * v3.Y);
+
+                    shapeInformation.Volume += tetrahedronVolume;
+                    shapeInformation.Center += tetrahedronVolume * (v2 + v3 + v4);
+                }
+                shapeInformation.Center /= shapeInformation.Volume * 4;
+                shapeInformation.Volume /= 6;
+                shapeInformation.Volume = Math.Abs(shapeInformation.Volume);
+
+                data.worldTransform.Translation -= shapeInformation.Center;
+
+                //Source: Explicit Exact Formulas for the 3-D Tetrahedron Inertia Tensor in Terms of its Vertex Coordinates
+                //http://www.scipub.org/fulltext/jms2/jms2118-11.pdf
+                //x1, x2, x3, x4 are origin, triangle1, triangle2, triangle3
+                //Looking to find inertia tensor matrix of the form
+                // [  a  -b' -c' ]
+                // [ -b'  b  -a' ]
+                // [ -c' -a'  c  ]
+                float a = 0, b = 0, c = 0, ao = 0, bo = 0, co = 0;
+
+                float totalWeight = 0;
+                for (int i = 0; i < data.indices.Length; i += 3)
+                {
+                    Vector3 v2, v3, v4;
+                    data.GetTriangle(i, out v2, out v3, out v4);
+
+                    //Determinant is 6 * volume.  It's signed, though; this is because the mesh isn't necessarily convex nor centered on the origin.
+                    float tetrahedronVolume = v2.X * (v3.Y * v4.Z - v3.Z * v4.Y) -
+                                              v3.X * (v2.Y * v4.Z - v2.Z * v4.Y) +
+                                              v4.X * (v2.Y * v3.Z - v2.Z * v3.Y);
+
+                    totalWeight += tetrahedronVolume;
+
+                    a += tetrahedronVolume * (v2.Y * v2.Y + v2.Y * v3.Y + v3.Y * v3.Y + v2.Y * v4.Y + v3.Y * v4.Y + v4.Y * v4.Y +
+                                              v2.Z * v2.Z + v2.Z * v3.Z + v3.Z * v3.Z + v2.Z * v4.Z + v3.Z * v4.Z + v4.Z * v4.Z);
+                    b += tetrahedronVolume * (v2.X * v2.X + v2.X * v3.X + v3.X * v3.X + v2.X * v4.X + v3.X * v4.X + v4.X * v4.X +
+                                              v2.Z * v2.Z + v2.Z * v3.Z + v3.Z * v3.Z + v2.Z * v4.Z + v3.Z * v4.Z + v4.Z * v4.Z);
+                    c += tetrahedronVolume * (v2.X * v2.X + v2.X * v3.X + v3.X * v3.X + v2.X * v4.X + v3.X * v4.X + v4.X * v4.X +
+                                              v2.Y * v2.Y + v2.Y * v3.Y + v3.Y * v3.Y + v2.Y * v4.Y + v3.Y * v4.Y + v4.Y * v4.Y);
+                    ao += tetrahedronVolume * (2 * v2.Y * v2.Z + v3.Y * v2.Z + v4.Y * v2.Z + v2.Y * v3.Z + 2 * v3.Y * v3.Z + v4.Y * v3.Z + v2.Y * v4.Z + v3.Y * v4.Z + 2 * v4.Y * v4.Z);
+                    bo += tetrahedronVolume * (2 * v2.X * v2.Z + v3.X * v2.Z + v4.X * v2.Z + v2.X * v3.Z + 2 * v3.X * v3.Z + v4.X * v3.Z + v2.X * v4.Z + v3.X * v4.Z + 2 * v4.X * v4.Z);
+                    co += tetrahedronVolume * (2 * v2.X * v2.Y + v3.X * v2.Y + v4.X * v2.Y + v2.X * v3.Y + 2 * v3.X * v3.Y + v4.X * v3.Y + v2.X * v4.Y + v3.X * v4.Y + 2 * v4.X * v4.Y);
+                }
+                float density = 1 / totalWeight;
+                float diagonalFactor = density / 10;
+                float offFactor = -density / 20;
+                a *= diagonalFactor;
+                b *= diagonalFactor;
+                c *= diagonalFactor;
+                ao *= offFactor;
+                bo *= offFactor;
+                co *= offFactor;
+                shapeInformation.VolumeDistribution = new Matrix3X3(a, bo, co,
+                                                                    bo, b, ao,
+                                                                    co, ao, c);
+
+
+            }
+            else
+            {
+                shapeInformation.Center = new Vector3();
+                float totalWeight = 0;
+                for (int i = 0; i < data.indices.Length; i += 3)
+                { //Configure the inertia tensor to be local.
+                    Vector3 vA, vB, vC;
+                    data.GetTriangle(i, out vA, out vB, out vC);
+                    Vector3 vAvB;
+                    Vector3 vAvC;
+                    Vector3.Subtract(ref vB, ref vA, out vAvB);
+                    Vector3.Subtract(ref vC, ref vA, out vAvC);
+                    Vector3 cross;
+                    Vector3.Cross(ref vAvB, ref vAvC, out cross);
+                    float weight = cross.Length();
+                    totalWeight += weight;
+
+                    shapeInformation.Center += weight * (vA + vB + vC) / 3;
+
+
+                }
+                shapeInformation.Center /= totalWeight;
+                shapeInformation.Volume = 0;
+
+
+                data.worldTransform.Translation -= shapeInformation.Center;
+
+                shapeInformation.VolumeDistribution = new Matrix3X3();
+                for (int i = 0; i < data.indices.Length; i += 3)
+                { //Configure the inertia tensor to be local.
+                    Vector3 vA, vB, vC;
+                    data.GetTriangle(i, out vA, out vB, out vC);
+                    Vector3 vAvB;
+                    Vector3 vAvC;
+                    Vector3.Subtract(ref vB, ref vA, out vAvB);
+                    Vector3.Subtract(ref vC, ref vA, out vAvC);
+                    Vector3 cross;
+                    Vector3.Cross(ref vAvB, ref vAvC, out cross);
+                    float weight = cross.Length();
+                    totalWeight += weight;
+
+                    Matrix3X3 innerProduct;
+                    Matrix3X3.CreateScale(vA.LengthSquared(), out innerProduct);
+                    Matrix3X3 outerProduct;
+                    Matrix3X3.CreateOuterProduct(ref vA, ref vA, out outerProduct);
+                    Matrix3X3 contribution;
+                    Matrix3X3.Subtract(ref innerProduct, ref outerProduct, out contribution);
+                    Matrix3X3.Multiply(ref contribution, weight, out contribution);
+                    Matrix3X3.Add(ref shapeInformation.VolumeDistribution, ref contribution, out shapeInformation.VolumeDistribution);
+
+                    Matrix3X3.CreateScale(vB.LengthSquared(), out innerProduct);
+                    Matrix3X3.CreateOuterProduct(ref vB, ref vB, out outerProduct);
+                    Matrix3X3.Subtract(ref innerProduct, ref outerProduct, out outerProduct);
+                    Matrix3X3.Multiply(ref contribution, weight, out contribution);
+                    Matrix3X3.Add(ref shapeInformation.VolumeDistribution, ref contribution, out shapeInformation.VolumeDistribution);
+
+                    Matrix3X3.CreateScale(vC.LengthSquared(), out innerProduct);
+                    Matrix3X3.CreateOuterProduct(ref vC, ref vC, out outerProduct);
+                    Matrix3X3.Subtract(ref innerProduct, ref outerProduct, out contribution);
+                    Matrix3X3.Multiply(ref contribution, weight, out contribution);
+                    Matrix3X3.Add(ref shapeInformation.VolumeDistribution, ref contribution, out shapeInformation.VolumeDistribution);
+
+                }
+                Matrix3X3.Multiply(ref shapeInformation.VolumeDistribution, 1 / (6 * totalWeight), out shapeInformation.VolumeDistribution);
+            }
+
+            ////Configure the inertia tensor to be local.
+            //Vector3 finalOffset = shapeInformation.Center;
+            //Matrix3X3 finalInnerProduct;
+            //Matrix3X3.CreateScale(finalOffset.LengthSquared(), out finalInnerProduct);
+            //Matrix3X3 finalOuterProduct;
+            //Matrix3X3.CreateOuterProduct(ref finalOffset, ref finalOffset, out finalOuterProduct);
+
+            //Matrix3X3 finalContribution;
+            //Matrix3X3.Subtract(ref finalInnerProduct, ref finalOuterProduct, out finalContribution);
+
+            //Matrix3X3.Subtract(ref shapeInformation.VolumeDistribution, ref finalContribution, out shapeInformation.VolumeDistribution);
+        }
+
+        ///// <summary>
+        ///// Defines two planes that bound the mesh shape in local space.
+        ///// </summary>
+        //struct Extent
+        //{
+        //    internal Vector3 Direction;
+        //    internal float Minimum;
+        //    internal float Maximum;
+
+        //    internal void Clamp(ref Vector3 v)
+        //    {
+        //        float dot;
+        //        Vector3.Dot(ref v, ref Direction, out dot);
+        //        float difference;
+        //        if (dot < Minimum)
+        //        {
+        //            difference = dot - Minimum;
+        //        }
+        //        else if (dot > Maximum)
+        //        {
+        //            difference = dot - Maximum;
+        //        }
+        //        else return;
+
+        //        //Subtract the component of v which is parallel to the normal.
+        //        v.X -= difference * Direction.X;
+        //        v.Y -= difference * Direction.Y;
+        //        v.Z -= difference * Direction.Z;
+        //    }
+
+        //}
+
+        //RawList<Extent> extents = new RawList<Extent>();
+
+        //void ComputeBoundingHull()
+        //{
+        //    //TODO:
+        //    //While we have computed a convex hull of the shape already, we don't really
+        //    //need the full tightness of the convex hull.
+        //    extents.Add(new Extent() { Direction = new Vector3(1, 0, 0) });
+        //    extents.Add(new Extent() { Direction = new Vector3(0, 1, 0) });
+        //    extents.Add(new Extent() { Direction = new Vector3(0, 0, 1) });
+        //    //extents.Add(new Extent() { Direction = new Vector3(1, 1, 0) });
+        //    //extents.Add(new Extent() { Direction = new Vector3(-1, 1, 0) });
+        //    //extents.Add(new Extent() { Direction = new Vector3(0, 1, 1) });
+        //    //extents.Add(new Extent() { Direction = new Vector3(0, 1, -1) });
+        //    extents.Add(new Extent() { Direction = Vector3.Normalize(new Vector3(1, 0, 1)) });
+        //    extents.Add(new Extent() { Direction = Vector3.Normalize(new Vector3(1, 0, -1)) });
+        //    //Add more extents for a tighter volume
+
+        //    //Initialize the max and mins.
+        //    for (int i = 0; i < extents.count; i++)
+        //    {
+        //        extents.Elements[i].Minimum = float.MaxValue;
+        //        extents.Elements[i].Maximum = -float.MaxValue;
+        //    }
+
+        //    for (int i = 0; i < triangleMesh.Data.vertices.Length; i++)
+        //    {
+        //        Vector3 v;
+        //        triangleMesh.Data.GetVertexPosition(i, out v);
+        //        for (int j = 0; j < extents.count; j++)
+        //        {
+        //            float dot;
+        //            Vector3.Dot(ref v, ref extents.Elements[j].Direction, out dot);
+        //            if (dot < extents.Elements[j].Minimum)
+        //                extents.Elements[j].Minimum = dot;
+        //            if (dot > extents.Elements[j].Maximum)
+        //                extents.Elements[j].Maximum = dot;
+        //        }
+        //    }
+        //}
+
+        private void GetBoundingBox(ref Matrix3X3 o, out BoundingBox boundingBox)
+        {
+#if !WINDOWS
+            boundingBox = new BoundingBox();
+#endif
+            //Sample the local directions from the matrix, implicitly transposed.
+            var rightDirection = new Vector3(o.M11, o.M21, o.M31);
+            var upDirection = new Vector3(o.M12, o.M22, o.M32);
+            var backDirection = new Vector3(o.M13, o.M23, o.M33);
+
+            int right = 0, left = 0, up = 0, down = 0, backward = 0, forward = 0;
+            float minX = float.MaxValue, maxX = -float.MaxValue, minY = float.MaxValue, maxY = -float.MaxValue, minZ = float.MaxValue, maxZ = -float.MaxValue;
+
+            for (int i = 0; i < surfaceVertices.count; i++)
+            {
+                float dotX, dotY, dotZ;
+                Vector3.Dot(ref rightDirection, ref surfaceVertices.Elements[i], out dotX);
+                Vector3.Dot(ref upDirection, ref surfaceVertices.Elements[i], out dotY);
+                Vector3.Dot(ref backDirection, ref surfaceVertices.Elements[i], out dotZ);
+                if (dotX < minX)
+                {
+                    minX = dotX;
+                    left = i;
+                }
+                if (dotX > maxX)
+                {
+                    maxX = dotX;
+                    right = i;
+                }
+
+                if (dotY < minY)
+                {
+                    minY = dotY;
+                    down = i;
+                }
+                if (dotY > maxY)
+                {
+                    maxY = dotY;
+                    up = i;
+                }
+
+                if (dotZ < minZ)
+                {
+                    minZ = dotZ;
+                    forward = i;
+                }
+                if (dotZ > maxZ)
+                {
+                    maxZ = dotZ;
+                    backward = i;
+                }
+
+            }
+
+            //Incorporate the collision margin.
+            Vector3.Multiply(ref rightDirection, meshCollisionMargin / (float)Math.Sqrt(rightDirection.Length()), out rightDirection);
+            Vector3.Multiply(ref upDirection, meshCollisionMargin / (float)Math.Sqrt(upDirection.Length()), out upDirection);
+            Vector3.Multiply(ref backDirection, meshCollisionMargin / (float)Math.Sqrt(backDirection.Length()), out backDirection);
+
+            var rightElement = surfaceVertices.Elements[right];
+            var leftElement = surfaceVertices.Elements[left];
+            var upElement = surfaceVertices.Elements[up];
+            var downElement = surfaceVertices.Elements[down];
+            var backwardElement = surfaceVertices.Elements[backward];
+            var forwardElement = surfaceVertices.Elements[forward];
+            Vector3.Add(ref rightElement, ref rightDirection, out rightElement);
+            Vector3.Subtract(ref leftElement, ref rightDirection, out leftElement);
+            Vector3.Add(ref upElement, ref upDirection, out upElement);
+            Vector3.Subtract(ref downElement, ref upDirection, out downElement);
+            Vector3.Add(ref backwardElement, ref backDirection, out backwardElement);
+            Vector3.Subtract(ref forwardElement, ref backDirection, out forwardElement);
+
+            //TODO: This could be optimized.  Unnecessary transformation information gets computed.
+            Vector3 vMinX, vMaxX, vMinY, vMaxY, vMinZ, vMaxZ;
+            Matrix3X3.Transform(ref rightElement, ref o, out vMaxX);
+            Matrix3X3.Transform(ref leftElement, ref o, out vMinX);
+            Matrix3X3.Transform(ref upElement, ref o, out vMaxY);
+            Matrix3X3.Transform(ref downElement, ref o, out vMinY);
+            Matrix3X3.Transform(ref backwardElement, ref o, out vMaxZ);
+            Matrix3X3.Transform(ref forwardElement, ref o, out vMinZ);
+
+
+            boundingBox.Max.X = vMaxX.X;
+            boundingBox.Max.Y = vMaxY.Y;
+            boundingBox.Max.Z = vMaxZ.Z;
+
+            boundingBox.Min.X = vMinX.X;
+            boundingBox.Min.Y = vMinY.Y;
+            boundingBox.Min.Z = vMinZ.Z;
+        }
+
+        ///<summary>
+        /// Computes the bounding box of the transformed mesh shape.
+        ///</summary>
+        ///<param name="shapeTransform">Transform to apply to the shape during the bounding box calculation.</param>
+        ///<param name="boundingBox">Bounding box containing the transformed mesh shape.</param>
+        public void GetBoundingBox(ref RigidTransform shapeTransform, out BoundingBox boundingBox)
+        {
+            ////TODO: Could use an approximate bounding volume.  Would be cheaper at runtime and use less memory, though the box would be bigger.
+            //Matrix3X3 o;
+            //Matrix3X3.CreateFromQuaternion(ref shapeTransform.Orientation, out o);
+            ////Sample the local directions from the orientation matrix, implicitly transposed.
+            //Vector3 right = new Vector3(o.M11 * 100000, o.M21 * 100000, o.M31 * 100000);
+            //Vector3 up = new Vector3(o.M12 * 100000, o.M22 * 100000, o.M32 * 100000);
+            //Vector3 backward = new Vector3(o.M13 * 100000, o.M23 * 100000, o.M33 * 100000);
+            //Vector3 left, down, forward;
+            //Vector3.Negate(ref right, out left);
+            //Vector3.Negate(ref up, out down);
+            //Vector3.Negate(ref backward, out forward);
+            //for (int i = 0; i < extents.count; i++)
+            //{
+            //    extents.Elements[i].Clamp(ref right);
+            //    extents.Elements[i].Clamp(ref left);
+            //    extents.Elements[i].Clamp(ref up);
+            //    extents.Elements[i].Clamp(ref down);
+            //    extents.Elements[i].Clamp(ref backward);
+            //    extents.Elements[i].Clamp(ref forward);
+            //}
+
+            //Matrix3X3.Transform(ref right, ref o, out right);
+            //Matrix3X3.Transform(ref left, ref o, out left);
+            //Matrix3X3.Transform(ref down, ref o, out down);
+            //Matrix3X3.Transform(ref up, ref o, out up);
+            //Matrix3X3.Transform(ref forward, ref o, out forward);
+            //Matrix3X3.Transform(ref backward, ref o, out backward);
+
+
+            //boundingBox.Max.X = shapeTransform.Position.X + right.X;
+            //boundingBox.Max.Y = shapeTransform.Position.Y + up.Y;
+            //boundingBox.Max.Z = shapeTransform.Position.Z + backward.Z;
+
+            //boundingBox.Min.X = shapeTransform.Position.X + left.X;
+            //boundingBox.Min.Y = shapeTransform.Position.Y + down.Y;
+            //boundingBox.Min.Z = shapeTransform.Position.Z + forward.Z;
+
+
+            Matrix3X3 o;
+            Matrix3X3.CreateFromQuaternion(ref shapeTransform.Orientation, out o);
+            GetBoundingBox(ref o, out boundingBox);
+
+
+            boundingBox.Max.X += shapeTransform.Position.X;
+            boundingBox.Max.Y += shapeTransform.Position.Y;
+            boundingBox.Max.Z += shapeTransform.Position.Z;
+
+            boundingBox.Min.X += shapeTransform.Position.X;
+            boundingBox.Min.Y += shapeTransform.Position.Y;
+            boundingBox.Min.Z += shapeTransform.Position.Z;
+
+        }
+
+
+        /// <summary>
+        /// Gets the bounding box of the mesh transformed first into world space, and then into the local space of another affine transform.
+        /// </summary>
+        /// <param name="shapeTransform">Transform to use to put the shape into world space.</param>
+        /// <param name="spaceTransform">Used as the frame of reference to compute the bounding box.
+        /// In effect, the shape is transformed by the inverse of the space transform to compute its bounding box in local space.</param>
+        /// <param name="boundingBox">Bounding box in the local space.</param>
+        public void GetLocalBoundingBox(ref RigidTransform shapeTransform, ref AffineTransform spaceTransform, out BoundingBox boundingBox)
+        {
+#if !WINDOWS
+            boundingBox = new BoundingBox();
+#endif
+            //TODO: This method peforms quite a few sqrts because the collision margin can get scaled, and so cannot be applied as a final step.
+            //There should be a better way to do this.
+            //Additionally, this bounding box is not consistent in all cases with the post-add version.  Adding the collision margin at the end can
+            //slightly overestimate the size of a margin expanded shape at the corners, which is fine (and actually important for the box-box special case).
+
+            //Move forward into convex's space, backwards into the new space's local space.
+            AffineTransform transform;
+            AffineTransform.Invert(ref spaceTransform, out transform);
+            AffineTransform.Multiply(ref shapeTransform, ref transform, out transform);
+
+            GetBoundingBox(ref transform.LinearTransform, out boundingBox);
+            boundingBox.Max.X += transform.Translation.X;
+            boundingBox.Max.Y += transform.Translation.Y;
+            boundingBox.Max.Z += transform.Translation.Z;
+
+            boundingBox.Min.X += transform.Translation.X;
+            boundingBox.Min.Y += transform.Translation.Y;
+            boundingBox.Min.Z += transform.Translation.Z;
+
+        }
+
+        /// <summary>
+        /// Gets the bounding box of the mesh transformed first into world space, and then into the local space of another affine transform.
+        /// </summary>
+        /// <param name="shapeTransform">Transform to use to put the shape into world space.</param>
+        /// <param name="spaceTransform">Used as the frame of reference to compute the bounding box.
+        /// In effect, the shape is transformed by the inverse of the space transform to compute its bounding box in local space.</param>
+        /// <param name="sweep">World space sweep direction to transform and add to the bounding box.</param>
+        /// <param name="boundingBox">Bounding box in the local space.</param>
+        public void GetSweptLocalBoundingBox(ref RigidTransform shapeTransform, ref AffineTransform spaceTransform, ref Vector3 sweep, out BoundingBox boundingBox)
+        {
+            GetLocalBoundingBox(ref shapeTransform, ref spaceTransform, out boundingBox);
+            Vector3 expansion;
+            Matrix3X3.TransformTranspose(ref sweep, ref spaceTransform.LinearTransform, out expansion);
+            Toolbox.ExpandBoundingBox(ref boundingBox, ref expansion);
+        }
+
+
+        /// <summary>
+        /// Computes the volume, center of mass, and volume distribution of the shape.
+        /// </summary>
+        /// <param name="shapeInfo">Data about the shape.</param>
+        public override void ComputeDistributionInformation(out ShapeDistributionInformation shapeInfo)
+        {
+            ComputeShapeInformation(this.TriangleMesh.Data as TransformableMeshData, out shapeInfo);
+        }
+
+        public override Collidables.MobileCollidables.EntityCollidable GetCollidableInstance()
+        {
+            return new MobileMeshCollidable(this);
+        }
+
+
+
+      
+    }
+
+    ///<summary>
+    /// Solidity of a triangle or mesh.
+    /// A triangle can be double sided, or allow one of its sides to let interacting objects through.
+    /// The entire mesh can be made solid, which means objects on the interior still generate contacts even if there aren't any triangles to hit.
+    /// Solidity requires the mesh to be closed.
+    ///</summary>
+    public enum MobileMeshSolidity
+    {
+        /// <summary>
+        /// The mesh will interact with objects coming from both directions.
+        /// </summary>
+        DoubleSided,
+        /// <summary>
+        /// The mesh will interact with objects from which the winding of the triangles appears to be clockwise.
+        /// </summary>
+        Clockwise,
+        /// <summary>
+        /// The mesh will interact with objects from which the winding of the triangles appears to be counterclockwise.
+        /// </summary>
+        Counterclockwise,
+        /// <summary>
+        /// The mesh will treat objects inside of its concave shell as if the mesh had volume.  Mesh must be closed for this to work properly.
+        /// </summary>
+        Solid
+    }
+}