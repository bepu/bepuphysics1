﻿using System;
using System.Collections.Generic;
using BEPUphysics.BroadPhaseSystems;
using BEPUphysics.Collidables.MobileCollidables;
using BEPUphysics.CollisionShapes.ConvexShapes;
using BEPUphysics.Constraints.TwoEntity;
using BEPUphysics.DeactivationManagement;
using BEPUphysics.EntityStateManagement;
using BEPUphysics.OtherSpaceStages;
using BEPUphysics.PositionUpdating;
using BEPUphysics.Settings;
 
using BEPUphysics.MathExtensions;
using BEPUphysics.Materials;
using BEPUphysics.Constraints;
using System.Collections.ObjectModel;
using BEPUphysics.CollisionShapes;
using BEPUphysics.CollisionRuleManagement;
using BEPUphysics.DataStructures;
using BEPUphysics.Threading;

namespace BEPUphysics.Entities
{
    ///<summary>
    /// Superclass of movable rigid bodies.  Contains information for
    /// both dynamic and kinematic simulation.
    ///</summary>
    public class Entity :
        IBroadPhaseEntryOwner,
        IDeferredEventCreatorOwner,
        ISimulationIslandMemberOwner,
        ICCDPositionUpdateable,
        IForceUpdateable,
        ISpaceObject,
        IMaterialOwner,
        ICollisionRulesOwner
    {
        internal Vector3 position;
        internal Quaternion orientation = Quaternion.Identity;
        internal Matrix3X3 orientationMatrix = Matrix3X3.Identity;
        internal Vector3 linearVelocity;
        internal Vector3 linearMomentum;
        internal Vector3 angularVelocity;
        internal Vector3 angularMomentum;
        internal bool isDynamic;



        ///<summary>
        /// Gets or sets the position of the Entity.  This Position acts
        /// as the center of mass for dynamic entities.
        ///</summary>
        public Vector3 Position
        {
            get
            {
                return position;
            }
            set
            {
                position = value;
                activityInformation.Activate();
            }
        }
        ///<summary>
        /// Gets or sets the orientation quaternion of the entity.
        ///</summary>
        public Quaternion Orientation
        {
            get
            {
                return orientation;
            }
            set
            {
                Quaternion.Normalize(ref value, out orientation);
                Matrix3X3.CreateFromQuaternion(ref orientation, out orientationMatrix);
                //Update inertia tensors for consistency.
                Matrix3X3 multiplied;
                Matrix3X3.MultiplyTransposed(ref orientationMatrix, ref localInertiaTensorInverse, out multiplied);
                Matrix3X3.Multiply(ref multiplied, ref orientationMatrix, out inertiaTensorInverse);
                Matrix3X3.MultiplyTransposed(ref orientationMatrix, ref localInertiaTensor, out multiplied);
                Matrix3X3.Multiply(ref multiplied, ref orientationMatrix, out inertiaTensor);
                activityInformation.Activate();
            }
        }
        /// <summary>
        /// Gets or sets the orientation matrix of the entity.
        /// </summary>
        public Matrix3X3 OrientationMatrix
        {
            get
            {
                return orientationMatrix;
            }
            set
            {
                Matrix3X3.CreateQuaternion(ref value, out orientation);
                Orientation = orientation; //normalizes and sets.
            }
        }
        ///<summary>
        /// Gets or sets the world transform of the entity.
        /// The upper left 3x3 part is the Orientation, and the translation is the Position.
        /// When setting this property, ensure that the rotation matrix component does not include
        /// any scaling or shearing.
        ///</summary>
        public Matrix WorldTransform
        {
            get
            {
                Matrix worldTransform;
                Matrix3X3.ToMatrix4X4(ref orientationMatrix, out worldTransform);
                worldTransform.Translation = position;
                return worldTransform;
            }
            set
            {
                Quaternion.CreateFromRotationMatrix(ref value, out orientation);
                Orientation = orientation; //normalizes and sets.
                position = value.Translation;
                activityInformation.Activate();
            }

        }
        /// <summary>
        /// Gets or sets the angular velocity of the entity.
        /// </summary>
        public Vector3 AngularVelocity
        {
            get
            {
                return angularVelocity;
            }
            set
            {
                angularVelocity = value;
                Matrix3X3.Transform(ref value, ref inertiaTensor, out angularMomentum);
                activityInformation.Activate();
            }
        }
        /// <summary>
        /// Gets or sets the angular momentum of the entity.
        /// </summary>
        public Vector3 AngularMomentum
        {
            get
            {
                if (MotionSettings.ConserveAngularMomentum)
                    return angularMomentum;
                else
                {
                    Vector3 v;
                    Matrix3X3.Transform(ref angularVelocity, ref inertiaTensor, out v);
                    return v;
                }
            }
            set
            {
                angularMomentum = value;
                Matrix3X3.Transform(ref value, ref inertiaTensorInverse, out angularVelocity);
                activityInformation.Activate();
            }
        }
        /// <summary>
        /// Gets or sets the linear velocity of the entity.
        /// </summary>
        public Vector3 LinearVelocity
        {
            get
            {
                return linearVelocity;
            }
            set
            {
                linearVelocity = value;
                Vector3.Multiply(ref linearVelocity, mass, out linearMomentum);
                activityInformation.Activate();
            }
        }
        /// <summary>
        /// Gets or sets the linear momentum of the entity.
        /// </summary>
        public Vector3 LinearMomentum
        {
            get
            {
                return linearMomentum;
            }
            set
            {
                linearMomentum = value;
                Vector3.Multiply(ref linearMomentum, inverseMass, out linearVelocity);
                activityInformation.Activate();
            }
        }
        /// <summary>
        /// Gets or sets the position, orientation, linear velocity, and angular velocity of the entity.
        /// </summary>
        public MotionState MotionState
        {
            get
            {
                MotionState toReturn;
                toReturn.Position = position;
                toReturn.Orientation = orientation;
                toReturn.LinearVelocity = linearVelocity;
                toReturn.AngularVelocity = angularVelocity;
                return toReturn;
            }
            set
            {
                Position = value.Position;
                Orientation = value.Orientation;
                LinearVelocity = value.LinearVelocity;
                AngularVelocity = value.AngularVelocity;
            }
        }

        /// <summary>
        /// Gets whether or not the entity is dynamic.
        /// Dynamic entities have finite mass and respond
        /// to collisions.  Kinematic (non-dynamic) entities
        /// have infinite mass and inertia and will plow through anything.
        /// </summary>
        public bool IsDynamic
        {
            get
            {
                return isDynamic;
            }
        }



<<<<<<< HEAD

=======
>>>>>>> c9991ae3
        bool isAffectedByGravity = true;
        ///<summary>
        /// Gets or sets whether or not the entity can be affected by gravity applied by the ForceUpdater.
        ///</summary>
        public bool IsAffectedByGravity
        {
            get
            {
                return isAffectedByGravity;
            }
            set
            {
                isAffectedByGravity = value;
            }
        }

        ///<summary>
        /// Gets the buffered states of the entity.  If the Space.BufferedStates manager is enabled,
        /// this property provides access to the buffered and interpolated states of the entity.
        /// Buffered states are the most recent completed update values, while interpolated states are the previous values blended
        /// with the current frame's values.  Interpolated states are helpful when updating the engine with internal time stepping, 
        /// giving entity motion a smooth appearance even when updates aren't occurring consistently every frame.  
        /// Both are buffered for asynchronous access.
        ///</summary>
        public EntityBufferedStates BufferedStates { get; private set; }

        internal Matrix3X3 inertiaTensorInverse;
        ///<summary>
        /// Gets the world space inertia tensor inverse of the entity.
        ///</summary>
        public Matrix3X3 InertiaTensorInverse
        {
            get
            {
                return inertiaTensorInverse;
            }
        }
        internal Matrix3X3 inertiaTensor;
        ///<summary>
        /// Gets the world space inertia tensor of the entity.
        ///</summary>
        public Matrix3X3 InertiaTensor
        {
            get { return inertiaTensor; }
        }

        internal Matrix3X3 localInertiaTensor;
        ///<summary>
        /// Gets or sets the local inertia tensor of the entity.
        ///</summary>
        public Matrix3X3 LocalInertiaTensor
        {
            get
            {
                return localInertiaTensor;
            }
            set
            {
                localInertiaTensor = value;
                Matrix3X3.Invert(ref localInertiaTensor, out localInertiaTensorInverse);
                Matrix3X3 multiplied;
                Matrix3X3.MultiplyTransposed(ref orientationMatrix, ref localInertiaTensorInverse, out multiplied);
                Matrix3X3.Multiply(ref multiplied, ref orientationMatrix, out inertiaTensorInverse);
                Matrix3X3.MultiplyTransposed(ref orientationMatrix, ref localInertiaTensor, out multiplied);
                Matrix3X3.Multiply(ref multiplied, ref orientationMatrix, out inertiaTensor);
            }
        }
        internal Matrix3X3 localInertiaTensorInverse;
        /// <summary>
        /// Gets or sets the local inertia tensor inverse of the entity.
        /// </summary>
        public Matrix3X3 LocalInertiaTensorInverse
        {
            get
            {
                return localInertiaTensorInverse;
            }
            set
            {
                localInertiaTensorInverse = value;
                Matrix3X3.AdaptiveInvert(ref localInertiaTensorInverse, out localInertiaTensor);
                //Update the world space versions.
                Matrix3X3 multiplied;
                Matrix3X3.MultiplyTransposed(ref orientationMatrix, ref localInertiaTensorInverse, out multiplied);
                Matrix3X3.Multiply(ref multiplied, ref orientationMatrix, out inertiaTensorInverse);
                Matrix3X3.MultiplyTransposed(ref orientationMatrix, ref localInertiaTensor, out multiplied);
                Matrix3X3.Multiply(ref multiplied, ref orientationMatrix, out inertiaTensor);
            }
        }

        internal float mass;
        ///<summary>
        /// Gets or sets the mass of the entity.  Setting this to an invalid value, such as a non-positive number, NaN, or infinity, makes the entity kinematic.
        /// Setting it to a valid positive number will also scale the inertia tensor if it was already dynamic, or force the calculation of a new inertia tensor
        /// if it was previously kinematic.
        ///</summary>
        public float Mass
        {
            get
            {
                return mass;
            }
            set
            {
                if (value <= 0 || float.IsNaN(value) || float.IsInfinity(value))
                    BecomeKinematic();
                else
                {
                    if (isDynamic)
                    {
                        //If it's already dynamic, then we don't need to recompute the inertia tensor.
                        //Instead, scale the one we have already.
                        Matrix3X3 newInertia;
                        Matrix3X3.Multiply(ref localInertiaTensor, value * inverseMass, out newInertia);
                        BecomeDynamic(value, newInertia);
                    }
                    else
                    {
                        BecomeDynamic(value);
                    }
                }
            }
        }

        internal float inverseMass;
        /// <summary>
        /// Gets or sets the inverse mass of the entity.
        /// </summary>
        public float InverseMass
        {
            get
            {
                return inverseMass;
            }
            set
            {
                if (value > 0)
                    Mass = 1 / value;
                else
                    Mass = 0;
            }
        }


        internal float volume;
        /// <summary>
        /// Gets or sets the volume of the entity.
        /// This is computed along with other physical properties at initialization,
        /// but it's only used for auxiliary systems like the FluidVolume.
        /// Changing this can tune behavior of those systems.
        /// </summary>
        public float Volume { get { return volume; } set { volume = value; } }



        ///<summary>
        /// Fires when the entity's position is updated.
        ///</summary>
        public event Action<Entity> PositionUpdated;



        protected EntityCollidable collisionInformation;
        ///<summary>
        /// Gets the collidable used by the entity.
        ///</summary>
        public EntityCollidable CollisionInformation
        {
            get { return collisionInformation; }
            protected set
            {
                if (collisionInformation != null)
                    collisionInformation.Shape.ShapeChanged -= shapeChangedDelegate;
                collisionInformation = value;
                if (collisionInformation != null)
                    collisionInformation.Shape.ShapeChanged += shapeChangedDelegate;
                //Entity constructors do their own initialization when the collision information changes.
                //Might be able to condense it up here, but don't really need it right now.
                //ShapeChangedHandler(collisionInformation.shape);
            }
        }

        //protected internal object locker = new object();
        /////<summary>
        ///// Gets the synchronization object used by systems that need
        ///// exclusive access to the entity's properties.
        /////</summary>
        //public object Locker
        //{
        //    get
        //    {
        //        return locker;
        //    }
        //}

        protected internal SpinLock locker = new SpinLock();
        ///<summary>
        /// Gets the synchronization object used by systems that need
        /// exclusive access to the entity's properties.
        ///</summary>
        public SpinLock Locker
        {
            get
            {
                return locker;
            }
        }

        internal Material material;
        //NOT thread safe due to material change pair update.
        ///<summary>
        /// Gets or sets the material used by the entity.
        ///</summary>
        public Material Material
        {
            get
            {
                return material;
            }
            set
            {
                if (material != null)
                    material.MaterialChanged -= materialChangedDelegate;
                material = value;
                if (material != null)
                    material.MaterialChanged += materialChangedDelegate;
                OnMaterialChanged(material);
            }
        }

        Action<Material> materialChangedDelegate;
        void OnMaterialChanged(Material newMaterial)
        {
            for (int i = 0; i < collisionInformation.pairs.Count; i++)
            {
                collisionInformation.pairs[i].UpdateMaterialProperties();
            }
        }


        ///<summary>
        /// Gets all the EntitySolverUpdateables associated with this entity.
        ///</summary>
        public EntitySolverUpdateableCollection SolverUpdateables
        {
            get
            {
                return new EntitySolverUpdateableCollection(activityInformation.connections);
            }
        }

        ///<summary>
        /// Gets the two-entity constraints associated with this entity (a subset of the solver updateables).
        ///</summary>
        public EntityConstraintCollection Constraints
        {
            get
            {
                return new EntityConstraintCollection(activityInformation.connections);
            }
        }

        #region Construction

        protected Entity()
        {
            BufferedStates = new EntityBufferedStates(this);

            material = new Material();
            materialChangedDelegate = OnMaterialChanged;
            material.MaterialChanged += materialChangedDelegate;

            shapeChangedDelegate = OnShapeChanged;

            activityInformation = new SimulationIslandMember(this);

        }

        ///<summary>
        /// Constructs a new entity.
        ///</summary>
        ///<param name="collisionInformation">Collidable to use with the entity.</param>
        public Entity(EntityCollidable collisionInformation)
            : this()
        {
            Initialize(collisionInformation);
        }

        ///<summary>
        /// Constructs a new entity.
        ///</summary>
        ///<param name="collisionInformation">Collidable to use with the entity.</param>
        ///<param name="mass">Mass of the entity.</param>
        public Entity(EntityCollidable collisionInformation, float mass)
            : this()
        {
            Initialize(collisionInformation, mass);
        }

        ///<summary>
        /// Constructs a new entity.
        ///</summary>
        ///<param name="collisionInformation">Collidable to use with the entity.</param>
        ///<param name="mass">Mass of the entity.</param>
        /// <param name="inertiaTensor">Inertia tensor of the entity.</param>
        public Entity(EntityCollidable collisionInformation, float mass, Matrix3X3 inertiaTensor)
            : this()
        {
            Initialize(collisionInformation, mass, inertiaTensor);
        }
        ///<summary>
        /// Constructs a new entity.
        ///</summary>
        ///<param name="collisionInformation">Collidable to use with the entity.</param>
        ///<param name="mass">Mass of the entity.</param>
        /// <param name="inertiaTensor">Inertia tensor of the entity.</param>
        /// <param name="volume">Volume of the entity.</param>
        public Entity(EntityCollidable collisionInformation, float mass, Matrix3X3 inertiaTensor, float volume)
            : this()
        {
            Initialize(collisionInformation, mass, inertiaTensor, volume);
        }

        ///<summary>
        /// Constructs a new entity.
        ///</summary>
        ///<param name="shape">Shape to use with the entity.</param>
        public Entity(EntityShape shape)
            : this()
        {
            Initialize(shape.GetCollidableInstance());
        }

        ///<summary>
        /// Constructs a new entity.
        ///</summary>
        ///<param name="shape">Shape to use with the entity.</param>
        ///<param name="mass">Mass of the entity.</param>
        public Entity(EntityShape shape, float mass)
            : this()
        {
            Initialize(shape.GetCollidableInstance(), mass);
        }

        ///<summary>
        /// Constructs a new entity.
        ///</summary>
        ///<param name="shape">Shape to use with the entity.</param>
        ///<param name="mass">Mass of the entity.</param>
        /// <param name="inertiaTensor">Inertia tensor of the entity.</param>
        public Entity(EntityShape shape, float mass, Matrix3X3 inertiaTensor)
            : this()
        {
            Initialize(shape.GetCollidableInstance(), mass, inertiaTensor);
        }
        ///<summary>
        /// Constructs a new entity.
        ///</summary>
        ///<param name="shape">Shape to use with the entity.</param>
        ///<param name="mass">Mass of the entity.</param>
        /// <param name="inertiaTensor">Inertia tensor of the entity.</param>
        /// <param name="volume">Volume of the entity.</param>
        public Entity(EntityShape shape, float mass, Matrix3X3 inertiaTensor, float volume)
            : this()
        {
            Initialize(shape.GetCollidableInstance(), mass, inertiaTensor, volume);
        }


        //These initialize methods make it easier to construct some Entity prefab types.
        protected internal void Initialize(EntityCollidable collisionInformation)
        {
            CollisionInformation = collisionInformation;
            BecomeKinematic();
            collisionInformation.Entity = this;
        }

        protected internal void Initialize(EntityCollidable collisionInformation, float mass)
        {
            CollisionInformation = collisionInformation;

            ShapeDistributionInformation shapeInfo;
            collisionInformation.Shape.ComputeDistributionInformation(out shapeInfo);
            Matrix3X3.Multiply(ref shapeInfo.VolumeDistribution, mass * InertiaHelper.InertiaTensorScale, out shapeInfo.VolumeDistribution);

            volume = shapeInfo.Volume;

            BecomeDynamic(mass, shapeInfo.VolumeDistribution);

            collisionInformation.Entity = this;
        }

        protected internal void Initialize(EntityCollidable collisionInformation, float mass, Matrix3X3 inertiaTensor)
        {
            CollisionInformation = collisionInformation;

            volume = collisionInformation.Shape.ComputeVolume();

            BecomeDynamic(mass, inertiaTensor);

            collisionInformation.Entity = this;
        }

        protected internal void Initialize(EntityCollidable collisionInformation, float mass, Matrix3X3 inertiaTensor, float volume)
        {
            CollisionInformation = collisionInformation;
            this.volume = volume;
            BecomeDynamic(mass, inertiaTensor);

            collisionInformation.Entity = this;
        }

        #endregion

        #region IDeferredEventCreatorOwner Members

        IDeferredEventCreator IDeferredEventCreatorOwner.EventCreator
        {
            get { return CollisionInformation.Events; }
        }

        #endregion

        internal SimulationIslandMember activityInformation;
        public SimulationIslandMember ActivityInformation
        {
            get
            {
                return activityInformation;
            }
        }

        bool IForceUpdateable.IsActive
        {
            get
            {
                return activityInformation.IsActive;
            }
        }
        bool IPositionUpdateable.IsActive
        {
            get
            {
                return activityInformation.IsActive;
            }
        }



        ///<summary>
        /// Applies an impulse to the entity.
        ///</summary>
        ///<param name="location">Location to apply the impulse.</param>
        ///<param name="impulse">Impulse to apply.</param>
        public void ApplyImpulse(Vector3 location, Vector3 impulse)
        {
            ApplyImpulse(ref location, ref impulse);
        }

        ///<summary>
        /// Applies an impulse to the entity.
        ///</summary>
        ///<param name="location">Location to apply the impulse.</param>
        ///<param name="impulse">Impulse to apply.</param>
        public void ApplyImpulse(ref Vector3 location, ref Vector3 impulse)
        {
            if (isDynamic)
            {
                ApplyLinearImpulse(ref impulse);
#if WINDOWS
                Vector3 positionDifference;
#else
                Vector3 positionDifference = new Vector3();
#endif
                positionDifference.X = location.X - position.X;
                positionDifference.Y = location.Y - position.Y;
                positionDifference.Z = location.Z - position.Z;

                Vector3 cross;
                Vector3.Cross(ref positionDifference, ref impulse, out cross);
                ApplyAngularImpulse(ref cross);

                activityInformation.Activate();
            }
        }

        //These methods are very direct and quick.  They don't activate the object or anything.
        /// <summary>
        /// Applies a linear velocity change to the entity using the given impulse.
        /// This method does not wake up the object or perform any other nonessential operation;
        /// it is meant to be used for performance-sensitive constraint solving.
        /// Consider equivalently adding to the LinearMomentum property for convenience instead.
        /// </summary>
        /// <param name="impulse">Impulse to apply.</param>
        public void ApplyLinearImpulse(ref Vector3 impulse)
        {
#if WINDOWS_PHONE
            //Some XNA math methods support SIMD on the phone.
            //This would most likely be inlined on the PC anyway, but the XBOX360 is a questionmark.
            //Just inline those platforms manually.
            Vector3.Add(ref linearMomentum, ref impulse, out linearMomentum);
            Vector3.Multiply(ref linearMomentum, inverseMass, out linearVelocity);
#else
            linearMomentum.X += impulse.X;
            linearMomentum.Y += impulse.Y;
            linearMomentum.Z += impulse.Z;
            linearVelocity.X = linearMomentum.X * inverseMass;
            linearVelocity.Y = linearMomentum.Y * inverseMass;
            linearVelocity.Z = linearMomentum.Z * inverseMass;
#endif

        }
        /// <summary>
        /// Applies an angular velocity change to the entity using the given impulse.
        /// This method does not wake up the object or perform any other nonessential operation;
        /// it is meant to be used for performance-sensitive constraint solving.
        /// Consider equivalently adding to the AngularMomentum property for convenience instead.
        /// </summary>
        /// <param name="impulse">Impulse to apply.</param>
        public void ApplyAngularImpulse(ref Vector3 impulse)
        {
            //There's some room here for SIMD-friendliness.  However, since the phone doesn't accelerate non-XNA types, the matrix3x3 operations don't gain much.
            angularMomentum.X += impulse.X;
            angularMomentum.Y += impulse.Y;
            angularMomentum.Z += impulse.Z;
            if (MotionSettings.ConserveAngularMomentum)
            {
                angularVelocity.X = angularMomentum.X * inertiaTensorInverse.M11 + angularMomentum.Y * inertiaTensorInverse.M21 + angularMomentum.Z * inertiaTensorInverse.M31;
                angularVelocity.Y = angularMomentum.X * inertiaTensorInverse.M12 + angularMomentum.Y * inertiaTensorInverse.M22 + angularMomentum.Z * inertiaTensorInverse.M32;
                angularVelocity.Z = angularMomentum.X * inertiaTensorInverse.M13 + angularMomentum.Y * inertiaTensorInverse.M23 + angularMomentum.Z * inertiaTensorInverse.M33;
            }
            else
            {
                angularVelocity.X += impulse.X * inertiaTensorInverse.M11 + impulse.Y * inertiaTensorInverse.M21 + impulse.Z * inertiaTensorInverse.M31;
                angularVelocity.Y += impulse.X * inertiaTensorInverse.M12 + impulse.Y * inertiaTensorInverse.M22 + impulse.Z * inertiaTensorInverse.M32;
                angularVelocity.Z += impulse.X * inertiaTensorInverse.M13 + impulse.Y * inertiaTensorInverse.M23 + impulse.Z * inertiaTensorInverse.M33;
            }
        }

        /// <summary>
        /// Gets or sets whether or not to ignore shape changes.  When true, changing the entity's collision shape will not update the maximum radius, volume, density, or inertia tensor. 
        /// </summary>
        public bool IgnoreShapeChanges { get; set; }

        Action<CollisionShape> shapeChangedDelegate;
        protected void OnShapeChanged(CollisionShape shape)
        {
            if (!IgnoreShapeChanges)
            {
                ShapeDistributionInformation shapeInfo;
                collisionInformation.Shape.ComputeDistributionInformation(out shapeInfo);
                volume = shapeInfo.Volume;
                if (isDynamic)
                {
                    Matrix3X3.Multiply(ref shapeInfo.VolumeDistribution, InertiaHelper.InertiaTensorScale * mass, out shapeInfo.VolumeDistribution);
                    LocalInertiaTensor = shapeInfo.VolumeDistribution;
                }
                else
                {
                    LocalInertiaTensorInverse = new Matrix3X3();
                }
            }
        }


        //TODO: Include warnings about multithreading.  These modify things outside of the entity and use single-thread-only helpers.
        ///<summary>
        /// Forces the entity to become kinematic.  Kinematic entities have infinite mass and inertia.
        ///</summary>
        public void BecomeKinematic()
        {
            bool previousState = isDynamic;
            isDynamic = false;
            LocalInertiaTensorInverse = new Matrix3X3();
            mass = float.MaxValue;
            inverseMass = 0;

            //Notify simulation island of the change.
            if (previousState)
            {
                if (activityInformation.DeactivationManager != null)
                    activityInformation.DeactivationManager.RemoveSimulationIslandFromMember(activityInformation);

                if (((IForceUpdateable)this).ForceUpdater != null)
                    ((IForceUpdateable)this).ForceUpdater.ForceUpdateableBecomingKinematic(this);
            }
            //Change the collision group if it was using the default.
            if (collisionInformation.CollisionRules.Group == CollisionRules.DefaultDynamicCollisionGroup ||
                collisionInformation.CollisionRules.Group == null)
                collisionInformation.CollisionRules.Group = CollisionRules.DefaultKinematicCollisionGroup;

            activityInformation.Activate();

            //Preserve velocity and reinitialize momentum for new state.
            LinearVelocity = linearVelocity;
            AngularVelocity = angularVelocity;
        }


        ///<summary>
        /// Forces the entity to become dynamic.  Dynamic entities respond to collisions and have finite mass and inertia.
        ///</summary>
        ///<param name="mass">Mass to use for the entity.</param>
        public void BecomeDynamic(float mass)
        {
            Matrix3X3 inertiaTensor = collisionInformation.Shape.ComputeVolumeDistribution();
            Matrix3X3.Multiply(ref inertiaTensor, mass * InertiaHelper.InertiaTensorScale, out inertiaTensor);
            BecomeDynamic(mass, inertiaTensor);
        }

        ///<summary>
        /// Forces the entity to become dynamic.  Dynamic entities respond to collisions and have finite mass and inertia.
        ///</summary>
        ///<param name="mass">Mass to use for the entity.</param>
        /// <param name="localInertiaTensor">Inertia tensor to use for the entity.</param>
        public void BecomeDynamic(float mass, Matrix3X3 localInertiaTensor)
        {
            if (mass <= 0 || float.IsInfinity(mass) || float.IsNaN(mass))
                throw new InvalidOperationException("Cannot use a mass of " + mass + " for a dynamic entity.  Consider using a kinematic entity instead.");
            bool previousState = isDynamic;
            isDynamic = true;
            LocalInertiaTensor = localInertiaTensor;
            this.mass = mass;
            this.inverseMass = 1 / mass;

            //Notify simulation island system of the change.
            if (!previousState)
            {
                if (activityInformation.DeactivationManager != null)
                    activityInformation.DeactivationManager.AddSimulationIslandToMember(activityInformation);

                if (((IForceUpdateable)this).ForceUpdater != null)
                    ((IForceUpdateable)this).ForceUpdater.ForceUpdateableBecomingDynamic(this);
            }
            //Change the group if it was using the defaults.
            if (collisionInformation.CollisionRules.Group == CollisionRules.DefaultKinematicCollisionGroup ||
                collisionInformation.CollisionRules.Group == null)
                collisionInformation.CollisionRules.Group = CollisionRules.DefaultDynamicCollisionGroup;

            activityInformation.Activate();


            //Preserve velocity and reinitialize momentum for new state.
            LinearVelocity = linearVelocity;
            AngularVelocity = angularVelocity;

        }


        void IForceUpdateable.UpdateForForces(float dt)
        {


            //Linear velocity
            if (IsAffectedByGravity)
            {
                Vector3.Add(ref forceUpdater.gravityDt, ref linearVelocity, out linearVelocity);
            }

            //Boost damping at very low velocities.  This is a strong stabilizer; removes a ton of energy from the system.
<<<<<<< HEAD
            if (activityInformation.DeactivationManager.useStabilization && activityInformation.allowStabilization && 
=======
            if (activityInformation.DeactivationManager.useStabilization && activityInformation.allowStabilization &&
>>>>>>> c9991ae3
                (activityInformation.isSlowing || activityInformation.velocityTimeBelowLimit > activityInformation.DeactivationManager.lowVelocityTimeMinimum))
            {
                float energy = linearVelocity.LengthSquared() + angularVelocity.LengthSquared();
                if (energy < activityInformation.DeactivationManager.velocityLowerLimitSquared)
                {
                    float boost = 1 - energy / (2f * activityInformation.DeactivationManager.velocityLowerLimitSquared);
                    ModifyAngularDamping(boost);
                    ModifyLinearDamping(boost);
                }
            }

            //Damping
            float linear = LinearDamping + linearDampingBoost;
            if (linear > 0)
            {
                Vector3.Multiply(ref linearVelocity, (float)Math.Pow(MathHelper.Clamp(1 - linear, 0, 1), dt), out linearVelocity);
            }
            //When applying angular damping, the momentum or velocity is damped depending on the conservation setting.
            float angular = AngularDamping + angularDampingBoost;
            if (angular > 0 && MotionSettings.ConserveAngularMomentum)
            {
                Vector3.Multiply(ref angularMomentum, (float)Math.Pow(MathHelper.Clamp(1 - angular, 0, 1), dt), out angularMomentum);
            }
            else if (angular > 0)
            {
                Vector3.Multiply(ref angularVelocity, (float)Math.Pow(MathHelper.Clamp(1 - angular, 0, 1), dt), out angularVelocity);
            }

            linearDampingBoost = 0;
            angularDampingBoost = 0;

            //Linear momentum
            Vector3.Multiply(ref linearVelocity, mass, out linearMomentum);


            //Update world inertia tensors.
            Matrix3X3 multiplied;
            Matrix3X3.MultiplyTransposed(ref orientationMatrix, ref localInertiaTensorInverse, out multiplied);
            Matrix3X3.Multiply(ref multiplied, ref orientationMatrix, out inertiaTensorInverse);
            Matrix3X3.MultiplyTransposed(ref orientationMatrix, ref localInertiaTensor, out multiplied);
            Matrix3X3.Multiply(ref multiplied, ref orientationMatrix, out inertiaTensor);

            //Update angular velocity or angular momentum.
            if (MotionSettings.ConserveAngularMomentum)
            {
                Matrix3X3.Transform(ref angularMomentum, ref inertiaTensorInverse, out angularVelocity);
            }
            else
            {
                Matrix3X3.Transform(ref angularVelocity, ref inertiaTensor, out angularMomentum);
            }


        }

        private ForceUpdater forceUpdater;
        ForceUpdater IForceUpdateable.ForceUpdater
        {
            get
            {
                return forceUpdater;
            }
            set
            {
                forceUpdater = value;
            }
        }

        #region ISpaceObject

        ISpace space;
        ISpace ISpaceObject.Space
        {
            get
            {
                return space;
            }
            set
            {
                space = value;
            }
        }
        ///<summary>
        /// Gets the space that owns the entity.
        ///</summary>
        public ISpace Space
        {
            get
            {
                return space;
            }
        }


        void ISpaceObject.OnAdditionToSpace(ISpace newSpace)
        {
            OnAdditionToSpace(newSpace);
        }

        protected virtual void OnAdditionToSpace(ISpace newSpace)
        {
        }

        void ISpaceObject.OnRemovalFromSpace(ISpace oldSpace)
        {
            OnRemovalFromSpace(oldSpace);
        }

        protected virtual void OnRemovalFromSpace(ISpace oldSpace)
        {
        }
        #endregion


        #region ICCDPositionUpdateable

        PositionUpdater IPositionUpdateable.PositionUpdater
        {
            get;
            set;
        }

        PositionUpdateMode positionUpdateMode = MotionSettings.DefaultPositionUpdateMode;
        ///<summary>
        /// Gets the position update mode of the entity.
        ///</summary>
        public PositionUpdateMode PositionUpdateMode
        {
            get
            {
                return positionUpdateMode;
            }
            set
            {
                var previous = positionUpdateMode;
                positionUpdateMode = value;
                //Notify our owner of the change, if needed.
                if (positionUpdateMode != previous &&
                    ((IPositionUpdateable)this).PositionUpdater != null &&
                    (((IPositionUpdateable)this).PositionUpdater as ContinuousPositionUpdater) != null)
                {
                    (((IPositionUpdateable)this).PositionUpdater as ContinuousPositionUpdater).UpdateableModeChanged(this, previous);
                }

            }
        }

        void ICCDPositionUpdateable.UpdateTimeOfImpacts(float dt)
        {
            //I am a continuous object.  If I am in a pair with another object, even if I am inactive,
            //I must order the pairs to compute a time of impact.

            //The pair method works in such a way that, when this method is run asynchronously, there will be no race conditions.
            for (int i = 0; i < collisionInformation.pairs.count; i++)
            {
                //Only perform CCD if we're either supposed to test against no solver pairs or if this isn't a no solver pair.
                if (MotionSettings.UseCCDForNoSolverPairs ||
                    collisionInformation.pairs.Elements[i].broadPhaseOverlap.collisionRule < CollisionRule.NoSolver)
                    collisionInformation.pairs.Elements[i].UpdateTimeOfImpact(collisionInformation, dt);
            }
        }

        void ICCDPositionUpdateable.UpdatePositionContinuously(float dt)
        {
            float minimumToi = 1;
            for (int i = 0; i < collisionInformation.pairs.Count; i++)
            {
                if (collisionInformation.pairs.Elements[i].timeOfImpact < minimumToi)
                    minimumToi = collisionInformation.pairs.Elements[i].timeOfImpact;
            }

            //The orientation was already updated by the PreUpdatePosition.
            //However, to be here, this object is not a discretely updated object.
            //That means we still need to update the linear motion.

            Vector3 increment;
            Vector3.Multiply(ref linearVelocity, dt * minimumToi, out increment);
            Vector3.Add(ref position, ref increment, out position);

            collisionInformation.UpdateWorldTransform(ref position, ref orientation);

            if (PositionUpdated != null)
                PositionUpdated(this);
        }

        void IPositionUpdateable.PreUpdatePosition(float dt)
        {
            Vector3 increment;
            if (MotionSettings.UseRk4AngularIntegration && isDynamic)
            {
                Toolbox.UpdateOrientationRK4(ref orientation, ref localInertiaTensorInverse, ref angularMomentum, dt, out orientation);
            }
            else
            {
                Vector3.Multiply(ref angularVelocity, dt * .5f, out increment);
                var multiplier = new Quaternion(increment.X, increment.Y, increment.Z, 0);
                Quaternion.Multiply(ref multiplier, ref orientation, out multiplier);
                Quaternion.Add(ref orientation, ref multiplier, out orientation);
                orientation.Normalize();
            }
            Matrix3X3.CreateFromQuaternion(ref orientation, out orientationMatrix);

            //Only do the linear motion if this object doesn't obey CCD.
            if (PositionUpdateMode == PositionUpdateMode.Discrete)
            {
                Vector3.Multiply(ref linearVelocity, dt, out increment);
                Vector3.Add(ref position, ref increment, out position);

                collisionInformation.UpdateWorldTransform(ref position, ref orientation);
                //The position update is complete if this is a discretely updated object.
                if (PositionUpdated != null)
                    PositionUpdated(this);
            }
            collisionInformation.UpdateWorldTransform(ref position, ref orientation);

        }



        #endregion



        float linearDampingBoost, angularDampingBoost;
        float angularDamping = .15f;
        float linearDamping = .03f;
        ///<summary>
        /// Gets or sets the angular damping of the entity.
        /// Values range from 0 to 1, correspondong to a fraction of angular momentum removed
        /// from the entity over a unit of time.
        ///</summary>
        public float AngularDamping
        {
            get
            {
                return angularDamping;
            }
            set
            {
                angularDamping = MathHelper.Clamp(value, 0, 1);
            }
        }
        ///<summary>
        /// Gets or sets the linear damping of the entity.
        /// Values range from 0 to 1, correspondong to a fraction of linear momentum removed
        /// from the entity over a unit of time.
        ///</summary>
        public float LinearDamping
        {
            get
            {
                return linearDamping;
            }

            set
            {
                linearDamping = value;
            }
        }

        /// <summary>
        /// Temporarily adjusts the linear damping by an amount.  After the value is used, the
        /// damping returns to the base value.
        /// </summary>
        /// <param name="damping">Damping to add.</param>
        public void ModifyLinearDamping(float damping)
        {
            float totalDamping = LinearDamping + linearDampingBoost;
            float remainder = 1 - totalDamping;
            linearDampingBoost += damping * remainder;
        }
        /// <summary>
        /// Temporarily adjusts the angular damping by an amount.  After the value is used, the
        /// damping returns to the base value.
        /// </summary>
        /// <param name="damping">Damping to add.</param>
        public void ModifyAngularDamping(float damping)
        {
            float totalDamping = AngularDamping + angularDampingBoost;
            float remainder = 1 - totalDamping;
            angularDampingBoost += damping * remainder;
        }

        /// <summary>
        /// Gets or sets the user data associated with the entity.
        /// This is separate from the entity's collidable's tag.
        /// If a tag needs to be accessed from within the collision
        /// detection pipeline, consider using the entity.CollisionInformation.Tag.
        /// </summary>
        public object Tag { get; set; }






        CollisionRules ICollisionRulesOwner.CollisionRules
        {
            get
            {
                return collisionInformation.collisionRules;
            }
            set
            {
                collisionInformation.CollisionRules = value;
            }
        }

        BroadPhaseEntry IBroadPhaseEntryOwner.Entry
        {
            get { return collisionInformation; }
        }

        public override string ToString()
        {
            if (Tag == null)
                return base.ToString();
            else
                return base.ToString() + ", " + Tag;
        }


    }
}
<|MERGE_RESOLUTION|>--- conflicted
+++ resolved
@@ -1,1228 +1,1220 @@
-﻿using System;
-using System.Collections.Generic;
-using BEPUphysics.BroadPhaseSystems;
-using BEPUphysics.Collidables.MobileCollidables;
-using BEPUphysics.CollisionShapes.ConvexShapes;
-using BEPUphysics.Constraints.TwoEntity;
-using BEPUphysics.DeactivationManagement;
-using BEPUphysics.EntityStateManagement;
-using BEPUphysics.OtherSpaceStages;
-using BEPUphysics.PositionUpdating;
-using BEPUphysics.Settings;
- 
-using BEPUphysics.MathExtensions;
-using BEPUphysics.Materials;
-using BEPUphysics.Constraints;
-using System.Collections.ObjectModel;
-using BEPUphysics.CollisionShapes;
-using BEPUphysics.CollisionRuleManagement;
-using BEPUphysics.DataStructures;
-using BEPUphysics.Threading;
-
-namespace BEPUphysics.Entities
-{
-    ///<summary>
-    /// Superclass of movable rigid bodies.  Contains information for
-    /// both dynamic and kinematic simulation.
-    ///</summary>
-    public class Entity :
-        IBroadPhaseEntryOwner,
-        IDeferredEventCreatorOwner,
-        ISimulationIslandMemberOwner,
-        ICCDPositionUpdateable,
-        IForceUpdateable,
-        ISpaceObject,
-        IMaterialOwner,
-        ICollisionRulesOwner
-    {
-        internal Vector3 position;
-        internal Quaternion orientation = Quaternion.Identity;
-        internal Matrix3X3 orientationMatrix = Matrix3X3.Identity;
-        internal Vector3 linearVelocity;
-        internal Vector3 linearMomentum;
-        internal Vector3 angularVelocity;
-        internal Vector3 angularMomentum;
-        internal bool isDynamic;
-
-
-
-        ///<summary>
-        /// Gets or sets the position of the Entity.  This Position acts
-        /// as the center of mass for dynamic entities.
-        ///</summary>
-        public Vector3 Position
-        {
-            get
-            {
-                return position;
-            }
-            set
-            {
-                position = value;
-                activityInformation.Activate();
-            }
-        }
-        ///<summary>
-        /// Gets or sets the orientation quaternion of the entity.
-        ///</summary>
-        public Quaternion Orientation
-        {
-            get
-            {
-                return orientation;
-            }
-            set
-            {
-                Quaternion.Normalize(ref value, out orientation);
-                Matrix3X3.CreateFromQuaternion(ref orientation, out orientationMatrix);
-                //Update inertia tensors for consistency.
-                Matrix3X3 multiplied;
-                Matrix3X3.MultiplyTransposed(ref orientationMatrix, ref localInertiaTensorInverse, out multiplied);
-                Matrix3X3.Multiply(ref multiplied, ref orientationMatrix, out inertiaTensorInverse);
-                Matrix3X3.MultiplyTransposed(ref orientationMatrix, ref localInertiaTensor, out multiplied);
-                Matrix3X3.Multiply(ref multiplied, ref orientationMatrix, out inertiaTensor);
-                activityInformation.Activate();
-            }
-        }
-        /// <summary>
-        /// Gets or sets the orientation matrix of the entity.
-        /// </summary>
-        public Matrix3X3 OrientationMatrix
-        {
-            get
-            {
-                return orientationMatrix;
-            }
-            set
-            {
-                Matrix3X3.CreateQuaternion(ref value, out orientation);
-                Orientation = orientation; //normalizes and sets.
-            }
-        }
-        ///<summary>
-        /// Gets or sets the world transform of the entity.
-        /// The upper left 3x3 part is the Orientation, and the translation is the Position.
-        /// When setting this property, ensure that the rotation matrix component does not include
-        /// any scaling or shearing.
-        ///</summary>
-        public Matrix WorldTransform
-        {
-            get
-            {
-                Matrix worldTransform;
-                Matrix3X3.ToMatrix4X4(ref orientationMatrix, out worldTransform);
-                worldTransform.Translation = position;
-                return worldTransform;
-            }
-            set
-            {
-                Quaternion.CreateFromRotationMatrix(ref value, out orientation);
-                Orientation = orientation; //normalizes and sets.
-                position = value.Translation;
-                activityInformation.Activate();
-            }
-
-        }
-        /// <summary>
-        /// Gets or sets the angular velocity of the entity.
-        /// </summary>
-        public Vector3 AngularVelocity
-        {
-            get
-            {
-                return angularVelocity;
-            }
-            set
-            {
-                angularVelocity = value;
-                Matrix3X3.Transform(ref value, ref inertiaTensor, out angularMomentum);
-                activityInformation.Activate();
-            }
-        }
-        /// <summary>
-        /// Gets or sets the angular momentum of the entity.
-        /// </summary>
-        public Vector3 AngularMomentum
-        {
-            get
-            {
-                if (MotionSettings.ConserveAngularMomentum)
-                    return angularMomentum;
-                else
-                {
-                    Vector3 v;
-                    Matrix3X3.Transform(ref angularVelocity, ref inertiaTensor, out v);
-                    return v;
-                }
-            }
-            set
-            {
-                angularMomentum = value;
-                Matrix3X3.Transform(ref value, ref inertiaTensorInverse, out angularVelocity);
-                activityInformation.Activate();
-            }
-        }
-        /// <summary>
-        /// Gets or sets the linear velocity of the entity.
-        /// </summary>
-        public Vector3 LinearVelocity
-        {
-            get
-            {
-                return linearVelocity;
-            }
-            set
-            {
-                linearVelocity = value;
-                Vector3.Multiply(ref linearVelocity, mass, out linearMomentum);
-                activityInformation.Activate();
-            }
-        }
-        /// <summary>
-        /// Gets or sets the linear momentum of the entity.
-        /// </summary>
-        public Vector3 LinearMomentum
-        {
-            get
-            {
-                return linearMomentum;
-            }
-            set
-            {
-                linearMomentum = value;
-                Vector3.Multiply(ref linearMomentum, inverseMass, out linearVelocity);
-                activityInformation.Activate();
-            }
-        }
-        /// <summary>
-        /// Gets or sets the position, orientation, linear velocity, and angular velocity of the entity.
-        /// </summary>
-        public MotionState MotionState
-        {
-            get
-            {
-                MotionState toReturn;
-                toReturn.Position = position;
-                toReturn.Orientation = orientation;
-                toReturn.LinearVelocity = linearVelocity;
-                toReturn.AngularVelocity = angularVelocity;
-                return toReturn;
-            }
-            set
-            {
-                Position = value.Position;
-                Orientation = value.Orientation;
-                LinearVelocity = value.LinearVelocity;
-                AngularVelocity = value.AngularVelocity;
-            }
-        }
-
-        /// <summary>
-        /// Gets whether or not the entity is dynamic.
-        /// Dynamic entities have finite mass and respond
-        /// to collisions.  Kinematic (non-dynamic) entities
-        /// have infinite mass and inertia and will plow through anything.
-        /// </summary>
-        public bool IsDynamic
-        {
-            get
-            {
-                return isDynamic;
-            }
-        }
-
-
-
-<<<<<<< HEAD
-
-=======
->>>>>>> c9991ae3
-        bool isAffectedByGravity = true;
-        ///<summary>
-        /// Gets or sets whether or not the entity can be affected by gravity applied by the ForceUpdater.
-        ///</summary>
-        public bool IsAffectedByGravity
-        {
-            get
-            {
-                return isAffectedByGravity;
-            }
-            set
-            {
-                isAffectedByGravity = value;
-            }
-        }
-
-        ///<summary>
-        /// Gets the buffered states of the entity.  If the Space.BufferedStates manager is enabled,
-        /// this property provides access to the buffered and interpolated states of the entity.
-        /// Buffered states are the most recent completed update values, while interpolated states are the previous values blended
-        /// with the current frame's values.  Interpolated states are helpful when updating the engine with internal time stepping, 
-        /// giving entity motion a smooth appearance even when updates aren't occurring consistently every frame.  
-        /// Both are buffered for asynchronous access.
-        ///</summary>
-        public EntityBufferedStates BufferedStates { get; private set; }
-
-        internal Matrix3X3 inertiaTensorInverse;
-        ///<summary>
-        /// Gets the world space inertia tensor inverse of the entity.
-        ///</summary>
-        public Matrix3X3 InertiaTensorInverse
-        {
-            get
-            {
-                return inertiaTensorInverse;
-            }
-        }
-        internal Matrix3X3 inertiaTensor;
-        ///<summary>
-        /// Gets the world space inertia tensor of the entity.
-        ///</summary>
-        public Matrix3X3 InertiaTensor
-        {
-            get { return inertiaTensor; }
-        }
-
-        internal Matrix3X3 localInertiaTensor;
-        ///<summary>
-        /// Gets or sets the local inertia tensor of the entity.
-        ///</summary>
-        public Matrix3X3 LocalInertiaTensor
-        {
-            get
-            {
-                return localInertiaTensor;
-            }
-            set
-            {
-                localInertiaTensor = value;
-                Matrix3X3.Invert(ref localInertiaTensor, out localInertiaTensorInverse);
-                Matrix3X3 multiplied;
-                Matrix3X3.MultiplyTransposed(ref orientationMatrix, ref localInertiaTensorInverse, out multiplied);
-                Matrix3X3.Multiply(ref multiplied, ref orientationMatrix, out inertiaTensorInverse);
-                Matrix3X3.MultiplyTransposed(ref orientationMatrix, ref localInertiaTensor, out multiplied);
-                Matrix3X3.Multiply(ref multiplied, ref orientationMatrix, out inertiaTensor);
-            }
-        }
-        internal Matrix3X3 localInertiaTensorInverse;
-        /// <summary>
-        /// Gets or sets the local inertia tensor inverse of the entity.
-        /// </summary>
-        public Matrix3X3 LocalInertiaTensorInverse
-        {
-            get
-            {
-                return localInertiaTensorInverse;
-            }
-            set
-            {
-                localInertiaTensorInverse = value;
-                Matrix3X3.AdaptiveInvert(ref localInertiaTensorInverse, out localInertiaTensor);
-                //Update the world space versions.
-                Matrix3X3 multiplied;
-                Matrix3X3.MultiplyTransposed(ref orientationMatrix, ref localInertiaTensorInverse, out multiplied);
-                Matrix3X3.Multiply(ref multiplied, ref orientationMatrix, out inertiaTensorInverse);
-                Matrix3X3.MultiplyTransposed(ref orientationMatrix, ref localInertiaTensor, out multiplied);
-                Matrix3X3.Multiply(ref multiplied, ref orientationMatrix, out inertiaTensor);
-            }
-        }
-
-        internal float mass;
-        ///<summary>
-        /// Gets or sets the mass of the entity.  Setting this to an invalid value, such as a non-positive number, NaN, or infinity, makes the entity kinematic.
-        /// Setting it to a valid positive number will also scale the inertia tensor if it was already dynamic, or force the calculation of a new inertia tensor
-        /// if it was previously kinematic.
-        ///</summary>
-        public float Mass
-        {
-            get
-            {
-                return mass;
-            }
-            set
-            {
-                if (value <= 0 || float.IsNaN(value) || float.IsInfinity(value))
-                    BecomeKinematic();
-                else
-                {
-                    if (isDynamic)
-                    {
-                        //If it's already dynamic, then we don't need to recompute the inertia tensor.
-                        //Instead, scale the one we have already.
-                        Matrix3X3 newInertia;
-                        Matrix3X3.Multiply(ref localInertiaTensor, value * inverseMass, out newInertia);
-                        BecomeDynamic(value, newInertia);
-                    }
-                    else
-                    {
-                        BecomeDynamic(value);
-                    }
-                }
-            }
-        }
-
-        internal float inverseMass;
-        /// <summary>
-        /// Gets or sets the inverse mass of the entity.
-        /// </summary>
-        public float InverseMass
-        {
-            get
-            {
-                return inverseMass;
-            }
-            set
-            {
-                if (value > 0)
-                    Mass = 1 / value;
-                else
-                    Mass = 0;
-            }
-        }
-
-
-        internal float volume;
-        /// <summary>
-        /// Gets or sets the volume of the entity.
-        /// This is computed along with other physical properties at initialization,
-        /// but it's only used for auxiliary systems like the FluidVolume.
-        /// Changing this can tune behavior of those systems.
-        /// </summary>
-        public float Volume { get { return volume; } set { volume = value; } }
-
-
-
-        ///<summary>
-        /// Fires when the entity's position is updated.
-        ///</summary>
-        public event Action<Entity> PositionUpdated;
-
-
-
-        protected EntityCollidable collisionInformation;
-        ///<summary>
-        /// Gets the collidable used by the entity.
-        ///</summary>
-        public EntityCollidable CollisionInformation
-        {
-            get { return collisionInformation; }
-            protected set
-            {
-                if (collisionInformation != null)
-                    collisionInformation.Shape.ShapeChanged -= shapeChangedDelegate;
-                collisionInformation = value;
-                if (collisionInformation != null)
-                    collisionInformation.Shape.ShapeChanged += shapeChangedDelegate;
-                //Entity constructors do their own initialization when the collision information changes.
-                //Might be able to condense it up here, but don't really need it right now.
-                //ShapeChangedHandler(collisionInformation.shape);
-            }
-        }
-
-        //protected internal object locker = new object();
-        /////<summary>
-        ///// Gets the synchronization object used by systems that need
-        ///// exclusive access to the entity's properties.
-        /////</summary>
-        //public object Locker
-        //{
-        //    get
-        //    {
-        //        return locker;
-        //    }
-        //}
-
-        protected internal SpinLock locker = new SpinLock();
-        ///<summary>
-        /// Gets the synchronization object used by systems that need
-        /// exclusive access to the entity's properties.
-        ///</summary>
-        public SpinLock Locker
-        {
-            get
-            {
-                return locker;
-            }
-        }
-
-        internal Material material;
-        //NOT thread safe due to material change pair update.
-        ///<summary>
-        /// Gets or sets the material used by the entity.
-        ///</summary>
-        public Material Material
-        {
-            get
-            {
-                return material;
-            }
-            set
-            {
-                if (material != null)
-                    material.MaterialChanged -= materialChangedDelegate;
-                material = value;
-                if (material != null)
-                    material.MaterialChanged += materialChangedDelegate;
-                OnMaterialChanged(material);
-            }
-        }
-
-        Action<Material> materialChangedDelegate;
-        void OnMaterialChanged(Material newMaterial)
-        {
-            for (int i = 0; i < collisionInformation.pairs.Count; i++)
-            {
-                collisionInformation.pairs[i].UpdateMaterialProperties();
-            }
-        }
-
-
-        ///<summary>
-        /// Gets all the EntitySolverUpdateables associated with this entity.
-        ///</summary>
-        public EntitySolverUpdateableCollection SolverUpdateables
-        {
-            get
-            {
-                return new EntitySolverUpdateableCollection(activityInformation.connections);
-            }
-        }
-
-        ///<summary>
-        /// Gets the two-entity constraints associated with this entity (a subset of the solver updateables).
-        ///</summary>
-        public EntityConstraintCollection Constraints
-        {
-            get
-            {
-                return new EntityConstraintCollection(activityInformation.connections);
-            }
-        }
-
-        #region Construction
-
-        protected Entity()
-        {
-            BufferedStates = new EntityBufferedStates(this);
-
-            material = new Material();
-            materialChangedDelegate = OnMaterialChanged;
-            material.MaterialChanged += materialChangedDelegate;
-
-            shapeChangedDelegate = OnShapeChanged;
-
-            activityInformation = new SimulationIslandMember(this);
-
-        }
-
-        ///<summary>
-        /// Constructs a new entity.
-        ///</summary>
-        ///<param name="collisionInformation">Collidable to use with the entity.</param>
-        public Entity(EntityCollidable collisionInformation)
-            : this()
-        {
-            Initialize(collisionInformation);
-        }
-
-        ///<summary>
-        /// Constructs a new entity.
-        ///</summary>
-        ///<param name="collisionInformation">Collidable to use with the entity.</param>
-        ///<param name="mass">Mass of the entity.</param>
-        public Entity(EntityCollidable collisionInformation, float mass)
-            : this()
-        {
-            Initialize(collisionInformation, mass);
-        }
-
-        ///<summary>
-        /// Constructs a new entity.
-        ///</summary>
-        ///<param name="collisionInformation">Collidable to use with the entity.</param>
-        ///<param name="mass">Mass of the entity.</param>
-        /// <param name="inertiaTensor">Inertia tensor of the entity.</param>
-        public Entity(EntityCollidable collisionInformation, float mass, Matrix3X3 inertiaTensor)
-            : this()
-        {
-            Initialize(collisionInformation, mass, inertiaTensor);
-        }
-        ///<summary>
-        /// Constructs a new entity.
-        ///</summary>
-        ///<param name="collisionInformation">Collidable to use with the entity.</param>
-        ///<param name="mass">Mass of the entity.</param>
-        /// <param name="inertiaTensor">Inertia tensor of the entity.</param>
-        /// <param name="volume">Volume of the entity.</param>
-        public Entity(EntityCollidable collisionInformation, float mass, Matrix3X3 inertiaTensor, float volume)
-            : this()
-        {
-            Initialize(collisionInformation, mass, inertiaTensor, volume);
-        }
-
-        ///<summary>
-        /// Constructs a new entity.
-        ///</summary>
-        ///<param name="shape">Shape to use with the entity.</param>
-        public Entity(EntityShape shape)
-            : this()
-        {
-            Initialize(shape.GetCollidableInstance());
-        }
-
-        ///<summary>
-        /// Constructs a new entity.
-        ///</summary>
-        ///<param name="shape">Shape to use with the entity.</param>
-        ///<param name="mass">Mass of the entity.</param>
-        public Entity(EntityShape shape, float mass)
-            : this()
-        {
-            Initialize(shape.GetCollidableInstance(), mass);
-        }
-
-        ///<summary>
-        /// Constructs a new entity.
-        ///</summary>
-        ///<param name="shape">Shape to use with the entity.</param>
-        ///<param name="mass">Mass of the entity.</param>
-        /// <param name="inertiaTensor">Inertia tensor of the entity.</param>
-        public Entity(EntityShape shape, float mass, Matrix3X3 inertiaTensor)
-            : this()
-        {
-            Initialize(shape.GetCollidableInstance(), mass, inertiaTensor);
-        }
-        ///<summary>
-        /// Constructs a new entity.
-        ///</summary>
-        ///<param name="shape">Shape to use with the entity.</param>
-        ///<param name="mass">Mass of the entity.</param>
-        /// <param name="inertiaTensor">Inertia tensor of the entity.</param>
-        /// <param name="volume">Volume of the entity.</param>
-        public Entity(EntityShape shape, float mass, Matrix3X3 inertiaTensor, float volume)
-            : this()
-        {
-            Initialize(shape.GetCollidableInstance(), mass, inertiaTensor, volume);
-        }
-
-
-        //These initialize methods make it easier to construct some Entity prefab types.
-        protected internal void Initialize(EntityCollidable collisionInformation)
-        {
-            CollisionInformation = collisionInformation;
-            BecomeKinematic();
-            collisionInformation.Entity = this;
-        }
-
-        protected internal void Initialize(EntityCollidable collisionInformation, float mass)
-        {
-            CollisionInformation = collisionInformation;
-
-            ShapeDistributionInformation shapeInfo;
-            collisionInformation.Shape.ComputeDistributionInformation(out shapeInfo);
-            Matrix3X3.Multiply(ref shapeInfo.VolumeDistribution, mass * InertiaHelper.InertiaTensorScale, out shapeInfo.VolumeDistribution);
-
-            volume = shapeInfo.Volume;
-
-            BecomeDynamic(mass, shapeInfo.VolumeDistribution);
-
-            collisionInformation.Entity = this;
-        }
-
-        protected internal void Initialize(EntityCollidable collisionInformation, float mass, Matrix3X3 inertiaTensor)
-        {
-            CollisionInformation = collisionInformation;
-
-            volume = collisionInformation.Shape.ComputeVolume();
-
-            BecomeDynamic(mass, inertiaTensor);
-
-            collisionInformation.Entity = this;
-        }
-
-        protected internal void Initialize(EntityCollidable collisionInformation, float mass, Matrix3X3 inertiaTensor, float volume)
-        {
-            CollisionInformation = collisionInformation;
-            this.volume = volume;
-            BecomeDynamic(mass, inertiaTensor);
-
-            collisionInformation.Entity = this;
-        }
-
-        #endregion
-
-        #region IDeferredEventCreatorOwner Members
-
-        IDeferredEventCreator IDeferredEventCreatorOwner.EventCreator
-        {
-            get { return CollisionInformation.Events; }
-        }
-
-        #endregion
-
-        internal SimulationIslandMember activityInformation;
-        public SimulationIslandMember ActivityInformation
-        {
-            get
-            {
-                return activityInformation;
-            }
-        }
-
-        bool IForceUpdateable.IsActive
-        {
-            get
-            {
-                return activityInformation.IsActive;
-            }
-        }
-        bool IPositionUpdateable.IsActive
-        {
-            get
-            {
-                return activityInformation.IsActive;
-            }
-        }
-
-
-
-        ///<summary>
-        /// Applies an impulse to the entity.
-        ///</summary>
-        ///<param name="location">Location to apply the impulse.</param>
-        ///<param name="impulse">Impulse to apply.</param>
-        public void ApplyImpulse(Vector3 location, Vector3 impulse)
-        {
-            ApplyImpulse(ref location, ref impulse);
-        }
-
-        ///<summary>
-        /// Applies an impulse to the entity.
-        ///</summary>
-        ///<param name="location">Location to apply the impulse.</param>
-        ///<param name="impulse">Impulse to apply.</param>
-        public void ApplyImpulse(ref Vector3 location, ref Vector3 impulse)
-        {
-            if (isDynamic)
-            {
-                ApplyLinearImpulse(ref impulse);
-#if WINDOWS
-                Vector3 positionDifference;
-#else
-                Vector3 positionDifference = new Vector3();
-#endif
-                positionDifference.X = location.X - position.X;
-                positionDifference.Y = location.Y - position.Y;
-                positionDifference.Z = location.Z - position.Z;
-
-                Vector3 cross;
-                Vector3.Cross(ref positionDifference, ref impulse, out cross);
-                ApplyAngularImpulse(ref cross);
-
-                activityInformation.Activate();
-            }
-        }
-
-        //These methods are very direct and quick.  They don't activate the object or anything.
-        /// <summary>
-        /// Applies a linear velocity change to the entity using the given impulse.
-        /// This method does not wake up the object or perform any other nonessential operation;
-        /// it is meant to be used for performance-sensitive constraint solving.
-        /// Consider equivalently adding to the LinearMomentum property for convenience instead.
-        /// </summary>
-        /// <param name="impulse">Impulse to apply.</param>
-        public void ApplyLinearImpulse(ref Vector3 impulse)
-        {
-#if WINDOWS_PHONE
-            //Some XNA math methods support SIMD on the phone.
-            //This would most likely be inlined on the PC anyway, but the XBOX360 is a questionmark.
-            //Just inline those platforms manually.
-            Vector3.Add(ref linearMomentum, ref impulse, out linearMomentum);
-            Vector3.Multiply(ref linearMomentum, inverseMass, out linearVelocity);
-#else
-            linearMomentum.X += impulse.X;
-            linearMomentum.Y += impulse.Y;
-            linearMomentum.Z += impulse.Z;
-            linearVelocity.X = linearMomentum.X * inverseMass;
-            linearVelocity.Y = linearMomentum.Y * inverseMass;
-            linearVelocity.Z = linearMomentum.Z * inverseMass;
-#endif
-
-        }
-        /// <summary>
-        /// Applies an angular velocity change to the entity using the given impulse.
-        /// This method does not wake up the object or perform any other nonessential operation;
-        /// it is meant to be used for performance-sensitive constraint solving.
-        /// Consider equivalently adding to the AngularMomentum property for convenience instead.
-        /// </summary>
-        /// <param name="impulse">Impulse to apply.</param>
-        public void ApplyAngularImpulse(ref Vector3 impulse)
-        {
-            //There's some room here for SIMD-friendliness.  However, since the phone doesn't accelerate non-XNA types, the matrix3x3 operations don't gain much.
-            angularMomentum.X += impulse.X;
-            angularMomentum.Y += impulse.Y;
-            angularMomentum.Z += impulse.Z;
-            if (MotionSettings.ConserveAngularMomentum)
-            {
-                angularVelocity.X = angularMomentum.X * inertiaTensorInverse.M11 + angularMomentum.Y * inertiaTensorInverse.M21 + angularMomentum.Z * inertiaTensorInverse.M31;
-                angularVelocity.Y = angularMomentum.X * inertiaTensorInverse.M12 + angularMomentum.Y * inertiaTensorInverse.M22 + angularMomentum.Z * inertiaTensorInverse.M32;
-                angularVelocity.Z = angularMomentum.X * inertiaTensorInverse.M13 + angularMomentum.Y * inertiaTensorInverse.M23 + angularMomentum.Z * inertiaTensorInverse.M33;
-            }
-            else
-            {
-                angularVelocity.X += impulse.X * inertiaTensorInverse.M11 + impulse.Y * inertiaTensorInverse.M21 + impulse.Z * inertiaTensorInverse.M31;
-                angularVelocity.Y += impulse.X * inertiaTensorInverse.M12 + impulse.Y * inertiaTensorInverse.M22 + impulse.Z * inertiaTensorInverse.M32;
-                angularVelocity.Z += impulse.X * inertiaTensorInverse.M13 + impulse.Y * inertiaTensorInverse.M23 + impulse.Z * inertiaTensorInverse.M33;
-            }
-        }
-
-        /// <summary>
-        /// Gets or sets whether or not to ignore shape changes.  When true, changing the entity's collision shape will not update the maximum radius, volume, density, or inertia tensor. 
-        /// </summary>
-        public bool IgnoreShapeChanges { get; set; }
-
-        Action<CollisionShape> shapeChangedDelegate;
-        protected void OnShapeChanged(CollisionShape shape)
-        {
-            if (!IgnoreShapeChanges)
-            {
-                ShapeDistributionInformation shapeInfo;
-                collisionInformation.Shape.ComputeDistributionInformation(out shapeInfo);
-                volume = shapeInfo.Volume;
-                if (isDynamic)
-                {
-                    Matrix3X3.Multiply(ref shapeInfo.VolumeDistribution, InertiaHelper.InertiaTensorScale * mass, out shapeInfo.VolumeDistribution);
-                    LocalInertiaTensor = shapeInfo.VolumeDistribution;
-                }
-                else
-                {
-                    LocalInertiaTensorInverse = new Matrix3X3();
-                }
-            }
-        }
-
-
-        //TODO: Include warnings about multithreading.  These modify things outside of the entity and use single-thread-only helpers.
-        ///<summary>
-        /// Forces the entity to become kinematic.  Kinematic entities have infinite mass and inertia.
-        ///</summary>
-        public void BecomeKinematic()
-        {
-            bool previousState = isDynamic;
-            isDynamic = false;
-            LocalInertiaTensorInverse = new Matrix3X3();
-            mass = float.MaxValue;
-            inverseMass = 0;
-
-            //Notify simulation island of the change.
-            if (previousState)
-            {
-                if (activityInformation.DeactivationManager != null)
-                    activityInformation.DeactivationManager.RemoveSimulationIslandFromMember(activityInformation);
-
-                if (((IForceUpdateable)this).ForceUpdater != null)
-                    ((IForceUpdateable)this).ForceUpdater.ForceUpdateableBecomingKinematic(this);
-            }
-            //Change the collision group if it was using the default.
-            if (collisionInformation.CollisionRules.Group == CollisionRules.DefaultDynamicCollisionGroup ||
-                collisionInformation.CollisionRules.Group == null)
-                collisionInformation.CollisionRules.Group = CollisionRules.DefaultKinematicCollisionGroup;
-
-            activityInformation.Activate();
-
-            //Preserve velocity and reinitialize momentum for new state.
-            LinearVelocity = linearVelocity;
-            AngularVelocity = angularVelocity;
-        }
-
-
-        ///<summary>
-        /// Forces the entity to become dynamic.  Dynamic entities respond to collisions and have finite mass and inertia.
-        ///</summary>
-        ///<param name="mass">Mass to use for the entity.</param>
-        public void BecomeDynamic(float mass)
-        {
-            Matrix3X3 inertiaTensor = collisionInformation.Shape.ComputeVolumeDistribution();
-            Matrix3X3.Multiply(ref inertiaTensor, mass * InertiaHelper.InertiaTensorScale, out inertiaTensor);
-            BecomeDynamic(mass, inertiaTensor);
-        }
-
-        ///<summary>
-        /// Forces the entity to become dynamic.  Dynamic entities respond to collisions and have finite mass and inertia.
-        ///</summary>
-        ///<param name="mass">Mass to use for the entity.</param>
-        /// <param name="localInertiaTensor">Inertia tensor to use for the entity.</param>
-        public void BecomeDynamic(float mass, Matrix3X3 localInertiaTensor)
-        {
-            if (mass <= 0 || float.IsInfinity(mass) || float.IsNaN(mass))
-                throw new InvalidOperationException("Cannot use a mass of " + mass + " for a dynamic entity.  Consider using a kinematic entity instead.");
-            bool previousState = isDynamic;
-            isDynamic = true;
-            LocalInertiaTensor = localInertiaTensor;
-            this.mass = mass;
-            this.inverseMass = 1 / mass;
-
-            //Notify simulation island system of the change.
-            if (!previousState)
-            {
-                if (activityInformation.DeactivationManager != null)
-                    activityInformation.DeactivationManager.AddSimulationIslandToMember(activityInformation);
-
-                if (((IForceUpdateable)this).ForceUpdater != null)
-                    ((IForceUpdateable)this).ForceUpdater.ForceUpdateableBecomingDynamic(this);
-            }
-            //Change the group if it was using the defaults.
-            if (collisionInformation.CollisionRules.Group == CollisionRules.DefaultKinematicCollisionGroup ||
-                collisionInformation.CollisionRules.Group == null)
-                collisionInformation.CollisionRules.Group = CollisionRules.DefaultDynamicCollisionGroup;
-
-            activityInformation.Activate();
-
-
-            //Preserve velocity and reinitialize momentum for new state.
-            LinearVelocity = linearVelocity;
-            AngularVelocity = angularVelocity;
-
-        }
-
-
-        void IForceUpdateable.UpdateForForces(float dt)
-        {
-
-
-            //Linear velocity
-            if (IsAffectedByGravity)
-            {
-                Vector3.Add(ref forceUpdater.gravityDt, ref linearVelocity, out linearVelocity);
-            }
-
-            //Boost damping at very low velocities.  This is a strong stabilizer; removes a ton of energy from the system.
-<<<<<<< HEAD
-            if (activityInformation.DeactivationManager.useStabilization && activityInformation.allowStabilization && 
-=======
-            if (activityInformation.DeactivationManager.useStabilization && activityInformation.allowStabilization &&
->>>>>>> c9991ae3
-                (activityInformation.isSlowing || activityInformation.velocityTimeBelowLimit > activityInformation.DeactivationManager.lowVelocityTimeMinimum))
-            {
-                float energy = linearVelocity.LengthSquared() + angularVelocity.LengthSquared();
-                if (energy < activityInformation.DeactivationManager.velocityLowerLimitSquared)
-                {
-                    float boost = 1 - energy / (2f * activityInformation.DeactivationManager.velocityLowerLimitSquared);
-                    ModifyAngularDamping(boost);
-                    ModifyLinearDamping(boost);
-                }
-            }
-
-            //Damping
-            float linear = LinearDamping + linearDampingBoost;
-            if (linear > 0)
-            {
-                Vector3.Multiply(ref linearVelocity, (float)Math.Pow(MathHelper.Clamp(1 - linear, 0, 1), dt), out linearVelocity);
-            }
-            //When applying angular damping, the momentum or velocity is damped depending on the conservation setting.
-            float angular = AngularDamping + angularDampingBoost;
-            if (angular > 0 && MotionSettings.ConserveAngularMomentum)
-            {
-                Vector3.Multiply(ref angularMomentum, (float)Math.Pow(MathHelper.Clamp(1 - angular, 0, 1), dt), out angularMomentum);
-            }
-            else if (angular > 0)
-            {
-                Vector3.Multiply(ref angularVelocity, (float)Math.Pow(MathHelper.Clamp(1 - angular, 0, 1), dt), out angularVelocity);
-            }
-
-            linearDampingBoost = 0;
-            angularDampingBoost = 0;
-
-            //Linear momentum
-            Vector3.Multiply(ref linearVelocity, mass, out linearMomentum);
-
-
-            //Update world inertia tensors.
-            Matrix3X3 multiplied;
-            Matrix3X3.MultiplyTransposed(ref orientationMatrix, ref localInertiaTensorInverse, out multiplied);
-            Matrix3X3.Multiply(ref multiplied, ref orientationMatrix, out inertiaTensorInverse);
-            Matrix3X3.MultiplyTransposed(ref orientationMatrix, ref localInertiaTensor, out multiplied);
-            Matrix3X3.Multiply(ref multiplied, ref orientationMatrix, out inertiaTensor);
-
-            //Update angular velocity or angular momentum.
-            if (MotionSettings.ConserveAngularMomentum)
-            {
-                Matrix3X3.Transform(ref angularMomentum, ref inertiaTensorInverse, out angularVelocity);
-            }
-            else
-            {
-                Matrix3X3.Transform(ref angularVelocity, ref inertiaTensor, out angularMomentum);
-            }
-
-
-        }
-
-        private ForceUpdater forceUpdater;
-        ForceUpdater IForceUpdateable.ForceUpdater
-        {
-            get
-            {
-                return forceUpdater;
-            }
-            set
-            {
-                forceUpdater = value;
-            }
-        }
-
-        #region ISpaceObject
-
-        ISpace space;
-        ISpace ISpaceObject.Space
-        {
-            get
-            {
-                return space;
-            }
-            set
-            {
-                space = value;
-            }
-        }
-        ///<summary>
-        /// Gets the space that owns the entity.
-        ///</summary>
-        public ISpace Space
-        {
-            get
-            {
-                return space;
-            }
-        }
-
-
-        void ISpaceObject.OnAdditionToSpace(ISpace newSpace)
-        {
-            OnAdditionToSpace(newSpace);
-        }
-
-        protected virtual void OnAdditionToSpace(ISpace newSpace)
-        {
-        }
-
-        void ISpaceObject.OnRemovalFromSpace(ISpace oldSpace)
-        {
-            OnRemovalFromSpace(oldSpace);
-        }
-
-        protected virtual void OnRemovalFromSpace(ISpace oldSpace)
-        {
-        }
-        #endregion
-
-
-        #region ICCDPositionUpdateable
-
-        PositionUpdater IPositionUpdateable.PositionUpdater
-        {
-            get;
-            set;
-        }
-
-        PositionUpdateMode positionUpdateMode = MotionSettings.DefaultPositionUpdateMode;
-        ///<summary>
-        /// Gets the position update mode of the entity.
-        ///</summary>
-        public PositionUpdateMode PositionUpdateMode
-        {
-            get
-            {
-                return positionUpdateMode;
-            }
-            set
-            {
-                var previous = positionUpdateMode;
-                positionUpdateMode = value;
-                //Notify our owner of the change, if needed.
-                if (positionUpdateMode != previous &&
-                    ((IPositionUpdateable)this).PositionUpdater != null &&
-                    (((IPositionUpdateable)this).PositionUpdater as ContinuousPositionUpdater) != null)
-                {
-                    (((IPositionUpdateable)this).PositionUpdater as ContinuousPositionUpdater).UpdateableModeChanged(this, previous);
-                }
-
-            }
-        }
-
-        void ICCDPositionUpdateable.UpdateTimeOfImpacts(float dt)
-        {
-            //I am a continuous object.  If I am in a pair with another object, even if I am inactive,
-            //I must order the pairs to compute a time of impact.
-
-            //The pair method works in such a way that, when this method is run asynchronously, there will be no race conditions.
-            for (int i = 0; i < collisionInformation.pairs.count; i++)
-            {
-                //Only perform CCD if we're either supposed to test against no solver pairs or if this isn't a no solver pair.
-                if (MotionSettings.UseCCDForNoSolverPairs ||
-                    collisionInformation.pairs.Elements[i].broadPhaseOverlap.collisionRule < CollisionRule.NoSolver)
-                    collisionInformation.pairs.Elements[i].UpdateTimeOfImpact(collisionInformation, dt);
-            }
-        }
-
-        void ICCDPositionUpdateable.UpdatePositionContinuously(float dt)
-        {
-            float minimumToi = 1;
-            for (int i = 0; i < collisionInformation.pairs.Count; i++)
-            {
-                if (collisionInformation.pairs.Elements[i].timeOfImpact < minimumToi)
-                    minimumToi = collisionInformation.pairs.Elements[i].timeOfImpact;
-            }
-
-            //The orientation was already updated by the PreUpdatePosition.
-            //However, to be here, this object is not a discretely updated object.
-            //That means we still need to update the linear motion.
-
-            Vector3 increment;
-            Vector3.Multiply(ref linearVelocity, dt * minimumToi, out increment);
-            Vector3.Add(ref position, ref increment, out position);
-
-            collisionInformation.UpdateWorldTransform(ref position, ref orientation);
-
-            if (PositionUpdated != null)
-                PositionUpdated(this);
-        }
-
-        void IPositionUpdateable.PreUpdatePosition(float dt)
-        {
-            Vector3 increment;
-            if (MotionSettings.UseRk4AngularIntegration && isDynamic)
-            {
-                Toolbox.UpdateOrientationRK4(ref orientation, ref localInertiaTensorInverse, ref angularMomentum, dt, out orientation);
-            }
-            else
-            {
-                Vector3.Multiply(ref angularVelocity, dt * .5f, out increment);
-                var multiplier = new Quaternion(increment.X, increment.Y, increment.Z, 0);
-                Quaternion.Multiply(ref multiplier, ref orientation, out multiplier);
-                Quaternion.Add(ref orientation, ref multiplier, out orientation);
-                orientation.Normalize();
-            }
-            Matrix3X3.CreateFromQuaternion(ref orientation, out orientationMatrix);
-
-            //Only do the linear motion if this object doesn't obey CCD.
-            if (PositionUpdateMode == PositionUpdateMode.Discrete)
-            {
-                Vector3.Multiply(ref linearVelocity, dt, out increment);
-                Vector3.Add(ref position, ref increment, out position);
-
-                collisionInformation.UpdateWorldTransform(ref position, ref orientation);
-                //The position update is complete if this is a discretely updated object.
-                if (PositionUpdated != null)
-                    PositionUpdated(this);
-            }
-            collisionInformation.UpdateWorldTransform(ref position, ref orientation);
-
-        }
-
-
-
-        #endregion
-
-
-
-        float linearDampingBoost, angularDampingBoost;
-        float angularDamping = .15f;
-        float linearDamping = .03f;
-        ///<summary>
-        /// Gets or sets the angular damping of the entity.
-        /// Values range from 0 to 1, correspondong to a fraction of angular momentum removed
-        /// from the entity over a unit of time.
-        ///</summary>
-        public float AngularDamping
-        {
-            get
-            {
-                return angularDamping;
-            }
-            set
-            {
-                angularDamping = MathHelper.Clamp(value, 0, 1);
-            }
-        }
-        ///<summary>
-        /// Gets or sets the linear damping of the entity.
-        /// Values range from 0 to 1, correspondong to a fraction of linear momentum removed
-        /// from the entity over a unit of time.
-        ///</summary>
-        public float LinearDamping
-        {
-            get
-            {
-                return linearDamping;
-            }
-
-            set
-            {
-                linearDamping = value;
-            }
-        }
-
-        /// <summary>
-        /// Temporarily adjusts the linear damping by an amount.  After the value is used, the
-        /// damping returns to the base value.
-        /// </summary>
-        /// <param name="damping">Damping to add.</param>
-        public void ModifyLinearDamping(float damping)
-        {
-            float totalDamping = LinearDamping + linearDampingBoost;
-            float remainder = 1 - totalDamping;
-            linearDampingBoost += damping * remainder;
-        }
-        /// <summary>
-        /// Temporarily adjusts the angular damping by an amount.  After the value is used, the
-        /// damping returns to the base value.
-        /// </summary>
-        /// <param name="damping">Damping to add.</param>
-        public void ModifyAngularDamping(float damping)
-        {
-            float totalDamping = AngularDamping + angularDampingBoost;
-            float remainder = 1 - totalDamping;
-            angularDampingBoost += damping * remainder;
-        }
-
-        /// <summary>
-        /// Gets or sets the user data associated with the entity.
-        /// This is separate from the entity's collidable's tag.
-        /// If a tag needs to be accessed from within the collision
-        /// detection pipeline, consider using the entity.CollisionInformation.Tag.
-        /// </summary>
-        public object Tag { get; set; }
-
-
-
-
-
-
-        CollisionRules ICollisionRulesOwner.CollisionRules
-        {
-            get
-            {
-                return collisionInformation.collisionRules;
-            }
-            set
-            {
-                collisionInformation.CollisionRules = value;
-            }
-        }
-
-        BroadPhaseEntry IBroadPhaseEntryOwner.Entry
-        {
-            get { return collisionInformation; }
-        }
-
-        public override string ToString()
-        {
-            if (Tag == null)
-                return base.ToString();
-            else
-                return base.ToString() + ", " + Tag;
-        }
-
-
-    }
-}
+﻿using System;
+using System.Collections.Generic;
+using BEPUphysics.BroadPhaseSystems;
+using BEPUphysics.Collidables.MobileCollidables;
+using BEPUphysics.CollisionShapes.ConvexShapes;
+using BEPUphysics.Constraints.TwoEntity;
+using BEPUphysics.DeactivationManagement;
+using BEPUphysics.EntityStateManagement;
+using BEPUphysics.OtherSpaceStages;
+using BEPUphysics.PositionUpdating;
+using BEPUphysics.Settings;
+ 
+using BEPUphysics.MathExtensions;
+using BEPUphysics.Materials;
+using BEPUphysics.Constraints;
+using System.Collections.ObjectModel;
+using BEPUphysics.CollisionShapes;
+using BEPUphysics.CollisionRuleManagement;
+using BEPUphysics.DataStructures;
+using BEPUphysics.Threading;
+
+namespace BEPUphysics.Entities
+{
+    ///<summary>
+    /// Superclass of movable rigid bodies.  Contains information for
+    /// both dynamic and kinematic simulation.
+    ///</summary>
+    public class Entity :
+        IBroadPhaseEntryOwner,
+        IDeferredEventCreatorOwner,
+        ISimulationIslandMemberOwner,
+        ICCDPositionUpdateable,
+        IForceUpdateable,
+        ISpaceObject,
+        IMaterialOwner,
+        ICollisionRulesOwner
+    {
+        internal Vector3 position;
+        internal Quaternion orientation = Quaternion.Identity;
+        internal Matrix3X3 orientationMatrix = Matrix3X3.Identity;
+        internal Vector3 linearVelocity;
+        internal Vector3 linearMomentum;
+        internal Vector3 angularVelocity;
+        internal Vector3 angularMomentum;
+        internal bool isDynamic;
+
+
+
+        ///<summary>
+        /// Gets or sets the position of the Entity.  This Position acts
+        /// as the center of mass for dynamic entities.
+        ///</summary>
+        public Vector3 Position
+        {
+            get
+            {
+                return position;
+            }
+            set
+            {
+                position = value;
+                activityInformation.Activate();
+            }
+        }
+        ///<summary>
+        /// Gets or sets the orientation quaternion of the entity.
+        ///</summary>
+        public Quaternion Orientation
+        {
+            get
+            {
+                return orientation;
+            }
+            set
+            {
+                Quaternion.Normalize(ref value, out orientation);
+                Matrix3X3.CreateFromQuaternion(ref orientation, out orientationMatrix);
+                //Update inertia tensors for consistency.
+                Matrix3X3 multiplied;
+                Matrix3X3.MultiplyTransposed(ref orientationMatrix, ref localInertiaTensorInverse, out multiplied);
+                Matrix3X3.Multiply(ref multiplied, ref orientationMatrix, out inertiaTensorInverse);
+                Matrix3X3.MultiplyTransposed(ref orientationMatrix, ref localInertiaTensor, out multiplied);
+                Matrix3X3.Multiply(ref multiplied, ref orientationMatrix, out inertiaTensor);
+                activityInformation.Activate();
+            }
+        }
+        /// <summary>
+        /// Gets or sets the orientation matrix of the entity.
+        /// </summary>
+        public Matrix3X3 OrientationMatrix
+        {
+            get
+            {
+                return orientationMatrix;
+            }
+            set
+            {
+                Matrix3X3.CreateQuaternion(ref value, out orientation);
+                Orientation = orientation; //normalizes and sets.
+            }
+        }
+        ///<summary>
+        /// Gets or sets the world transform of the entity.
+        /// The upper left 3x3 part is the Orientation, and the translation is the Position.
+        /// When setting this property, ensure that the rotation matrix component does not include
+        /// any scaling or shearing.
+        ///</summary>
+        public Matrix WorldTransform
+        {
+            get
+            {
+                Matrix worldTransform;
+                Matrix3X3.ToMatrix4X4(ref orientationMatrix, out worldTransform);
+                worldTransform.Translation = position;
+                return worldTransform;
+            }
+            set
+            {
+                Quaternion.CreateFromRotationMatrix(ref value, out orientation);
+                Orientation = orientation; //normalizes and sets.
+                position = value.Translation;
+                activityInformation.Activate();
+            }
+
+        }
+        /// <summary>
+        /// Gets or sets the angular velocity of the entity.
+        /// </summary>
+        public Vector3 AngularVelocity
+        {
+            get
+            {
+                return angularVelocity;
+            }
+            set
+            {
+                angularVelocity = value;
+                Matrix3X3.Transform(ref value, ref inertiaTensor, out angularMomentum);
+                activityInformation.Activate();
+            }
+        }
+        /// <summary>
+        /// Gets or sets the angular momentum of the entity.
+        /// </summary>
+        public Vector3 AngularMomentum
+        {
+            get
+            {
+                if (MotionSettings.ConserveAngularMomentum)
+                    return angularMomentum;
+                else
+                {
+                    Vector3 v;
+                    Matrix3X3.Transform(ref angularVelocity, ref inertiaTensor, out v);
+                    return v;
+                }
+            }
+            set
+            {
+                angularMomentum = value;
+                Matrix3X3.Transform(ref value, ref inertiaTensorInverse, out angularVelocity);
+                activityInformation.Activate();
+            }
+        }
+        /// <summary>
+        /// Gets or sets the linear velocity of the entity.
+        /// </summary>
+        public Vector3 LinearVelocity
+        {
+            get
+            {
+                return linearVelocity;
+            }
+            set
+            {
+                linearVelocity = value;
+                Vector3.Multiply(ref linearVelocity, mass, out linearMomentum);
+                activityInformation.Activate();
+            }
+        }
+        /// <summary>
+        /// Gets or sets the linear momentum of the entity.
+        /// </summary>
+        public Vector3 LinearMomentum
+        {
+            get
+            {
+                return linearMomentum;
+            }
+            set
+            {
+                linearMomentum = value;
+                Vector3.Multiply(ref linearMomentum, inverseMass, out linearVelocity);
+                activityInformation.Activate();
+            }
+        }
+        /// <summary>
+        /// Gets or sets the position, orientation, linear velocity, and angular velocity of the entity.
+        /// </summary>
+        public MotionState MotionState
+        {
+            get
+            {
+                MotionState toReturn;
+                toReturn.Position = position;
+                toReturn.Orientation = orientation;
+                toReturn.LinearVelocity = linearVelocity;
+                toReturn.AngularVelocity = angularVelocity;
+                return toReturn;
+            }
+            set
+            {
+                Position = value.Position;
+                Orientation = value.Orientation;
+                LinearVelocity = value.LinearVelocity;
+                AngularVelocity = value.AngularVelocity;
+            }
+        }
+
+        /// <summary>
+        /// Gets whether or not the entity is dynamic.
+        /// Dynamic entities have finite mass and respond
+        /// to collisions.  Kinematic (non-dynamic) entities
+        /// have infinite mass and inertia and will plow through anything.
+        /// </summary>
+        public bool IsDynamic
+        {
+            get
+            {
+                return isDynamic;
+            }
+        }
+
+
+
+        bool isAffectedByGravity = true;
+        ///<summary>
+        /// Gets or sets whether or not the entity can be affected by gravity applied by the ForceUpdater.
+        ///</summary>
+        public bool IsAffectedByGravity
+        {
+            get
+            {
+                return isAffectedByGravity;
+            }
+            set
+            {
+                isAffectedByGravity = value;
+            }
+        }
+
+        ///<summary>
+        /// Gets the buffered states of the entity.  If the Space.BufferedStates manager is enabled,
+        /// this property provides access to the buffered and interpolated states of the entity.
+        /// Buffered states are the most recent completed update values, while interpolated states are the previous values blended
+        /// with the current frame's values.  Interpolated states are helpful when updating the engine with internal time stepping, 
+        /// giving entity motion a smooth appearance even when updates aren't occurring consistently every frame.  
+        /// Both are buffered for asynchronous access.
+        ///</summary>
+        public EntityBufferedStates BufferedStates { get; private set; }
+
+        internal Matrix3X3 inertiaTensorInverse;
+        ///<summary>
+        /// Gets the world space inertia tensor inverse of the entity.
+        ///</summary>
+        public Matrix3X3 InertiaTensorInverse
+        {
+            get
+            {
+                return inertiaTensorInverse;
+            }
+        }
+        internal Matrix3X3 inertiaTensor;
+        ///<summary>
+        /// Gets the world space inertia tensor of the entity.
+        ///</summary>
+        public Matrix3X3 InertiaTensor
+        {
+            get { return inertiaTensor; }
+        }
+
+        internal Matrix3X3 localInertiaTensor;
+        ///<summary>
+        /// Gets or sets the local inertia tensor of the entity.
+        ///</summary>
+        public Matrix3X3 LocalInertiaTensor
+        {
+            get
+            {
+                return localInertiaTensor;
+            }
+            set
+            {
+                localInertiaTensor = value;
+                Matrix3X3.Invert(ref localInertiaTensor, out localInertiaTensorInverse);
+                Matrix3X3 multiplied;
+                Matrix3X3.MultiplyTransposed(ref orientationMatrix, ref localInertiaTensorInverse, out multiplied);
+                Matrix3X3.Multiply(ref multiplied, ref orientationMatrix, out inertiaTensorInverse);
+                Matrix3X3.MultiplyTransposed(ref orientationMatrix, ref localInertiaTensor, out multiplied);
+                Matrix3X3.Multiply(ref multiplied, ref orientationMatrix, out inertiaTensor);
+            }
+        }
+        internal Matrix3X3 localInertiaTensorInverse;
+        /// <summary>
+        /// Gets or sets the local inertia tensor inverse of the entity.
+        /// </summary>
+        public Matrix3X3 LocalInertiaTensorInverse
+        {
+            get
+            {
+                return localInertiaTensorInverse;
+            }
+            set
+            {
+                localInertiaTensorInverse = value;
+                Matrix3X3.AdaptiveInvert(ref localInertiaTensorInverse, out localInertiaTensor);
+                //Update the world space versions.
+                Matrix3X3 multiplied;
+                Matrix3X3.MultiplyTransposed(ref orientationMatrix, ref localInertiaTensorInverse, out multiplied);
+                Matrix3X3.Multiply(ref multiplied, ref orientationMatrix, out inertiaTensorInverse);
+                Matrix3X3.MultiplyTransposed(ref orientationMatrix, ref localInertiaTensor, out multiplied);
+                Matrix3X3.Multiply(ref multiplied, ref orientationMatrix, out inertiaTensor);
+            }
+        }
+
+        internal float mass;
+        ///<summary>
+        /// Gets or sets the mass of the entity.  Setting this to an invalid value, such as a non-positive number, NaN, or infinity, makes the entity kinematic.
+        /// Setting it to a valid positive number will also scale the inertia tensor if it was already dynamic, or force the calculation of a new inertia tensor
+        /// if it was previously kinematic.
+        ///</summary>
+        public float Mass
+        {
+            get
+            {
+                return mass;
+            }
+            set
+            {
+                if (value <= 0 || float.IsNaN(value) || float.IsInfinity(value))
+                    BecomeKinematic();
+                else
+                {
+                    if (isDynamic)
+                    {
+                        //If it's already dynamic, then we don't need to recompute the inertia tensor.
+                        //Instead, scale the one we have already.
+                        Matrix3X3 newInertia;
+                        Matrix3X3.Multiply(ref localInertiaTensor, value * inverseMass, out newInertia);
+                        BecomeDynamic(value, newInertia);
+                    }
+                    else
+                    {
+                        BecomeDynamic(value);
+                    }
+                }
+            }
+        }
+
+        internal float inverseMass;
+        /// <summary>
+        /// Gets or sets the inverse mass of the entity.
+        /// </summary>
+        public float InverseMass
+        {
+            get
+            {
+                return inverseMass;
+            }
+            set
+            {
+                if (value > 0)
+                    Mass = 1 / value;
+                else
+                    Mass = 0;
+            }
+        }
+
+
+        internal float volume;
+        /// <summary>
+        /// Gets or sets the volume of the entity.
+        /// This is computed along with other physical properties at initialization,
+        /// but it's only used for auxiliary systems like the FluidVolume.
+        /// Changing this can tune behavior of those systems.
+        /// </summary>
+        public float Volume { get { return volume; } set { volume = value; } }
+
+
+
+        ///<summary>
+        /// Fires when the entity's position is updated.
+        ///</summary>
+        public event Action<Entity> PositionUpdated;
+
+
+
+        protected EntityCollidable collisionInformation;
+        ///<summary>
+        /// Gets the collidable used by the entity.
+        ///</summary>
+        public EntityCollidable CollisionInformation
+        {
+            get { return collisionInformation; }
+            protected set
+            {
+                if (collisionInformation != null)
+                    collisionInformation.Shape.ShapeChanged -= shapeChangedDelegate;
+                collisionInformation = value;
+                if (collisionInformation != null)
+                    collisionInformation.Shape.ShapeChanged += shapeChangedDelegate;
+                //Entity constructors do their own initialization when the collision information changes.
+                //Might be able to condense it up here, but don't really need it right now.
+                //ShapeChangedHandler(collisionInformation.shape);
+            }
+        }
+
+        //protected internal object locker = new object();
+        /////<summary>
+        ///// Gets the synchronization object used by systems that need
+        ///// exclusive access to the entity's properties.
+        /////</summary>
+        //public object Locker
+        //{
+        //    get
+        //    {
+        //        return locker;
+        //    }
+        //}
+
+        protected internal SpinLock locker = new SpinLock();
+        ///<summary>
+        /// Gets the synchronization object used by systems that need
+        /// exclusive access to the entity's properties.
+        ///</summary>
+        public SpinLock Locker
+        {
+            get
+            {
+                return locker;
+            }
+        }
+
+        internal Material material;
+        //NOT thread safe due to material change pair update.
+        ///<summary>
+        /// Gets or sets the material used by the entity.
+        ///</summary>
+        public Material Material
+        {
+            get
+            {
+                return material;
+            }
+            set
+            {
+                if (material != null)
+                    material.MaterialChanged -= materialChangedDelegate;
+                material = value;
+                if (material != null)
+                    material.MaterialChanged += materialChangedDelegate;
+                OnMaterialChanged(material);
+            }
+        }
+
+        Action<Material> materialChangedDelegate;
+        void OnMaterialChanged(Material newMaterial)
+        {
+            for (int i = 0; i < collisionInformation.pairs.Count; i++)
+            {
+                collisionInformation.pairs[i].UpdateMaterialProperties();
+            }
+        }
+
+
+        ///<summary>
+        /// Gets all the EntitySolverUpdateables associated with this entity.
+        ///</summary>
+        public EntitySolverUpdateableCollection SolverUpdateables
+        {
+            get
+            {
+                return new EntitySolverUpdateableCollection(activityInformation.connections);
+            }
+        }
+
+        ///<summary>
+        /// Gets the two-entity constraints associated with this entity (a subset of the solver updateables).
+        ///</summary>
+        public EntityConstraintCollection Constraints
+        {
+            get
+            {
+                return new EntityConstraintCollection(activityInformation.connections);
+            }
+        }
+
+        #region Construction
+
+        protected Entity()
+        {
+            BufferedStates = new EntityBufferedStates(this);
+
+            material = new Material();
+            materialChangedDelegate = OnMaterialChanged;
+            material.MaterialChanged += materialChangedDelegate;
+
+            shapeChangedDelegate = OnShapeChanged;
+
+            activityInformation = new SimulationIslandMember(this);
+
+        }
+
+        ///<summary>
+        /// Constructs a new entity.
+        ///</summary>
+        ///<param name="collisionInformation">Collidable to use with the entity.</param>
+        public Entity(EntityCollidable collisionInformation)
+            : this()
+        {
+            Initialize(collisionInformation);
+        }
+
+        ///<summary>
+        /// Constructs a new entity.
+        ///</summary>
+        ///<param name="collisionInformation">Collidable to use with the entity.</param>
+        ///<param name="mass">Mass of the entity.</param>
+        public Entity(EntityCollidable collisionInformation, float mass)
+            : this()
+        {
+            Initialize(collisionInformation, mass);
+        }
+
+        ///<summary>
+        /// Constructs a new entity.
+        ///</summary>
+        ///<param name="collisionInformation">Collidable to use with the entity.</param>
+        ///<param name="mass">Mass of the entity.</param>
+        /// <param name="inertiaTensor">Inertia tensor of the entity.</param>
+        public Entity(EntityCollidable collisionInformation, float mass, Matrix3X3 inertiaTensor)
+            : this()
+        {
+            Initialize(collisionInformation, mass, inertiaTensor);
+        }
+        ///<summary>
+        /// Constructs a new entity.
+        ///</summary>
+        ///<param name="collisionInformation">Collidable to use with the entity.</param>
+        ///<param name="mass">Mass of the entity.</param>
+        /// <param name="inertiaTensor">Inertia tensor of the entity.</param>
+        /// <param name="volume">Volume of the entity.</param>
+        public Entity(EntityCollidable collisionInformation, float mass, Matrix3X3 inertiaTensor, float volume)
+            : this()
+        {
+            Initialize(collisionInformation, mass, inertiaTensor, volume);
+        }
+
+        ///<summary>
+        /// Constructs a new entity.
+        ///</summary>
+        ///<param name="shape">Shape to use with the entity.</param>
+        public Entity(EntityShape shape)
+            : this()
+        {
+            Initialize(shape.GetCollidableInstance());
+        }
+
+        ///<summary>
+        /// Constructs a new entity.
+        ///</summary>
+        ///<param name="shape">Shape to use with the entity.</param>
+        ///<param name="mass">Mass of the entity.</param>
+        public Entity(EntityShape shape, float mass)
+            : this()
+        {
+            Initialize(shape.GetCollidableInstance(), mass);
+        }
+
+        ///<summary>
+        /// Constructs a new entity.
+        ///</summary>
+        ///<param name="shape">Shape to use with the entity.</param>
+        ///<param name="mass">Mass of the entity.</param>
+        /// <param name="inertiaTensor">Inertia tensor of the entity.</param>
+        public Entity(EntityShape shape, float mass, Matrix3X3 inertiaTensor)
+            : this()
+        {
+            Initialize(shape.GetCollidableInstance(), mass, inertiaTensor);
+        }
+        ///<summary>
+        /// Constructs a new entity.
+        ///</summary>
+        ///<param name="shape">Shape to use with the entity.</param>
+        ///<param name="mass">Mass of the entity.</param>
+        /// <param name="inertiaTensor">Inertia tensor of the entity.</param>
+        /// <param name="volume">Volume of the entity.</param>
+        public Entity(EntityShape shape, float mass, Matrix3X3 inertiaTensor, float volume)
+            : this()
+        {
+            Initialize(shape.GetCollidableInstance(), mass, inertiaTensor, volume);
+        }
+
+
+        //These initialize methods make it easier to construct some Entity prefab types.
+        protected internal void Initialize(EntityCollidable collisionInformation)
+        {
+            CollisionInformation = collisionInformation;
+            BecomeKinematic();
+            collisionInformation.Entity = this;
+        }
+
+        protected internal void Initialize(EntityCollidable collisionInformation, float mass)
+        {
+            CollisionInformation = collisionInformation;
+
+            ShapeDistributionInformation shapeInfo;
+            collisionInformation.Shape.ComputeDistributionInformation(out shapeInfo);
+            Matrix3X3.Multiply(ref shapeInfo.VolumeDistribution, mass * InertiaHelper.InertiaTensorScale, out shapeInfo.VolumeDistribution);
+
+            volume = shapeInfo.Volume;
+
+            BecomeDynamic(mass, shapeInfo.VolumeDistribution);
+
+            collisionInformation.Entity = this;
+        }
+
+        protected internal void Initialize(EntityCollidable collisionInformation, float mass, Matrix3X3 inertiaTensor)
+        {
+            CollisionInformation = collisionInformation;
+
+            volume = collisionInformation.Shape.ComputeVolume();
+
+            BecomeDynamic(mass, inertiaTensor);
+
+            collisionInformation.Entity = this;
+        }
+
+        protected internal void Initialize(EntityCollidable collisionInformation, float mass, Matrix3X3 inertiaTensor, float volume)
+        {
+            CollisionInformation = collisionInformation;
+            this.volume = volume;
+            BecomeDynamic(mass, inertiaTensor);
+
+            collisionInformation.Entity = this;
+        }
+
+        #endregion
+
+        #region IDeferredEventCreatorOwner Members
+
+        IDeferredEventCreator IDeferredEventCreatorOwner.EventCreator
+        {
+            get { return CollisionInformation.Events; }
+        }
+
+        #endregion
+
+        internal SimulationIslandMember activityInformation;
+        public SimulationIslandMember ActivityInformation
+        {
+            get
+            {
+                return activityInformation;
+            }
+        }
+
+        bool IForceUpdateable.IsActive
+        {
+            get
+            {
+                return activityInformation.IsActive;
+            }
+        }
+        bool IPositionUpdateable.IsActive
+        {
+            get
+            {
+                return activityInformation.IsActive;
+            }
+        }
+
+
+
+        ///<summary>
+        /// Applies an impulse to the entity.
+        ///</summary>
+        ///<param name="location">Location to apply the impulse.</param>
+        ///<param name="impulse">Impulse to apply.</param>
+        public void ApplyImpulse(Vector3 location, Vector3 impulse)
+        {
+            ApplyImpulse(ref location, ref impulse);
+        }
+
+        ///<summary>
+        /// Applies an impulse to the entity.
+        ///</summary>
+        ///<param name="location">Location to apply the impulse.</param>
+        ///<param name="impulse">Impulse to apply.</param>
+        public void ApplyImpulse(ref Vector3 location, ref Vector3 impulse)
+        {
+            if (isDynamic)
+            {
+                ApplyLinearImpulse(ref impulse);
+#if WINDOWS
+                Vector3 positionDifference;
+#else
+                Vector3 positionDifference = new Vector3();
+#endif
+                positionDifference.X = location.X - position.X;
+                positionDifference.Y = location.Y - position.Y;
+                positionDifference.Z = location.Z - position.Z;
+
+                Vector3 cross;
+                Vector3.Cross(ref positionDifference, ref impulse, out cross);
+                ApplyAngularImpulse(ref cross);
+
+                activityInformation.Activate();
+            }
+        }
+
+        //These methods are very direct and quick.  They don't activate the object or anything.
+        /// <summary>
+        /// Applies a linear velocity change to the entity using the given impulse.
+        /// This method does not wake up the object or perform any other nonessential operation;
+        /// it is meant to be used for performance-sensitive constraint solving.
+        /// Consider equivalently adding to the LinearMomentum property for convenience instead.
+        /// </summary>
+        /// <param name="impulse">Impulse to apply.</param>
+        public void ApplyLinearImpulse(ref Vector3 impulse)
+        {
+#if WINDOWS_PHONE
+            //Some XNA math methods support SIMD on the phone.
+            //This would most likely be inlined on the PC anyway, but the XBOX360 is a questionmark.
+            //Just inline those platforms manually.
+            Vector3.Add(ref linearMomentum, ref impulse, out linearMomentum);
+            Vector3.Multiply(ref linearMomentum, inverseMass, out linearVelocity);
+#else
+            linearMomentum.X += impulse.X;
+            linearMomentum.Y += impulse.Y;
+            linearMomentum.Z += impulse.Z;
+            linearVelocity.X = linearMomentum.X * inverseMass;
+            linearVelocity.Y = linearMomentum.Y * inverseMass;
+            linearVelocity.Z = linearMomentum.Z * inverseMass;
+#endif
+
+        }
+        /// <summary>
+        /// Applies an angular velocity change to the entity using the given impulse.
+        /// This method does not wake up the object or perform any other nonessential operation;
+        /// it is meant to be used for performance-sensitive constraint solving.
+        /// Consider equivalently adding to the AngularMomentum property for convenience instead.
+        /// </summary>
+        /// <param name="impulse">Impulse to apply.</param>
+        public void ApplyAngularImpulse(ref Vector3 impulse)
+        {
+            //There's some room here for SIMD-friendliness.  However, since the phone doesn't accelerate non-XNA types, the matrix3x3 operations don't gain much.
+            angularMomentum.X += impulse.X;
+            angularMomentum.Y += impulse.Y;
+            angularMomentum.Z += impulse.Z;
+            if (MotionSettings.ConserveAngularMomentum)
+            {
+                angularVelocity.X = angularMomentum.X * inertiaTensorInverse.M11 + angularMomentum.Y * inertiaTensorInverse.M21 + angularMomentum.Z * inertiaTensorInverse.M31;
+                angularVelocity.Y = angularMomentum.X * inertiaTensorInverse.M12 + angularMomentum.Y * inertiaTensorInverse.M22 + angularMomentum.Z * inertiaTensorInverse.M32;
+                angularVelocity.Z = angularMomentum.X * inertiaTensorInverse.M13 + angularMomentum.Y * inertiaTensorInverse.M23 + angularMomentum.Z * inertiaTensorInverse.M33;
+            }
+            else
+            {
+                angularVelocity.X += impulse.X * inertiaTensorInverse.M11 + impulse.Y * inertiaTensorInverse.M21 + impulse.Z * inertiaTensorInverse.M31;
+                angularVelocity.Y += impulse.X * inertiaTensorInverse.M12 + impulse.Y * inertiaTensorInverse.M22 + impulse.Z * inertiaTensorInverse.M32;
+                angularVelocity.Z += impulse.X * inertiaTensorInverse.M13 + impulse.Y * inertiaTensorInverse.M23 + impulse.Z * inertiaTensorInverse.M33;
+            }
+        }
+
+        /// <summary>
+        /// Gets or sets whether or not to ignore shape changes.  When true, changing the entity's collision shape will not update the maximum radius, volume, density, or inertia tensor. 
+        /// </summary>
+        public bool IgnoreShapeChanges { get; set; }
+
+        Action<CollisionShape> shapeChangedDelegate;
+        protected void OnShapeChanged(CollisionShape shape)
+        {
+            if (!IgnoreShapeChanges)
+            {
+                ShapeDistributionInformation shapeInfo;
+                collisionInformation.Shape.ComputeDistributionInformation(out shapeInfo);
+                volume = shapeInfo.Volume;
+                if (isDynamic)
+                {
+                    Matrix3X3.Multiply(ref shapeInfo.VolumeDistribution, InertiaHelper.InertiaTensorScale * mass, out shapeInfo.VolumeDistribution);
+                    LocalInertiaTensor = shapeInfo.VolumeDistribution;
+                }
+                else
+                {
+                    LocalInertiaTensorInverse = new Matrix3X3();
+                }
+            }
+        }
+
+
+        //TODO: Include warnings about multithreading.  These modify things outside of the entity and use single-thread-only helpers.
+        ///<summary>
+        /// Forces the entity to become kinematic.  Kinematic entities have infinite mass and inertia.
+        ///</summary>
+        public void BecomeKinematic()
+        {
+            bool previousState = isDynamic;
+            isDynamic = false;
+            LocalInertiaTensorInverse = new Matrix3X3();
+            mass = float.MaxValue;
+            inverseMass = 0;
+
+            //Notify simulation island of the change.
+            if (previousState)
+            {
+                if (activityInformation.DeactivationManager != null)
+                    activityInformation.DeactivationManager.RemoveSimulationIslandFromMember(activityInformation);
+
+                if (((IForceUpdateable)this).ForceUpdater != null)
+                    ((IForceUpdateable)this).ForceUpdater.ForceUpdateableBecomingKinematic(this);
+            }
+            //Change the collision group if it was using the default.
+            if (collisionInformation.CollisionRules.Group == CollisionRules.DefaultDynamicCollisionGroup ||
+                collisionInformation.CollisionRules.Group == null)
+                collisionInformation.CollisionRules.Group = CollisionRules.DefaultKinematicCollisionGroup;
+
+            activityInformation.Activate();
+
+            //Preserve velocity and reinitialize momentum for new state.
+            LinearVelocity = linearVelocity;
+            AngularVelocity = angularVelocity;
+        }
+
+
+        ///<summary>
+        /// Forces the entity to become dynamic.  Dynamic entities respond to collisions and have finite mass and inertia.
+        ///</summary>
+        ///<param name="mass">Mass to use for the entity.</param>
+        public void BecomeDynamic(float mass)
+        {
+            Matrix3X3 inertiaTensor = collisionInformation.Shape.ComputeVolumeDistribution();
+            Matrix3X3.Multiply(ref inertiaTensor, mass * InertiaHelper.InertiaTensorScale, out inertiaTensor);
+            BecomeDynamic(mass, inertiaTensor);
+        }
+
+        ///<summary>
+        /// Forces the entity to become dynamic.  Dynamic entities respond to collisions and have finite mass and inertia.
+        ///</summary>
+        ///<param name="mass">Mass to use for the entity.</param>
+        /// <param name="localInertiaTensor">Inertia tensor to use for the entity.</param>
+        public void BecomeDynamic(float mass, Matrix3X3 localInertiaTensor)
+        {
+            if (mass <= 0 || float.IsInfinity(mass) || float.IsNaN(mass))
+                throw new InvalidOperationException("Cannot use a mass of " + mass + " for a dynamic entity.  Consider using a kinematic entity instead.");
+            bool previousState = isDynamic;
+            isDynamic = true;
+            LocalInertiaTensor = localInertiaTensor;
+            this.mass = mass;
+            this.inverseMass = 1 / mass;
+
+            //Notify simulation island system of the change.
+            if (!previousState)
+            {
+                if (activityInformation.DeactivationManager != null)
+                    activityInformation.DeactivationManager.AddSimulationIslandToMember(activityInformation);
+
+                if (((IForceUpdateable)this).ForceUpdater != null)
+                    ((IForceUpdateable)this).ForceUpdater.ForceUpdateableBecomingDynamic(this);
+            }
+            //Change the group if it was using the defaults.
+            if (collisionInformation.CollisionRules.Group == CollisionRules.DefaultKinematicCollisionGroup ||
+                collisionInformation.CollisionRules.Group == null)
+                collisionInformation.CollisionRules.Group = CollisionRules.DefaultDynamicCollisionGroup;
+
+            activityInformation.Activate();
+
+
+            //Preserve velocity and reinitialize momentum for new state.
+            LinearVelocity = linearVelocity;
+            AngularVelocity = angularVelocity;
+
+        }
+
+
+        void IForceUpdateable.UpdateForForces(float dt)
+        {
+
+
+            //Linear velocity
+            if (IsAffectedByGravity)
+            {
+                Vector3.Add(ref forceUpdater.gravityDt, ref linearVelocity, out linearVelocity);
+            }
+
+            //Boost damping at very low velocities.  This is a strong stabilizer; removes a ton of energy from the system.
+            if (activityInformation.DeactivationManager.useStabilization && activityInformation.allowStabilization &&
+                (activityInformation.isSlowing || activityInformation.velocityTimeBelowLimit > activityInformation.DeactivationManager.lowVelocityTimeMinimum))
+            {
+                float energy = linearVelocity.LengthSquared() + angularVelocity.LengthSquared();
+                if (energy < activityInformation.DeactivationManager.velocityLowerLimitSquared)
+                {
+                    float boost = 1 - energy / (2f * activityInformation.DeactivationManager.velocityLowerLimitSquared);
+                    ModifyAngularDamping(boost);
+                    ModifyLinearDamping(boost);
+                }
+            }
+
+            //Damping
+            float linear = LinearDamping + linearDampingBoost;
+            if (linear > 0)
+            {
+                Vector3.Multiply(ref linearVelocity, (float)Math.Pow(MathHelper.Clamp(1 - linear, 0, 1), dt), out linearVelocity);
+            }
+            //When applying angular damping, the momentum or velocity is damped depending on the conservation setting.
+            float angular = AngularDamping + angularDampingBoost;
+            if (angular > 0 && MotionSettings.ConserveAngularMomentum)
+            {
+                Vector3.Multiply(ref angularMomentum, (float)Math.Pow(MathHelper.Clamp(1 - angular, 0, 1), dt), out angularMomentum);
+            }
+            else if (angular > 0)
+            {
+                Vector3.Multiply(ref angularVelocity, (float)Math.Pow(MathHelper.Clamp(1 - angular, 0, 1), dt), out angularVelocity);
+            }
+
+            linearDampingBoost = 0;
+            angularDampingBoost = 0;
+
+            //Linear momentum
+            Vector3.Multiply(ref linearVelocity, mass, out linearMomentum);
+
+
+            //Update world inertia tensors.
+            Matrix3X3 multiplied;
+            Matrix3X3.MultiplyTransposed(ref orientationMatrix, ref localInertiaTensorInverse, out multiplied);
+            Matrix3X3.Multiply(ref multiplied, ref orientationMatrix, out inertiaTensorInverse);
+            Matrix3X3.MultiplyTransposed(ref orientationMatrix, ref localInertiaTensor, out multiplied);
+            Matrix3X3.Multiply(ref multiplied, ref orientationMatrix, out inertiaTensor);
+
+            //Update angular velocity or angular momentum.
+            if (MotionSettings.ConserveAngularMomentum)
+            {
+                Matrix3X3.Transform(ref angularMomentum, ref inertiaTensorInverse, out angularVelocity);
+            }
+            else
+            {
+                Matrix3X3.Transform(ref angularVelocity, ref inertiaTensor, out angularMomentum);
+            }
+
+
+        }
+
+        private ForceUpdater forceUpdater;
+        ForceUpdater IForceUpdateable.ForceUpdater
+        {
+            get
+            {
+                return forceUpdater;
+            }
+            set
+            {
+                forceUpdater = value;
+            }
+        }
+
+        #region ISpaceObject
+
+        ISpace space;
+        ISpace ISpaceObject.Space
+        {
+            get
+            {
+                return space;
+            }
+            set
+            {
+                space = value;
+            }
+        }
+        ///<summary>
+        /// Gets the space that owns the entity.
+        ///</summary>
+        public ISpace Space
+        {
+            get
+            {
+                return space;
+            }
+        }
+
+
+        void ISpaceObject.OnAdditionToSpace(ISpace newSpace)
+        {
+            OnAdditionToSpace(newSpace);
+        }
+
+        protected virtual void OnAdditionToSpace(ISpace newSpace)
+        {
+        }
+
+        void ISpaceObject.OnRemovalFromSpace(ISpace oldSpace)
+        {
+            OnRemovalFromSpace(oldSpace);
+        }
+
+        protected virtual void OnRemovalFromSpace(ISpace oldSpace)
+        {
+        }
+        #endregion
+
+
+        #region ICCDPositionUpdateable
+
+        PositionUpdater IPositionUpdateable.PositionUpdater
+        {
+            get;
+            set;
+        }
+
+        PositionUpdateMode positionUpdateMode = MotionSettings.DefaultPositionUpdateMode;
+        ///<summary>
+        /// Gets the position update mode of the entity.
+        ///</summary>
+        public PositionUpdateMode PositionUpdateMode
+        {
+            get
+            {
+                return positionUpdateMode;
+            }
+            set
+            {
+                var previous = positionUpdateMode;
+                positionUpdateMode = value;
+                //Notify our owner of the change, if needed.
+                if (positionUpdateMode != previous &&
+                    ((IPositionUpdateable)this).PositionUpdater != null &&
+                    (((IPositionUpdateable)this).PositionUpdater as ContinuousPositionUpdater) != null)
+                {
+                    (((IPositionUpdateable)this).PositionUpdater as ContinuousPositionUpdater).UpdateableModeChanged(this, previous);
+                }
+
+            }
+        }
+
+        void ICCDPositionUpdateable.UpdateTimeOfImpacts(float dt)
+        {
+            //I am a continuous object.  If I am in a pair with another object, even if I am inactive,
+            //I must order the pairs to compute a time of impact.
+
+            //The pair method works in such a way that, when this method is run asynchronously, there will be no race conditions.
+            for (int i = 0; i < collisionInformation.pairs.count; i++)
+            {
+                //Only perform CCD if we're either supposed to test against no solver pairs or if this isn't a no solver pair.
+                if (MotionSettings.UseCCDForNoSolverPairs ||
+                    collisionInformation.pairs.Elements[i].broadPhaseOverlap.collisionRule < CollisionRule.NoSolver)
+                    collisionInformation.pairs.Elements[i].UpdateTimeOfImpact(collisionInformation, dt);
+            }
+        }
+
+        void ICCDPositionUpdateable.UpdatePositionContinuously(float dt)
+        {
+            float minimumToi = 1;
+            for (int i = 0; i < collisionInformation.pairs.Count; i++)
+            {
+                if (collisionInformation.pairs.Elements[i].timeOfImpact < minimumToi)
+                    minimumToi = collisionInformation.pairs.Elements[i].timeOfImpact;
+            }
+
+            //The orientation was already updated by the PreUpdatePosition.
+            //However, to be here, this object is not a discretely updated object.
+            //That means we still need to update the linear motion.
+
+            Vector3 increment;
+            Vector3.Multiply(ref linearVelocity, dt * minimumToi, out increment);
+            Vector3.Add(ref position, ref increment, out position);
+
+            collisionInformation.UpdateWorldTransform(ref position, ref orientation);
+
+            if (PositionUpdated != null)
+                PositionUpdated(this);
+        }
+
+        void IPositionUpdateable.PreUpdatePosition(float dt)
+        {
+            Vector3 increment;
+            if (MotionSettings.UseRk4AngularIntegration && isDynamic)
+            {
+                Toolbox.UpdateOrientationRK4(ref orientation, ref localInertiaTensorInverse, ref angularMomentum, dt, out orientation);
+            }
+            else
+            {
+                Vector3.Multiply(ref angularVelocity, dt * .5f, out increment);
+                var multiplier = new Quaternion(increment.X, increment.Y, increment.Z, 0);
+                Quaternion.Multiply(ref multiplier, ref orientation, out multiplier);
+                Quaternion.Add(ref orientation, ref multiplier, out orientation);
+                orientation.Normalize();
+            }
+            Matrix3X3.CreateFromQuaternion(ref orientation, out orientationMatrix);
+
+            //Only do the linear motion if this object doesn't obey CCD.
+            if (PositionUpdateMode == PositionUpdateMode.Discrete)
+            {
+                Vector3.Multiply(ref linearVelocity, dt, out increment);
+                Vector3.Add(ref position, ref increment, out position);
+
+                collisionInformation.UpdateWorldTransform(ref position, ref orientation);
+                //The position update is complete if this is a discretely updated object.
+                if (PositionUpdated != null)
+                    PositionUpdated(this);
+            }
+            collisionInformation.UpdateWorldTransform(ref position, ref orientation);
+
+        }
+
+
+
+        #endregion
+
+
+
+        float linearDampingBoost, angularDampingBoost;
+        float angularDamping = .15f;
+        float linearDamping = .03f;
+        ///<summary>
+        /// Gets or sets the angular damping of the entity.
+        /// Values range from 0 to 1, correspondong to a fraction of angular momentum removed
+        /// from the entity over a unit of time.
+        ///</summary>
+        public float AngularDamping
+        {
+            get
+            {
+                return angularDamping;
+            }
+            set
+            {
+                angularDamping = MathHelper.Clamp(value, 0, 1);
+            }
+        }
+        ///<summary>
+        /// Gets or sets the linear damping of the entity.
+        /// Values range from 0 to 1, correspondong to a fraction of linear momentum removed
+        /// from the entity over a unit of time.
+        ///</summary>
+        public float LinearDamping
+        {
+            get
+            {
+                return linearDamping;
+            }
+
+            set
+            {
+                linearDamping = value;
+            }
+        }
+
+        /// <summary>
+        /// Temporarily adjusts the linear damping by an amount.  After the value is used, the
+        /// damping returns to the base value.
+        /// </summary>
+        /// <param name="damping">Damping to add.</param>
+        public void ModifyLinearDamping(float damping)
+        {
+            float totalDamping = LinearDamping + linearDampingBoost;
+            float remainder = 1 - totalDamping;
+            linearDampingBoost += damping * remainder;
+        }
+        /// <summary>
+        /// Temporarily adjusts the angular damping by an amount.  After the value is used, the
+        /// damping returns to the base value.
+        /// </summary>
+        /// <param name="damping">Damping to add.</param>
+        public void ModifyAngularDamping(float damping)
+        {
+            float totalDamping = AngularDamping + angularDampingBoost;
+            float remainder = 1 - totalDamping;
+            angularDampingBoost += damping * remainder;
+        }
+
+        /// <summary>
+        /// Gets or sets the user data associated with the entity.
+        /// This is separate from the entity's collidable's tag.
+        /// If a tag needs to be accessed from within the collision
+        /// detection pipeline, consider using the entity.CollisionInformation.Tag.
+        /// </summary>
+        public object Tag { get; set; }
+
+
+
+
+
+
+        CollisionRules ICollisionRulesOwner.CollisionRules
+        {
+            get
+            {
+                return collisionInformation.collisionRules;
+            }
+            set
+            {
+                collisionInformation.CollisionRules = value;
+            }
+        }
+
+        BroadPhaseEntry IBroadPhaseEntryOwner.Entry
+        {
+            get { return collisionInformation; }
+        }
+
+        public override string ToString()
+        {
+            if (Tag == null)
+                return base.ToString();
+            else
+                return base.ToString() + ", " + Tag;
+        }
+
+
+    }
+}