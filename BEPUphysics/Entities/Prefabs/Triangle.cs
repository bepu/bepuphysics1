using BEPUphysics.BroadPhaseEntries.MobileCollidables;
using BEPUphysics.EntityStateManagement;
 
using BEPUphysics.CollisionShapes.ConvexShapes;
using BEPUutilities;

namespace BEPUphysics.Entities.Prefabs
{
    /// <summary>
    /// Triangle-shaped object that can collide and move.  After making an entity, add it to a Space so that the engine can manage it.
    /// </summary>
    public class Triangle : Entity<ConvexCollidable<TriangleShape>>
    {

        ///<summary>
        /// Gets or sets the first vertex of the triangle in local space.
        ///</summary>
        public Vector3 LocalVertexA
        {
            get
            {
                return CollisionInformation.Shape.VertexA;
            }
            set
            {
                CollisionInformation.Shape.VertexA = value;
            }
        }
        ///<summary>
        /// Gets or sets the second vertex of the triangle in local space.
        ///</summary>
        public Vector3 LocalVertexB
        {
            get
            {
                return CollisionInformation.Shape.VertexB;
            }
            set
            {
                CollisionInformation.Shape.VertexB = value;
            }
        }
        ///<summary>
        /// Gets or sets the third vertex of the triangle in local space.
        ///</summary>
        public Vector3 LocalVertexC
        {
            get
            {
                return CollisionInformation.Shape.VertexC;
            }
            set
            {
                CollisionInformation.Shape.VertexC = value;
            }
        }


        ///<summary>
        /// Gets or sets the first vertex of the triangle in world space.
        ///</summary>
        public Vector3 VertexA
        {
            get
            {
                return Matrix3x3.Transform(CollisionInformation.Shape.VertexA, orientationMatrix) + position;
            }
            set
            {
                CollisionInformation.Shape.VertexA = Matrix3x3.TransformTranspose(value - position, orientationMatrix);
            }
        }
        ///<summary>
        /// Gets or sets the second vertex of the triangle in world space.
        ///</summary>
        public Vector3 VertexB
        {
            get
            {
                return Matrix3x3.Transform(CollisionInformation.Shape.VertexB, orientationMatrix) + position;
            }
            set
            {
                CollisionInformation.Shape.VertexB = Matrix3x3.TransformTranspose(value - position, orientationMatrix);
            }
        }
        ///<summary>
        /// Gets or sets the third vertex of the triangle in world space.
        ///</summary>
        public Vector3 VertexC
        {
            get
            {
<<<<<<< HEAD
                return Matrix3x3.Transform(CollisionInformation.Shape.VertexC, orientationMatrix) + position;
=======
                return Matrix3x3.Transform(CollisionInformation.Shape.VertexB, orientationMatrix) + position;
>>>>>>> d0a4deae
            }
            set
            {
                CollisionInformation.Shape.VertexC = Matrix3x3.TransformTranspose(value - position, orientationMatrix);
            }
        }

        ///<summary>
        /// Gets or sets the sidedness of the triangle.
        ///</summary>
        public TriangleSidedness Sidedness
        {
            get { return CollisionInformation.Shape.Sidedness; }
            set
            {
                CollisionInformation.Shape.Sidedness = value;
            }
        }



        /// <summary>
        /// Constructs a dynamic triangle.
        /// </summary>
        /// <param name="v1">Position of the first vertex.</param>
        /// <param name="v2">Position of the second vertex.</param>
        /// <param name="v3">Position of the third vertex.</param>
        /// <param name="mass">Mass of the object.</param>
        public Triangle(Vector3 v1, Vector3 v2, Vector3 v3, float mass)
        {
            Vector3 center;
            var shape = new TriangleShape(v1, v2, v3, out center);
            Initialize(new ConvexCollidable<TriangleShape>(shape), mass);
            Position = center;
        }

        /// <summary>
        /// Constructs a nondynamic triangle.
        /// </summary>
        /// <param name="v1">Position of the first vertex.</param>
        /// <param name="v2">Position of the second vertex.</param>
        /// <param name="v3">Position of the third vertex.</param>
        public Triangle(Vector3 v1, Vector3 v2, Vector3 v3)
        {
            Vector3 center;
            var shape = new TriangleShape(v1, v2, v3, out center);
            Initialize(new ConvexCollidable<TriangleShape>(shape));
            Position = center;
        }

        /// <summary>
        /// Constructs a dynamic triangle.
        /// </summary>
        /// <param name="pos">Position where the triangle is initialy centered.</param>
        /// <param name="v1">Position of the first vertex.</param>
        /// <param name="v2">Position of the second vertex.</param>
        /// <param name="v3">Position of the third vertex.</param>
        /// <param name="mass">Mass of the object.</param>
        public Triangle(Vector3 pos, Vector3 v1, Vector3 v2, Vector3 v3, float mass)
            : this(v1, v2, v3, mass)
        {
            Position = pos;
        }

        /// <summary>
        /// Constructs a nondynamic triangle.
        /// </summary>
        /// <param name="pos">Position where the triangle is initially centered.</param>
        /// <param name="v1">Position of the first vertex.</param>
        /// <param name="v2">Position of the second vertex.</param>
        /// <param name="v3">Position of the third vertex.</param>
        public Triangle(Vector3 pos, Vector3 v1, Vector3 v2, Vector3 v3)
            : this(v1, v2, v3)
        {
            Position = pos;
        }

        /// <summary>
        /// Constructs a dynamic triangle.
        /// </summary>
        /// <param name="motionState">Motion state specifying the entity's initial state.</param>
        /// <param name="v1">Position of the first vertex.</param>
        /// <param name="v2">Position of the second vertex.</param>
        /// <param name="v3">Position of the third vertex.</param>
        /// <param name="mass">Mass of the object.</param>
        public Triangle(MotionState motionState, Vector3 v1, Vector3 v2, Vector3 v3, float mass)
            : this(v1, v2, v3, mass)
        {
            MotionState = motionState;
        }

        /// <summary>
        /// Constructs a nondynamic triangle.
        /// </summary>
        /// <param name="motionState">Motion state specifying the entity's initial state.</param>
        /// <param name="v1">Position of the first vertex.</param>
        /// <param name="v2">Position of the second vertex.</param>
        /// <param name="v3">Position of the third vertex.</param>
        public Triangle(MotionState motionState, Vector3 v1, Vector3 v2, Vector3 v3)
            : this(v1, v2, v3)
        {
            MotionState = motionState;
        }




    }
}<|MERGE_RESOLUTION|>--- conflicted
+++ resolved
@@ -1,207 +1,203 @@
-using BEPUphysics.BroadPhaseEntries.MobileCollidables;
-using BEPUphysics.EntityStateManagement;
- 
-using BEPUphysics.CollisionShapes.ConvexShapes;
-using BEPUutilities;
-
-namespace BEPUphysics.Entities.Prefabs
-{
-    /// <summary>
-    /// Triangle-shaped object that can collide and move.  After making an entity, add it to a Space so that the engine can manage it.
-    /// </summary>
-    public class Triangle : Entity<ConvexCollidable<TriangleShape>>
-    {
-
-        ///<summary>
-        /// Gets or sets the first vertex of the triangle in local space.
-        ///</summary>
-        public Vector3 LocalVertexA
-        {
-            get
-            {
-                return CollisionInformation.Shape.VertexA;
-            }
-            set
-            {
-                CollisionInformation.Shape.VertexA = value;
-            }
-        }
-        ///<summary>
-        /// Gets or sets the second vertex of the triangle in local space.
-        ///</summary>
-        public Vector3 LocalVertexB
-        {
-            get
-            {
-                return CollisionInformation.Shape.VertexB;
-            }
-            set
-            {
-                CollisionInformation.Shape.VertexB = value;
-            }
-        }
-        ///<summary>
-        /// Gets or sets the third vertex of the triangle in local space.
-        ///</summary>
-        public Vector3 LocalVertexC
-        {
-            get
-            {
-                return CollisionInformation.Shape.VertexC;
-            }
-            set
-            {
-                CollisionInformation.Shape.VertexC = value;
-            }
-        }
-
-
-        ///<summary>
-        /// Gets or sets the first vertex of the triangle in world space.
-        ///</summary>
-        public Vector3 VertexA
-        {
-            get
-            {
-                return Matrix3x3.Transform(CollisionInformation.Shape.VertexA, orientationMatrix) + position;
-            }
-            set
-            {
-                CollisionInformation.Shape.VertexA = Matrix3x3.TransformTranspose(value - position, orientationMatrix);
-            }
-        }
-        ///<summary>
-        /// Gets or sets the second vertex of the triangle in world space.
-        ///</summary>
-        public Vector3 VertexB
-        {
-            get
-            {
-                return Matrix3x3.Transform(CollisionInformation.Shape.VertexB, orientationMatrix) + position;
-            }
-            set
-            {
-                CollisionInformation.Shape.VertexB = Matrix3x3.TransformTranspose(value - position, orientationMatrix);
-            }
-        }
-        ///<summary>
-        /// Gets or sets the third vertex of the triangle in world space.
-        ///</summary>
-        public Vector3 VertexC
-        {
-            get
-            {
-<<<<<<< HEAD
-                return Matrix3x3.Transform(CollisionInformation.Shape.VertexC, orientationMatrix) + position;
-=======
-                return Matrix3x3.Transform(CollisionInformation.Shape.VertexB, orientationMatrix) + position;
->>>>>>> d0a4deae
-            }
-            set
-            {
-                CollisionInformation.Shape.VertexC = Matrix3x3.TransformTranspose(value - position, orientationMatrix);
-            }
-        }
-
-        ///<summary>
-        /// Gets or sets the sidedness of the triangle.
-        ///</summary>
-        public TriangleSidedness Sidedness
-        {
-            get { return CollisionInformation.Shape.Sidedness; }
-            set
-            {
-                CollisionInformation.Shape.Sidedness = value;
-            }
-        }
-
-
-
-        /// <summary>
-        /// Constructs a dynamic triangle.
-        /// </summary>
-        /// <param name="v1">Position of the first vertex.</param>
-        /// <param name="v2">Position of the second vertex.</param>
-        /// <param name="v3">Position of the third vertex.</param>
-        /// <param name="mass">Mass of the object.</param>
-        public Triangle(Vector3 v1, Vector3 v2, Vector3 v3, float mass)
-        {
-            Vector3 center;
-            var shape = new TriangleShape(v1, v2, v3, out center);
-            Initialize(new ConvexCollidable<TriangleShape>(shape), mass);
-            Position = center;
-        }
-
-        /// <summary>
-        /// Constructs a nondynamic triangle.
-        /// </summary>
-        /// <param name="v1">Position of the first vertex.</param>
-        /// <param name="v2">Position of the second vertex.</param>
-        /// <param name="v3">Position of the third vertex.</param>
-        public Triangle(Vector3 v1, Vector3 v2, Vector3 v3)
-        {
-            Vector3 center;
-            var shape = new TriangleShape(v1, v2, v3, out center);
-            Initialize(new ConvexCollidable<TriangleShape>(shape));
-            Position = center;
-        }
-
-        /// <summary>
-        /// Constructs a dynamic triangle.
-        /// </summary>
-        /// <param name="pos">Position where the triangle is initialy centered.</param>
-        /// <param name="v1">Position of the first vertex.</param>
-        /// <param name="v2">Position of the second vertex.</param>
-        /// <param name="v3">Position of the third vertex.</param>
-        /// <param name="mass">Mass of the object.</param>
-        public Triangle(Vector3 pos, Vector3 v1, Vector3 v2, Vector3 v3, float mass)
-            : this(v1, v2, v3, mass)
-        {
-            Position = pos;
-        }
-
-        /// <summary>
-        /// Constructs a nondynamic triangle.
-        /// </summary>
-        /// <param name="pos">Position where the triangle is initially centered.</param>
-        /// <param name="v1">Position of the first vertex.</param>
-        /// <param name="v2">Position of the second vertex.</param>
-        /// <param name="v3">Position of the third vertex.</param>
-        public Triangle(Vector3 pos, Vector3 v1, Vector3 v2, Vector3 v3)
-            : this(v1, v2, v3)
-        {
-            Position = pos;
-        }
-
-        /// <summary>
-        /// Constructs a dynamic triangle.
-        /// </summary>
-        /// <param name="motionState">Motion state specifying the entity's initial state.</param>
-        /// <param name="v1">Position of the first vertex.</param>
-        /// <param name="v2">Position of the second vertex.</param>
-        /// <param name="v3">Position of the third vertex.</param>
-        /// <param name="mass">Mass of the object.</param>
-        public Triangle(MotionState motionState, Vector3 v1, Vector3 v2, Vector3 v3, float mass)
-            : this(v1, v2, v3, mass)
-        {
-            MotionState = motionState;
-        }
-
-        /// <summary>
-        /// Constructs a nondynamic triangle.
-        /// </summary>
-        /// <param name="motionState">Motion state specifying the entity's initial state.</param>
-        /// <param name="v1">Position of the first vertex.</param>
-        /// <param name="v2">Position of the second vertex.</param>
-        /// <param name="v3">Position of the third vertex.</param>
-        public Triangle(MotionState motionState, Vector3 v1, Vector3 v2, Vector3 v3)
-            : this(v1, v2, v3)
-        {
-            MotionState = motionState;
-        }
-
-
-
-
-    }
+using BEPUphysics.BroadPhaseEntries.MobileCollidables;
+using BEPUphysics.EntityStateManagement;
+ 
+using BEPUphysics.CollisionShapes.ConvexShapes;
+using BEPUutilities;
+
+namespace BEPUphysics.Entities.Prefabs
+{
+    /// <summary>
+    /// Triangle-shaped object that can collide and move.  After making an entity, add it to a Space so that the engine can manage it.
+    /// </summary>
+    public class Triangle : Entity<ConvexCollidable<TriangleShape>>
+    {
+
+        ///<summary>
+        /// Gets or sets the first vertex of the triangle in local space.
+        ///</summary>
+        public Vector3 LocalVertexA
+        {
+            get
+            {
+                return CollisionInformation.Shape.VertexA;
+            }
+            set
+            {
+                CollisionInformation.Shape.VertexA = value;
+            }
+        }
+        ///<summary>
+        /// Gets or sets the second vertex of the triangle in local space.
+        ///</summary>
+        public Vector3 LocalVertexB
+        {
+            get
+            {
+                return CollisionInformation.Shape.VertexB;
+            }
+            set
+            {
+                CollisionInformation.Shape.VertexB = value;
+            }
+        }
+        ///<summary>
+        /// Gets or sets the third vertex of the triangle in local space.
+        ///</summary>
+        public Vector3 LocalVertexC
+        {
+            get
+            {
+                return CollisionInformation.Shape.VertexC;
+            }
+            set
+            {
+                CollisionInformation.Shape.VertexC = value;
+            }
+        }
+
+
+        ///<summary>
+        /// Gets or sets the first vertex of the triangle in world space.
+        ///</summary>
+        public Vector3 VertexA
+        {
+            get
+            {
+                return Matrix3x3.Transform(CollisionInformation.Shape.VertexA, orientationMatrix) + position;
+            }
+            set
+            {
+                CollisionInformation.Shape.VertexA = Matrix3x3.TransformTranspose(value - position, orientationMatrix);
+            }
+        }
+        ///<summary>
+        /// Gets or sets the second vertex of the triangle in world space.
+        ///</summary>
+        public Vector3 VertexB
+        {
+            get
+            {
+                return Matrix3x3.Transform(CollisionInformation.Shape.VertexB, orientationMatrix) + position;
+            }
+            set
+            {
+                CollisionInformation.Shape.VertexB = Matrix3x3.TransformTranspose(value - position, orientationMatrix);
+            }
+        }
+        ///<summary>
+        /// Gets or sets the third vertex of the triangle in world space.
+        ///</summary>
+        public Vector3 VertexC
+        {
+            get
+            {
+                return Matrix3x3.Transform(CollisionInformation.Shape.VertexC, orientationMatrix) + position;
+            }
+            set
+            {
+                CollisionInformation.Shape.VertexC = Matrix3x3.TransformTranspose(value - position, orientationMatrix);
+            }
+        }
+
+        ///<summary>
+        /// Gets or sets the sidedness of the triangle.
+        ///</summary>
+        public TriangleSidedness Sidedness
+        {
+            get { return CollisionInformation.Shape.Sidedness; }
+            set
+            {
+                CollisionInformation.Shape.Sidedness = value;
+            }
+        }
+
+
+
+        /// <summary>
+        /// Constructs a dynamic triangle.
+        /// </summary>
+        /// <param name="v1">Position of the first vertex.</param>
+        /// <param name="v2">Position of the second vertex.</param>
+        /// <param name="v3">Position of the third vertex.</param>
+        /// <param name="mass">Mass of the object.</param>
+        public Triangle(Vector3 v1, Vector3 v2, Vector3 v3, float mass)
+        {
+            Vector3 center;
+            var shape = new TriangleShape(v1, v2, v3, out center);
+            Initialize(new ConvexCollidable<TriangleShape>(shape), mass);
+            Position = center;
+        }
+
+        /// <summary>
+        /// Constructs a nondynamic triangle.
+        /// </summary>
+        /// <param name="v1">Position of the first vertex.</param>
+        /// <param name="v2">Position of the second vertex.</param>
+        /// <param name="v3">Position of the third vertex.</param>
+        public Triangle(Vector3 v1, Vector3 v2, Vector3 v3)
+        {
+            Vector3 center;
+            var shape = new TriangleShape(v1, v2, v3, out center);
+            Initialize(new ConvexCollidable<TriangleShape>(shape));
+            Position = center;
+        }
+
+        /// <summary>
+        /// Constructs a dynamic triangle.
+        /// </summary>
+        /// <param name="pos">Position where the triangle is initialy centered.</param>
+        /// <param name="v1">Position of the first vertex.</param>
+        /// <param name="v2">Position of the second vertex.</param>
+        /// <param name="v3">Position of the third vertex.</param>
+        /// <param name="mass">Mass of the object.</param>
+        public Triangle(Vector3 pos, Vector3 v1, Vector3 v2, Vector3 v3, float mass)
+            : this(v1, v2, v3, mass)
+        {
+            Position = pos;
+        }
+
+        /// <summary>
+        /// Constructs a nondynamic triangle.
+        /// </summary>
+        /// <param name="pos">Position where the triangle is initially centered.</param>
+        /// <param name="v1">Position of the first vertex.</param>
+        /// <param name="v2">Position of the second vertex.</param>
+        /// <param name="v3">Position of the third vertex.</param>
+        public Triangle(Vector3 pos, Vector3 v1, Vector3 v2, Vector3 v3)
+            : this(v1, v2, v3)
+        {
+            Position = pos;
+        }
+
+        /// <summary>
+        /// Constructs a dynamic triangle.
+        /// </summary>
+        /// <param name="motionState">Motion state specifying the entity's initial state.</param>
+        /// <param name="v1">Position of the first vertex.</param>
+        /// <param name="v2">Position of the second vertex.</param>
+        /// <param name="v3">Position of the third vertex.</param>
+        /// <param name="mass">Mass of the object.</param>
+        public Triangle(MotionState motionState, Vector3 v1, Vector3 v2, Vector3 v3, float mass)
+            : this(v1, v2, v3, mass)
+        {
+            MotionState = motionState;
+        }
+
+        /// <summary>
+        /// Constructs a nondynamic triangle.
+        /// </summary>
+        /// <param name="motionState">Motion state specifying the entity's initial state.</param>
+        /// <param name="v1">Position of the first vertex.</param>
+        /// <param name="v2">Position of the second vertex.</param>
+        /// <param name="v3">Position of the third vertex.</param>
+        public Triangle(MotionState motionState, Vector3 v1, Vector3 v2, Vector3 v3)
+            : this(v1, v2, v3)
+        {
+            MotionState = motionState;
+        }
+
+
+
+
+    }
 }