using System;
using System.Collections.Generic;
<<<<<<< HEAD
using BEPUphysics.BroadPhaseEntries.MobileCollidables;
using Microsoft.Xna.Framework;
using BEPUutilities.DataStructures;
using BEPUphysics.CollisionShapes;
using BEPUutilities;
using System.Collections.ObjectModel;
=======
using BEPUphysics.Collidables.MobileCollidables;
using BEPUphysics.CollisionShapes;
using BEPUutilities;
using BEPUutilities.DataStructures;
>>>>>>> d0a4deae

namespace BEPUphysics.Entities.Prefabs
{
    /// <summary>
    /// Acts as a grouping of multiple other objects.  Can be used to form physically simulated concave shapes.
    /// </summary>
    public class CompoundBody : Entity<CompoundCollidable>
    {
        ///<summary>
        /// Gets the list of shapes in the compound.
        ///</summary>
        public ReadOnlyList<CompoundShapeEntry> Shapes
        {
            get
            {
                return CollisionInformation.Shape.Shapes;
            }
        }


        /// <summary>
        /// Creates a new kinematic CompoundBody with the given subbodies.
        /// </summary>
        /// <param name="bodies">List of entities to use as subbodies of the compound body.</param>
        /// <exception cref="InvalidOperationException">Thrown when the bodies list is empty or there is a mix of kinematic and dynamic entities in the body list.</exception>
        public CompoundBody(IList<CompoundShapeEntry> bodies)
        {
            Vector3 center;
            var shape = new CompoundShape(bodies, out center);
            Initialize(new CompoundCollidable(shape));
            Position = center;
        }


        /// <summary>
        /// Creates a new dynamic CompoundBody with the given subbodies.
        /// </summary>
        /// <param name="bodies">List of entities to use as subbodies of the compound body.</param>
        /// <param name="mass">Mass of the compound.</param>
        /// <exception cref="InvalidOperationException">Thrown when the bodies list is empty or there is a mix of kinematic and dynamic entities in the body list.</exception>
        public CompoundBody(IList<CompoundShapeEntry> bodies, float mass)
        {
            Vector3 center;
            var shape = new CompoundShape(bodies, out center);
            Initialize(new CompoundCollidable(shape), mass);
            Position = center;
        }


        ///<summary>
        /// Constructs a kinematic compound body from the children data.
        ///</summary>
        ///<param name="children">Children data to construct the compound from.</param>
        public CompoundBody(IList<CompoundChildData> children)
        {

            Vector3 center;
            var collidable = new CompoundCollidable(children, out center);
            Initialize(collidable);
            Position = center;
        }

        ///<summary>
        /// Constructs a dynamic compound body from the children data.
        ///</summary>
        ///<param name="children">Children data to construct the compound from.</param>
        ///<param name="mass">Mass of the compound body.</param>
        public CompoundBody(IList<CompoundChildData> children, float mass)
        {
            Vector3 center;
            var collidable = new CompoundCollidable(children, out center);
            Initialize(collidable, mass);
            Position = center;
        }



    }


}<|MERGE_RESOLUTION|>--- conflicted
+++ resolved
@@ -1,96 +1,87 @@
-using System;
-using System.Collections.Generic;
-<<<<<<< HEAD
-using BEPUphysics.BroadPhaseEntries.MobileCollidables;
-using Microsoft.Xna.Framework;
-using BEPUutilities.DataStructures;
-using BEPUphysics.CollisionShapes;
-using BEPUutilities;
-using System.Collections.ObjectModel;
-=======
-using BEPUphysics.Collidables.MobileCollidables;
-using BEPUphysics.CollisionShapes;
-using BEPUutilities;
-using BEPUutilities.DataStructures;
->>>>>>> d0a4deae
-
-namespace BEPUphysics.Entities.Prefabs
-{
-    /// <summary>
-    /// Acts as a grouping of multiple other objects.  Can be used to form physically simulated concave shapes.
-    /// </summary>
-    public class CompoundBody : Entity<CompoundCollidable>
-    {
-        ///<summary>
-        /// Gets the list of shapes in the compound.
-        ///</summary>
-        public ReadOnlyList<CompoundShapeEntry> Shapes
-        {
-            get
-            {
-                return CollisionInformation.Shape.Shapes;
-            }
-        }
-
-
-        /// <summary>
-        /// Creates a new kinematic CompoundBody with the given subbodies.
-        /// </summary>
-        /// <param name="bodies">List of entities to use as subbodies of the compound body.</param>
-        /// <exception cref="InvalidOperationException">Thrown when the bodies list is empty or there is a mix of kinematic and dynamic entities in the body list.</exception>
-        public CompoundBody(IList<CompoundShapeEntry> bodies)
-        {
-            Vector3 center;
-            var shape = new CompoundShape(bodies, out center);
-            Initialize(new CompoundCollidable(shape));
-            Position = center;
-        }
-
-
-        /// <summary>
-        /// Creates a new dynamic CompoundBody with the given subbodies.
-        /// </summary>
-        /// <param name="bodies">List of entities to use as subbodies of the compound body.</param>
-        /// <param name="mass">Mass of the compound.</param>
-        /// <exception cref="InvalidOperationException">Thrown when the bodies list is empty or there is a mix of kinematic and dynamic entities in the body list.</exception>
-        public CompoundBody(IList<CompoundShapeEntry> bodies, float mass)
-        {
-            Vector3 center;
-            var shape = new CompoundShape(bodies, out center);
-            Initialize(new CompoundCollidable(shape), mass);
-            Position = center;
-        }
-
-
-        ///<summary>
-        /// Constructs a kinematic compound body from the children data.
-        ///</summary>
-        ///<param name="children">Children data to construct the compound from.</param>
-        public CompoundBody(IList<CompoundChildData> children)
-        {
-
-            Vector3 center;
-            var collidable = new CompoundCollidable(children, out center);
-            Initialize(collidable);
-            Position = center;
-        }
-
-        ///<summary>
-        /// Constructs a dynamic compound body from the children data.
-        ///</summary>
-        ///<param name="children">Children data to construct the compound from.</param>
-        ///<param name="mass">Mass of the compound body.</param>
-        public CompoundBody(IList<CompoundChildData> children, float mass)
-        {
-            Vector3 center;
-            var collidable = new CompoundCollidable(children, out center);
-            Initialize(collidable, mass);
-            Position = center;
-        }
-
-
-
-    }
-
-
+using System;
+using System.Collections.Generic;
+using BEPUphysics.BroadPhaseEntries.MobileCollidables;
+using BEPUphysics.CollisionShapes;
+using BEPUutilities;
+using BEPUutilities.DataStructures;
+
+namespace BEPUphysics.Entities.Prefabs
+{
+    /// <summary>
+    /// Acts as a grouping of multiple other objects.  Can be used to form physically simulated concave shapes.
+    /// </summary>
+    public class CompoundBody : Entity<CompoundCollidable>
+    {
+        ///<summary>
+        /// Gets the list of shapes in the compound.
+        ///</summary>
+        public ReadOnlyList<CompoundShapeEntry> Shapes
+        {
+            get
+            {
+                return CollisionInformation.Shape.Shapes;
+            }
+        }
+
+
+        /// <summary>
+        /// Creates a new kinematic CompoundBody with the given subbodies.
+        /// </summary>
+        /// <param name="bodies">List of entities to use as subbodies of the compound body.</param>
+        /// <exception cref="InvalidOperationException">Thrown when the bodies list is empty or there is a mix of kinematic and dynamic entities in the body list.</exception>
+        public CompoundBody(IList<CompoundShapeEntry> bodies)
+        {
+            Vector3 center;
+            var shape = new CompoundShape(bodies, out center);
+            Initialize(new CompoundCollidable(shape));
+            Position = center;
+        }
+
+
+        /// <summary>
+        /// Creates a new dynamic CompoundBody with the given subbodies.
+        /// </summary>
+        /// <param name="bodies">List of entities to use as subbodies of the compound body.</param>
+        /// <param name="mass">Mass of the compound.</param>
+        /// <exception cref="InvalidOperationException">Thrown when the bodies list is empty or there is a mix of kinematic and dynamic entities in the body list.</exception>
+        public CompoundBody(IList<CompoundShapeEntry> bodies, float mass)
+        {
+            Vector3 center;
+            var shape = new CompoundShape(bodies, out center);
+            Initialize(new CompoundCollidable(shape), mass);
+            Position = center;
+        }
+
+
+        ///<summary>
+        /// Constructs a kinematic compound body from the children data.
+        ///</summary>
+        ///<param name="children">Children data to construct the compound from.</param>
+        public CompoundBody(IList<CompoundChildData> children)
+        {
+
+            Vector3 center;
+            var collidable = new CompoundCollidable(children, out center);
+            Initialize(collidable);
+            Position = center;
+        }
+
+        ///<summary>
+        /// Constructs a dynamic compound body from the children data.
+        ///</summary>
+        ///<param name="children">Children data to construct the compound from.</param>
+        ///<param name="mass">Mass of the compound body.</param>
+        public CompoundBody(IList<CompoundChildData> children, float mass)
+        {
+            Vector3 center;
+            var collidable = new CompoundCollidable(children, out center);
+            Initialize(collidable, mass);
+            Position = center;
+        }
+
+
+
+    }
+
+
 }