﻿using System.Collections.Generic;
using BEPUphysics.Constraints.TwoEntity;
using BEPUphysics.DeactivationManagement;
<<<<<<< HEAD
=======
using BEPUphysics.DataStructures;
>>>>>>> d0a4deae
using BEPUutilities.DataStructures;

namespace BEPUphysics.Entities
{
    ///<summary>
    /// Convenience collection for easily scanning the two entity constraints connected to an entity.
    ///</summary>
    public class EntityConstraintCollection : IEnumerable<TwoEntityConstraint>
    {
        private RawList<SimulationIslandConnection> connections;


        /// <summary>
        /// Constructs a new constraint collection.
        /// </summary>
        /// <param name="connections">Solver updateables to enumerate over.</param>
        public EntityConstraintCollection(RawList<SimulationIslandConnection> connections)
        {
            this.connections = connections;
        }

        /// <summary>
        /// Gets an enumerator for the collection.
        /// </summary>
        /// <returns>Enumerator for the collection.</returns>
        public Enumerator GetEnumerator()
        {
            return new Enumerator(connections);
        }

        IEnumerator<TwoEntityConstraint> IEnumerable<TwoEntityConstraint>.GetEnumerator()
        {
            return new Enumerator(connections);
        }

        System.Collections.IEnumerator System.Collections.IEnumerable.GetEnumerator()
        {
            return new Enumerator(connections);
        }

        ///<summary>
        /// Enumerator for the EntityConstraintCollection.
        ///</summary>
        public struct Enumerator : IEnumerator<TwoEntityConstraint>
        {
            private RawList<SimulationIslandConnection> connections;
            private int index;
            private TwoEntityConstraint current;

            /// <summary>
            /// Constructs an enumerator for the solver updateables list.
            /// </summary>
            /// <param name="connections">List of solver updateables to enumerate.</param>
            public Enumerator(RawList<SimulationIslandConnection> connections)
            {
                this.connections = connections;
                index = -1;
                current = null;
            }

            /// <summary>
            /// Gets the element in the collection at the current position of the enumerator.
            /// </summary>
            /// <returns>
            /// The element in the collection at the current position of the enumerator.
            /// </returns>
            public TwoEntityConstraint Current
            {
                get { return current; }
            }

            /// <summary>
            /// Performs application-defined tasks associated with freeing, releasing, or resetting unmanaged resources.
            /// </summary>
            /// <filterpriority>2</filterpriority>
            public void Dispose()
            {
            }

            object System.Collections.IEnumerator.Current
            {
                get { return Current; }
            }

            /// <summary>
            /// Advances the enumerator to the next element of the collection.
            /// </summary>
            /// <returns>
            /// true if the enumerator was successfully advanced to the next element; false if the enumerator has passed the end of the collection.
            /// </returns>
            /// <exception cref="T:System.InvalidOperationException">The collection was modified after the enumerator was created. </exception><filterpriority>2</filterpriority>
            public bool MoveNext()
            {
                while (++index < connections.Count)
                {
                    if (!connections.Elements[index].SlatedForRemoval)
                    {
                        current = connections.Elements[index].Owner as TwoEntityConstraint;
                        if (current != null)
                            return true;
                    }
                }
                return false;
            }

            /// <summary>
            /// Sets the enumerator to its initial position, which is before the first element in the collection.
            /// </summary>
            /// <exception cref="T:System.InvalidOperationException">The collection was modified after the enumerator was created. </exception><filterpriority>2</filterpriority>
            public void Reset()
            {
                index = -1;
                current = null;
            }
        }
    }
}
<|MERGE_RESOLUTION|>--- conflicted
+++ resolved
@@ -1,124 +1,121 @@
-﻿using System.Collections.Generic;
-using BEPUphysics.Constraints.TwoEntity;
-using BEPUphysics.DeactivationManagement;
-<<<<<<< HEAD
-=======
-using BEPUphysics.DataStructures;
->>>>>>> d0a4deae
-using BEPUutilities.DataStructures;
-
-namespace BEPUphysics.Entities
-{
-    ///<summary>
-    /// Convenience collection for easily scanning the two entity constraints connected to an entity.
-    ///</summary>
-    public class EntityConstraintCollection : IEnumerable<TwoEntityConstraint>
-    {
-        private RawList<SimulationIslandConnection> connections;
-
-
-        /// <summary>
-        /// Constructs a new constraint collection.
-        /// </summary>
-        /// <param name="connections">Solver updateables to enumerate over.</param>
-        public EntityConstraintCollection(RawList<SimulationIslandConnection> connections)
-        {
-            this.connections = connections;
-        }
-
-        /// <summary>
-        /// Gets an enumerator for the collection.
-        /// </summary>
-        /// <returns>Enumerator for the collection.</returns>
-        public Enumerator GetEnumerator()
-        {
-            return new Enumerator(connections);
-        }
-
-        IEnumerator<TwoEntityConstraint> IEnumerable<TwoEntityConstraint>.GetEnumerator()
-        {
-            return new Enumerator(connections);
-        }
-
-        System.Collections.IEnumerator System.Collections.IEnumerable.GetEnumerator()
-        {
-            return new Enumerator(connections);
-        }
-
-        ///<summary>
-        /// Enumerator for the EntityConstraintCollection.
-        ///</summary>
-        public struct Enumerator : IEnumerator<TwoEntityConstraint>
-        {
-            private RawList<SimulationIslandConnection> connections;
-            private int index;
-            private TwoEntityConstraint current;
-
-            /// <summary>
-            /// Constructs an enumerator for the solver updateables list.
-            /// </summary>
-            /// <param name="connections">List of solver updateables to enumerate.</param>
-            public Enumerator(RawList<SimulationIslandConnection> connections)
-            {
-                this.connections = connections;
-                index = -1;
-                current = null;
-            }
-
-            /// <summary>
-            /// Gets the element in the collection at the current position of the enumerator.
-            /// </summary>
-            /// <returns>
-            /// The element in the collection at the current position of the enumerator.
-            /// </returns>
-            public TwoEntityConstraint Current
-            {
-                get { return current; }
-            }
-
-            /// <summary>
-            /// Performs application-defined tasks associated with freeing, releasing, or resetting unmanaged resources.
-            /// </summary>
-            /// <filterpriority>2</filterpriority>
-            public void Dispose()
-            {
-            }
-
-            object System.Collections.IEnumerator.Current
-            {
-                get { return Current; }
-            }
-
-            /// <summary>
-            /// Advances the enumerator to the next element of the collection.
-            /// </summary>
-            /// <returns>
-            /// true if the enumerator was successfully advanced to the next element; false if the enumerator has passed the end of the collection.
-            /// </returns>
-            /// <exception cref="T:System.InvalidOperationException">The collection was modified after the enumerator was created. </exception><filterpriority>2</filterpriority>
-            public bool MoveNext()
-            {
-                while (++index < connections.Count)
-                {
-                    if (!connections.Elements[index].SlatedForRemoval)
-                    {
-                        current = connections.Elements[index].Owner as TwoEntityConstraint;
-                        if (current != null)
-                            return true;
-                    }
-                }
-                return false;
-            }
-
-            /// <summary>
-            /// Sets the enumerator to its initial position, which is before the first element in the collection.
-            /// </summary>
-            /// <exception cref="T:System.InvalidOperationException">The collection was modified after the enumerator was created. </exception><filterpriority>2</filterpriority>
-            public void Reset()
-            {
-                index = -1;
-                current = null;
-            }
-        }
-    }
-}
+﻿using System.Collections.Generic;
+using BEPUphysics.Constraints.TwoEntity;
+using BEPUphysics.DeactivationManagement;
+using BEPUutilities.DataStructures;
+using BEPUutilities.DataStructures;
+
+namespace BEPUphysics.Entities
+{
+    ///<summary>
+    /// Convenience collection for easily scanning the two entity constraints connected to an entity.
+    ///</summary>
+    public class EntityConstraintCollection : IEnumerable<TwoEntityConstraint>
+    {
+        private RawList<SimulationIslandConnection> connections;
+
+
+        /// <summary>
+        /// Constructs a new constraint collection.
+        /// </summary>
+        /// <param name="connections">Solver updateables to enumerate over.</param>
+        public EntityConstraintCollection(RawList<SimulationIslandConnection> connections)
+        {
+            this.connections = connections;
+        }
+
+        /// <summary>
+        /// Gets an enumerator for the collection.
+        /// </summary>
+        /// <returns>Enumerator for the collection.</returns>
+        public Enumerator GetEnumerator()
+        {
+            return new Enumerator(connections);
+        }
+
+        IEnumerator<TwoEntityConstraint> IEnumerable<TwoEntityConstraint>.GetEnumerator()
+        {
+            return new Enumerator(connections);
+        }
+
+        System.Collections.IEnumerator System.Collections.IEnumerable.GetEnumerator()
+        {
+            return new Enumerator(connections);
+        }
+
+        ///<summary>
+        /// Enumerator for the EntityConstraintCollection.
+        ///</summary>
+        public struct Enumerator : IEnumerator<TwoEntityConstraint>
+        {
+            private RawList<SimulationIslandConnection> connections;
+            private int index;
+            private TwoEntityConstraint current;
+
+            /// <summary>
+            /// Constructs an enumerator for the solver updateables list.
+            /// </summary>
+            /// <param name="connections">List of solver updateables to enumerate.</param>
+            public Enumerator(RawList<SimulationIslandConnection> connections)
+            {
+                this.connections = connections;
+                index = -1;
+                current = null;
+            }
+
+            /// <summary>
+            /// Gets the element in the collection at the current position of the enumerator.
+            /// </summary>
+            /// <returns>
+            /// The element in the collection at the current position of the enumerator.
+            /// </returns>
+            public TwoEntityConstraint Current
+            {
+                get { return current; }
+            }
+
+            /// <summary>
+            /// Performs application-defined tasks associated with freeing, releasing, or resetting unmanaged resources.
+            /// </summary>
+            /// <filterpriority>2</filterpriority>
+            public void Dispose()
+            {
+            }
+
+            object System.Collections.IEnumerator.Current
+            {
+                get { return Current; }
+            }
+
+            /// <summary>
+            /// Advances the enumerator to the next element of the collection.
+            /// </summary>
+            /// <returns>
+            /// true if the enumerator was successfully advanced to the next element; false if the enumerator has passed the end of the collection.
+            /// </returns>
+            /// <exception cref="T:System.InvalidOperationException">The collection was modified after the enumerator was created. </exception><filterpriority>2</filterpriority>
+            public bool MoveNext()
+            {
+                while (++index < connections.Count)
+                {
+                    if (!connections.Elements[index].SlatedForRemoval)
+                    {
+                        current = connections.Elements[index].Owner as TwoEntityConstraint;
+                        if (current != null)
+                            return true;
+                    }
+                }
+                return false;
+            }
+
+            /// <summary>
+            /// Sets the enumerator to its initial position, which is before the first element in the collection.
+            /// </summary>
+            /// <exception cref="T:System.InvalidOperationException">The collection was modified after the enumerator was created. </exception><filterpriority>2</filterpriority>
+            public void Reset()
+            {
+                index = -1;
+                current = null;
+            }
+        }
+    }
+}