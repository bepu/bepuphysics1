--- conflicted
+++ resolved
@@ -1,605 +1,601 @@
-﻿using System.Collections.Generic;
-<<<<<<< HEAD
-using Microsoft.Xna.Framework;
-=======
->>>>>>> d0a4deae
-using BEPUphysics.BroadPhaseSystems;
-using BEPUutilities;
-
-namespace BEPUphysics.DataStructures
-{
-    ///<summary>
-    /// Acceleration structure of objects surrounded by axis aligned bounding boxes, supporting various speedy queries.
-    ///</summary>
-    public class BoundingBoxTree<T> where T : IBoundingBoxOwner
-    {
-        /// <summary>
-        /// Gets the bounding box surrounding the tree.
-        /// </summary>
-        public BoundingBox BoundingBox
-        {
-            get
-            {
-                if (root != null)
-                    return root.BoundingBox;
-                else
-                    return new BoundingBox();
-            }
-        }
-
-        Node root;
-
-
-        /// <summary>
-        /// Constructs a new tree.
-        /// </summary>
-        /// <param name="elements">Data to use to construct the tree.</param>
-        public BoundingBoxTree(IList<T> elements)
-        {
-            Reconstruct(elements);
-        }
-
-
-        /// <summary>
-        /// Reconstructs the tree based on the current data.
-        /// </summary>
-        public void Reconstruct(IList<T> elements)
-        {
-            root = null;
-            int count = elements.Count;
-            for (int i = 0; i < count; i++)
-            {
-                //Use a permuted version of the elements instead of the actual elements list.
-                //Permuting makes the input basically random, improving the quality of the tree.
-                Add(elements[(int)((982451653L * i) % count)]);
-            }
-        }
-
-        /// <summary>
-        /// Refits the tree based on the current data.
-        /// This process is cheaper to perform than a reconstruction when the topology of the mesh
-        /// does not change.
-        /// </summary>
-        public void Refit()
-        {
-            if (root != null)
-                root.Refit();
-        }
-
-        void Analyze(out List<int> depths, out int minDepth, out int maxDepth, out int nodeCount)
-        {
-            depths = new List<int>();
-            nodeCount = 0;
-            root.Analyze(depths, 0, ref nodeCount);
-
-            maxDepth = 0;
-            minDepth = int.MaxValue;
-            for (int i = 0; i < depths.Count; i++)
-            {
-                if (depths[i] > maxDepth)
-                    maxDepth = depths[i];
-                if (depths[i] < minDepth)
-                    minDepth = depths[i];
-            }
-        }
-
-        /// <summary>
-        /// Adds an element to the tree.
-        /// If a list of objects is available, using the Reconstruct method is recommended.
-        /// </summary>
-        /// <param name="element">Element to add.</param>
-        public void Add(T element)
-        {
-            //Insertions can easily be performed stacklessly.
-            //Only one path is chosen at each step and nothing is returned, so the history of the 'recursion' is completely forgotten.
-
-            var node = new LeafNode(element);
-            if (root == null)
-            {
-                //Empty tree.  This is the first and only node.
-                root = node;
-            }
-            else
-            {
-                if (root.IsLeaf) //Root is alone.
-                    root.TryToInsert(node, out root);
-                else
-                {
-                    //The caller is responsible for the merge.
-                    BoundingBox.CreateMerged(ref node.BoundingBox, ref root.BoundingBox, out root.BoundingBox);
-                    Node treeNode = root;
-                    while (!treeNode.TryToInsert(node, out treeNode)) ;//TryToInsert returns the next node, if any, and updates node bounding box.
-                }
-            }
-        }
-
-        /// <summary>
-        /// Gets the triangles whose bounding boxes are overlapped by the query.
-        /// </summary>
-        /// <param name="boundingBox">Shape to query against the tree.</param>
-        /// <param name="outputOverlappedElements">Indices of triangles in the index buffer with bounding boxes which are overlapped by the query.</param>
-        /// <returns>Whether or not any elements were overlapped.</returns>
-        public bool GetOverlaps(BoundingBox boundingBox, IList<T> outputOverlappedElements)
-        {
-            if (root != null)
-            {
-                bool intersects;
-                root.BoundingBox.Intersects(ref boundingBox, out intersects);
-                if (intersects)
-                    root.GetOverlaps(ref boundingBox, outputOverlappedElements);
-            }
-            return outputOverlappedElements.Count > 0;
-        }
-
-        /// <summary>
-        /// Gets the triangles whose bounding boxes are overlapped by the query.
-        /// </summary>
-        /// <param name="boundingSphere">Shape to query against the tree.</param>
-        /// <param name="outputOverlappedElements">Indices of triangles in the index buffer with bounding boxes which are overlapped by the query.</param>
-        /// <returns>Whether or not any elements were overlapped.</returns>
-        public bool GetOverlaps(BoundingSphere boundingSphere, IList<T> outputOverlappedElements)
-        {
-            if (root != null)
-            {
-                bool intersects;
-                root.BoundingBox.Intersects(ref boundingSphere, out intersects);
-                if (intersects)
-                    root.GetOverlaps(ref boundingSphere, outputOverlappedElements);
-            }
-            return outputOverlappedElements.Count > 0;
-        }
-        ///// <summary>
-        ///// Gets the triangles whose bounding boxes are overlapped by the query.
-        ///// </summary>
-        ///// <param name="boundingFrustum">Shape to query against the tree.</param>
-        ///// <param name="outputOverlappedElements">Indices of triangles in the index buffer with bounding boxes which are overlapped by the query.</param>
-        ///// <returns>Whether or not any elements were overlapped.</returns>
-        //public bool GetOverlaps(BoundingFrustum boundingFrustum, IList<T> outputOverlappedElements)
-        //{
-        //    if (root != null)
-        //    {
-        //        bool intersects;
-        //        boundingFrustum.Intersects(ref root.BoundingBox, out intersects);
-        //        if (intersects)
-        //            root.GetOverlaps(ref boundingFrustum, outputOverlappedElements);
-        //    }
-        //    return outputOverlappedElements.Count > 0;
-        //}
-        /// <summary>
-        /// Gets the triangles whose bounding boxes are overlapped by the query.
-        /// </summary>
-        /// <param name="ray">Shape to query against the tree.</param>
-        /// <param name="outputOverlappedElements">Indices of triangles in the index buffer with bounding boxes which are overlapped by the query.</param>
-        /// <returns>Whether or not any elements were overlapped.</returns>
-        public bool GetOverlaps(Ray ray, IList<T> outputOverlappedElements)
-        {
-            if (root != null)
-            {
-                float? result;
-                ray.Intersects(ref root.BoundingBox, out result);
-                if (result != null)
-                    root.GetOverlaps(ref ray, float.MaxValue, outputOverlappedElements);
-            }
-            return outputOverlappedElements.Count > 0;
-        }
-        /// <summary>
-        /// Gets the triangles whose bounding boxes are overlapped by the query.
-        /// </summary>
-        /// <param name="ray">Shape to query against the tree.</param>
-        /// <param name="maximumLength">Maximum length of the ray in units of the ray's length.</param>
-        /// <param name="outputOverlappedElements">Indices of triangles in the index buffer with bounding boxes which are overlapped by the query.</param>
-        /// <returns>Whether or not any elements were overlapped.</returns>
-        public bool GetOverlaps(Ray ray, float maximumLength, IList<T> outputOverlappedElements)
-        {
-            if (root != null)
-            {
-                float? result;
-                ray.Intersects(ref root.BoundingBox, out result);
-                if (result != null)
-                    root.GetOverlaps(ref ray, maximumLength, outputOverlappedElements);
-            }
-            return outputOverlappedElements.Count > 0;
-        }
-
-        /// <summary>
-        /// Gets the pairs of elements in each tree with overlapping bounding boxes.
-        /// </summary>
-        /// <typeparam name="TElement">Type of the elements in the opposing tree.</typeparam>
-        /// <param name="tree">Other tree to test.</param>
-        /// <param name="outputOverlappedElements">List of overlaps found by the query.</param>
-        /// <returns>Whether or not any overlaps were found.</returns>
-        public bool GetOverlaps<TElement>(BoundingBoxTree<TElement> tree, IList<TreeOverlapPair<T, TElement>> outputOverlappedElements)
-            where TElement : IBoundingBoxOwner
-        {
-            bool intersects;
-            root.BoundingBox.Intersects(ref tree.root.BoundingBox, out intersects);
-            if (intersects)
-            {
-                root.GetOverlaps<TElement>(tree.root, outputOverlappedElements);
-            }
-            return outputOverlappedElements.Count > 0;
-        }
-
-        internal abstract class Node
-        {
-            internal BoundingBox BoundingBox;
-            internal abstract void GetOverlaps(ref BoundingBox boundingBox, IList<T> outputOverlappedElements);
-            internal abstract void GetOverlaps(ref BoundingSphere boundingSphere, IList<T> outputOverlappedElements);
-            //internal abstract void GetOverlaps(ref BoundingFrustum boundingFrustum, IList<T> outputOverlappedElements);
-            internal abstract void GetOverlaps(ref Ray ray, float maximumLength, IList<T> outputOverlappedElements);
-            internal abstract void GetOverlaps<TElement>(BoundingBoxTree<TElement>.Node opposingNode, IList<TreeOverlapPair<T, TElement>> outputOverlappedElements) where TElement : IBoundingBoxOwner;
-
-            internal abstract bool IsLeaf { get; }
-
-            internal abstract Node ChildA { get; }
-            internal abstract Node ChildB { get; }
-            internal abstract T Element { get; }
-
-            internal abstract bool TryToInsert(LeafNode node, out Node treeNode);
-
-
-
-            internal abstract void Analyze(List<int> depths, int depth, ref int nodeCount);
-
-            internal abstract void Refit();
-        }
-
-        internal sealed class InternalNode : Node
-        {
-            internal Node childA;
-            internal Node childB;
-
-            internal override Node ChildA
-            {
-                get
-                {
-                    return childA;
-                }
-            }
-            internal override Node ChildB
-            {
-                get
-                {
-                    return childB;
-                }
-            }
-            internal override T Element
-            {
-                get
-                {
-                    return default(T);
-                }
-            }
-
-            internal override bool IsLeaf
-            {
-                get { return false; }
-            }
-
-
-            internal override void GetOverlaps(ref BoundingBox boundingBox, IList<T> outputOverlappedElements)
-            {
-                //Users of the GetOverlaps method will have to check the bounding box before calling
-                //root.getoverlaps.  This is actually desired in some cases, since the outer bounding box is used
-                //to determine a pair, and further overlap tests shouldn't bother retesting the root.
-                bool intersects;
-                childA.BoundingBox.Intersects(ref boundingBox, out intersects);
-                if (intersects)
-                    childA.GetOverlaps(ref boundingBox, outputOverlappedElements);
-                childB.BoundingBox.Intersects(ref boundingBox, out intersects);
-                if (intersects)
-                    childB.GetOverlaps(ref boundingBox, outputOverlappedElements);
-            }
-
-            internal override void GetOverlaps(ref BoundingSphere boundingSphere, IList<T> outputOverlappedElements)
-            {
-                bool intersects;
-                childA.BoundingBox.Intersects(ref boundingSphere, out intersects);
-                if (intersects)
-                    childA.GetOverlaps(ref boundingSphere, outputOverlappedElements);
-                childB.BoundingBox.Intersects(ref boundingSphere, out intersects);
-                if (intersects)
-                    childB.GetOverlaps(ref boundingSphere, outputOverlappedElements);
-            }
-
-            //internal override void GetOverlaps(ref BoundingFrustum boundingFrustum, IList<T> outputOverlappedElements)
-            //{
-            //    bool intersects;
-            //    boundingFrustum.Intersects(ref childA.BoundingBox, out intersects);
-            //    if (intersects)
-            //        childA.GetOverlaps(ref boundingFrustum, outputOverlappedElements);
-            //    boundingFrustum.Intersects(ref childB.BoundingBox, out intersects);
-            //    if (intersects)
-            //        childB.GetOverlaps(ref boundingFrustum, outputOverlappedElements);
-            //}
-
-            internal override void GetOverlaps(ref Ray ray, float maximumLength, IList<T> outputOverlappedElements)
-            {
-                float? result;
-                ray.Intersects(ref childA.BoundingBox, out result);
-                if (result != null && result < maximumLength)
-                    childA.GetOverlaps(ref ray, maximumLength, outputOverlappedElements);
-                ray.Intersects(ref childB.BoundingBox, out result);
-                if (result != null && result < maximumLength)
-                    childB.GetOverlaps(ref ray, maximumLength, outputOverlappedElements);
-            }
-
-            internal override void GetOverlaps<TElement>(BoundingBoxTree<TElement>.Node opposingNode, IList<TreeOverlapPair<T, TElement>> outputOverlappedElements)
-            {
-                bool intersects;
-
-                if (opposingNode.IsLeaf)
-                {
-                    //If it's a leaf, go deeper in our hierarchy, but not the opposition.
-                    childA.BoundingBox.Intersects(ref opposingNode.BoundingBox, out intersects);
-                    if (intersects)
-                        childA.GetOverlaps<TElement>(opposingNode, outputOverlappedElements);
-                    childB.BoundingBox.Intersects(ref opposingNode.BoundingBox, out intersects);
-                    if (intersects)
-                        childB.GetOverlaps<TElement>(opposingNode, outputOverlappedElements);
-                }
-                else
-                {
-                    var opposingChildA = opposingNode.ChildA;
-                    var opposingChildB = opposingNode.ChildB;
-                    //If it's not a leaf, try to go deeper in both hierarchies.
-                    childA.BoundingBox.Intersects(ref opposingChildA.BoundingBox, out intersects);
-                    if (intersects)
-                        childA.GetOverlaps<TElement>(opposingChildA, outputOverlappedElements);
-                    childA.BoundingBox.Intersects(ref opposingChildB.BoundingBox, out intersects);
-                    if (intersects)
-                        childA.GetOverlaps<TElement>(opposingChildB, outputOverlappedElements);
-                    childB.BoundingBox.Intersects(ref opposingChildA.BoundingBox, out intersects);
-                    if (intersects)
-                        childB.GetOverlaps<TElement>(opposingChildA, outputOverlappedElements);
-                    childB.BoundingBox.Intersects(ref opposingChildB.BoundingBox, out intersects);
-                    if (intersects)
-                        childB.GetOverlaps<TElement>(opposingChildB, outputOverlappedElements);
-
-
-                }
-
-
-
-
-
-            }
-
-
-            internal override bool TryToInsert(LeafNode node, out Node treeNode)
-            {
-                ////The following can make the tree shorter, but it actually hurt query times in testing.
-                //bool aIsLeaf = childA.IsLeaf;
-                //bool bIsLeaf = childB.IsLeaf;
-                //if (aIsLeaf && !bIsLeaf)
-                //{
-                //    //Just put us with the leaf.  Keeps the tree shallower.
-                //    BoundingBox merged;
-                //    BoundingBox.CreateMerged(ref childA.BoundingBox, ref node.BoundingBox, out merged);
-                //    childA = new InternalNode() { BoundingBox = merged, childA = this.childA, childB = node };
-                //    treeNode = null;
-                //    return true;
-                //}
-                //else if (!aIsLeaf && bIsLeaf)
-                //{
-                //    //Just put us with the leaf.  Keeps the tree shallower.
-                //    BoundingBox merged;
-                //    BoundingBox.CreateMerged(ref childB.BoundingBox, ref node.BoundingBox, out merged);
-                //    childB = new InternalNode() { BoundingBox = merged, childA = node, childB = this.childB };
-                //    treeNode = null;
-                //    return true;
-                //}
-
-
-                //Since we are an internal node, we know we have two children.
-                //Regardless of what kind of nodes they are, figure out which would be a better choice to merge the new node with.
-
-                //Use the path which produces the smallest 'volume.'
-                BoundingBox mergedA, mergedB;
-                BoundingBox.CreateMerged(ref childA.BoundingBox, ref node.BoundingBox, out mergedA);
-                BoundingBox.CreateMerged(ref childB.BoundingBox, ref node.BoundingBox, out mergedB);
-
-                Vector3 offset;
-                float originalAVolume, originalBVolume;
-                Vector3.Subtract(ref childA.BoundingBox.Max, ref childA.BoundingBox.Min, out offset);
-                originalAVolume = offset.X * offset.Y * offset.Z;
-                Vector3.Subtract(ref childB.BoundingBox.Max, ref childB.BoundingBox.Min, out offset);
-                originalBVolume = offset.X * offset.Y * offset.Z;
-
-                float mergedAVolume, mergedBVolume;
-                Vector3.Subtract(ref mergedA.Max, ref mergedA.Min, out offset);
-                mergedAVolume = offset.X * offset.Y * offset.Z;
-                Vector3.Subtract(ref mergedB.Max, ref mergedB.Min, out offset);
-                mergedBVolume = offset.X * offset.Y * offset.Z;
-
-                //Could use factor increase or absolute difference
-                if (mergedAVolume - originalAVolume < mergedBVolume - originalBVolume)
-                {
-                    //merging A produces a better result.
-                    if (childA.IsLeaf)
-                    {
-                        childA = new InternalNode() { BoundingBox = mergedA, childA = this.childA, childB = node };
-                        treeNode = null;
-                        return true;
-                    }
-                    else
-                    {
-                        childA.BoundingBox = mergedA;
-                        treeNode = childA;
-                        return false;
-                    }
-                }
-                else
-                {
-                    //merging B produces a better result.
-                    if (childB.IsLeaf)
-                    {
-                        //Target is a leaf! Return.
-                        childB = new InternalNode() { BoundingBox = mergedB, childA = node, childB = this.childB };
-                        treeNode = null;
-                        return true;
-                    }
-                    else
-                    {
-                        childB.BoundingBox = mergedB;
-                        treeNode = childB;
-                        return false;
-                    }
-                }
-
-
-
-            }
-
-            public override string ToString()
-            {
-                return "{" + childA + ", " + childB + "}";
-
-            }
-
-            internal override void Analyze(List<int> depths, int depth, ref int nodeCount)
-            {
-                nodeCount++;
-                childA.Analyze(depths, depth + 1, ref nodeCount);
-                childB.Analyze(depths, depth + 1, ref nodeCount);
-            }
-
-            internal override void Refit()
-            {
-                childA.Refit();
-                childB.Refit();
-                BoundingBox.CreateMerged(ref childA.BoundingBox, ref childB.BoundingBox, out BoundingBox);
-            }
-        }
-
-        /// <summary>
-        /// The tiny extra margin added to leaf bounding boxes that allow the volume cost metric to function properly even in degenerate cases.
-        /// </summary>
-        public static float LeafMargin = .001f;
-        internal sealed class LeafNode : Node
-        {
-            T element;
-            internal override Node ChildA
-            {
-                get
-                {
-                    return null;
-                }
-            }
-            internal override Node ChildB
-            {
-                get
-                {
-                    return null;
-                }
-            }
-
-            internal override T Element
-            {
-                get
-                {
-                    return element;
-                }
-            }
-
-            internal override bool IsLeaf
-            {
-                get { return true; }
-            }
-
-            internal LeafNode(T element)
-            {
-                this.element = element;
-                BoundingBox = element.BoundingBox;
-                //Having an ever-so-slight margin allows the hierarchy use a volume metric even for degenerate shapes (consider a flat tessellated plane).
-                BoundingBox.Max.X += LeafMargin;
-                BoundingBox.Max.Y += LeafMargin;
-                BoundingBox.Max.Z += LeafMargin;
-                BoundingBox.Min.X -= LeafMargin;
-                BoundingBox.Min.Y -= LeafMargin;
-                BoundingBox.Min.Z -= LeafMargin;
-            }
-
-            internal override void GetOverlaps(ref BoundingBox boundingBox, IList<T> outputOverlappedElements)
-            {
-                //Our parent already tested the bounding box.  All that's left is to add myself to the list.
-                outputOverlappedElements.Add(element);
-            }
-
-            internal override void GetOverlaps(ref BoundingSphere boundingSphere, IList<T> outputOverlappedElements)
-            {
-                outputOverlappedElements.Add(element);
-            }
-
-            //internal override void GetOverlaps(ref BoundingFrustum boundingFrustum, IList<T> outputOverlappedElements)
-            //{
-            //    outputOverlappedElements.Add(element);
-            //}
-
-            internal override void GetOverlaps(ref Ray ray, float maximumLength, IList<T> outputOverlappedElements)
-            {
-                outputOverlappedElements.Add(element);
-            }
-
-            internal override void GetOverlaps<TElement>(BoundingBoxTree<TElement>.Node opposingNode, IList<TreeOverlapPair<T, TElement>> outputOverlappedElements)
-            {
-                bool intersects;
-
-                if (opposingNode.IsLeaf)
-                {
-                    //We're both leaves!  Our parents have already done the testing for us, so we know we're overlapping.
-                    outputOverlappedElements.Add(new TreeOverlapPair<T, TElement>(element, opposingNode.Element));
-                }
-                else
-                {
-                    var opposingChildA = opposingNode.ChildA;
-                    var opposingChildB = opposingNode.ChildB;
-                    //If it's not a leaf, try to go deeper in the opposing hierarchy.
-                    BoundingBox.Intersects(ref opposingChildA.BoundingBox, out intersects);
-                    if (intersects)
-                        GetOverlaps<TElement>(opposingChildA, outputOverlappedElements);
-                    BoundingBox.Intersects(ref opposingChildB.BoundingBox, out intersects);
-                    if (intersects)
-                        GetOverlaps<TElement>(opposingChildB, outputOverlappedElements);
-
-                }
-            }
-
-            internal override bool TryToInsert(LeafNode node, out Node treeNode)
-            {
-                var newTreeNode = new InternalNode();
-                BoundingBox.CreateMerged(ref BoundingBox, ref node.BoundingBox, out newTreeNode.BoundingBox);
-                newTreeNode.childA = this;
-                newTreeNode.childB = node;
-                treeNode = newTreeNode;
-                return true;
-            }
-
-            public override string ToString()
-            {
-                return element.ToString();
-            }
-
-            internal override void Analyze(List<int> depths, int depth, ref int nodeCount)
-            {
-                nodeCount++;
-                depths.Add(depth);
-            }
-
-            internal override void Refit()
-            {
-                BoundingBox = element.BoundingBox;
-                //Having an ever-so-slight margin allows the hierarchy use a volume metric even for degenerate shapes (consider a flat tessellated plane).
-                BoundingBox.Max.X += LeafMargin;
-                BoundingBox.Max.Y += LeafMargin;
-                BoundingBox.Max.Z += LeafMargin;
-                BoundingBox.Min.X -= LeafMargin;
-                BoundingBox.Min.Y -= LeafMargin;
-                BoundingBox.Min.Z -= LeafMargin;
-            }
-        }
-
-    }
-
-
-}
+﻿using System.Collections.Generic;
+using BEPUphysics.BroadPhaseSystems;
+using BEPUutilities;
+
+namespace BEPUphysics.DataStructures
+{
+    ///<summary>
+    /// Acceleration structure of objects surrounded by axis aligned bounding boxes, supporting various speedy queries.
+    ///</summary>
+    public class BoundingBoxTree<T> where T : IBoundingBoxOwner
+    {
+        /// <summary>
+        /// Gets the bounding box surrounding the tree.
+        /// </summary>
+        public BoundingBox BoundingBox
+        {
+            get
+            {
+                if (root != null)
+                    return root.BoundingBox;
+                else
+                    return new BoundingBox();
+            }
+        }
+
+        Node root;
+
+
+        /// <summary>
+        /// Constructs a new tree.
+        /// </summary>
+        /// <param name="elements">Data to use to construct the tree.</param>
+        public BoundingBoxTree(IList<T> elements)
+        {
+            Reconstruct(elements);
+        }
+
+
+        /// <summary>
+        /// Reconstructs the tree based on the current data.
+        /// </summary>
+        public void Reconstruct(IList<T> elements)
+        {
+            root = null;
+            int count = elements.Count;
+            for (int i = 0; i < count; i++)
+            {
+                //Use a permuted version of the elements instead of the actual elements list.
+                //Permuting makes the input basically random, improving the quality of the tree.
+                Add(elements[(int)((982451653L * i) % count)]);
+            }
+        }
+
+        /// <summary>
+        /// Refits the tree based on the current data.
+        /// This process is cheaper to perform than a reconstruction when the topology of the mesh
+        /// does not change.
+        /// </summary>
+        public void Refit()
+        {
+            if (root != null)
+                root.Refit();
+        }
+
+        void Analyze(out List<int> depths, out int minDepth, out int maxDepth, out int nodeCount)
+        {
+            depths = new List<int>();
+            nodeCount = 0;
+            root.Analyze(depths, 0, ref nodeCount);
+
+            maxDepth = 0;
+            minDepth = int.MaxValue;
+            for (int i = 0; i < depths.Count; i++)
+            {
+                if (depths[i] > maxDepth)
+                    maxDepth = depths[i];
+                if (depths[i] < minDepth)
+                    minDepth = depths[i];
+            }
+        }
+
+        /// <summary>
+        /// Adds an element to the tree.
+        /// If a list of objects is available, using the Reconstruct method is recommended.
+        /// </summary>
+        /// <param name="element">Element to add.</param>
+        public void Add(T element)
+        {
+            //Insertions can easily be performed stacklessly.
+            //Only one path is chosen at each step and nothing is returned, so the history of the 'recursion' is completely forgotten.
+
+            var node = new LeafNode(element);
+            if (root == null)
+            {
+                //Empty tree.  This is the first and only node.
+                root = node;
+            }
+            else
+            {
+                if (root.IsLeaf) //Root is alone.
+                    root.TryToInsert(node, out root);
+                else
+                {
+                    //The caller is responsible for the merge.
+                    BoundingBox.CreateMerged(ref node.BoundingBox, ref root.BoundingBox, out root.BoundingBox);
+                    Node treeNode = root;
+                    while (!treeNode.TryToInsert(node, out treeNode)) ;//TryToInsert returns the next node, if any, and updates node bounding box.
+                }
+            }
+        }
+
+        /// <summary>
+        /// Gets the triangles whose bounding boxes are overlapped by the query.
+        /// </summary>
+        /// <param name="boundingBox">Shape to query against the tree.</param>
+        /// <param name="outputOverlappedElements">Indices of triangles in the index buffer with bounding boxes which are overlapped by the query.</param>
+        /// <returns>Whether or not any elements were overlapped.</returns>
+        public bool GetOverlaps(BoundingBox boundingBox, IList<T> outputOverlappedElements)
+        {
+            if (root != null)
+            {
+                bool intersects;
+                root.BoundingBox.Intersects(ref boundingBox, out intersects);
+                if (intersects)
+                    root.GetOverlaps(ref boundingBox, outputOverlappedElements);
+            }
+            return outputOverlappedElements.Count > 0;
+        }
+
+        /// <summary>
+        /// Gets the triangles whose bounding boxes are overlapped by the query.
+        /// </summary>
+        /// <param name="boundingSphere">Shape to query against the tree.</param>
+        /// <param name="outputOverlappedElements">Indices of triangles in the index buffer with bounding boxes which are overlapped by the query.</param>
+        /// <returns>Whether or not any elements were overlapped.</returns>
+        public bool GetOverlaps(BoundingSphere boundingSphere, IList<T> outputOverlappedElements)
+        {
+            if (root != null)
+            {
+                bool intersects;
+                root.BoundingBox.Intersects(ref boundingSphere, out intersects);
+                if (intersects)
+                    root.GetOverlaps(ref boundingSphere, outputOverlappedElements);
+            }
+            return outputOverlappedElements.Count > 0;
+        }
+        ///// <summary>
+        ///// Gets the triangles whose bounding boxes are overlapped by the query.
+        ///// </summary>
+        ///// <param name="boundingFrustum">Shape to query against the tree.</param>
+        ///// <param name="outputOverlappedElements">Indices of triangles in the index buffer with bounding boxes which are overlapped by the query.</param>
+        ///// <returns>Whether or not any elements were overlapped.</returns>
+        //public bool GetOverlaps(BoundingFrustum boundingFrustum, IList<T> outputOverlappedElements)
+        //{
+        //    if (root != null)
+        //    {
+        //        bool intersects;
+        //        boundingFrustum.Intersects(ref root.BoundingBox, out intersects);
+        //        if (intersects)
+        //            root.GetOverlaps(ref boundingFrustum, outputOverlappedElements);
+        //    }
+        //    return outputOverlappedElements.Count > 0;
+        //}
+        /// <summary>
+        /// Gets the triangles whose bounding boxes are overlapped by the query.
+        /// </summary>
+        /// <param name="ray">Shape to query against the tree.</param>
+        /// <param name="outputOverlappedElements">Indices of triangles in the index buffer with bounding boxes which are overlapped by the query.</param>
+        /// <returns>Whether or not any elements were overlapped.</returns>
+        public bool GetOverlaps(Ray ray, IList<T> outputOverlappedElements)
+        {
+            if (root != null)
+            {
+                float? result;
+                ray.Intersects(ref root.BoundingBox, out result);
+                if (result != null)
+                    root.GetOverlaps(ref ray, float.MaxValue, outputOverlappedElements);
+            }
+            return outputOverlappedElements.Count > 0;
+        }
+        /// <summary>
+        /// Gets the triangles whose bounding boxes are overlapped by the query.
+        /// </summary>
+        /// <param name="ray">Shape to query against the tree.</param>
+        /// <param name="maximumLength">Maximum length of the ray in units of the ray's length.</param>
+        /// <param name="outputOverlappedElements">Indices of triangles in the index buffer with bounding boxes which are overlapped by the query.</param>
+        /// <returns>Whether or not any elements were overlapped.</returns>
+        public bool GetOverlaps(Ray ray, float maximumLength, IList<T> outputOverlappedElements)
+        {
+            if (root != null)
+            {
+                float? result;
+                ray.Intersects(ref root.BoundingBox, out result);
+                if (result != null)
+                    root.GetOverlaps(ref ray, maximumLength, outputOverlappedElements);
+            }
+            return outputOverlappedElements.Count > 0;
+        }
+
+        /// <summary>
+        /// Gets the pairs of elements in each tree with overlapping bounding boxes.
+        /// </summary>
+        /// <typeparam name="TElement">Type of the elements in the opposing tree.</typeparam>
+        /// <param name="tree">Other tree to test.</param>
+        /// <param name="outputOverlappedElements">List of overlaps found by the query.</param>
+        /// <returns>Whether or not any overlaps were found.</returns>
+        public bool GetOverlaps<TElement>(BoundingBoxTree<TElement> tree, IList<TreeOverlapPair<T, TElement>> outputOverlappedElements)
+            where TElement : IBoundingBoxOwner
+        {
+            bool intersects;
+            root.BoundingBox.Intersects(ref tree.root.BoundingBox, out intersects);
+            if (intersects)
+            {
+                root.GetOverlaps<TElement>(tree.root, outputOverlappedElements);
+            }
+            return outputOverlappedElements.Count > 0;
+        }
+
+        internal abstract class Node
+        {
+            internal BoundingBox BoundingBox;
+            internal abstract void GetOverlaps(ref BoundingBox boundingBox, IList<T> outputOverlappedElements);
+            internal abstract void GetOverlaps(ref BoundingSphere boundingSphere, IList<T> outputOverlappedElements);
+            //internal abstract void GetOverlaps(ref BoundingFrustum boundingFrustum, IList<T> outputOverlappedElements);
+            internal abstract void GetOverlaps(ref Ray ray, float maximumLength, IList<T> outputOverlappedElements);
+            internal abstract void GetOverlaps<TElement>(BoundingBoxTree<TElement>.Node opposingNode, IList<TreeOverlapPair<T, TElement>> outputOverlappedElements) where TElement : IBoundingBoxOwner;
+
+            internal abstract bool IsLeaf { get; }
+
+            internal abstract Node ChildA { get; }
+            internal abstract Node ChildB { get; }
+            internal abstract T Element { get; }
+
+            internal abstract bool TryToInsert(LeafNode node, out Node treeNode);
+
+
+
+            internal abstract void Analyze(List<int> depths, int depth, ref int nodeCount);
+
+            internal abstract void Refit();
+        }
+
+        internal sealed class InternalNode : Node
+        {
+            internal Node childA;
+            internal Node childB;
+
+            internal override Node ChildA
+            {
+                get
+                {
+                    return childA;
+                }
+            }
+            internal override Node ChildB
+            {
+                get
+                {
+                    return childB;
+                }
+            }
+            internal override T Element
+            {
+                get
+                {
+                    return default(T);
+                }
+            }
+
+            internal override bool IsLeaf
+            {
+                get { return false; }
+            }
+
+
+            internal override void GetOverlaps(ref BoundingBox boundingBox, IList<T> outputOverlappedElements)
+            {
+                //Users of the GetOverlaps method will have to check the bounding box before calling
+                //root.getoverlaps.  This is actually desired in some cases, since the outer bounding box is used
+                //to determine a pair, and further overlap tests shouldn't bother retesting the root.
+                bool intersects;
+                childA.BoundingBox.Intersects(ref boundingBox, out intersects);
+                if (intersects)
+                    childA.GetOverlaps(ref boundingBox, outputOverlappedElements);
+                childB.BoundingBox.Intersects(ref boundingBox, out intersects);
+                if (intersects)
+                    childB.GetOverlaps(ref boundingBox, outputOverlappedElements);
+            }
+
+            internal override void GetOverlaps(ref BoundingSphere boundingSphere, IList<T> outputOverlappedElements)
+            {
+                bool intersects;
+                childA.BoundingBox.Intersects(ref boundingSphere, out intersects);
+                if (intersects)
+                    childA.GetOverlaps(ref boundingSphere, outputOverlappedElements);
+                childB.BoundingBox.Intersects(ref boundingSphere, out intersects);
+                if (intersects)
+                    childB.GetOverlaps(ref boundingSphere, outputOverlappedElements);
+            }
+
+            //internal override void GetOverlaps(ref BoundingFrustum boundingFrustum, IList<T> outputOverlappedElements)
+            //{
+            //    bool intersects;
+            //    boundingFrustum.Intersects(ref childA.BoundingBox, out intersects);
+            //    if (intersects)
+            //        childA.GetOverlaps(ref boundingFrustum, outputOverlappedElements);
+            //    boundingFrustum.Intersects(ref childB.BoundingBox, out intersects);
+            //    if (intersects)
+            //        childB.GetOverlaps(ref boundingFrustum, outputOverlappedElements);
+            //}
+
+            internal override void GetOverlaps(ref Ray ray, float maximumLength, IList<T> outputOverlappedElements)
+            {
+                float? result;
+                ray.Intersects(ref childA.BoundingBox, out result);
+                if (result != null && result < maximumLength)
+                    childA.GetOverlaps(ref ray, maximumLength, outputOverlappedElements);
+                ray.Intersects(ref childB.BoundingBox, out result);
+                if (result != null && result < maximumLength)
+                    childB.GetOverlaps(ref ray, maximumLength, outputOverlappedElements);
+            }
+
+            internal override void GetOverlaps<TElement>(BoundingBoxTree<TElement>.Node opposingNode, IList<TreeOverlapPair<T, TElement>> outputOverlappedElements)
+            {
+                bool intersects;
+
+                if (opposingNode.IsLeaf)
+                {
+                    //If it's a leaf, go deeper in our hierarchy, but not the opposition.
+                    childA.BoundingBox.Intersects(ref opposingNode.BoundingBox, out intersects);
+                    if (intersects)
+                        childA.GetOverlaps<TElement>(opposingNode, outputOverlappedElements);
+                    childB.BoundingBox.Intersects(ref opposingNode.BoundingBox, out intersects);
+                    if (intersects)
+                        childB.GetOverlaps<TElement>(opposingNode, outputOverlappedElements);
+                }
+                else
+                {
+                    var opposingChildA = opposingNode.ChildA;
+                    var opposingChildB = opposingNode.ChildB;
+                    //If it's not a leaf, try to go deeper in both hierarchies.
+                    childA.BoundingBox.Intersects(ref opposingChildA.BoundingBox, out intersects);
+                    if (intersects)
+                        childA.GetOverlaps<TElement>(opposingChildA, outputOverlappedElements);
+                    childA.BoundingBox.Intersects(ref opposingChildB.BoundingBox, out intersects);
+                    if (intersects)
+                        childA.GetOverlaps<TElement>(opposingChildB, outputOverlappedElements);
+                    childB.BoundingBox.Intersects(ref opposingChildA.BoundingBox, out intersects);
+                    if (intersects)
+                        childB.GetOverlaps<TElement>(opposingChildA, outputOverlappedElements);
+                    childB.BoundingBox.Intersects(ref opposingChildB.BoundingBox, out intersects);
+                    if (intersects)
+                        childB.GetOverlaps<TElement>(opposingChildB, outputOverlappedElements);
+
+
+                }
+
+
+
+
+
+            }
+
+
+            internal override bool TryToInsert(LeafNode node, out Node treeNode)
+            {
+                ////The following can make the tree shorter, but it actually hurt query times in testing.
+                //bool aIsLeaf = childA.IsLeaf;
+                //bool bIsLeaf = childB.IsLeaf;
+                //if (aIsLeaf && !bIsLeaf)
+                //{
+                //    //Just put us with the leaf.  Keeps the tree shallower.
+                //    BoundingBox merged;
+                //    BoundingBox.CreateMerged(ref childA.BoundingBox, ref node.BoundingBox, out merged);
+                //    childA = new InternalNode() { BoundingBox = merged, childA = this.childA, childB = node };
+                //    treeNode = null;
+                //    return true;
+                //}
+                //else if (!aIsLeaf && bIsLeaf)
+                //{
+                //    //Just put us with the leaf.  Keeps the tree shallower.
+                //    BoundingBox merged;
+                //    BoundingBox.CreateMerged(ref childB.BoundingBox, ref node.BoundingBox, out merged);
+                //    childB = new InternalNode() { BoundingBox = merged, childA = node, childB = this.childB };
+                //    treeNode = null;
+                //    return true;
+                //}
+
+
+                //Since we are an internal node, we know we have two children.
+                //Regardless of what kind of nodes they are, figure out which would be a better choice to merge the new node with.
+
+                //Use the path which produces the smallest 'volume.'
+                BoundingBox mergedA, mergedB;
+                BoundingBox.CreateMerged(ref childA.BoundingBox, ref node.BoundingBox, out mergedA);
+                BoundingBox.CreateMerged(ref childB.BoundingBox, ref node.BoundingBox, out mergedB);
+
+                Vector3 offset;
+                float originalAVolume, originalBVolume;
+                Vector3.Subtract(ref childA.BoundingBox.Max, ref childA.BoundingBox.Min, out offset);
+                originalAVolume = offset.X * offset.Y * offset.Z;
+                Vector3.Subtract(ref childB.BoundingBox.Max, ref childB.BoundingBox.Min, out offset);
+                originalBVolume = offset.X * offset.Y * offset.Z;
+
+                float mergedAVolume, mergedBVolume;
+                Vector3.Subtract(ref mergedA.Max, ref mergedA.Min, out offset);
+                mergedAVolume = offset.X * offset.Y * offset.Z;
+                Vector3.Subtract(ref mergedB.Max, ref mergedB.Min, out offset);
+                mergedBVolume = offset.X * offset.Y * offset.Z;
+
+                //Could use factor increase or absolute difference
+                if (mergedAVolume - originalAVolume < mergedBVolume - originalBVolume)
+                {
+                    //merging A produces a better result.
+                    if (childA.IsLeaf)
+                    {
+                        childA = new InternalNode() { BoundingBox = mergedA, childA = this.childA, childB = node };
+                        treeNode = null;
+                        return true;
+                    }
+                    else
+                    {
+                        childA.BoundingBox = mergedA;
+                        treeNode = childA;
+                        return false;
+                    }
+                }
+                else
+                {
+                    //merging B produces a better result.
+                    if (childB.IsLeaf)
+                    {
+                        //Target is a leaf! Return.
+                        childB = new InternalNode() { BoundingBox = mergedB, childA = node, childB = this.childB };
+                        treeNode = null;
+                        return true;
+                    }
+                    else
+                    {
+                        childB.BoundingBox = mergedB;
+                        treeNode = childB;
+                        return false;
+                    }
+                }
+
+
+
+            }
+
+            public override string ToString()
+            {
+                return "{" + childA + ", " + childB + "}";
+
+            }
+
+            internal override void Analyze(List<int> depths, int depth, ref int nodeCount)
+            {
+                nodeCount++;
+                childA.Analyze(depths, depth + 1, ref nodeCount);
+                childB.Analyze(depths, depth + 1, ref nodeCount);
+            }
+
+            internal override void Refit()
+            {
+                childA.Refit();
+                childB.Refit();
+                BoundingBox.CreateMerged(ref childA.BoundingBox, ref childB.BoundingBox, out BoundingBox);
+            }
+        }
+
+        /// <summary>
+        /// The tiny extra margin added to leaf bounding boxes that allow the volume cost metric to function properly even in degenerate cases.
+        /// </summary>
+        public static float LeafMargin = .001f;
+        internal sealed class LeafNode : Node
+        {
+            T element;
+            internal override Node ChildA
+            {
+                get
+                {
+                    return null;
+                }
+            }
+            internal override Node ChildB
+            {
+                get
+                {
+                    return null;
+                }
+            }
+
+            internal override T Element
+            {
+                get
+                {
+                    return element;
+                }
+            }
+
+            internal override bool IsLeaf
+            {
+                get { return true; }
+            }
+
+            internal LeafNode(T element)
+            {
+                this.element = element;
+                BoundingBox = element.BoundingBox;
+                //Having an ever-so-slight margin allows the hierarchy use a volume metric even for degenerate shapes (consider a flat tessellated plane).
+                BoundingBox.Max.X += LeafMargin;
+                BoundingBox.Max.Y += LeafMargin;
+                BoundingBox.Max.Z += LeafMargin;
+                BoundingBox.Min.X -= LeafMargin;
+                BoundingBox.Min.Y -= LeafMargin;
+                BoundingBox.Min.Z -= LeafMargin;
+            }
+
+            internal override void GetOverlaps(ref BoundingBox boundingBox, IList<T> outputOverlappedElements)
+            {
+                //Our parent already tested the bounding box.  All that's left is to add myself to the list.
+                outputOverlappedElements.Add(element);
+            }
+
+            internal override void GetOverlaps(ref BoundingSphere boundingSphere, IList<T> outputOverlappedElements)
+            {
+                outputOverlappedElements.Add(element);
+            }
+
+            //internal override void GetOverlaps(ref BoundingFrustum boundingFrustum, IList<T> outputOverlappedElements)
+            //{
+            //    outputOverlappedElements.Add(element);
+            //}
+
+            internal override void GetOverlaps(ref Ray ray, float maximumLength, IList<T> outputOverlappedElements)
+            {
+                outputOverlappedElements.Add(element);
+            }
+
+            internal override void GetOverlaps<TElement>(BoundingBoxTree<TElement>.Node opposingNode, IList<TreeOverlapPair<T, TElement>> outputOverlappedElements)
+            {
+                bool intersects;
+
+                if (opposingNode.IsLeaf)
+                {
+                    //We're both leaves!  Our parents have already done the testing for us, so we know we're overlapping.
+                    outputOverlappedElements.Add(new TreeOverlapPair<T, TElement>(element, opposingNode.Element));
+                }
+                else
+                {
+                    var opposingChildA = opposingNode.ChildA;
+                    var opposingChildB = opposingNode.ChildB;
+                    //If it's not a leaf, try to go deeper in the opposing hierarchy.
+                    BoundingBox.Intersects(ref opposingChildA.BoundingBox, out intersects);
+                    if (intersects)
+                        GetOverlaps<TElement>(opposingChildA, outputOverlappedElements);
+                    BoundingBox.Intersects(ref opposingChildB.BoundingBox, out intersects);
+                    if (intersects)
+                        GetOverlaps<TElement>(opposingChildB, outputOverlappedElements);
+
+                }
+            }
+
+            internal override bool TryToInsert(LeafNode node, out Node treeNode)
+            {
+                var newTreeNode = new InternalNode();
+                BoundingBox.CreateMerged(ref BoundingBox, ref node.BoundingBox, out newTreeNode.BoundingBox);
+                newTreeNode.childA = this;
+                newTreeNode.childB = node;
+                treeNode = newTreeNode;
+                return true;
+            }
+
+            public override string ToString()
+            {
+                return element.ToString();
+            }
+
+            internal override void Analyze(List<int> depths, int depth, ref int nodeCount)
+            {
+                nodeCount++;
+                depths.Add(depth);
+            }
+
+            internal override void Refit()
+            {
+                BoundingBox = element.BoundingBox;
+                //Having an ever-so-slight margin allows the hierarchy use a volume metric even for degenerate shapes (consider a flat tessellated plane).
+                BoundingBox.Max.X += LeafMargin;
+                BoundingBox.Max.Y += LeafMargin;
+                BoundingBox.Max.Z += LeafMargin;
+                BoundingBox.Min.X -= LeafMargin;
+                BoundingBox.Min.Y -= LeafMargin;
+                BoundingBox.Min.Z -= LeafMargin;
+            }
+        }
+
+    }
+
+
+}