--- conflicted
+++ resolved
@@ -1,287 +1,198 @@
-﻿using System;
-using System.Collections.Generic;
- 
-using BEPUphysics.ResourceManagement;
-using BEPUphysics.CollisionShapes.ConvexShapes;
-using BEPUphysics.MathExtensions;
-
-namespace BEPUphysics.DataStructures
-{
-    ///<summary>
-    /// Data structure containing triangle mesh data and its associated bounding box tree.
-    ///</summary>
-    public class TriangleMesh
-    {
-        private MeshBoundingBoxTreeData data;
-        ///<summary>
-        /// Gets or sets the bounding box data used in the mesh.
-        ///</summary>
-        public MeshBoundingBoxTreeData Data
-        {
-            get
-            {
-                return data;
-            }
-            set
-            {
-                data = value;
-                tree.Data = data;
-            }
-        }
-
-        private MeshBoundingBoxTree tree;
-        ///<summary>
-        /// Gets the bounding box tree that accelerates queries to this triangle mesh.
-        ///</summary>
-        public MeshBoundingBoxTree Tree
-        {
-            get
-            {
-                return tree;
-            }
-        }
-
-        ///<summary>
-        /// Constructs a new triangle mesh.
-        ///</summary>
-        ///<param name="data">Data to use to construct the mesh.</param>
-        public TriangleMesh(MeshBoundingBoxTreeData data)
-        {
-            this.data = data;
-            tree = new MeshBoundingBoxTree(data);
-        }
-
-        ///<summary>
-        /// Tests a ray against the triangle mesh.
-        ///</summary>
-        ///<param name="ray">Ray to test against the mesh.</param>
-        ///<param name="hitCount">Number of hits between the ray and the mesh.</param>
-        ///<returns>Whether or not the ray hit the mesh.</returns>
-        public bool RayCast(Ray ray, out int hitCount)
-        {
-            var rayHits = Resources.GetRayHitList();
-            bool toReturn = RayCast(ray, rayHits);
-            hitCount = rayHits.Count;
-            Resources.GiveBack(rayHits);
-            return toReturn;
-        }
-
-        ///<summary>
-        /// Tests a ray against the triangle mesh.
-        ///</summary>
-        ///<param name="ray">Ray to test against the mesh.</param>
-        ///<param name="rayHit">Hit data for the ray, if any.</param>
-        ///<returns>Whether or not the ray hit the mesh.</returns>
-        public bool RayCast(Ray ray, out RayHit rayHit)
-        {
-            return RayCast(ray, float.MaxValue, TriangleSidedness.DoubleSided, out rayHit);
-        }
-
-        ///<summary>
-        /// Tests a ray against the triangle mesh.
-        ///</summary>
-        ///<param name="ray">Ray to test against the mesh.</param>
-        /// <param name="sidedness">Sidedness to apply to the mesh for the ray cast.</param>
-        ///<param name="rayHit">Hit data for the ray, if any.</param>
-        ///<returns>Whether or not the ray hit the mesh.</returns>
-        public bool RayCast(Ray ray, TriangleSidedness sidedness, out RayHit rayHit)
-        {
-            return RayCast(ray, float.MaxValue, sidedness, out rayHit);
-        }
-
-        ///<summary>
-        /// Tests a ray against the triangle mesh.
-        ///</summary>
-        ///<param name="ray">Ray to test against the mesh.</param>
-        ///<param name="hits">Hit data for the ray, if any.</param>
-        ///<returns>Whether or not the ray hit the mesh.</returns>
-        public bool RayCast(Ray ray, IList<RayHit> hits)
-        {
-            return RayCast(ray, float.MaxValue, TriangleSidedness.DoubleSided, hits);
-        }
-
-        ///<summary>
-        /// Tests a ray against the triangle mesh.
-        ///</summary>
-        ///<param name="ray">Ray to test against the mesh.</param>
-        /// <param name="sidedness">Sidedness to apply to the mesh for the ray cast.</param>
-        ///<param name="hits">Hit data for the ray, if any.</param>
-        ///<returns>Whether or not the ray hit the mesh.</returns>
-        public bool RayCast(Ray ray, TriangleSidedness sidedness, IList<RayHit> hits)
-        {
-            return RayCast(ray, float.MaxValue, sidedness, hits);
-        }
-
-        ///<summary>
-        /// Tests a ray against the triangle mesh.
-        ///</summary>
-        ///<param name="ray">Ray to test against the mesh.</param>
-        /// <param name="maximumLength">Maximum length of the ray in units of the ray direction's length.</param>
-        ///<param name="rayHit">Hit data for the ray, if any.</param>
-        ///<returns>Whether or not the ray hit the mesh.</returns>
-        public bool RayCast(Ray ray, float maximumLength, out RayHit rayHit)
-        {
-            return RayCast(ray, maximumLength, TriangleSidedness.DoubleSided, out rayHit);
-        }
-
-        ///<summary>
-        /// Tests a ray against the triangle mesh.
-        ///</summary>
-        ///<param name="ray">Ray to test against the mesh.</param>
-        /// <param name="maximumLength">Maximum length of the ray in units of the ray direction's length.</param>
-        /// <param name="sidedness">Sidedness to apply to the mesh for the ray cast.</param>
-        ///<param name="rayHit">Hit data for the ray, if any.</param>
-        ///<returns>Whether or not the ray hit the mesh.</returns>
-        public bool RayCast(Ray ray, float maximumLength, TriangleSidedness sidedness, out RayHit rayHit)
-        {
-            var rayHits = Resources.GetRayHitList();
-            bool toReturn = RayCast(ray, maximumLength, sidedness, rayHits);
-            if (toReturn)
-            {
-                rayHit = rayHits[0];
-                for (int i = 1; i < rayHits.Count; i++)
-                {
-                    RayHit hit = rayHits[i];
-                    if (hit.T < rayHit.T)
-                        rayHit = hit;
-                }
-            }
-            else
-                rayHit = new RayHit();
-            Resources.GiveBack(rayHits);
-            return toReturn;
-        }
-
-        ///<summary>
-        /// Tests a ray against the triangle mesh.
-        ///</summary>
-        ///<param name="ray">Ray to test against the mesh.</param>
-        /// <param name="maximumLength">Maximum length of the ray in units of the ray direction's length.</param>
-        ///<param name="hits">Hit data for the ray, if any.</param>
-        ///<returns>Whether or not the ray hit the mesh.</returns>
-        public bool RayCast(Ray ray, float maximumLength, IList<RayHit> hits)
-        {
-            return RayCast(ray, maximumLength, TriangleSidedness.DoubleSided, hits);
-        }
-
-        ///<summary>
-        /// Tests a ray against the triangle mesh.
-        ///</summary>
-        ///<param name="ray">Ray to test against the mesh.</param>
-        /// <param name="maximumLength">Maximum length of the ray in units of the ray direction's length.</param>
-        /// <param name="sidedness">Sidedness to apply to the mesh for the ray cast.</param>
-        ///<param name="hits">Hit data for the ray, if any.</param>
-        ///<returns>Whether or not the ray hit the mesh.</returns>
-        public bool RayCast(Ray ray, float maximumLength, TriangleSidedness sidedness, IList<RayHit> hits)
-        {
-            var hitElements = Resources.GetIntList();
-            tree.GetOverlaps(ray, maximumLength, hitElements);
-            for (int i = 0; i < hitElements.Count; i++)
-            {
-                Vector3 v1, v2, v3;
-                data.GetTriangle(hitElements[i], out v1, out v2, out v3);
-                RayHit hit;
-                if (Toolbox.FindRayTriangleIntersection(ref ray, maximumLength, sidedness, ref v1, ref v2, ref v3, out hit))
-                {
-                    hits.Add(hit);
-                }
-            }
-            Resources.GiveBack(hitElements);
-            return hits.Count > 0;
-        }
-
-<<<<<<< HEAD
-        #region Vertex extraction helpers
-
-
-        /// <summary>
-        /// Gets an array of vertices and indices from the provided model.
-        /// </summary>
-        /// <param name="collisionModel">Model to use for the collision shape.</param>
-        /// <param name="vertices">Compiled set of vertices from the model.</param>
-        /// <param name="indices">Compiled set of indices from the model.</param>
-        public static void GetVerticesAndIndicesFromModel(Model collisionModel, out Vector3[] vertices, out int[] indices)
-        {
-            var verticesList = new List<Vector3>();
-            var indicesList = new List<int>();
-            var transforms = new Matrix[collisionModel.Bones.Count];
-            collisionModel.CopyAbsoluteBoneTransformsTo(transforms);
-
-            Matrix transform;
-            foreach (ModelMesh mesh in collisionModel.Meshes)
-            {
-                if (mesh.ParentBone != null)
-                    transform = transforms[mesh.ParentBone.Index];
-                else
-                    transform = Matrix.Identity;
-                AddMesh(mesh, transform, verticesList, indicesList);
-            }
-
-            vertices = verticesList.ToArray();
-            indices = indicesList.ToArray();
-
-
-        }
-
-        /// <summary>
-        /// Adds a mesh's vertices and indices to the given lists.
-        /// </summary>
-        /// <param name="collisionModelMesh">Model to use for the collision shape.</param>
-        /// <param name="transform">Transform to apply to the mesh.</param>
-        /// <param name="vertices">List to receive vertices from the mesh.</param>
-        /// <param name="indices">List to receive indices from the mesh.</param>
-        public static void AddMesh(ModelMesh collisionModelMesh, Matrix transform, List<Vector3> vertices, IList<int> indices)
-        {
-            foreach (ModelMeshPart meshPart in collisionModelMesh.MeshParts)
-            {
-                int startIndex = vertices.Count;
-                var meshPartVertices = new Vector3[meshPart.NumVertices];
-                //Grab position data from the mesh part.
-                int stride = meshPart.VertexBuffer.VertexDeclaration.VertexStride;
-                meshPart.VertexBuffer.GetData(
-                        meshPart.VertexOffset * stride,
-                        meshPartVertices,
-                        0,
-                        meshPart.NumVertices,
-                        stride);
-
-                //Transform it so its vertices are located in the model's space as opposed to mesh part space.
-                Vector3.Transform(meshPartVertices, ref transform, meshPartVertices);
-                vertices.AddRange(meshPartVertices);
-
-                if (meshPart.IndexBuffer.IndexElementSize == IndexElementSize.ThirtyTwoBits)
-                {
-                    var meshIndices = new int[meshPart.PrimitiveCount * 3];
-                    meshPart.IndexBuffer.GetData(meshPart.StartIndex * 4, meshIndices, 0, meshPart.PrimitiveCount * 3);
-                    for (int k = 0; k < meshIndices.Length; k++)
-                    {
-                        indices.Add(startIndex + meshIndices[k]);
-                    }
-                }
-                else
-                {
-                    var meshIndices = new ushort[meshPart.PrimitiveCount * 3];
-                    meshPart.IndexBuffer.GetData(meshPart.StartIndex * 2, meshIndices, 0, meshPart.PrimitiveCount * 3);
-                    for (int k = 0; k < meshIndices.Length; k++)
-                    {
-                        indices.Add(startIndex + meshIndices[k]);
-                    }
-
-
-                }
-            }
-
-
-
-
-        }
-
-        #endregion
-=======
-        
->>>>>>> 2ab9b0f4
-
-
-
-    }
-}
+﻿using System;
+using System.Collections.Generic;
+ 
+using BEPUphysics.ResourceManagement;
+using BEPUphysics.CollisionShapes.ConvexShapes;
+using BEPUphysics.MathExtensions;
+
+namespace BEPUphysics.DataStructures
+{
+    ///<summary>
+    /// Data structure containing triangle mesh data and its associated bounding box tree.
+    ///</summary>
+    public class TriangleMesh
+    {
+        private MeshBoundingBoxTreeData data;
+        ///<summary>
+        /// Gets or sets the bounding box data used in the mesh.
+        ///</summary>
+        public MeshBoundingBoxTreeData Data
+        {
+            get
+            {
+                return data;
+            }
+            set
+            {
+                data = value;
+                tree.Data = data;
+            }
+        }
+
+        private MeshBoundingBoxTree tree;
+        ///<summary>
+        /// Gets the bounding box tree that accelerates queries to this triangle mesh.
+        ///</summary>
+        public MeshBoundingBoxTree Tree
+        {
+            get
+            {
+                return tree;
+            }
+        }
+
+        ///<summary>
+        /// Constructs a new triangle mesh.
+        ///</summary>
+        ///<param name="data">Data to use to construct the mesh.</param>
+        public TriangleMesh(MeshBoundingBoxTreeData data)
+        {
+            this.data = data;
+            tree = new MeshBoundingBoxTree(data);
+        }
+
+        ///<summary>
+        /// Tests a ray against the triangle mesh.
+        ///</summary>
+        ///<param name="ray">Ray to test against the mesh.</param>
+        ///<param name="hitCount">Number of hits between the ray and the mesh.</param>
+        ///<returns>Whether or not the ray hit the mesh.</returns>
+        public bool RayCast(Ray ray, out int hitCount)
+        {
+            var rayHits = Resources.GetRayHitList();
+            bool toReturn = RayCast(ray, rayHits);
+            hitCount = rayHits.Count;
+            Resources.GiveBack(rayHits);
+            return toReturn;
+        }
+
+        ///<summary>
+        /// Tests a ray against the triangle mesh.
+        ///</summary>
+        ///<param name="ray">Ray to test against the mesh.</param>
+        ///<param name="rayHit">Hit data for the ray, if any.</param>
+        ///<returns>Whether or not the ray hit the mesh.</returns>
+        public bool RayCast(Ray ray, out RayHit rayHit)
+        {
+            return RayCast(ray, float.MaxValue, TriangleSidedness.DoubleSided, out rayHit);
+        }
+
+        ///<summary>
+        /// Tests a ray against the triangle mesh.
+        ///</summary>
+        ///<param name="ray">Ray to test against the mesh.</param>
+        /// <param name="sidedness">Sidedness to apply to the mesh for the ray cast.</param>
+        ///<param name="rayHit">Hit data for the ray, if any.</param>
+        ///<returns>Whether or not the ray hit the mesh.</returns>
+        public bool RayCast(Ray ray, TriangleSidedness sidedness, out RayHit rayHit)
+        {
+            return RayCast(ray, float.MaxValue, sidedness, out rayHit);
+        }
+
+        ///<summary>
+        /// Tests a ray against the triangle mesh.
+        ///</summary>
+        ///<param name="ray">Ray to test against the mesh.</param>
+        ///<param name="hits">Hit data for the ray, if any.</param>
+        ///<returns>Whether or not the ray hit the mesh.</returns>
+        public bool RayCast(Ray ray, IList<RayHit> hits)
+        {
+            return RayCast(ray, float.MaxValue, TriangleSidedness.DoubleSided, hits);
+        }
+
+        ///<summary>
+        /// Tests a ray against the triangle mesh.
+        ///</summary>
+        ///<param name="ray">Ray to test against the mesh.</param>
+        /// <param name="sidedness">Sidedness to apply to the mesh for the ray cast.</param>
+        ///<param name="hits">Hit data for the ray, if any.</param>
+        ///<returns>Whether or not the ray hit the mesh.</returns>
+        public bool RayCast(Ray ray, TriangleSidedness sidedness, IList<RayHit> hits)
+        {
+            return RayCast(ray, float.MaxValue, sidedness, hits);
+        }
+
+        ///<summary>
+        /// Tests a ray against the triangle mesh.
+        ///</summary>
+        ///<param name="ray">Ray to test against the mesh.</param>
+        /// <param name="maximumLength">Maximum length of the ray in units of the ray direction's length.</param>
+        ///<param name="rayHit">Hit data for the ray, if any.</param>
+        ///<returns>Whether or not the ray hit the mesh.</returns>
+        public bool RayCast(Ray ray, float maximumLength, out RayHit rayHit)
+        {
+            return RayCast(ray, maximumLength, TriangleSidedness.DoubleSided, out rayHit);
+        }
+
+        ///<summary>
+        /// Tests a ray against the triangle mesh.
+        ///</summary>
+        ///<param name="ray">Ray to test against the mesh.</param>
+        /// <param name="maximumLength">Maximum length of the ray in units of the ray direction's length.</param>
+        /// <param name="sidedness">Sidedness to apply to the mesh for the ray cast.</param>
+        ///<param name="rayHit">Hit data for the ray, if any.</param>
+        ///<returns>Whether or not the ray hit the mesh.</returns>
+        public bool RayCast(Ray ray, float maximumLength, TriangleSidedness sidedness, out RayHit rayHit)
+        {
+            var rayHits = Resources.GetRayHitList();
+            bool toReturn = RayCast(ray, maximumLength, sidedness, rayHits);
+            if (toReturn)
+            {
+                rayHit = rayHits[0];
+                for (int i = 1; i < rayHits.Count; i++)
+                {
+                    RayHit hit = rayHits[i];
+                    if (hit.T < rayHit.T)
+                        rayHit = hit;
+                }
+            }
+            else
+                rayHit = new RayHit();
+            Resources.GiveBack(rayHits);
+            return toReturn;
+        }
+
+        ///<summary>
+        /// Tests a ray against the triangle mesh.
+        ///</summary>
+        ///<param name="ray">Ray to test against the mesh.</param>
+        /// <param name="maximumLength">Maximum length of the ray in units of the ray direction's length.</param>
+        ///<param name="hits">Hit data for the ray, if any.</param>
+        ///<returns>Whether or not the ray hit the mesh.</returns>
+        public bool RayCast(Ray ray, float maximumLength, IList<RayHit> hits)
+        {
+            return RayCast(ray, maximumLength, TriangleSidedness.DoubleSided, hits);
+        }
+
+        ///<summary>
+        /// Tests a ray against the triangle mesh.
+        ///</summary>
+        ///<param name="ray">Ray to test against the mesh.</param>
+        /// <param name="maximumLength">Maximum length of the ray in units of the ray direction's length.</param>
+        /// <param name="sidedness">Sidedness to apply to the mesh for the ray cast.</param>
+        ///<param name="hits">Hit data for the ray, if any.</param>
+        ///<returns>Whether or not the ray hit the mesh.</returns>
+        public bool RayCast(Ray ray, float maximumLength, TriangleSidedness sidedness, IList<RayHit> hits)
+        {
+            var hitElements = Resources.GetIntList();
+            tree.GetOverlaps(ray, maximumLength, hitElements);
+            for (int i = 0; i < hitElements.Count; i++)
+            {
+                Vector3 v1, v2, v3;
+                data.GetTriangle(hitElements[i], out v1, out v2, out v3);
+                RayHit hit;
+                if (Toolbox.FindRayTriangleIntersection(ref ray, maximumLength, sidedness, ref v1, ref v2, ref v3, out hit))
+                {
+                    hits.Add(hit);
+                }
+            }
+            Resources.GiveBack(hitElements);
+            return hits.Count > 0;
+        }
+
+        
+
+
+
+    }
+}