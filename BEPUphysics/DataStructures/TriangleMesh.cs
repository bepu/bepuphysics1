--- conflicted
+++ resolved
@@ -1,200 +1,195 @@
-﻿using System.Collections.Generic;
-using BEPUutilities;
-using BEPUutilities.ResourceManagement;
-<<<<<<< HEAD
-using Microsoft.Xna.Framework;
-using Microsoft.Xna.Framework.Graphics;
-=======
->>>>>>> d0a4deae
-
-namespace BEPUphysics.DataStructures
-{
-    ///<summary>
-    /// Data structure containing triangle mesh data and its associated bounding box tree.
-    ///</summary>
-    public class TriangleMesh
-    {
-        private MeshBoundingBoxTreeData data;
-        ///<summary>
-        /// Gets or sets the bounding box data used in the mesh.
-        ///</summary>
-        public MeshBoundingBoxTreeData Data
-        {
-            get
-            {
-                return data;
-            }
-            set
-            {
-                data = value;
-                tree.Data = data;
-            }
-        }
-
-        private MeshBoundingBoxTree tree;
-        ///<summary>
-        /// Gets the bounding box tree that accelerates queries to this triangle mesh.
-        ///</summary>
-        public MeshBoundingBoxTree Tree
-        {
-            get
-            {
-                return tree;
-            }
-        }
-
-        ///<summary>
-        /// Constructs a new triangle mesh.
-        ///</summary>
-        ///<param name="data">Data to use to construct the mesh.</param>
-        public TriangleMesh(MeshBoundingBoxTreeData data)
-        {
-            this.data = data;
-            tree = new MeshBoundingBoxTree(data);
-        }
-
-        ///<summary>
-        /// Tests a ray against the triangle mesh.
-        ///</summary>
-        ///<param name="ray">Ray to test against the mesh.</param>
-        ///<param name="hitCount">Number of hits between the ray and the mesh.</param>
-        ///<returns>Whether or not the ray hit the mesh.</returns>
-        public bool RayCast(Ray ray, out int hitCount)
-        {
-            var rayHits = CommonResources.GetRayHitList();
-            bool toReturn = RayCast(ray, rayHits);
-            hitCount = rayHits.Count;
-            CommonResources.GiveBack(rayHits);
-            return toReturn;
-        }
-
-        ///<summary>
-        /// Tests a ray against the triangle mesh.
-        ///</summary>
-        ///<param name="ray">Ray to test against the mesh.</param>
-        ///<param name="rayHit">Hit data for the ray, if any.</param>
-        ///<returns>Whether or not the ray hit the mesh.</returns>
-        public bool RayCast(Ray ray, out RayHit rayHit)
-        {
-            return RayCast(ray, float.MaxValue, TriangleSidedness.DoubleSided, out rayHit);
-        }
-
-        ///<summary>
-        /// Tests a ray against the triangle mesh.
-        ///</summary>
-        ///<param name="ray">Ray to test against the mesh.</param>
-        /// <param name="sidedness">Sidedness to apply to the mesh for the ray cast.</param>
-        ///<param name="rayHit">Hit data for the ray, if any.</param>
-        ///<returns>Whether or not the ray hit the mesh.</returns>
-        public bool RayCast(Ray ray, TriangleSidedness sidedness, out RayHit rayHit)
-        {
-            return RayCast(ray, float.MaxValue, sidedness, out rayHit);
-        }
-
-        ///<summary>
-        /// Tests a ray against the triangle mesh.
-        ///</summary>
-        ///<param name="ray">Ray to test against the mesh.</param>
-        ///<param name="hits">Hit data for the ray, if any.</param>
-        ///<returns>Whether or not the ray hit the mesh.</returns>
-        public bool RayCast(Ray ray, IList<RayHit> hits)
-        {
-            return RayCast(ray, float.MaxValue, TriangleSidedness.DoubleSided, hits);
-        }
-
-        ///<summary>
-        /// Tests a ray against the triangle mesh.
-        ///</summary>
-        ///<param name="ray">Ray to test against the mesh.</param>
-        /// <param name="sidedness">Sidedness to apply to the mesh for the ray cast.</param>
-        ///<param name="hits">Hit data for the ray, if any.</param>
-        ///<returns>Whether or not the ray hit the mesh.</returns>
-        public bool RayCast(Ray ray, TriangleSidedness sidedness, IList<RayHit> hits)
-        {
-            return RayCast(ray, float.MaxValue, sidedness, hits);
-        }
-
-        ///<summary>
-        /// Tests a ray against the triangle mesh.
-        ///</summary>
-        ///<param name="ray">Ray to test against the mesh.</param>
-        /// <param name="maximumLength">Maximum length of the ray in units of the ray direction's length.</param>
-        ///<param name="rayHit">Hit data for the ray, if any.</param>
-        ///<returns>Whether or not the ray hit the mesh.</returns>
-        public bool RayCast(Ray ray, float maximumLength, out RayHit rayHit)
-        {
-            return RayCast(ray, maximumLength, TriangleSidedness.DoubleSided, out rayHit);
-        }
-
-        ///<summary>
-        /// Tests a ray against the triangle mesh.
-        ///</summary>
-        ///<param name="ray">Ray to test against the mesh.</param>
-        /// <param name="maximumLength">Maximum length of the ray in units of the ray direction's length.</param>
-        /// <param name="sidedness">Sidedness to apply to the mesh for the ray cast.</param>
-        ///<param name="rayHit">Hit data for the ray, if any.</param>
-        ///<returns>Whether or not the ray hit the mesh.</returns>
-        public bool RayCast(Ray ray, float maximumLength, TriangleSidedness sidedness, out RayHit rayHit)
-        {
-            var rayHits = CommonResources.GetRayHitList();
-            bool toReturn = RayCast(ray, maximumLength, sidedness, rayHits);
-            if (toReturn)
-            {
-                rayHit = rayHits[0];
-                for (int i = 1; i < rayHits.Count; i++)
-                {
-                    RayHit hit = rayHits[i];
-                    if (hit.T < rayHit.T)
-                        rayHit = hit;
-                }
-            }
-            else
-                rayHit = new RayHit();
-            CommonResources.GiveBack(rayHits);
-            return toReturn;
-        }
-
-        ///<summary>
-        /// Tests a ray against the triangle mesh.
-        ///</summary>
-        ///<param name="ray">Ray to test against the mesh.</param>
-        /// <param name="maximumLength">Maximum length of the ray in units of the ray direction's length.</param>
-        ///<param name="hits">Hit data for the ray, if any.</param>
-        ///<returns>Whether or not the ray hit the mesh.</returns>
-        public bool RayCast(Ray ray, float maximumLength, IList<RayHit> hits)
-        {
-            return RayCast(ray, maximumLength, TriangleSidedness.DoubleSided, hits);
-        }
-
-        ///<summary>
-        /// Tests a ray against the triangle mesh.
-        ///</summary>
-        ///<param name="ray">Ray to test against the mesh.</param>
-        /// <param name="maximumLength">Maximum length of the ray in units of the ray direction's length.</param>
-        /// <param name="sidedness">Sidedness to apply to the mesh for the ray cast.</param>
-        ///<param name="hits">Hit data for the ray, if any.</param>
-        ///<returns>Whether or not the ray hit the mesh.</returns>
-        public bool RayCast(Ray ray, float maximumLength, TriangleSidedness sidedness, IList<RayHit> hits)
-        {
-            var hitElements = CommonResources.GetIntList();
-            tree.GetOverlaps(ray, maximumLength, hitElements);
-            for (int i = 0; i < hitElements.Count; i++)
-            {
-                Vector3 v1, v2, v3;
-                data.GetTriangle(hitElements[i], out v1, out v2, out v3);
-                RayHit hit;
-                if (Toolbox.FindRayTriangleIntersection(ref ray, maximumLength, sidedness, ref v1, ref v2, ref v3, out hit))
-                {
-                    hits.Add(hit);
-                }
-            }
-            CommonResources.GiveBack(hitElements);
-            return hits.Count > 0;
-        }
-
-        
-
-
-
-    }
-}
+﻿using System.Collections.Generic;
+using BEPUutilities;
+using BEPUutilities.ResourceManagement;
+
+namespace BEPUphysics.DataStructures
+{
+    ///<summary>
+    /// Data structure containing triangle mesh data and its associated bounding box tree.
+    ///</summary>
+    public class TriangleMesh
+    {
+        private MeshBoundingBoxTreeData data;
+        ///<summary>
+        /// Gets or sets the bounding box data used in the mesh.
+        ///</summary>
+        public MeshBoundingBoxTreeData Data
+        {
+            get
+            {
+                return data;
+            }
+            set
+            {
+                data = value;
+                tree.Data = data;
+            }
+        }
+
+        private MeshBoundingBoxTree tree;
+        ///<summary>
+        /// Gets the bounding box tree that accelerates queries to this triangle mesh.
+        ///</summary>
+        public MeshBoundingBoxTree Tree
+        {
+            get
+            {
+                return tree;
+            }
+        }
+
+        ///<summary>
+        /// Constructs a new triangle mesh.
+        ///</summary>
+        ///<param name="data">Data to use to construct the mesh.</param>
+        public TriangleMesh(MeshBoundingBoxTreeData data)
+        {
+            this.data = data;
+            tree = new MeshBoundingBoxTree(data);
+        }
+
+        ///<summary>
+        /// Tests a ray against the triangle mesh.
+        ///</summary>
+        ///<param name="ray">Ray to test against the mesh.</param>
+        ///<param name="hitCount">Number of hits between the ray and the mesh.</param>
+        ///<returns>Whether or not the ray hit the mesh.</returns>
+        public bool RayCast(Ray ray, out int hitCount)
+        {
+            var rayHits = CommonResources.GetRayHitList();
+            bool toReturn = RayCast(ray, rayHits);
+            hitCount = rayHits.Count;
+            CommonResources.GiveBack(rayHits);
+            return toReturn;
+        }
+
+        ///<summary>
+        /// Tests a ray against the triangle mesh.
+        ///</summary>
+        ///<param name="ray">Ray to test against the mesh.</param>
+        ///<param name="rayHit">Hit data for the ray, if any.</param>
+        ///<returns>Whether or not the ray hit the mesh.</returns>
+        public bool RayCast(Ray ray, out RayHit rayHit)
+        {
+            return RayCast(ray, float.MaxValue, TriangleSidedness.DoubleSided, out rayHit);
+        }
+
+        ///<summary>
+        /// Tests a ray against the triangle mesh.
+        ///</summary>
+        ///<param name="ray">Ray to test against the mesh.</param>
+        /// <param name="sidedness">Sidedness to apply to the mesh for the ray cast.</param>
+        ///<param name="rayHit">Hit data for the ray, if any.</param>
+        ///<returns>Whether or not the ray hit the mesh.</returns>
+        public bool RayCast(Ray ray, TriangleSidedness sidedness, out RayHit rayHit)
+        {
+            return RayCast(ray, float.MaxValue, sidedness, out rayHit);
+        }
+
+        ///<summary>
+        /// Tests a ray against the triangle mesh.
+        ///</summary>
+        ///<param name="ray">Ray to test against the mesh.</param>
+        ///<param name="hits">Hit data for the ray, if any.</param>
+        ///<returns>Whether or not the ray hit the mesh.</returns>
+        public bool RayCast(Ray ray, IList<RayHit> hits)
+        {
+            return RayCast(ray, float.MaxValue, TriangleSidedness.DoubleSided, hits);
+        }
+
+        ///<summary>
+        /// Tests a ray against the triangle mesh.
+        ///</summary>
+        ///<param name="ray">Ray to test against the mesh.</param>
+        /// <param name="sidedness">Sidedness to apply to the mesh for the ray cast.</param>
+        ///<param name="hits">Hit data for the ray, if any.</param>
+        ///<returns>Whether or not the ray hit the mesh.</returns>
+        public bool RayCast(Ray ray, TriangleSidedness sidedness, IList<RayHit> hits)
+        {
+            return RayCast(ray, float.MaxValue, sidedness, hits);
+        }
+
+        ///<summary>
+        /// Tests a ray against the triangle mesh.
+        ///</summary>
+        ///<param name="ray">Ray to test against the mesh.</param>
+        /// <param name="maximumLength">Maximum length of the ray in units of the ray direction's length.</param>
+        ///<param name="rayHit">Hit data for the ray, if any.</param>
+        ///<returns>Whether or not the ray hit the mesh.</returns>
+        public bool RayCast(Ray ray, float maximumLength, out RayHit rayHit)
+        {
+            return RayCast(ray, maximumLength, TriangleSidedness.DoubleSided, out rayHit);
+        }
+
+        ///<summary>
+        /// Tests a ray against the triangle mesh.
+        ///</summary>
+        ///<param name="ray">Ray to test against the mesh.</param>
+        /// <param name="maximumLength">Maximum length of the ray in units of the ray direction's length.</param>
+        /// <param name="sidedness">Sidedness to apply to the mesh for the ray cast.</param>
+        ///<param name="rayHit">Hit data for the ray, if any.</param>
+        ///<returns>Whether or not the ray hit the mesh.</returns>
+        public bool RayCast(Ray ray, float maximumLength, TriangleSidedness sidedness, out RayHit rayHit)
+        {
+            var rayHits = CommonResources.GetRayHitList();
+            bool toReturn = RayCast(ray, maximumLength, sidedness, rayHits);
+            if (toReturn)
+            {
+                rayHit = rayHits[0];
+                for (int i = 1; i < rayHits.Count; i++)
+                {
+                    RayHit hit = rayHits[i];
+                    if (hit.T < rayHit.T)
+                        rayHit = hit;
+                }
+            }
+            else
+                rayHit = new RayHit();
+            CommonResources.GiveBack(rayHits);
+            return toReturn;
+        }
+
+        ///<summary>
+        /// Tests a ray against the triangle mesh.
+        ///</summary>
+        ///<param name="ray">Ray to test against the mesh.</param>
+        /// <param name="maximumLength">Maximum length of the ray in units of the ray direction's length.</param>
+        ///<param name="hits">Hit data for the ray, if any.</param>
+        ///<returns>Whether or not the ray hit the mesh.</returns>
+        public bool RayCast(Ray ray, float maximumLength, IList<RayHit> hits)
+        {
+            return RayCast(ray, maximumLength, TriangleSidedness.DoubleSided, hits);
+        }
+
+        ///<summary>
+        /// Tests a ray against the triangle mesh.
+        ///</summary>
+        ///<param name="ray">Ray to test against the mesh.</param>
+        /// <param name="maximumLength">Maximum length of the ray in units of the ray direction's length.</param>
+        /// <param name="sidedness">Sidedness to apply to the mesh for the ray cast.</param>
+        ///<param name="hits">Hit data for the ray, if any.</param>
+        ///<returns>Whether or not the ray hit the mesh.</returns>
+        public bool RayCast(Ray ray, float maximumLength, TriangleSidedness sidedness, IList<RayHit> hits)
+        {
+            var hitElements = CommonResources.GetIntList();
+            tree.GetOverlaps(ray, maximumLength, hitElements);
+            for (int i = 0; i < hitElements.Count; i++)
+            {
+                Vector3 v1, v2, v3;
+                data.GetTriangle(hitElements[i], out v1, out v2, out v3);
+                RayHit hit;
+                if (Toolbox.FindRayTriangleIntersection(ref ray, maximumLength, sidedness, ref v1, ref v2, ref v3, out hit))
+                {
+                    hits.Add(hit);
+                }
+            }
+            CommonResources.GiveBack(hitElements);
+            return hits.Count > 0;
+        }
+
+        
+
+
+
+    }
+}