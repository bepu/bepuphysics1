--- conflicted
+++ resolved
@@ -1,471 +1,468 @@
-﻿using System;
-using System.Collections.Generic;
-using BEPUphysics.BroadPhaseEntries;
-using BEPUphysics.BroadPhaseSystems;
-using BEPUphysics.Collidables.MobileCollidables;
-using BEPUphysics.Entities;
- 
-using BEPUphysics.CollisionShapes.ConvexShapes;
-using BEPUphysics.DataStructures;
-using BEPUphysics.DeactivationManagement;
-<<<<<<< HEAD
-using System.Diagnostics;
-using BEPUphysics.Collidables;
-=======
->>>>>>> 2ab9b0f4
-using BEPUphysics.MathExtensions;
-
-namespace BEPUphysics.ResourceManagement
-{
-    /// <summary>
-    /// Handles allocation and management of commonly used resources.
-    /// </summary>
-    public static class Resources
-    {
-        static Resources()
-        {
-            ResetPools();
-        }
-
-        public static void ResetPools()
-        {
-            SubPoolRayHitList = new LockingResourcePool<RawList<RayHit>>();
-            SubPoolRayCastResultList = new LockingResourcePool<RawList<RayCastResult>>();
-            SubPoolBroadPhaseEntryList = new LockingResourcePool<RawList<BroadPhaseEntry>>();
-            SubPoolCollidableList = new LockingResourcePool<RawList<Collidable>>();
-            SubPoolCompoundChildList = new LockingResourcePool<RawList<CompoundChild>>();
-            SubPoolIntList = new LockingResourcePool<RawList<int>>();
-            SubPoolIntSet = new LockingResourcePool<HashSet<int>>();
-            SubPoolFloatList = new LockingResourcePool<RawList<float>>();
-            SubPoolVectorList = new LockingResourcePool<RawList<Vector3>>();
-            SubPoolEntityRawList = new LockingResourcePool<RawList<Entity>>(16);
-            SubPoolTriangleShape = new LockingResourcePool<TriangleShape>();
-            SubPoolTriangleCollidables = new LockingResourcePool<TriangleCollidable>();
-            SubPoolTriangleIndicesList = new LockingResourcePool<RawList<BEPUphysics.CollisionTests.Manifolds.TriangleMeshConvexContactManifold.TriangleIndices>>();
-            SimulationIslandConnections = new LockingResourcePool<SimulationIslandConnection>();
-        }
-
-        //#if WINDOWS
-        //        //[ThreadStatic]
-        //        private static ResourcePool<List<bool>> subPoolBoolList;
-
-        //        private static ResourcePool<List<bool>> SubPoolBoolList
-        //        {
-        //            get { return subPoolBoolList ?? (subPoolBoolList = new UnsafeResourcePool<List<bool>>()); }
-        //        }
-
-        //        //[ThreadStatic]
-        //        private static ResourcePool<RawList<RayHit>> subPoolRayHitList;
-
-        //        private static ResourcePool<RawList<RayHit>> SubPoolRayHitList
-        //        {
-        //            get { return subPoolRayHitList ?? (subPoolRayHitList = new UnsafeResourcePool<RawList<RayHit>>()); }
-        //        }
-
-        //        //[ThreadStatic]
-        //        private static ResourcePool<RawList<RayCastResult>> subPoolRayCastResultList;
-
-        //        private static ResourcePool<RawList<RayCastResult>> SubPoolRayCastResultList
-        //        {
-        //            get { return subPoolRayCastResultList ?? (subPoolRayCastResultList = new UnsafeResourcePool<RawList<RayCastResult>>()); }
-        //        }
-
-        //        //[ThreadStatic]
-        //        private static ResourcePool<RawList<BroadPhaseEntry>> subPoolCollisionEntryList;
-
-        //        private static ResourcePool<RawList<BroadPhaseEntry>> SubPoolCollisionEntryList
-        //        {
-        //            get { return subPoolCollisionEntryList ?? (subPoolCollisionEntryList = new UnsafeResourcePool<RawList<BroadPhaseEntry>>()); }
-        //        }
-
-        //        //[ThreadStatic]
-        //        private static ResourcePool<RawList<CompoundChild>> subPoolCompoundChildList;
-
-        //        private static ResourcePool<RawList<CompoundChild>> SubPoolCompoundChildList
-        //        {
-        //            get { return subPoolCompoundChildList ?? (subPoolCompoundChildList = new UnsafeResourcePool<RawList<CompoundChild>>()); }
-        //        }
-
-        //        //[ThreadStatic]
-        //        private static ResourcePool<List<int>> subPoolIntList;
-
-        //        private static ResourcePool<List<int>> SubPoolIntList
-        //        {
-        //            get { return subPoolIntList ?? (subPoolIntList = new UnsafeResourcePool<List<int>>()); }
-        //        }
-
-        //        //[ThreadStatic]
-        //        private static ResourcePool<Queue<int>> subPoolIntQueue;
-
-        //        private static ResourcePool<Queue<int>> SubPoolIntQueue
-        //        {
-        //            get { return subPoolIntQueue ?? (subPoolIntQueue = new UnsafeResourcePool<Queue<int>>()); }
-        //        }
-
-        //        //[ThreadStatic]
-        //        private static ResourcePool<List<float>> subPoolFloatList;
-
-        //        private static ResourcePool<List<float>> SubPoolFloatList
-        //        {
-        //            get { return subPoolFloatList ?? (subPoolFloatList = new UnsafeResourcePool<List<float>>()); }
-        //        }
-
-        //        //[ThreadStatic]
-        //        private static ResourcePool<List<Vector3>> subPoolVectorList;
-
-        //        private static ResourcePool<List<Vector3>> SubPoolVectorList
-        //        {
-        //            get { return subPoolVectorList ?? (subPoolVectorList = new UnsafeResourcePool<List<Vector3>>()); }
-        //        }
-
-        //        private static readonly ResourcePool<List<Entity>> SubPoolEntityList = new LockingResourcePool<List<Entity>>(16, InitializeEntityListDelegate);
-
-        //        //[ThreadStatic]
-        //        private static ResourcePool<RawList<Entity>> subPoolEntityRawList;
-        //        private static ResourcePool<RawList<Entity>> SubPoolEntityRawList
-        //        {
-        //            get { return subPoolEntityRawList ?? (subPoolEntityRawList = new UnsafeResourcePool<RawList<Entity>>(16)); }
-        //        }
-
-
-        //        //[ThreadStatic]
-        //        private static ResourcePool<Queue<Entity>> subPoolEntityQueue;
-
-        //        private static ResourcePool<Queue<Entity>> SubPoolEntityQueue
-        //        {
-        //            get { return subPoolEntityQueue ?? (subPoolEntityQueue = new UnsafeResourcePool<Queue<Entity>>()); }
-        //        }
-
-
-
-        //        //[ThreadStatic]
-        //        private static ResourcePool<TriangleShape> subPoolTriangleShape;
-
-        //        private static ResourcePool<TriangleShape> SubPoolTriangleShape
-        //        {
-        //            get { return subPoolTriangleShape ?? (subPoolTriangleShape = new UnsafeResourcePool<TriangleShape>()); }
-        //        }
-
-        //#else
-        static ResourcePool<RawList<RayHit>> SubPoolRayHitList;
-        static ResourcePool<RawList<RayCastResult>> SubPoolRayCastResultList;
-        static ResourcePool<RawList<BroadPhaseEntry>> SubPoolBroadPhaseEntryList;
-        static ResourcePool<RawList<Collidable>> SubPoolCollidableList;
-        static ResourcePool<RawList<int>> SubPoolIntList;
-        static ResourcePool<HashSet<int>> SubPoolIntSet;
-        static ResourcePool<RawList<float>> SubPoolFloatList;
-        static ResourcePool<RawList<Vector3>> SubPoolVectorList;
-        static ResourcePool<RawList<Entity>> SubPoolEntityRawList;
-        static ResourcePool<TriangleShape> SubPoolTriangleShape;
-        static ResourcePool<RawList<CompoundChild>> SubPoolCompoundChildList;
-        static ResourcePool<TriangleCollidable> SubPoolTriangleCollidables;
-        static ResourcePool<RawList<BEPUphysics.CollisionTests.Manifolds.TriangleMeshConvexContactManifold.TriangleIndices>> SubPoolTriangleIndicesList;
-        static ResourcePool<SimulationIslandConnection> SimulationIslandConnections;
-        //#endif
-        /// <summary>
-        /// Retrieves a ray cast result list from the resource pool.
-        /// </summary>
-        /// <returns>Empty ray cast result list.</returns>
-        public static RawList<RayCastResult> GetRayCastResultList()
-        {
-            return SubPoolRayCastResultList.Take();
-        }
-
-        /// <summary>
-        /// Returns a resource to the pool.
-        /// </summary>
-        /// <param name="list">List to return.</param>
-        public static void GiveBack(RawList<RayCastResult> list)
-        {
-            list.Clear();
-            SubPoolRayCastResultList.GiveBack(list);
-        }
-
-        /// <summary>
-        /// Retrieves a ray hit list from the resource pool.
-        /// </summary>
-        /// <returns>Empty ray hit list.</returns>
-        public static RawList<RayHit> GetRayHitList()
-        {
-            return SubPoolRayHitList.Take();
-        }
-
-        /// <summary>
-        /// Returns a resource to the pool.
-        /// </summary>
-        /// <param name="list">List to return.</param>
-        public static void GiveBack(RawList<RayHit> list)
-        {
-            list.Clear();
-            SubPoolRayHitList.GiveBack(list);
-        }
-
-        /// <summary>
-        /// Retrieves an BroadPhaseEntry list from the resource pool.
-        /// </summary>
-        /// <returns>Empty BroadPhaseEntry list.</returns>
-        public static RawList<BroadPhaseEntry> GetBroadPhaseEntryList()
-        {
-            return SubPoolBroadPhaseEntryList.Take();
-        }
-
-        /// <summary>
-        /// Returns a resource to the pool.
-        /// </summary>
-        /// <param name="list">List to return.</param>
-        public static void GiveBack(RawList<BroadPhaseEntry> list)
-        {
-            list.Clear();
-            SubPoolBroadPhaseEntryList.GiveBack(list);
-        }
-
-        /// <summary>
-        /// Retrieves a Collidable list from the resource pool.
-        /// </summary>
-        /// <returns>Empty Collidable list.</returns>
-        public static RawList<Collidable> GetCollidableList()
-        {
-            return SubPoolCollidableList.Take();
-        }
-
-        /// <summary>
-        /// Returns a resource to the pool.
-        /// </summary>
-        /// <param name="list">List to return.</param>
-        public static void GiveBack(RawList<Collidable> list)
-        {
-            list.Clear();
-            SubPoolCollidableList.GiveBack(list);
-        }
-
-        /// <summary>
-        /// Retrieves an CompoundChild list from the resource pool.
-        /// </summary>
-        /// <returns>Empty information list.</returns>
-        public static RawList<CompoundChild> GetCompoundChildList()
-        {
-            return SubPoolCompoundChildList.Take();
-        }
-
-        /// <summary>
-        /// Returns a resource to the pool.
-        /// </summary>
-        /// <param name="list">List to return.</param>
-        public static void GiveBack(RawList<CompoundChild> list)
-        {
-            list.Clear();
-            SubPoolCompoundChildList.GiveBack(list);
-        }
-
-        /// <summary>
-        /// Retrieves a int list from the resource pool.
-        /// </summary>
-        /// <returns>Empty int list.</returns>
-        public static RawList<int> GetIntList()
-        {
-            return SubPoolIntList.Take();
-        }
-
-        /// <summary>
-        /// Returns a resource to the pool.
-        /// </summary>
-        /// <param name="list">List to return.</param>
-        public static void GiveBack(RawList<int> list)
-        {
-            list.Clear();
-            SubPoolIntList.GiveBack(list);
-        }
-
-        /// <summary>
-        /// Retrieves a int hash set from the resource pool.
-        /// </summary>
-        /// <returns>Empty int set.</returns>
-        public static HashSet<int> GetIntSet()
-        {
-            return SubPoolIntSet.Take();
-        }
-
-        /// <summary>
-        /// Returns a resource to the pool.
-        /// </summary>
-        /// <param name="set">Set to return.</param>
-        public static void GiveBack(HashSet<int> set)
-        {
-            set.Clear();
-            SubPoolIntSet.GiveBack(set);
-        }
-
-        /// <summary>
-        /// Retrieves a float list from the resource pool.
-        /// </summary>
-        /// <returns>Empty float list.</returns>
-        public static RawList<float> GetFloatList()
-        {
-            return SubPoolFloatList.Take();
-        }
-
-        /// <summary>
-        /// Returns a resource to the pool.
-        /// </summary>
-        /// <param name="list">List to return.</param>
-        public static void GiveBack(RawList<float> list)
-        {
-            list.Clear();
-            SubPoolFloatList.GiveBack(list);
-        }
-
-        /// <summary>
-        /// Retrieves a Vector3 list from the resource pool.
-        /// </summary>
-        /// <returns>Empty Vector3 list.</returns>
-        public static RawList<Vector3> GetVectorList()
-        {
-            return SubPoolVectorList.Take();
-        }
-
-        /// <summary>
-        /// Returns a resource to the pool.
-        /// </summary>
-        /// <param name="list">List to return.</param>
-        public static void GiveBack(RawList<Vector3> list)
-        {
-            list.Clear();
-            SubPoolVectorList.GiveBack(list);
-        }
-
-        /// <summary>
-        /// Retrieves an Entity RawList from the resource pool.
-        /// </summary>
-        /// <returns>Empty Entity raw list.</returns>
-        public static RawList<Entity> GetEntityRawList()
-        {
-            return SubPoolEntityRawList.Take();
-        }
-
-        /// <summary>
-        /// Returns a resource to the pool.
-        /// </summary>
-        /// <param name="list">List to return.</param>
-        public static void GiveBack(RawList<Entity> list)
-        {
-            list.Clear();
-            SubPoolEntityRawList.GiveBack(list);
-        }
-
-        /// <summary>
-        /// Retrieves a Triangle shape from the resource pool.
-        /// </summary>
-        /// <param name="v1">Position of the first vertex.</param>
-        /// <param name="v2">Position of the second vertex.</param>
-        /// <param name="v3">Position of the third vertex.</param>
-        /// <returns>Initialized TriangleShape.</returns>
-        public static TriangleShape GetTriangle(ref Vector3 v1, ref Vector3 v2, ref Vector3 v3)
-        {
-            TriangleShape toReturn = SubPoolTriangleShape.Take();
-            toReturn.vA = v1;
-            toReturn.vB = v2;
-            toReturn.vC = v3;
-            return toReturn;
-        }
-
-        /// <summary>
-        /// Retrieves a Triangle shape from the resource pool.
-        /// </summary>
-        /// <returns>Initialized TriangleShape.</returns>
-        public static TriangleShape GetTriangle()
-        {
-            return SubPoolTriangleShape.Take();
-        }
-
-        /// <summary>
-        /// Returns a resource to the pool.
-        /// </summary>
-        /// <param name="triangle">Triangle to return.</param>
-        public static void GiveBack(TriangleShape triangle)
-        {
-            triangle.collisionMargin = 0;
-            triangle.sidedness = TriangleSidedness.DoubleSided;
-            SubPoolTriangleShape.GiveBack(triangle);
-        }
-
-
-        /// <summary>
-        /// Retrieves a TriangleCollidable from the resource pool.
-        /// </summary>
-        /// <param name="a">First vertex in the triangle.</param>
-        /// <param name="b">Second vertex in the triangle.</param>
-        /// <param name="c">Third vertex in the triangle.</param>
-        /// <returns>Initialized TriangleCollidable.</returns>
-        public static TriangleCollidable GetTriangleCollidable(ref Vector3 a, ref Vector3 b, ref Vector3 c)
-        {
-            var tri = SubPoolTriangleCollidables.Take();
-            var shape = tri.Shape;
-            shape.vA = a;
-            shape.vB = b;
-            shape.vC = c;
-            var identity = RigidTransform.Identity;
-            tri.UpdateBoundingBoxForTransform(ref identity);
-            return tri;
-
-        }
-
-        /// <summary>
-        /// Retrieves a TriangleCollidable from the resource pool.
-        /// </summary>
-        /// <returns>Initialized TriangleCollidable.</returns>
-        public static TriangleCollidable GetTriangleCollidable()
-        {
-            return SubPoolTriangleCollidables.Take();
-        }
-
-        /// <summary>
-        /// Returns a resource to the pool.
-        /// </summary>
-        /// <param name="triangle">Triangle collidable to return.</param>
-        public static void GiveBack(TriangleCollidable triangle)
-        {
-            triangle.CleanUp();
-            SubPoolTriangleCollidables.GiveBack(triangle);
-        }
-
-        /// <summary>
-        /// Retrieves a TriangleIndices list from the resource pool.
-        /// </summary>
-        /// <returns>TriangleIndices list.</returns>
-        public static RawList<BEPUphysics.CollisionTests.Manifolds.TriangleMeshConvexContactManifold.TriangleIndices> GetTriangleIndicesList()
-        {
-            return SubPoolTriangleIndicesList.Take();
-        }
-
-        /// <summary>
-        /// Returns a resource to the pool.
-        /// </summary>
-        /// <param name="triangleIndices">TriangleIndices list to return.</param>
-        public static void GiveBack(RawList<BEPUphysics.CollisionTests.Manifolds.TriangleMeshConvexContactManifold.TriangleIndices> triangleIndices)
-        {
-            triangleIndices.Clear();
-            SubPoolTriangleIndicesList.GiveBack(triangleIndices);
-        }
-
-        /// <summary>
-        /// Retrieves a simulation island connection from the resource pool.
-        /// </summary>
-        /// <returns>Uninitialized simulation island connection.</returns>
-        public static SimulationIslandConnection GetSimulationIslandConnection()
-        {
-            return SimulationIslandConnections.Take();
-
-        }
-
-        /// <summary>
-        /// Returns a resource to the pool.
-        /// </summary>
-        /// <param name="connection">Connection to return.</param>
-        public static void GiveBack(SimulationIslandConnection connection)
-        {
-            connection.CleanUp();
-            SimulationIslandConnections.GiveBack(connection);
-
-        }
-    }
+﻿using System;
+using System.Collections.Generic;
+using BEPUphysics.BroadPhaseEntries;
+using BEPUphysics.BroadPhaseSystems;
+using BEPUphysics.Collidables.MobileCollidables;
+using BEPUphysics.Entities;
+ 
+using BEPUphysics.CollisionShapes.ConvexShapes;
+using BEPUphysics.DataStructures;
+using BEPUphysics.DeactivationManagement;
+using BEPUphysics.MathExtensions;
+using BEPUphysics.Collidables;
+using BEPUphysics.MathExtensions;
+
+namespace BEPUphysics.ResourceManagement
+{
+    /// <summary>
+    /// Handles allocation and management of commonly used resources.
+    /// </summary>
+    public static class Resources
+    {
+        static Resources()
+        {
+            ResetPools();
+        }
+
+        public static void ResetPools()
+        {
+            SubPoolRayHitList = new LockingResourcePool<RawList<RayHit>>();
+            SubPoolRayCastResultList = new LockingResourcePool<RawList<RayCastResult>>();
+            SubPoolBroadPhaseEntryList = new LockingResourcePool<RawList<BroadPhaseEntry>>();
+            SubPoolCollidableList = new LockingResourcePool<RawList<Collidable>>();
+            SubPoolCompoundChildList = new LockingResourcePool<RawList<CompoundChild>>();
+            SubPoolIntList = new LockingResourcePool<RawList<int>>();
+            SubPoolIntSet = new LockingResourcePool<HashSet<int>>();
+            SubPoolFloatList = new LockingResourcePool<RawList<float>>();
+            SubPoolVectorList = new LockingResourcePool<RawList<Vector3>>();
+            SubPoolEntityRawList = new LockingResourcePool<RawList<Entity>>(16);
+            SubPoolTriangleShape = new LockingResourcePool<TriangleShape>();
+            SubPoolTriangleCollidables = new LockingResourcePool<TriangleCollidable>();
+            SubPoolTriangleIndicesList = new LockingResourcePool<RawList<BEPUphysics.CollisionTests.Manifolds.TriangleMeshConvexContactManifold.TriangleIndices>>();
+            SimulationIslandConnections = new LockingResourcePool<SimulationIslandConnection>();
+        }
+
+        //#if WINDOWS
+        //        //[ThreadStatic]
+        //        private static ResourcePool<List<bool>> subPoolBoolList;
+
+        //        private static ResourcePool<List<bool>> SubPoolBoolList
+        //        {
+        //            get { return subPoolBoolList ?? (subPoolBoolList = new UnsafeResourcePool<List<bool>>()); }
+        //        }
+
+        //        //[ThreadStatic]
+        //        private static ResourcePool<RawList<RayHit>> subPoolRayHitList;
+
+        //        private static ResourcePool<RawList<RayHit>> SubPoolRayHitList
+        //        {
+        //            get { return subPoolRayHitList ?? (subPoolRayHitList = new UnsafeResourcePool<RawList<RayHit>>()); }
+        //        }
+
+        //        //[ThreadStatic]
+        //        private static ResourcePool<RawList<RayCastResult>> subPoolRayCastResultList;
+
+        //        private static ResourcePool<RawList<RayCastResult>> SubPoolRayCastResultList
+        //        {
+        //            get { return subPoolRayCastResultList ?? (subPoolRayCastResultList = new UnsafeResourcePool<RawList<RayCastResult>>()); }
+        //        }
+
+        //        //[ThreadStatic]
+        //        private static ResourcePool<RawList<BroadPhaseEntry>> subPoolCollisionEntryList;
+
+        //        private static ResourcePool<RawList<BroadPhaseEntry>> SubPoolCollisionEntryList
+        //        {
+        //            get { return subPoolCollisionEntryList ?? (subPoolCollisionEntryList = new UnsafeResourcePool<RawList<BroadPhaseEntry>>()); }
+        //        }
+
+        //        //[ThreadStatic]
+        //        private static ResourcePool<RawList<CompoundChild>> subPoolCompoundChildList;
+
+        //        private static ResourcePool<RawList<CompoundChild>> SubPoolCompoundChildList
+        //        {
+        //            get { return subPoolCompoundChildList ?? (subPoolCompoundChildList = new UnsafeResourcePool<RawList<CompoundChild>>()); }
+        //        }
+
+        //        //[ThreadStatic]
+        //        private static ResourcePool<List<int>> subPoolIntList;
+
+        //        private static ResourcePool<List<int>> SubPoolIntList
+        //        {
+        //            get { return subPoolIntList ?? (subPoolIntList = new UnsafeResourcePool<List<int>>()); }
+        //        }
+
+        //        //[ThreadStatic]
+        //        private static ResourcePool<Queue<int>> subPoolIntQueue;
+
+        //        private static ResourcePool<Queue<int>> SubPoolIntQueue
+        //        {
+        //            get { return subPoolIntQueue ?? (subPoolIntQueue = new UnsafeResourcePool<Queue<int>>()); }
+        //        }
+
+        //        //[ThreadStatic]
+        //        private static ResourcePool<List<float>> subPoolFloatList;
+
+        //        private static ResourcePool<List<float>> SubPoolFloatList
+        //        {
+        //            get { return subPoolFloatList ?? (subPoolFloatList = new UnsafeResourcePool<List<float>>()); }
+        //        }
+
+        //        //[ThreadStatic]
+        //        private static ResourcePool<List<Vector3>> subPoolVectorList;
+
+        //        private static ResourcePool<List<Vector3>> SubPoolVectorList
+        //        {
+        //            get { return subPoolVectorList ?? (subPoolVectorList = new UnsafeResourcePool<List<Vector3>>()); }
+        //        }
+
+        //        private static readonly ResourcePool<List<Entity>> SubPoolEntityList = new LockingResourcePool<List<Entity>>(16, InitializeEntityListDelegate);
+
+        //        //[ThreadStatic]
+        //        private static ResourcePool<RawList<Entity>> subPoolEntityRawList;
+        //        private static ResourcePool<RawList<Entity>> SubPoolEntityRawList
+        //        {
+        //            get { return subPoolEntityRawList ?? (subPoolEntityRawList = new UnsafeResourcePool<RawList<Entity>>(16)); }
+        //        }
+
+
+        //        //[ThreadStatic]
+        //        private static ResourcePool<Queue<Entity>> subPoolEntityQueue;
+
+        //        private static ResourcePool<Queue<Entity>> SubPoolEntityQueue
+        //        {
+        //            get { return subPoolEntityQueue ?? (subPoolEntityQueue = new UnsafeResourcePool<Queue<Entity>>()); }
+        //        }
+
+
+
+        //        //[ThreadStatic]
+        //        private static ResourcePool<TriangleShape> subPoolTriangleShape;
+
+        //        private static ResourcePool<TriangleShape> SubPoolTriangleShape
+        //        {
+        //            get { return subPoolTriangleShape ?? (subPoolTriangleShape = new UnsafeResourcePool<TriangleShape>()); }
+        //        }
+
+        //#else
+        static ResourcePool<RawList<RayHit>> SubPoolRayHitList;
+        static ResourcePool<RawList<RayCastResult>> SubPoolRayCastResultList;
+        static ResourcePool<RawList<BroadPhaseEntry>> SubPoolBroadPhaseEntryList;
+        static ResourcePool<RawList<Collidable>> SubPoolCollidableList;
+        static ResourcePool<RawList<int>> SubPoolIntList;
+        static ResourcePool<HashSet<int>> SubPoolIntSet;
+        static ResourcePool<RawList<float>> SubPoolFloatList;
+        static ResourcePool<RawList<Vector3>> SubPoolVectorList;
+        static ResourcePool<RawList<Entity>> SubPoolEntityRawList;
+        static ResourcePool<TriangleShape> SubPoolTriangleShape;
+        static ResourcePool<RawList<CompoundChild>> SubPoolCompoundChildList;
+        static ResourcePool<TriangleCollidable> SubPoolTriangleCollidables;
+        static ResourcePool<RawList<BEPUphysics.CollisionTests.Manifolds.TriangleMeshConvexContactManifold.TriangleIndices>> SubPoolTriangleIndicesList;
+        static ResourcePool<SimulationIslandConnection> SimulationIslandConnections;
+        //#endif
+        /// <summary>
+        /// Retrieves a ray cast result list from the resource pool.
+        /// </summary>
+        /// <returns>Empty ray cast result list.</returns>
+        public static RawList<RayCastResult> GetRayCastResultList()
+        {
+            return SubPoolRayCastResultList.Take();
+        }
+
+        /// <summary>
+        /// Returns a resource to the pool.
+        /// </summary>
+        /// <param name="list">List to return.</param>
+        public static void GiveBack(RawList<RayCastResult> list)
+        {
+            list.Clear();
+            SubPoolRayCastResultList.GiveBack(list);
+        }
+
+        /// <summary>
+        /// Retrieves a ray hit list from the resource pool.
+        /// </summary>
+        /// <returns>Empty ray hit list.</returns>
+        public static RawList<RayHit> GetRayHitList()
+        {
+            return SubPoolRayHitList.Take();
+        }
+
+        /// <summary>
+        /// Returns a resource to the pool.
+        /// </summary>
+        /// <param name="list">List to return.</param>
+        public static void GiveBack(RawList<RayHit> list)
+        {
+            list.Clear();
+            SubPoolRayHitList.GiveBack(list);
+        }
+
+        /// <summary>
+        /// Retrieves an BroadPhaseEntry list from the resource pool.
+        /// </summary>
+        /// <returns>Empty BroadPhaseEntry list.</returns>
+        public static RawList<BroadPhaseEntry> GetBroadPhaseEntryList()
+        {
+            return SubPoolBroadPhaseEntryList.Take();
+        }
+
+        /// <summary>
+        /// Returns a resource to the pool.
+        /// </summary>
+        /// <param name="list">List to return.</param>
+        public static void GiveBack(RawList<BroadPhaseEntry> list)
+        {
+            list.Clear();
+            SubPoolBroadPhaseEntryList.GiveBack(list);
+        }
+
+        /// <summary>
+        /// Retrieves a Collidable list from the resource pool.
+        /// </summary>
+        /// <returns>Empty Collidable list.</returns>
+        public static RawList<Collidable> GetCollidableList()
+        {
+            return SubPoolCollidableList.Take();
+        }
+
+        /// <summary>
+        /// Returns a resource to the pool.
+        /// </summary>
+        /// <param name="list">List to return.</param>
+        public static void GiveBack(RawList<Collidable> list)
+        {
+            list.Clear();
+            SubPoolCollidableList.GiveBack(list);
+        }
+
+        /// <summary>
+        /// Retrieves an CompoundChild list from the resource pool.
+        /// </summary>
+        /// <returns>Empty information list.</returns>
+        public static RawList<CompoundChild> GetCompoundChildList()
+        {
+            return SubPoolCompoundChildList.Take();
+        }
+
+        /// <summary>
+        /// Returns a resource to the pool.
+        /// </summary>
+        /// <param name="list">List to return.</param>
+        public static void GiveBack(RawList<CompoundChild> list)
+        {
+            list.Clear();
+            SubPoolCompoundChildList.GiveBack(list);
+        }
+
+        /// <summary>
+        /// Retrieves a int list from the resource pool.
+        /// </summary>
+        /// <returns>Empty int list.</returns>
+        public static RawList<int> GetIntList()
+        {
+            return SubPoolIntList.Take();
+        }
+
+        /// <summary>
+        /// Returns a resource to the pool.
+        /// </summary>
+        /// <param name="list">List to return.</param>
+        public static void GiveBack(RawList<int> list)
+        {
+            list.Clear();
+            SubPoolIntList.GiveBack(list);
+        }
+
+        /// <summary>
+        /// Retrieves a int hash set from the resource pool.
+        /// </summary>
+        /// <returns>Empty int set.</returns>
+        public static HashSet<int> GetIntSet()
+        {
+            return SubPoolIntSet.Take();
+        }
+
+        /// <summary>
+        /// Returns a resource to the pool.
+        /// </summary>
+        /// <param name="set">Set to return.</param>
+        public static void GiveBack(HashSet<int> set)
+        {
+            set.Clear();
+            SubPoolIntSet.GiveBack(set);
+        }
+
+        /// <summary>
+        /// Retrieves a float list from the resource pool.
+        /// </summary>
+        /// <returns>Empty float list.</returns>
+        public static RawList<float> GetFloatList()
+        {
+            return SubPoolFloatList.Take();
+        }
+
+        /// <summary>
+        /// Returns a resource to the pool.
+        /// </summary>
+        /// <param name="list">List to return.</param>
+        public static void GiveBack(RawList<float> list)
+        {
+            list.Clear();
+            SubPoolFloatList.GiveBack(list);
+        }
+
+        /// <summary>
+        /// Retrieves a Vector3 list from the resource pool.
+        /// </summary>
+        /// <returns>Empty Vector3 list.</returns>
+        public static RawList<Vector3> GetVectorList()
+        {
+            return SubPoolVectorList.Take();
+        }
+
+        /// <summary>
+        /// Returns a resource to the pool.
+        /// </summary>
+        /// <param name="list">List to return.</param>
+        public static void GiveBack(RawList<Vector3> list)
+        {
+            list.Clear();
+            SubPoolVectorList.GiveBack(list);
+        }
+
+        /// <summary>
+        /// Retrieves an Entity RawList from the resource pool.
+        /// </summary>
+        /// <returns>Empty Entity raw list.</returns>
+        public static RawList<Entity> GetEntityRawList()
+        {
+            return SubPoolEntityRawList.Take();
+        }
+
+        /// <summary>
+        /// Returns a resource to the pool.
+        /// </summary>
+        /// <param name="list">List to return.</param>
+        public static void GiveBack(RawList<Entity> list)
+        {
+            list.Clear();
+            SubPoolEntityRawList.GiveBack(list);
+        }
+
+        /// <summary>
+        /// Retrieves a Triangle shape from the resource pool.
+        /// </summary>
+        /// <param name="v1">Position of the first vertex.</param>
+        /// <param name="v2">Position of the second vertex.</param>
+        /// <param name="v3">Position of the third vertex.</param>
+        /// <returns>Initialized TriangleShape.</returns>
+        public static TriangleShape GetTriangle(ref Vector3 v1, ref Vector3 v2, ref Vector3 v3)
+        {
+            TriangleShape toReturn = SubPoolTriangleShape.Take();
+            toReturn.vA = v1;
+            toReturn.vB = v2;
+            toReturn.vC = v3;
+            return toReturn;
+        }
+
+        /// <summary>
+        /// Retrieves a Triangle shape from the resource pool.
+        /// </summary>
+        /// <returns>Initialized TriangleShape.</returns>
+        public static TriangleShape GetTriangle()
+        {
+            return SubPoolTriangleShape.Take();
+        }
+
+        /// <summary>
+        /// Returns a resource to the pool.
+        /// </summary>
+        /// <param name="triangle">Triangle to return.</param>
+        public static void GiveBack(TriangleShape triangle)
+        {
+            triangle.collisionMargin = 0;
+            triangle.sidedness = TriangleSidedness.DoubleSided;
+            SubPoolTriangleShape.GiveBack(triangle);
+        }
+
+
+        /// <summary>
+        /// Retrieves a TriangleCollidable from the resource pool.
+        /// </summary>
+        /// <param name="a">First vertex in the triangle.</param>
+        /// <param name="b">Second vertex in the triangle.</param>
+        /// <param name="c">Third vertex in the triangle.</param>
+        /// <returns>Initialized TriangleCollidable.</returns>
+        public static TriangleCollidable GetTriangleCollidable(ref Vector3 a, ref Vector3 b, ref Vector3 c)
+        {
+            var tri = SubPoolTriangleCollidables.Take();
+            var shape = tri.Shape;
+            shape.vA = a;
+            shape.vB = b;
+            shape.vC = c;
+            var identity = RigidTransform.Identity;
+            tri.UpdateBoundingBoxForTransform(ref identity);
+            return tri;
+
+        }
+
+        /// <summary>
+        /// Retrieves a TriangleCollidable from the resource pool.
+        /// </summary>
+        /// <returns>Initialized TriangleCollidable.</returns>
+        public static TriangleCollidable GetTriangleCollidable()
+        {
+            return SubPoolTriangleCollidables.Take();
+        }
+
+        /// <summary>
+        /// Returns a resource to the pool.
+        /// </summary>
+        /// <param name="triangle">Triangle collidable to return.</param>
+        public static void GiveBack(TriangleCollidable triangle)
+        {
+            triangle.CleanUp();
+            SubPoolTriangleCollidables.GiveBack(triangle);
+        }
+
+        /// <summary>
+        /// Retrieves a TriangleIndices list from the resource pool.
+        /// </summary>
+        /// <returns>TriangleIndices list.</returns>
+        public static RawList<BEPUphysics.CollisionTests.Manifolds.TriangleMeshConvexContactManifold.TriangleIndices> GetTriangleIndicesList()
+        {
+            return SubPoolTriangleIndicesList.Take();
+        }
+
+        /// <summary>
+        /// Returns a resource to the pool.
+        /// </summary>
+        /// <param name="triangleIndices">TriangleIndices list to return.</param>
+        public static void GiveBack(RawList<BEPUphysics.CollisionTests.Manifolds.TriangleMeshConvexContactManifold.TriangleIndices> triangleIndices)
+        {
+            triangleIndices.Clear();
+            SubPoolTriangleIndicesList.GiveBack(triangleIndices);
+        }
+
+        /// <summary>
+        /// Retrieves a simulation island connection from the resource pool.
+        /// </summary>
+        /// <returns>Uninitialized simulation island connection.</returns>
+        public static SimulationIslandConnection GetSimulationIslandConnection()
+        {
+            return SimulationIslandConnections.Take();
+
+        }
+
+        /// <summary>
+        /// Returns a resource to the pool.
+        /// </summary>
+        /// <param name="connection">Connection to return.</param>
+        public static void GiveBack(SimulationIslandConnection connection)
+        {
+            connection.CleanUp();
+            SimulationIslandConnections.GiveBack(connection);
+
+        }
+    }
 }