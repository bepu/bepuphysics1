using System;
using System.Collections.Generic;
using BEPUphysics.Entities;
using BEPUphysics.DataStructures;
using BEPUphysics.UpdateableSystems;

namespace BEPUphysics.Vehicle
{
    /// <summary>
    /// Simulates wheeled vehicles using a variety of constraints and shape casts.
    /// </summary>
    public class Vehicle : CombinedUpdateable, IDuringForcesUpdateable, IBeforeNarrowPhaseUpdateable, IEndOfTimeStepUpdateable, IEndOfFrameUpdateable
    {
        //TODO: The vehicle uses wheel 'fake constraints' that were made prior to the changes to the constraint system that allow for customizable solver settings.
        //It would be convenient to use a SolverGroup to handle the wheel constraints, since the functionality is nearly the same.

        private readonly List<Wheel> wheels = new List<Wheel>();

        private Entity body;
        internal List<Entity> previousSupports = new List<Entity>();

        /// <summary>
        /// Constructs a vehicle.
        /// </summary>
        /// <param name="shape">Body of the vehicle.</param>
        public Vehicle(Entity shape)
        {
            IsUpdatedSequentially = false;
            Body = shape;
            Body.activityInformation.IsAlwaysActive = true;
            //The body is always active, so don't bother with stabilization either.
<<<<<<< HEAD
            //Stabilization can introduce artifacts as wel.
=======
            //Stabilization can introduce artifacts as well.
>>>>>>> c9991ae3
            body.activityInformation.AllowStabilization = false;
        }

        /// <summary>
        /// Constructs a vehicle.
        /// </summary>
        /// <param name="shape">Body of the vehicle.</param>
        /// <param name="wheelList">List of wheels of the vehicle.</param>
        public Vehicle(Entity shape, IEnumerable<Wheel> wheelList)
        {
            IsUpdatedSequentially = false;
            Body = shape;
            Body.activityInformation.IsAlwaysActive = true;
            foreach (Wheel wheel in wheelList)
            {
                AddWheel(wheel);
            }
        }

        /// <summary>
        /// Gets or sets the entity representing the shape of the car.
        /// </summary>
        public Entity Body
        {
            get { return body; }
            set
            {
                body = value;
                OnInvolvedEntitiesChanged();
            }
        }


        /// <summary>
        /// Number of wheels with supports.
        /// </summary>
        public int SupportedWheelCount
        {
            get
            {
                int toReturn = 0;
                foreach (Wheel wheel in Wheels)
                {
                    if (wheel.HasSupport)
                        toReturn++;
                }
                return toReturn;
            }
        }

        /// <summary>
        /// Gets the list of wheels supporting the vehicle.
        /// </summary>
        public List<Wheel> Wheels
        {
            get { return wheels; }
        }


        /// <summary>
        /// Sets up the vehicle's information when being added to the space.
        /// Called automatically when the space adds the vehicle.
        /// </summary>
        /// <param name="newSpace">New owning space.</param>
        public override void OnAdditionToSpace(ISpace newSpace)
        {
            newSpace.Add(body);
            foreach (Wheel wheel in Wheels)
            {
                wheel.OnAdditionToSpace(newSpace);
            }
        }

        /// <summary>
        /// Sets up the vehicle's information when being added to the space.
        /// Called automatically when the space adds the vehicle.
        /// </summary>
        public override void OnRemovalFromSpace(ISpace oldSpace)
        {
            foreach (Wheel wheel in Wheels)
            {
                wheel.OnRemovalFromSpace(oldSpace);
            }
            oldSpace.Remove(Body);
        }

        /// <summary>
        /// Performs the end-of-frame update component.
        /// </summary>
        /// <param name="dt">Time since last frame in simulation seconds.</param>
        void IEndOfFrameUpdateable.Update(float dt)
        {
            //Graphics should be updated at the end of each frame.
            foreach (Wheel wheel in Wheels)
            {
                wheel.UpdateAtEndOfFrame(dt);
            }
        }

        /// <summary>
        /// Performs the end-of-update update component.
        /// </summary>
        /// <param name="dt">Time since last frame in simulation seconds.</param>
        void IEndOfTimeStepUpdateable.Update(float dt)
        {
            //Graphics should be updated at the end of each frame.
            foreach (Wheel wheel in Wheels)
            {
                wheel.UpdateAtEndOfUpdate(dt);
            }
        }

        void IBeforeNarrowPhaseUpdateable.Update(float dt)
        {
            //After broadphase, test for supports.
            foreach (Wheel wheel in wheels)
            {
                wheel.FindSupport();
            }
            OnInvolvedEntitiesChanged();
        }

        void IDuringForcesUpdateable.Update(float dt)
        {
            foreach (Wheel wheel in wheels)
            {
                wheel.UpdateDuringForces(dt);
            }
        }

        /// <summary>
        /// Adds a wheel to the vehicle.
        /// </summary>
        /// <param name="wheel">WheelTest to add.</param>
        public void AddWheel(Wheel wheel)
        {
            if (wheel.vehicle == null)
            {
                Wheels.Add(wheel);
                wheel.OnAddedToVehicle(this);
            }
            else
                throw new InvalidOperationException("Can't add a wheel to a vehicle if it already belongs to a vehicle.");
        }

        /// <summary>
        /// Removes a wheel from the vehicle.
        /// </summary>
        /// <param name="wheel">WheelTest to remove.</param>
        public void RemoveWheel(Wheel wheel)
        {
            if (wheel.vehicle == this)
            {
                wheel.OnRemovedFromVehicle();
                Wheels.Remove(wheel);
            }
            else
                throw new InvalidOperationException("Can't remove a wheel from a vehicle that does not own it.");
        }


        /// <summary>
        /// Updates the vehicle.
        /// Called automatically when needed by the owning Space.
        /// </summary>
        public override float SolveIteration()
        {
            int numActive = 0;
            foreach (Wheel wheel in Wheels)
            {
                if (wheel.isActiveInSolver)
                    if (!wheel.ApplyImpulse())
                        wheel.isActiveInSolver = false;
                    else
                        numActive++;
            }
            if (numActive == 0)
                isActiveInSolver = false;
            return solverSettings.minimumImpulse + 1; //We take care of ourselves.
        }

        /// <summary>
        /// Adds entities associated with the solver item to the involved entities list.
        /// Ensure that sortInvolvedEntities() is called at the end of the function.
        /// This allows the non-batched multithreading system to lock properly.
        /// </summary>
        protected internal override void CollectInvolvedEntities(RawList<Entity> outputInvolvedEntities)
        {
            outputInvolvedEntities.Add(Body);
            foreach (Wheel wheel in Wheels)
            {
                if (wheel.supportingEntity != null && !outputInvolvedEntities.Contains(wheel.supportingEntity))
                    outputInvolvedEntities.Add(wheel.supportingEntity);
            }
        }

        /// <summary>
        /// Computes information required during the later update.
        /// Called once before the iteration loop.
        /// </summary>
        /// <param name="dt">Time since previous frame in simulation seconds.</param>
        public override void Update(float dt)
        {
            //TODO: to help balance multithreading, what if each wheel were its own SolverUpdateable
            //(no more CombinedUpdateable, basically)
            //This might be okay, but chances are if each was totally isolated, the 'enter exit'
            //of the monitor would be more expensive than just going in all at once and leaving at once.
            //Maybe a SolverGroup instead of CombinedUpdateable, though.

            //Update the wheel 'constraints.'
            foreach (Wheel wheel in Wheels)
            {
                if (wheel.isActiveInSolver)
                    wheel.PreStep(dt);
            }
        }

        /// <summary>
        /// Performs any pre-solve iteration work that needs exclusive
        /// access to the members of the solver updateable.
        /// Usually, this is used for applying warmstarting impulses.
        /// </summary>
        public override void ExclusiveUpdate()
        {
            foreach (Wheel wheel in Wheels)
            {
                if (wheel.isActiveInSolver)
                    wheel.ExclusiveUpdate();
            }
        }

        /// <summary>
        /// Updates the activity state of the wheel constraints.
        /// </summary>
        public override void UpdateSolverActivity()
        {
            if (isActive)
            {
                isActiveInSolver = false;
                if (body.activityInformation.IsActive)
                {
                    foreach (Wheel wheel in Wheels)
                    {
                        wheel.UpdateSolverActivity();
                        isActiveInSolver = isActiveInSolver || wheel.isActiveInSolver;
                    }
                }
            }
            else
                isActiveInSolver = false;
        }

    }
}<|MERGE_RESOLUTION|>--- conflicted
+++ resolved
@@ -1,290 +1,286 @@
-using System;
-using System.Collections.Generic;
-using BEPUphysics.Entities;
-using BEPUphysics.DataStructures;
-using BEPUphysics.UpdateableSystems;
-
-namespace BEPUphysics.Vehicle
-{
-    /// <summary>
-    /// Simulates wheeled vehicles using a variety of constraints and shape casts.
-    /// </summary>
-    public class Vehicle : CombinedUpdateable, IDuringForcesUpdateable, IBeforeNarrowPhaseUpdateable, IEndOfTimeStepUpdateable, IEndOfFrameUpdateable
-    {
-        //TODO: The vehicle uses wheel 'fake constraints' that were made prior to the changes to the constraint system that allow for customizable solver settings.
-        //It would be convenient to use a SolverGroup to handle the wheel constraints, since the functionality is nearly the same.
-
-        private readonly List<Wheel> wheels = new List<Wheel>();
-
-        private Entity body;
-        internal List<Entity> previousSupports = new List<Entity>();
-
-        /// <summary>
-        /// Constructs a vehicle.
-        /// </summary>
-        /// <param name="shape">Body of the vehicle.</param>
-        public Vehicle(Entity shape)
-        {
-            IsUpdatedSequentially = false;
-            Body = shape;
-            Body.activityInformation.IsAlwaysActive = true;
-            //The body is always active, so don't bother with stabilization either.
-<<<<<<< HEAD
-            //Stabilization can introduce artifacts as wel.
-=======
-            //Stabilization can introduce artifacts as well.
->>>>>>> c9991ae3
-            body.activityInformation.AllowStabilization = false;
-        }
-
-        /// <summary>
-        /// Constructs a vehicle.
-        /// </summary>
-        /// <param name="shape">Body of the vehicle.</param>
-        /// <param name="wheelList">List of wheels of the vehicle.</param>
-        public Vehicle(Entity shape, IEnumerable<Wheel> wheelList)
-        {
-            IsUpdatedSequentially = false;
-            Body = shape;
-            Body.activityInformation.IsAlwaysActive = true;
-            foreach (Wheel wheel in wheelList)
-            {
-                AddWheel(wheel);
-            }
-        }
-
-        /// <summary>
-        /// Gets or sets the entity representing the shape of the car.
-        /// </summary>
-        public Entity Body
-        {
-            get { return body; }
-            set
-            {
-                body = value;
-                OnInvolvedEntitiesChanged();
-            }
-        }
-
-
-        /// <summary>
-        /// Number of wheels with supports.
-        /// </summary>
-        public int SupportedWheelCount
-        {
-            get
-            {
-                int toReturn = 0;
-                foreach (Wheel wheel in Wheels)
-                {
-                    if (wheel.HasSupport)
-                        toReturn++;
-                }
-                return toReturn;
-            }
-        }
-
-        /// <summary>
-        /// Gets the list of wheels supporting the vehicle.
-        /// </summary>
-        public List<Wheel> Wheels
-        {
-            get { return wheels; }
-        }
-
-
-        /// <summary>
-        /// Sets up the vehicle's information when being added to the space.
-        /// Called automatically when the space adds the vehicle.
-        /// </summary>
-        /// <param name="newSpace">New owning space.</param>
-        public override void OnAdditionToSpace(ISpace newSpace)
-        {
-            newSpace.Add(body);
-            foreach (Wheel wheel in Wheels)
-            {
-                wheel.OnAdditionToSpace(newSpace);
-            }
-        }
-
-        /// <summary>
-        /// Sets up the vehicle's information when being added to the space.
-        /// Called automatically when the space adds the vehicle.
-        /// </summary>
-        public override void OnRemovalFromSpace(ISpace oldSpace)
-        {
-            foreach (Wheel wheel in Wheels)
-            {
-                wheel.OnRemovalFromSpace(oldSpace);
-            }
-            oldSpace.Remove(Body);
-        }
-
-        /// <summary>
-        /// Performs the end-of-frame update component.
-        /// </summary>
-        /// <param name="dt">Time since last frame in simulation seconds.</param>
-        void IEndOfFrameUpdateable.Update(float dt)
-        {
-            //Graphics should be updated at the end of each frame.
-            foreach (Wheel wheel in Wheels)
-            {
-                wheel.UpdateAtEndOfFrame(dt);
-            }
-        }
-
-        /// <summary>
-        /// Performs the end-of-update update component.
-        /// </summary>
-        /// <param name="dt">Time since last frame in simulation seconds.</param>
-        void IEndOfTimeStepUpdateable.Update(float dt)
-        {
-            //Graphics should be updated at the end of each frame.
-            foreach (Wheel wheel in Wheels)
-            {
-                wheel.UpdateAtEndOfUpdate(dt);
-            }
-        }
-
-        void IBeforeNarrowPhaseUpdateable.Update(float dt)
-        {
-            //After broadphase, test for supports.
-            foreach (Wheel wheel in wheels)
-            {
-                wheel.FindSupport();
-            }
-            OnInvolvedEntitiesChanged();
-        }
-
-        void IDuringForcesUpdateable.Update(float dt)
-        {
-            foreach (Wheel wheel in wheels)
-            {
-                wheel.UpdateDuringForces(dt);
-            }
-        }
-
-        /// <summary>
-        /// Adds a wheel to the vehicle.
-        /// </summary>
-        /// <param name="wheel">WheelTest to add.</param>
-        public void AddWheel(Wheel wheel)
-        {
-            if (wheel.vehicle == null)
-            {
-                Wheels.Add(wheel);
-                wheel.OnAddedToVehicle(this);
-            }
-            else
-                throw new InvalidOperationException("Can't add a wheel to a vehicle if it already belongs to a vehicle.");
-        }
-
-        /// <summary>
-        /// Removes a wheel from the vehicle.
-        /// </summary>
-        /// <param name="wheel">WheelTest to remove.</param>
-        public void RemoveWheel(Wheel wheel)
-        {
-            if (wheel.vehicle == this)
-            {
-                wheel.OnRemovedFromVehicle();
-                Wheels.Remove(wheel);
-            }
-            else
-                throw new InvalidOperationException("Can't remove a wheel from a vehicle that does not own it.");
-        }
-
-
-        /// <summary>
-        /// Updates the vehicle.
-        /// Called automatically when needed by the owning Space.
-        /// </summary>
-        public override float SolveIteration()
-        {
-            int numActive = 0;
-            foreach (Wheel wheel in Wheels)
-            {
-                if (wheel.isActiveInSolver)
-                    if (!wheel.ApplyImpulse())
-                        wheel.isActiveInSolver = false;
-                    else
-                        numActive++;
-            }
-            if (numActive == 0)
-                isActiveInSolver = false;
-            return solverSettings.minimumImpulse + 1; //We take care of ourselves.
-        }
-
-        /// <summary>
-        /// Adds entities associated with the solver item to the involved entities list.
-        /// Ensure that sortInvolvedEntities() is called at the end of the function.
-        /// This allows the non-batched multithreading system to lock properly.
-        /// </summary>
-        protected internal override void CollectInvolvedEntities(RawList<Entity> outputInvolvedEntities)
-        {
-            outputInvolvedEntities.Add(Body);
-            foreach (Wheel wheel in Wheels)
-            {
-                if (wheel.supportingEntity != null && !outputInvolvedEntities.Contains(wheel.supportingEntity))
-                    outputInvolvedEntities.Add(wheel.supportingEntity);
-            }
-        }
-
-        /// <summary>
-        /// Computes information required during the later update.
-        /// Called once before the iteration loop.
-        /// </summary>
-        /// <param name="dt">Time since previous frame in simulation seconds.</param>
-        public override void Update(float dt)
-        {
-            //TODO: to help balance multithreading, what if each wheel were its own SolverUpdateable
-            //(no more CombinedUpdateable, basically)
-            //This might be okay, but chances are if each was totally isolated, the 'enter exit'
-            //of the monitor would be more expensive than just going in all at once and leaving at once.
-            //Maybe a SolverGroup instead of CombinedUpdateable, though.
-
-            //Update the wheel 'constraints.'
-            foreach (Wheel wheel in Wheels)
-            {
-                if (wheel.isActiveInSolver)
-                    wheel.PreStep(dt);
-            }
-        }
-
-        /// <summary>
-        /// Performs any pre-solve iteration work that needs exclusive
-        /// access to the members of the solver updateable.
-        /// Usually, this is used for applying warmstarting impulses.
-        /// </summary>
-        public override void ExclusiveUpdate()
-        {
-            foreach (Wheel wheel in Wheels)
-            {
-                if (wheel.isActiveInSolver)
-                    wheel.ExclusiveUpdate();
-            }
-        }
-
-        /// <summary>
-        /// Updates the activity state of the wheel constraints.
-        /// </summary>
-        public override void UpdateSolverActivity()
-        {
-            if (isActive)
-            {
-                isActiveInSolver = false;
-                if (body.activityInformation.IsActive)
-                {
-                    foreach (Wheel wheel in Wheels)
-                    {
-                        wheel.UpdateSolverActivity();
-                        isActiveInSolver = isActiveInSolver || wheel.isActiveInSolver;
-                    }
-                }
-            }
-            else
-                isActiveInSolver = false;
-        }
-
-    }
+using System;
+using System.Collections.Generic;
+using BEPUphysics.Entities;
+using BEPUphysics.DataStructures;
+using BEPUphysics.UpdateableSystems;
+
+namespace BEPUphysics.Vehicle
+{
+    /// <summary>
+    /// Simulates wheeled vehicles using a variety of constraints and shape casts.
+    /// </summary>
+    public class Vehicle : CombinedUpdateable, IDuringForcesUpdateable, IBeforeNarrowPhaseUpdateable, IEndOfTimeStepUpdateable, IEndOfFrameUpdateable
+    {
+        //TODO: The vehicle uses wheel 'fake constraints' that were made prior to the changes to the constraint system that allow for customizable solver settings.
+        //It would be convenient to use a SolverGroup to handle the wheel constraints, since the functionality is nearly the same.
+
+        private readonly List<Wheel> wheels = new List<Wheel>();
+
+        private Entity body;
+        internal List<Entity> previousSupports = new List<Entity>();
+
+        /// <summary>
+        /// Constructs a vehicle.
+        /// </summary>
+        /// <param name="shape">Body of the vehicle.</param>
+        public Vehicle(Entity shape)
+        {
+            IsUpdatedSequentially = false;
+            Body = shape;
+            Body.activityInformation.IsAlwaysActive = true;
+            //The body is always active, so don't bother with stabilization either.
+            //Stabilization can introduce artifacts as well.
+            body.activityInformation.AllowStabilization = false;
+        }
+
+        /// <summary>
+        /// Constructs a vehicle.
+        /// </summary>
+        /// <param name="shape">Body of the vehicle.</param>
+        /// <param name="wheelList">List of wheels of the vehicle.</param>
+        public Vehicle(Entity shape, IEnumerable<Wheel> wheelList)
+        {
+            IsUpdatedSequentially = false;
+            Body = shape;
+            Body.activityInformation.IsAlwaysActive = true;
+            foreach (Wheel wheel in wheelList)
+            {
+                AddWheel(wheel);
+            }
+        }
+
+        /// <summary>
+        /// Gets or sets the entity representing the shape of the car.
+        /// </summary>
+        public Entity Body
+        {
+            get { return body; }
+            set
+            {
+                body = value;
+                OnInvolvedEntitiesChanged();
+            }
+        }
+
+
+        /// <summary>
+        /// Number of wheels with supports.
+        /// </summary>
+        public int SupportedWheelCount
+        {
+            get
+            {
+                int toReturn = 0;
+                foreach (Wheel wheel in Wheels)
+                {
+                    if (wheel.HasSupport)
+                        toReturn++;
+                }
+                return toReturn;
+            }
+        }
+
+        /// <summary>
+        /// Gets the list of wheels supporting the vehicle.
+        /// </summary>
+        public List<Wheel> Wheels
+        {
+            get { return wheels; }
+        }
+
+
+        /// <summary>
+        /// Sets up the vehicle's information when being added to the space.
+        /// Called automatically when the space adds the vehicle.
+        /// </summary>
+        /// <param name="newSpace">New owning space.</param>
+        public override void OnAdditionToSpace(ISpace newSpace)
+        {
+            newSpace.Add(body);
+            foreach (Wheel wheel in Wheels)
+            {
+                wheel.OnAdditionToSpace(newSpace);
+            }
+        }
+
+        /// <summary>
+        /// Sets up the vehicle's information when being added to the space.
+        /// Called automatically when the space adds the vehicle.
+        /// </summary>
+        public override void OnRemovalFromSpace(ISpace oldSpace)
+        {
+            foreach (Wheel wheel in Wheels)
+            {
+                wheel.OnRemovalFromSpace(oldSpace);
+            }
+            oldSpace.Remove(Body);
+        }
+
+        /// <summary>
+        /// Performs the end-of-frame update component.
+        /// </summary>
+        /// <param name="dt">Time since last frame in simulation seconds.</param>
+        void IEndOfFrameUpdateable.Update(float dt)
+        {
+            //Graphics should be updated at the end of each frame.
+            foreach (Wheel wheel in Wheels)
+            {
+                wheel.UpdateAtEndOfFrame(dt);
+            }
+        }
+
+        /// <summary>
+        /// Performs the end-of-update update component.
+        /// </summary>
+        /// <param name="dt">Time since last frame in simulation seconds.</param>
+        void IEndOfTimeStepUpdateable.Update(float dt)
+        {
+            //Graphics should be updated at the end of each frame.
+            foreach (Wheel wheel in Wheels)
+            {
+                wheel.UpdateAtEndOfUpdate(dt);
+            }
+        }
+
+        void IBeforeNarrowPhaseUpdateable.Update(float dt)
+        {
+            //After broadphase, test for supports.
+            foreach (Wheel wheel in wheels)
+            {
+                wheel.FindSupport();
+            }
+            OnInvolvedEntitiesChanged();
+        }
+
+        void IDuringForcesUpdateable.Update(float dt)
+        {
+            foreach (Wheel wheel in wheels)
+            {
+                wheel.UpdateDuringForces(dt);
+            }
+        }
+
+        /// <summary>
+        /// Adds a wheel to the vehicle.
+        /// </summary>
+        /// <param name="wheel">WheelTest to add.</param>
+        public void AddWheel(Wheel wheel)
+        {
+            if (wheel.vehicle == null)
+            {
+                Wheels.Add(wheel);
+                wheel.OnAddedToVehicle(this);
+            }
+            else
+                throw new InvalidOperationException("Can't add a wheel to a vehicle if it already belongs to a vehicle.");
+        }
+
+        /// <summary>
+        /// Removes a wheel from the vehicle.
+        /// </summary>
+        /// <param name="wheel">WheelTest to remove.</param>
+        public void RemoveWheel(Wheel wheel)
+        {
+            if (wheel.vehicle == this)
+            {
+                wheel.OnRemovedFromVehicle();
+                Wheels.Remove(wheel);
+            }
+            else
+                throw new InvalidOperationException("Can't remove a wheel from a vehicle that does not own it.");
+        }
+
+
+        /// <summary>
+        /// Updates the vehicle.
+        /// Called automatically when needed by the owning Space.
+        /// </summary>
+        public override float SolveIteration()
+        {
+            int numActive = 0;
+            foreach (Wheel wheel in Wheels)
+            {
+                if (wheel.isActiveInSolver)
+                    if (!wheel.ApplyImpulse())
+                        wheel.isActiveInSolver = false;
+                    else
+                        numActive++;
+            }
+            if (numActive == 0)
+                isActiveInSolver = false;
+            return solverSettings.minimumImpulse + 1; //We take care of ourselves.
+        }
+
+        /// <summary>
+        /// Adds entities associated with the solver item to the involved entities list.
+        /// Ensure that sortInvolvedEntities() is called at the end of the function.
+        /// This allows the non-batched multithreading system to lock properly.
+        /// </summary>
+        protected internal override void CollectInvolvedEntities(RawList<Entity> outputInvolvedEntities)
+        {
+            outputInvolvedEntities.Add(Body);
+            foreach (Wheel wheel in Wheels)
+            {
+                if (wheel.supportingEntity != null && !outputInvolvedEntities.Contains(wheel.supportingEntity))
+                    outputInvolvedEntities.Add(wheel.supportingEntity);
+            }
+        }
+
+        /// <summary>
+        /// Computes information required during the later update.
+        /// Called once before the iteration loop.
+        /// </summary>
+        /// <param name="dt">Time since previous frame in simulation seconds.</param>
+        public override void Update(float dt)
+        {
+            //TODO: to help balance multithreading, what if each wheel were its own SolverUpdateable
+            //(no more CombinedUpdateable, basically)
+            //This might be okay, but chances are if each was totally isolated, the 'enter exit'
+            //of the monitor would be more expensive than just going in all at once and leaving at once.
+            //Maybe a SolverGroup instead of CombinedUpdateable, though.
+
+            //Update the wheel 'constraints.'
+            foreach (Wheel wheel in Wheels)
+            {
+                if (wheel.isActiveInSolver)
+                    wheel.PreStep(dt);
+            }
+        }
+
+        /// <summary>
+        /// Performs any pre-solve iteration work that needs exclusive
+        /// access to the members of the solver updateable.
+        /// Usually, this is used for applying warmstarting impulses.
+        /// </summary>
+        public override void ExclusiveUpdate()
+        {
+            foreach (Wheel wheel in Wheels)
+            {
+                if (wheel.isActiveInSolver)
+                    wheel.ExclusiveUpdate();
+            }
+        }
+
+        /// <summary>
+        /// Updates the activity state of the wheel constraints.
+        /// </summary>
+        public override void UpdateSolverActivity()
+        {
+            if (isActive)
+            {
+                isActiveInSolver = false;
+                if (body.activityInformation.IsActive)
+                {
+                    foreach (Wheel wheel in Wheels)
+                    {
+                        wheel.UpdateSolverActivity();
+                        isActiveInSolver = isActiveInSolver || wheel.isActiveInSolver;
+                    }
+                }
+            }
+            else
+                isActiveInSolver = false;
+        }
+
+    }
 }