﻿using System;
using BEPUphysics.Constraints;
using BEPUphysics.Entities;
<<<<<<< HEAD
using BEPUutilities;
using Microsoft.Xna.Framework;
=======
 
>>>>>>> d0a4deae
using BEPUphysics.Materials;
using BEPUutilities;

namespace BEPUphysics.Vehicle
{
    /// <summary>
    /// Attempts to resist sliding motion of a vehicle.
    /// </summary>
    public class WheelSlidingFriction : ISolverSettings
    {
        #region Static Stuff

        /// <summary>
        /// Default blender used by WheelSlidingFriction constraints.
        /// </summary>
        public static WheelFrictionBlender DefaultSlidingFrictionBlender;

        static WheelSlidingFriction()
        {
            DefaultSlidingFrictionBlender = BlendFriction;
        }

        /// <summary>
        /// Function which takes the friction values from a wheel and a supporting material and computes the blended friction.
        /// </summary>
        /// <param name="wheelFriction">Friction coefficient associated with the wheel.</param>
        /// <param name="materialFriction">Friction coefficient associated with the support material.</param>
        /// <param name="usingKineticFriction">True if the friction coefficients passed into the blender are kinetic coefficients, false otherwise.</param>
        /// <param name="wheel">Wheel being blended.</param>
        /// <returns>Blended friction coefficient.</returns>
        public static float BlendFriction(float wheelFriction, float materialFriction, bool usingKinematicFriction, Wheel wheel)
        {
            return wheelFriction * materialFriction;
        }

        #endregion

        internal float accumulatedImpulse;

        //float linearBX, linearBY, linearBZ;
        private float angularAX, angularAY, angularAZ;
        private float angularBX, angularBY, angularBZ;
        internal bool isActive = true;
        private float linearAX, linearAY, linearAZ;
        private float blendedCoefficient;
        private float kineticCoefficient;
        private WheelFrictionBlender frictionBlender = DefaultSlidingFrictionBlender;
        internal Vector3 slidingFrictionAxis;
        internal SolverSettings solverSettings = new SolverSettings();
        private float staticCoefficient;
        private float staticFrictionVelocityThreshold = 5;
        private Wheel wheel;
        internal int numIterationsAtZeroImpulse;
        private Entity vehicleEntity, supportEntity;

        //Inverse effective mass matrix
        private float velocityToImpulse;

        /// <summary>
        /// Constructs a new sliding friction object for a wheel.
        /// </summary>
        /// <param name="dynamicCoefficient">Coefficient of dynamic sliding friction to be blended with the supporting entity's friction.</param>
        /// <param name="staticCoefficient">Coefficient of static sliding friction to be blended with the supporting entity's friction.</param>
        public WheelSlidingFriction(float dynamicCoefficient, float staticCoefficient)
        {
            KineticCoefficient = dynamicCoefficient;
            StaticCoefficient = staticCoefficient;
        }

        internal WheelSlidingFriction(Wheel wheel)
        {
            Wheel = wheel;
        }

        /// <summary>
        /// Gets the coefficient of sliding friction between the wheel and support.
        /// This coefficient is the blended result of the supporting entity's friction and the wheel's friction.
        /// </summary>
        public float BlendedCoefficient
        {
            get { return blendedCoefficient; }
        }

        /// <summary>
        /// Gets or sets the coefficient of dynamic horizontal sliding friction for this wheel.
        /// This coefficient and the supporting entity's coefficient of friction will be 
        /// taken into account to determine the used coefficient at any given time.
        /// </summary>
        public float KineticCoefficient
        {
            get { return kineticCoefficient; }
            set { kineticCoefficient = MathHelper.Max(value, 0); }
        }

        /// <summary>
        /// Gets or sets the function used to blend the supporting entity's friction and the wheel's friction.
        /// </summary>
        public WheelFrictionBlender FrictionBlender
        {
            get { return frictionBlender; }
            set { frictionBlender = value; }
        }

        /// <summary>
        /// Gets the axis along which sliding friction is applied.
        /// </summary>
        public Vector3 SlidingFrictionAxis
        {
            get { return slidingFrictionAxis; }
        }

        /// <summary>
        /// Gets or sets the coefficient of static horizontal sliding friction for this wheel.
        /// This coefficient and the supporting entity's coefficient of friction will be 
        /// taken into account to determine the used coefficient at any given time.
        /// </summary>
        public float StaticCoefficient
        {
            get { return staticCoefficient; }
            set { staticCoefficient = MathHelper.Max(value, 0); }
        }

        /// <summary>
        /// Gets or sets the velocity under which the coefficient of static friction will be used instead of the dynamic one.
        /// </summary>
        public float StaticFrictionVelocityThreshold
        {
            get { return staticFrictionVelocityThreshold; }
            set { staticFrictionVelocityThreshold = Math.Abs(value); }
        }

        /// <summary>
        /// Gets the force 
        /// </summary>
        public float TotalImpulse
        {
            get { return accumulatedImpulse; }
        }

        /// <summary>
        /// Gets the wheel that this sliding friction applies to.
        /// </summary>
        public Wheel Wheel
        {
            get { return wheel; }
            internal set { wheel = value; }
        }

        #region ISolverSettings Members

        /// <summary>
        /// Gets the solver settings used by this wheel constraint.
        /// </summary>
        public SolverSettings SolverSettings
        {
            get { return solverSettings; }
        }

        #endregion

        bool supportIsDynamic;

        ///<summary>
        /// Gets the relative velocity along the sliding direction at the wheel contact.
        ///</summary>
        public float RelativeVelocity
        {
            get
            {
                float velocity = vehicleEntity.linearVelocity.X * linearAX + vehicleEntity.linearVelocity.Y * linearAY + vehicleEntity.linearVelocity.Z * linearAZ +
                            vehicleEntity.angularVelocity.X * angularAX + vehicleEntity.angularVelocity.Y * angularAY + vehicleEntity.angularVelocity.Z * angularAZ;
                if (supportEntity != null)
                    velocity += -supportEntity.linearVelocity.X * linearAX - supportEntity.linearVelocity.Y * linearAY - supportEntity.linearVelocity.Z * linearAZ +
                                supportEntity.angularVelocity.X * angularBX + supportEntity.angularVelocity.Y * angularBY + supportEntity.angularVelocity.Z * angularBZ;
                return velocity;
            }
        }

        internal float ApplyImpulse()
        {
            //Compute relative velocity and convert to an impulse
            float lambda = RelativeVelocity * velocityToImpulse;


            //Clamp accumulated impulse
            float previousAccumulatedImpulse = accumulatedImpulse;
            float maxForce = -blendedCoefficient * wheel.suspension.accumulatedImpulse;
            accumulatedImpulse = MathHelper.Clamp(accumulatedImpulse + lambda, -maxForce, maxForce);
            lambda = accumulatedImpulse - previousAccumulatedImpulse;

            //Apply the impulse
#if !WINDOWS
            Vector3 linear = new Vector3();
            Vector3 angular = new Vector3();
#else
            Vector3 linear, angular;
#endif
            linear.X = lambda * linearAX;
            linear.Y = lambda * linearAY;
            linear.Z = lambda * linearAZ;
            if (vehicleEntity.isDynamic)
            {
                angular.X = lambda * angularAX;
                angular.Y = lambda * angularAY;
                angular.Z = lambda * angularAZ;
                vehicleEntity.ApplyLinearImpulse(ref linear);
                vehicleEntity.ApplyAngularImpulse(ref angular);
            }
            if (supportIsDynamic)
            {
                linear.X = -linear.X;
                linear.Y = -linear.Y;
                linear.Z = -linear.Z;
                angular.X = lambda * angularBX;
                angular.Y = lambda * angularBY;
                angular.Z = lambda * angularBZ;
                supportEntity.ApplyLinearImpulse(ref linear);
                supportEntity.ApplyAngularImpulse(ref angular);
            }

            return lambda;
        }

        internal void PreStep(float dt)
        {
            vehicleEntity = wheel.Vehicle.Body;
            supportEntity = wheel.SupportingEntity;
            supportIsDynamic = supportEntity != null && supportEntity.isDynamic;
            Vector3.Cross(ref wheel.worldForwardDirection, ref wheel.normal, out slidingFrictionAxis);
            float axisLength = slidingFrictionAxis.LengthSquared();
            //Safety against bad cross product
            if (axisLength < Toolbox.BigEpsilon)
            {
                Vector3.Cross(ref wheel.worldForwardDirection, ref Toolbox.UpVector, out slidingFrictionAxis);
                axisLength = slidingFrictionAxis.LengthSquared();
                if (axisLength < Toolbox.BigEpsilon)
                {
                    Vector3.Cross(ref wheel.worldForwardDirection, ref Toolbox.RightVector, out slidingFrictionAxis);
                }
            }
            slidingFrictionAxis.Normalize();

            linearAX = slidingFrictionAxis.X;
            linearAY = slidingFrictionAxis.Y;
            linearAZ = slidingFrictionAxis.Z;

            //angular A = Ra x N
            angularAX = (wheel.ra.Y * linearAZ) - (wheel.ra.Z * linearAY);
            angularAY = (wheel.ra.Z * linearAX) - (wheel.ra.X * linearAZ);
            angularAZ = (wheel.ra.X * linearAY) - (wheel.ra.Y * linearAX);

            //Angular B = N x Rb
            angularBX = (linearAY * wheel.rb.Z) - (linearAZ * wheel.rb.Y);
            angularBY = (linearAZ * wheel.rb.X) - (linearAX * wheel.rb.Z);
            angularBZ = (linearAX * wheel.rb.Y) - (linearAY * wheel.rb.X);

            //Compute inverse effective mass matrix
            float entryA, entryB;

            //these are the transformed coordinates
            float tX, tY, tZ;
            if (vehicleEntity.isDynamic)
            {
                tX = angularAX * vehicleEntity.inertiaTensorInverse.M11 + angularAY * vehicleEntity.inertiaTensorInverse.M21 + angularAZ * vehicleEntity.inertiaTensorInverse.M31;
                tY = angularAX * vehicleEntity.inertiaTensorInverse.M12 + angularAY * vehicleEntity.inertiaTensorInverse.M22 + angularAZ * vehicleEntity.inertiaTensorInverse.M32;
                tZ = angularAX * vehicleEntity.inertiaTensorInverse.M13 + angularAY * vehicleEntity.inertiaTensorInverse.M23 + angularAZ * vehicleEntity.inertiaTensorInverse.M33;
                entryA = tX * angularAX + tY * angularAY + tZ * angularAZ + vehicleEntity.inverseMass;
            }
            else
                entryA = 0;

            if (supportIsDynamic)
            {
                tX = angularBX * supportEntity.inertiaTensorInverse.M11 + angularBY * supportEntity.inertiaTensorInverse.M21 + angularBZ * supportEntity.inertiaTensorInverse.M31;
                tY = angularBX * supportEntity.inertiaTensorInverse.M12 + angularBY * supportEntity.inertiaTensorInverse.M22 + angularBZ * supportEntity.inertiaTensorInverse.M32;
                tZ = angularBX * supportEntity.inertiaTensorInverse.M13 + angularBY * supportEntity.inertiaTensorInverse.M23 + angularBZ * supportEntity.inertiaTensorInverse.M33;
                entryB = tX * angularBX + tY * angularBY + tZ * angularBZ + supportEntity.inverseMass;
            }
            else
                entryB = 0;

            velocityToImpulse = -1 / (entryA + entryB); //Softness?

            //Compute friction.
            //Which coefficient? Check velocity.
            if (Math.Abs(RelativeVelocity) < staticFrictionVelocityThreshold)
                blendedCoefficient = frictionBlender(staticCoefficient, wheel.supportMaterial.staticFriction, false, wheel);
            else
                blendedCoefficient = frictionBlender(kineticCoefficient, wheel.supportMaterial.kineticFriction, true, wheel);



        }

        internal void ExclusiveUpdate()
        {
            //Warm starting
#if !WINDOWS
            Vector3 linear = new Vector3();
            Vector3 angular = new Vector3();
#else
            Vector3 linear, angular;
#endif
            linear.X = accumulatedImpulse * linearAX;
            linear.Y = accumulatedImpulse * linearAY;
            linear.Z = accumulatedImpulse * linearAZ;
            if (vehicleEntity.isDynamic)
            {
                angular.X = accumulatedImpulse * angularAX;
                angular.Y = accumulatedImpulse * angularAY;
                angular.Z = accumulatedImpulse * angularAZ;
                vehicleEntity.ApplyLinearImpulse(ref linear);
                vehicleEntity.ApplyAngularImpulse(ref angular);
            }
            if (supportIsDynamic)
            {
                linear.X = -linear.X;
                linear.Y = -linear.Y;
                linear.Z = -linear.Z;
                angular.X = accumulatedImpulse * angularBX;
                angular.Y = accumulatedImpulse * angularBY;
                angular.Z = accumulatedImpulse * angularBZ;
                supportEntity.ApplyLinearImpulse(ref linear);
                supportEntity.ApplyAngularImpulse(ref angular);
            }
        }
    }
}<|MERGE_RESOLUTION|>--- conflicted
+++ resolved
@@ -1,337 +1,332 @@
-﻿using System;
-using BEPUphysics.Constraints;
-using BEPUphysics.Entities;
-<<<<<<< HEAD
-using BEPUutilities;
-using Microsoft.Xna.Framework;
-=======
- 
->>>>>>> d0a4deae
-using BEPUphysics.Materials;
-using BEPUutilities;
-
-namespace BEPUphysics.Vehicle
-{
-    /// <summary>
-    /// Attempts to resist sliding motion of a vehicle.
-    /// </summary>
-    public class WheelSlidingFriction : ISolverSettings
-    {
-        #region Static Stuff
-
-        /// <summary>
-        /// Default blender used by WheelSlidingFriction constraints.
-        /// </summary>
-        public static WheelFrictionBlender DefaultSlidingFrictionBlender;
-
-        static WheelSlidingFriction()
-        {
-            DefaultSlidingFrictionBlender = BlendFriction;
-        }
-
-        /// <summary>
-        /// Function which takes the friction values from a wheel and a supporting material and computes the blended friction.
-        /// </summary>
-        /// <param name="wheelFriction">Friction coefficient associated with the wheel.</param>
-        /// <param name="materialFriction">Friction coefficient associated with the support material.</param>
-        /// <param name="usingKineticFriction">True if the friction coefficients passed into the blender are kinetic coefficients, false otherwise.</param>
-        /// <param name="wheel">Wheel being blended.</param>
-        /// <returns>Blended friction coefficient.</returns>
-        public static float BlendFriction(float wheelFriction, float materialFriction, bool usingKinematicFriction, Wheel wheel)
-        {
-            return wheelFriction * materialFriction;
-        }
-
-        #endregion
-
-        internal float accumulatedImpulse;
-
-        //float linearBX, linearBY, linearBZ;
-        private float angularAX, angularAY, angularAZ;
-        private float angularBX, angularBY, angularBZ;
-        internal bool isActive = true;
-        private float linearAX, linearAY, linearAZ;
-        private float blendedCoefficient;
-        private float kineticCoefficient;
-        private WheelFrictionBlender frictionBlender = DefaultSlidingFrictionBlender;
-        internal Vector3 slidingFrictionAxis;
-        internal SolverSettings solverSettings = new SolverSettings();
-        private float staticCoefficient;
-        private float staticFrictionVelocityThreshold = 5;
-        private Wheel wheel;
-        internal int numIterationsAtZeroImpulse;
-        private Entity vehicleEntity, supportEntity;
-
-        //Inverse effective mass matrix
-        private float velocityToImpulse;
-
-        /// <summary>
-        /// Constructs a new sliding friction object for a wheel.
-        /// </summary>
-        /// <param name="dynamicCoefficient">Coefficient of dynamic sliding friction to be blended with the supporting entity's friction.</param>
-        /// <param name="staticCoefficient">Coefficient of static sliding friction to be blended with the supporting entity's friction.</param>
-        public WheelSlidingFriction(float dynamicCoefficient, float staticCoefficient)
-        {
-            KineticCoefficient = dynamicCoefficient;
-            StaticCoefficient = staticCoefficient;
-        }
-
-        internal WheelSlidingFriction(Wheel wheel)
-        {
-            Wheel = wheel;
-        }
-
-        /// <summary>
-        /// Gets the coefficient of sliding friction between the wheel and support.
-        /// This coefficient is the blended result of the supporting entity's friction and the wheel's friction.
-        /// </summary>
-        public float BlendedCoefficient
-        {
-            get { return blendedCoefficient; }
-        }
-
-        /// <summary>
-        /// Gets or sets the coefficient of dynamic horizontal sliding friction for this wheel.
-        /// This coefficient and the supporting entity's coefficient of friction will be 
-        /// taken into account to determine the used coefficient at any given time.
-        /// </summary>
-        public float KineticCoefficient
-        {
-            get { return kineticCoefficient; }
-            set { kineticCoefficient = MathHelper.Max(value, 0); }
-        }
-
-        /// <summary>
-        /// Gets or sets the function used to blend the supporting entity's friction and the wheel's friction.
-        /// </summary>
-        public WheelFrictionBlender FrictionBlender
-        {
-            get { return frictionBlender; }
-            set { frictionBlender = value; }
-        }
-
-        /// <summary>
-        /// Gets the axis along which sliding friction is applied.
-        /// </summary>
-        public Vector3 SlidingFrictionAxis
-        {
-            get { return slidingFrictionAxis; }
-        }
-
-        /// <summary>
-        /// Gets or sets the coefficient of static horizontal sliding friction for this wheel.
-        /// This coefficient and the supporting entity's coefficient of friction will be 
-        /// taken into account to determine the used coefficient at any given time.
-        /// </summary>
-        public float StaticCoefficient
-        {
-            get { return staticCoefficient; }
-            set { staticCoefficient = MathHelper.Max(value, 0); }
-        }
-
-        /// <summary>
-        /// Gets or sets the velocity under which the coefficient of static friction will be used instead of the dynamic one.
-        /// </summary>
-        public float StaticFrictionVelocityThreshold
-        {
-            get { return staticFrictionVelocityThreshold; }
-            set { staticFrictionVelocityThreshold = Math.Abs(value); }
-        }
-
-        /// <summary>
-        /// Gets the force 
-        /// </summary>
-        public float TotalImpulse
-        {
-            get { return accumulatedImpulse; }
-        }
-
-        /// <summary>
-        /// Gets the wheel that this sliding friction applies to.
-        /// </summary>
-        public Wheel Wheel
-        {
-            get { return wheel; }
-            internal set { wheel = value; }
-        }
-
-        #region ISolverSettings Members
-
-        /// <summary>
-        /// Gets the solver settings used by this wheel constraint.
-        /// </summary>
-        public SolverSettings SolverSettings
-        {
-            get { return solverSettings; }
-        }
-
-        #endregion
-
-        bool supportIsDynamic;
-
-        ///<summary>
-        /// Gets the relative velocity along the sliding direction at the wheel contact.
-        ///</summary>
-        public float RelativeVelocity
-        {
-            get
-            {
-                float velocity = vehicleEntity.linearVelocity.X * linearAX + vehicleEntity.linearVelocity.Y * linearAY + vehicleEntity.linearVelocity.Z * linearAZ +
-                            vehicleEntity.angularVelocity.X * angularAX + vehicleEntity.angularVelocity.Y * angularAY + vehicleEntity.angularVelocity.Z * angularAZ;
-                if (supportEntity != null)
-                    velocity += -supportEntity.linearVelocity.X * linearAX - supportEntity.linearVelocity.Y * linearAY - supportEntity.linearVelocity.Z * linearAZ +
-                                supportEntity.angularVelocity.X * angularBX + supportEntity.angularVelocity.Y * angularBY + supportEntity.angularVelocity.Z * angularBZ;
-                return velocity;
-            }
-        }
-
-        internal float ApplyImpulse()
-        {
-            //Compute relative velocity and convert to an impulse
-            float lambda = RelativeVelocity * velocityToImpulse;
-
-
-            //Clamp accumulated impulse
-            float previousAccumulatedImpulse = accumulatedImpulse;
-            float maxForce = -blendedCoefficient * wheel.suspension.accumulatedImpulse;
-            accumulatedImpulse = MathHelper.Clamp(accumulatedImpulse + lambda, -maxForce, maxForce);
-            lambda = accumulatedImpulse - previousAccumulatedImpulse;
-
-            //Apply the impulse
-#if !WINDOWS
-            Vector3 linear = new Vector3();
-            Vector3 angular = new Vector3();
-#else
-            Vector3 linear, angular;
-#endif
-            linear.X = lambda * linearAX;
-            linear.Y = lambda * linearAY;
-            linear.Z = lambda * linearAZ;
-            if (vehicleEntity.isDynamic)
-            {
-                angular.X = lambda * angularAX;
-                angular.Y = lambda * angularAY;
-                angular.Z = lambda * angularAZ;
-                vehicleEntity.ApplyLinearImpulse(ref linear);
-                vehicleEntity.ApplyAngularImpulse(ref angular);
-            }
-            if (supportIsDynamic)
-            {
-                linear.X = -linear.X;
-                linear.Y = -linear.Y;
-                linear.Z = -linear.Z;
-                angular.X = lambda * angularBX;
-                angular.Y = lambda * angularBY;
-                angular.Z = lambda * angularBZ;
-                supportEntity.ApplyLinearImpulse(ref linear);
-                supportEntity.ApplyAngularImpulse(ref angular);
-            }
-
-            return lambda;
-        }
-
-        internal void PreStep(float dt)
-        {
-            vehicleEntity = wheel.Vehicle.Body;
-            supportEntity = wheel.SupportingEntity;
-            supportIsDynamic = supportEntity != null && supportEntity.isDynamic;
-            Vector3.Cross(ref wheel.worldForwardDirection, ref wheel.normal, out slidingFrictionAxis);
-            float axisLength = slidingFrictionAxis.LengthSquared();
-            //Safety against bad cross product
-            if (axisLength < Toolbox.BigEpsilon)
-            {
-                Vector3.Cross(ref wheel.worldForwardDirection, ref Toolbox.UpVector, out slidingFrictionAxis);
-                axisLength = slidingFrictionAxis.LengthSquared();
-                if (axisLength < Toolbox.BigEpsilon)
-                {
-                    Vector3.Cross(ref wheel.worldForwardDirection, ref Toolbox.RightVector, out slidingFrictionAxis);
-                }
-            }
-            slidingFrictionAxis.Normalize();
-
-            linearAX = slidingFrictionAxis.X;
-            linearAY = slidingFrictionAxis.Y;
-            linearAZ = slidingFrictionAxis.Z;
-
-            //angular A = Ra x N
-            angularAX = (wheel.ra.Y * linearAZ) - (wheel.ra.Z * linearAY);
-            angularAY = (wheel.ra.Z * linearAX) - (wheel.ra.X * linearAZ);
-            angularAZ = (wheel.ra.X * linearAY) - (wheel.ra.Y * linearAX);
-
-            //Angular B = N x Rb
-            angularBX = (linearAY * wheel.rb.Z) - (linearAZ * wheel.rb.Y);
-            angularBY = (linearAZ * wheel.rb.X) - (linearAX * wheel.rb.Z);
-            angularBZ = (linearAX * wheel.rb.Y) - (linearAY * wheel.rb.X);
-
-            //Compute inverse effective mass matrix
-            float entryA, entryB;
-
-            //these are the transformed coordinates
-            float tX, tY, tZ;
-            if (vehicleEntity.isDynamic)
-            {
-                tX = angularAX * vehicleEntity.inertiaTensorInverse.M11 + angularAY * vehicleEntity.inertiaTensorInverse.M21 + angularAZ * vehicleEntity.inertiaTensorInverse.M31;
-                tY = angularAX * vehicleEntity.inertiaTensorInverse.M12 + angularAY * vehicleEntity.inertiaTensorInverse.M22 + angularAZ * vehicleEntity.inertiaTensorInverse.M32;
-                tZ = angularAX * vehicleEntity.inertiaTensorInverse.M13 + angularAY * vehicleEntity.inertiaTensorInverse.M23 + angularAZ * vehicleEntity.inertiaTensorInverse.M33;
-                entryA = tX * angularAX + tY * angularAY + tZ * angularAZ + vehicleEntity.inverseMass;
-            }
-            else
-                entryA = 0;
-
-            if (supportIsDynamic)
-            {
-                tX = angularBX * supportEntity.inertiaTensorInverse.M11 + angularBY * supportEntity.inertiaTensorInverse.M21 + angularBZ * supportEntity.inertiaTensorInverse.M31;
-                tY = angularBX * supportEntity.inertiaTensorInverse.M12 + angularBY * supportEntity.inertiaTensorInverse.M22 + angularBZ * supportEntity.inertiaTensorInverse.M32;
-                tZ = angularBX * supportEntity.inertiaTensorInverse.M13 + angularBY * supportEntity.inertiaTensorInverse.M23 + angularBZ * supportEntity.inertiaTensorInverse.M33;
-                entryB = tX * angularBX + tY * angularBY + tZ * angularBZ + supportEntity.inverseMass;
-            }
-            else
-                entryB = 0;
-
-            velocityToImpulse = -1 / (entryA + entryB); //Softness?
-
-            //Compute friction.
-            //Which coefficient? Check velocity.
-            if (Math.Abs(RelativeVelocity) < staticFrictionVelocityThreshold)
-                blendedCoefficient = frictionBlender(staticCoefficient, wheel.supportMaterial.staticFriction, false, wheel);
-            else
-                blendedCoefficient = frictionBlender(kineticCoefficient, wheel.supportMaterial.kineticFriction, true, wheel);
-
-
-
-        }
-
-        internal void ExclusiveUpdate()
-        {
-            //Warm starting
-#if !WINDOWS
-            Vector3 linear = new Vector3();
-            Vector3 angular = new Vector3();
-#else
-            Vector3 linear, angular;
-#endif
-            linear.X = accumulatedImpulse * linearAX;
-            linear.Y = accumulatedImpulse * linearAY;
-            linear.Z = accumulatedImpulse * linearAZ;
-            if (vehicleEntity.isDynamic)
-            {
-                angular.X = accumulatedImpulse * angularAX;
-                angular.Y = accumulatedImpulse * angularAY;
-                angular.Z = accumulatedImpulse * angularAZ;
-                vehicleEntity.ApplyLinearImpulse(ref linear);
-                vehicleEntity.ApplyAngularImpulse(ref angular);
-            }
-            if (supportIsDynamic)
-            {
-                linear.X = -linear.X;
-                linear.Y = -linear.Y;
-                linear.Z = -linear.Z;
-                angular.X = accumulatedImpulse * angularBX;
-                angular.Y = accumulatedImpulse * angularBY;
-                angular.Z = accumulatedImpulse * angularBZ;
-                supportEntity.ApplyLinearImpulse(ref linear);
-                supportEntity.ApplyAngularImpulse(ref angular);
-            }
-        }
-    }
+﻿using System;
+using BEPUphysics.Constraints;
+using BEPUphysics.Entities;
+ 
+using BEPUphysics.Materials;
+using BEPUutilities;
+
+namespace BEPUphysics.Vehicle
+{
+    /// <summary>
+    /// Attempts to resist sliding motion of a vehicle.
+    /// </summary>
+    public class WheelSlidingFriction : ISolverSettings
+    {
+        #region Static Stuff
+
+        /// <summary>
+        /// Default blender used by WheelSlidingFriction constraints.
+        /// </summary>
+        public static WheelFrictionBlender DefaultSlidingFrictionBlender;
+
+        static WheelSlidingFriction()
+        {
+            DefaultSlidingFrictionBlender = BlendFriction;
+        }
+
+        /// <summary>
+        /// Function which takes the friction values from a wheel and a supporting material and computes the blended friction.
+        /// </summary>
+        /// <param name="wheelFriction">Friction coefficient associated with the wheel.</param>
+        /// <param name="materialFriction">Friction coefficient associated with the support material.</param>
+        /// <param name="usingKineticFriction">True if the friction coefficients passed into the blender are kinetic coefficients, false otherwise.</param>
+        /// <param name="wheel">Wheel being blended.</param>
+        /// <returns>Blended friction coefficient.</returns>
+        public static float BlendFriction(float wheelFriction, float materialFriction, bool usingKinematicFriction, Wheel wheel)
+        {
+            return wheelFriction * materialFriction;
+        }
+
+        #endregion
+
+        internal float accumulatedImpulse;
+
+        //float linearBX, linearBY, linearBZ;
+        private float angularAX, angularAY, angularAZ;
+        private float angularBX, angularBY, angularBZ;
+        internal bool isActive = true;
+        private float linearAX, linearAY, linearAZ;
+        private float blendedCoefficient;
+        private float kineticCoefficient;
+        private WheelFrictionBlender frictionBlender = DefaultSlidingFrictionBlender;
+        internal Vector3 slidingFrictionAxis;
+        internal SolverSettings solverSettings = new SolverSettings();
+        private float staticCoefficient;
+        private float staticFrictionVelocityThreshold = 5;
+        private Wheel wheel;
+        internal int numIterationsAtZeroImpulse;
+        private Entity vehicleEntity, supportEntity;
+
+        //Inverse effective mass matrix
+        private float velocityToImpulse;
+
+        /// <summary>
+        /// Constructs a new sliding friction object for a wheel.
+        /// </summary>
+        /// <param name="dynamicCoefficient">Coefficient of dynamic sliding friction to be blended with the supporting entity's friction.</param>
+        /// <param name="staticCoefficient">Coefficient of static sliding friction to be blended with the supporting entity's friction.</param>
+        public WheelSlidingFriction(float dynamicCoefficient, float staticCoefficient)
+        {
+            KineticCoefficient = dynamicCoefficient;
+            StaticCoefficient = staticCoefficient;
+        }
+
+        internal WheelSlidingFriction(Wheel wheel)
+        {
+            Wheel = wheel;
+        }
+
+        /// <summary>
+        /// Gets the coefficient of sliding friction between the wheel and support.
+        /// This coefficient is the blended result of the supporting entity's friction and the wheel's friction.
+        /// </summary>
+        public float BlendedCoefficient
+        {
+            get { return blendedCoefficient; }
+        }
+
+        /// <summary>
+        /// Gets or sets the coefficient of dynamic horizontal sliding friction for this wheel.
+        /// This coefficient and the supporting entity's coefficient of friction will be 
+        /// taken into account to determine the used coefficient at any given time.
+        /// </summary>
+        public float KineticCoefficient
+        {
+            get { return kineticCoefficient; }
+            set { kineticCoefficient = MathHelper.Max(value, 0); }
+        }
+
+        /// <summary>
+        /// Gets or sets the function used to blend the supporting entity's friction and the wheel's friction.
+        /// </summary>
+        public WheelFrictionBlender FrictionBlender
+        {
+            get { return frictionBlender; }
+            set { frictionBlender = value; }
+        }
+
+        /// <summary>
+        /// Gets the axis along which sliding friction is applied.
+        /// </summary>
+        public Vector3 SlidingFrictionAxis
+        {
+            get { return slidingFrictionAxis; }
+        }
+
+        /// <summary>
+        /// Gets or sets the coefficient of static horizontal sliding friction for this wheel.
+        /// This coefficient and the supporting entity's coefficient of friction will be 
+        /// taken into account to determine the used coefficient at any given time.
+        /// </summary>
+        public float StaticCoefficient
+        {
+            get { return staticCoefficient; }
+            set { staticCoefficient = MathHelper.Max(value, 0); }
+        }
+
+        /// <summary>
+        /// Gets or sets the velocity under which the coefficient of static friction will be used instead of the dynamic one.
+        /// </summary>
+        public float StaticFrictionVelocityThreshold
+        {
+            get { return staticFrictionVelocityThreshold; }
+            set { staticFrictionVelocityThreshold = Math.Abs(value); }
+        }
+
+        /// <summary>
+        /// Gets the force 
+        /// </summary>
+        public float TotalImpulse
+        {
+            get { return accumulatedImpulse; }
+        }
+
+        /// <summary>
+        /// Gets the wheel that this sliding friction applies to.
+        /// </summary>
+        public Wheel Wheel
+        {
+            get { return wheel; }
+            internal set { wheel = value; }
+        }
+
+        #region ISolverSettings Members
+
+        /// <summary>
+        /// Gets the solver settings used by this wheel constraint.
+        /// </summary>
+        public SolverSettings SolverSettings
+        {
+            get { return solverSettings; }
+        }
+
+        #endregion
+
+        bool supportIsDynamic;
+
+        ///<summary>
+        /// Gets the relative velocity along the sliding direction at the wheel contact.
+        ///</summary>
+        public float RelativeVelocity
+        {
+            get
+            {
+                float velocity = vehicleEntity.linearVelocity.X * linearAX + vehicleEntity.linearVelocity.Y * linearAY + vehicleEntity.linearVelocity.Z * linearAZ +
+                            vehicleEntity.angularVelocity.X * angularAX + vehicleEntity.angularVelocity.Y * angularAY + vehicleEntity.angularVelocity.Z * angularAZ;
+                if (supportEntity != null)
+                    velocity += -supportEntity.linearVelocity.X * linearAX - supportEntity.linearVelocity.Y * linearAY - supportEntity.linearVelocity.Z * linearAZ +
+                                supportEntity.angularVelocity.X * angularBX + supportEntity.angularVelocity.Y * angularBY + supportEntity.angularVelocity.Z * angularBZ;
+                return velocity;
+            }
+        }
+
+        internal float ApplyImpulse()
+        {
+            //Compute relative velocity and convert to an impulse
+            float lambda = RelativeVelocity * velocityToImpulse;
+
+
+            //Clamp accumulated impulse
+            float previousAccumulatedImpulse = accumulatedImpulse;
+            float maxForce = -blendedCoefficient * wheel.suspension.accumulatedImpulse;
+            accumulatedImpulse = MathHelper.Clamp(accumulatedImpulse + lambda, -maxForce, maxForce);
+            lambda = accumulatedImpulse - previousAccumulatedImpulse;
+
+            //Apply the impulse
+#if !WINDOWS
+            Vector3 linear = new Vector3();
+            Vector3 angular = new Vector3();
+#else
+            Vector3 linear, angular;
+#endif
+            linear.X = lambda * linearAX;
+            linear.Y = lambda * linearAY;
+            linear.Z = lambda * linearAZ;
+            if (vehicleEntity.isDynamic)
+            {
+                angular.X = lambda * angularAX;
+                angular.Y = lambda * angularAY;
+                angular.Z = lambda * angularAZ;
+                vehicleEntity.ApplyLinearImpulse(ref linear);
+                vehicleEntity.ApplyAngularImpulse(ref angular);
+            }
+            if (supportIsDynamic)
+            {
+                linear.X = -linear.X;
+                linear.Y = -linear.Y;
+                linear.Z = -linear.Z;
+                angular.X = lambda * angularBX;
+                angular.Y = lambda * angularBY;
+                angular.Z = lambda * angularBZ;
+                supportEntity.ApplyLinearImpulse(ref linear);
+                supportEntity.ApplyAngularImpulse(ref angular);
+            }
+
+            return lambda;
+        }
+
+        internal void PreStep(float dt)
+        {
+            vehicleEntity = wheel.Vehicle.Body;
+            supportEntity = wheel.SupportingEntity;
+            supportIsDynamic = supportEntity != null && supportEntity.isDynamic;
+            Vector3.Cross(ref wheel.worldForwardDirection, ref wheel.normal, out slidingFrictionAxis);
+            float axisLength = slidingFrictionAxis.LengthSquared();
+            //Safety against bad cross product
+            if (axisLength < Toolbox.BigEpsilon)
+            {
+                Vector3.Cross(ref wheel.worldForwardDirection, ref Toolbox.UpVector, out slidingFrictionAxis);
+                axisLength = slidingFrictionAxis.LengthSquared();
+                if (axisLength < Toolbox.BigEpsilon)
+                {
+                    Vector3.Cross(ref wheel.worldForwardDirection, ref Toolbox.RightVector, out slidingFrictionAxis);
+                }
+            }
+            slidingFrictionAxis.Normalize();
+
+            linearAX = slidingFrictionAxis.X;
+            linearAY = slidingFrictionAxis.Y;
+            linearAZ = slidingFrictionAxis.Z;
+
+            //angular A = Ra x N
+            angularAX = (wheel.ra.Y * linearAZ) - (wheel.ra.Z * linearAY);
+            angularAY = (wheel.ra.Z * linearAX) - (wheel.ra.X * linearAZ);
+            angularAZ = (wheel.ra.X * linearAY) - (wheel.ra.Y * linearAX);
+
+            //Angular B = N x Rb
+            angularBX = (linearAY * wheel.rb.Z) - (linearAZ * wheel.rb.Y);
+            angularBY = (linearAZ * wheel.rb.X) - (linearAX * wheel.rb.Z);
+            angularBZ = (linearAX * wheel.rb.Y) - (linearAY * wheel.rb.X);
+
+            //Compute inverse effective mass matrix
+            float entryA, entryB;
+
+            //these are the transformed coordinates
+            float tX, tY, tZ;
+            if (vehicleEntity.isDynamic)
+            {
+                tX = angularAX * vehicleEntity.inertiaTensorInverse.M11 + angularAY * vehicleEntity.inertiaTensorInverse.M21 + angularAZ * vehicleEntity.inertiaTensorInverse.M31;
+                tY = angularAX * vehicleEntity.inertiaTensorInverse.M12 + angularAY * vehicleEntity.inertiaTensorInverse.M22 + angularAZ * vehicleEntity.inertiaTensorInverse.M32;
+                tZ = angularAX * vehicleEntity.inertiaTensorInverse.M13 + angularAY * vehicleEntity.inertiaTensorInverse.M23 + angularAZ * vehicleEntity.inertiaTensorInverse.M33;
+                entryA = tX * angularAX + tY * angularAY + tZ * angularAZ + vehicleEntity.inverseMass;
+            }
+            else
+                entryA = 0;
+
+            if (supportIsDynamic)
+            {
+                tX = angularBX * supportEntity.inertiaTensorInverse.M11 + angularBY * supportEntity.inertiaTensorInverse.M21 + angularBZ * supportEntity.inertiaTensorInverse.M31;
+                tY = angularBX * supportEntity.inertiaTensorInverse.M12 + angularBY * supportEntity.inertiaTensorInverse.M22 + angularBZ * supportEntity.inertiaTensorInverse.M32;
+                tZ = angularBX * supportEntity.inertiaTensorInverse.M13 + angularBY * supportEntity.inertiaTensorInverse.M23 + angularBZ * supportEntity.inertiaTensorInverse.M33;
+                entryB = tX * angularBX + tY * angularBY + tZ * angularBZ + supportEntity.inverseMass;
+            }
+            else
+                entryB = 0;
+
+            velocityToImpulse = -1 / (entryA + entryB); //Softness?
+
+            //Compute friction.
+            //Which coefficient? Check velocity.
+            if (Math.Abs(RelativeVelocity) < staticFrictionVelocityThreshold)
+                blendedCoefficient = frictionBlender(staticCoefficient, wheel.supportMaterial.staticFriction, false, wheel);
+            else
+                blendedCoefficient = frictionBlender(kineticCoefficient, wheel.supportMaterial.kineticFriction, true, wheel);
+
+
+
+        }
+
+        internal void ExclusiveUpdate()
+        {
+            //Warm starting
+#if !WINDOWS
+            Vector3 linear = new Vector3();
+            Vector3 angular = new Vector3();
+#else
+            Vector3 linear, angular;
+#endif
+            linear.X = accumulatedImpulse * linearAX;
+            linear.Y = accumulatedImpulse * linearAY;
+            linear.Z = accumulatedImpulse * linearAZ;
+            if (vehicleEntity.isDynamic)
+            {
+                angular.X = accumulatedImpulse * angularAX;
+                angular.Y = accumulatedImpulse * angularAY;
+                angular.Z = accumulatedImpulse * angularAZ;
+                vehicleEntity.ApplyLinearImpulse(ref linear);
+                vehicleEntity.ApplyAngularImpulse(ref angular);
+            }
+            if (supportIsDynamic)
+            {
+                linear.X = -linear.X;
+                linear.Y = -linear.Y;
+                linear.Z = -linear.Z;
+                angular.X = accumulatedImpulse * angularBX;
+                angular.Y = accumulatedImpulse * angularBY;
+                angular.Z = accumulatedImpulse * angularBZ;
+                supportEntity.ApplyLinearImpulse(ref linear);
+                supportEntity.ApplyAngularImpulse(ref angular);
+            }
+        }
+    }
 }