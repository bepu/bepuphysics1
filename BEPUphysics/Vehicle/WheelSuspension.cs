﻿using BEPUphysics.Constraints;
using BEPUphysics.Entities;
<<<<<<< HEAD
using Microsoft.Xna.Framework;
=======
 
>>>>>>> d0a4deae
using BEPUutilities;

namespace BEPUphysics.Vehicle
{
    /// <summary>
    /// Allows the connected wheel and vehicle to smoothly absorb bumps.
    /// </summary>
    public class WheelSuspension : ISpringSettings, ISolverSettings
    {
        private readonly SpringSettings springSettings = new SpringSettings();


        internal float accumulatedImpulse;

        //float linearBX, linearBY, linearBZ;
        private float angularAX, angularAY, angularAZ;
        private float angularBX, angularBY, angularBZ;
        private float bias;

        internal bool isActive = true;
        private float linearAX, linearAY, linearAZ;
        private float allowedCompression = .01f;
        internal float currentLength;
        internal Vector3 localAttachmentPoint;
        internal Vector3 localDirection;
        private float maximumSpringCorrectionSpeed = float.MaxValue;
        private float maximumSpringForce = float.MaxValue;
        internal float restLength;
        internal SolverSettings solverSettings = new SolverSettings();
        private Wheel wheel;
        internal Vector3 worldAttachmentPoint;
        internal Vector3 worldDirection;
        internal int numIterationsAtZeroImpulse;
        private Entity vehicleEntity, supportEntity;
        private float softness;

        //Inverse effective mass matrix
        private float velocityToImpulse;
        private bool supportIsDynamic;

        /// <summary>
        /// Constructs a new suspension for a wheel.
        /// </summary>
        /// <param name="stiffnessConstant">Strength of the spring.  Higher values resist compression more.</param>
        /// <param name="dampingConstant">Damping constant of the spring.  Higher values remove more momentum.</param>
        /// <param name="localDirection">Direction of the suspension in the vehicle's local space.  For a normal, straight down suspension, this would be (0, -1, 0).</param>
        /// <param name="restLength">Length of the suspension when uncompressed.</param>
        /// <param name="localAttachmentPoint">Place where the suspension hooks up to the body of the vehicle.</param>
        public WheelSuspension(float stiffnessConstant, float dampingConstant, Vector3 localDirection, float restLength, Vector3 localAttachmentPoint)
        {
            SpringSettings.StiffnessConstant = stiffnessConstant;
            SpringSettings.DampingConstant = dampingConstant;
            LocalDirection = localDirection;
            RestLength = restLength;
            LocalAttachmentPoint = localAttachmentPoint;
        }

        internal WheelSuspension(Wheel wheel)
        {
            Wheel = wheel;
        }

        /// <summary>
        /// Gets or sets the allowed compression of the suspension before suspension forces take effect.
        /// Usually a very small number.  Used to prevent 'jitter' where the wheel leaves the ground due to spring forces repeatedly.
        /// </summary>
        public float AllowedCompression
        {
            get { return allowedCompression; }
            set { allowedCompression = MathHelper.Max(0, value); }
        }

        /// <summary>
        /// Gets the the current length of the suspension.
        /// This will be less than the restLength if the suspension is compressed.
        /// </summary>
        public float CurrentLength
        {
            get { return currentLength; }
        }

        /// <summary>
        /// Gets or sets the attachment point of the suspension to the vehicle body in the body's local space.
        /// </summary>
        public Vector3 LocalAttachmentPoint
        {
            get { return localAttachmentPoint; }
            set
            {
                localAttachmentPoint = value;
                if (wheel != null && wheel.vehicle != null)
                {
                    RigidTransform.Transform(ref localAttachmentPoint, ref wheel.vehicle.Body.CollisionInformation.worldTransform, out worldAttachmentPoint);
                }
                else
                    worldAttachmentPoint = localAttachmentPoint;
            }
        }

        /// <summary>
        /// Gets or sets the direction of the wheel suspension in the local space of the vehicle body.
        /// A normal, straight suspension would be (0,-1,0).
        /// </summary>
        public Vector3 LocalDirection
        {
            get { return localDirection; }
            set
            {
                localDirection = Vector3.Normalize(value);
                if (wheel != null && wheel.vehicle != null)
                    Matrix3x3.Transform(ref localDirection, ref wheel.vehicle.Body.orientationMatrix, out worldDirection);
                else
                    worldDirection = localDirection;
            }
        }

        /// <summary>
        /// Gets or sets the maximum speed at which the suspension will try to return the suspension to rest length.
        /// </summary>
        public float MaximumSpringCorrectionSpeed
        {
            get { return maximumSpringCorrectionSpeed; }
            set { maximumSpringCorrectionSpeed = MathHelper.Max(0, value); }
        }

        /// <summary>
        /// Gets or sets the maximum force that can be applied by this suspension.
        /// </summary>
        public float MaximumSpringForce
        {
            get { return maximumSpringForce; }
            set { maximumSpringForce = MathHelper.Max(0, value); }
        }

        /// <summary>
        /// Gets or sets the length of the uncompressed suspension.
        /// </summary>
        public float RestLength
        {
            get { return restLength; }
            set { restLength = value; }
        }

        /// <summary>
        /// Gets the force that the suspension is applying to support the vehicle.
        /// </summary>
        public float TotalImpulse
        {
            get { return -accumulatedImpulse; }
        }

        /// <summary>
        /// Gets the wheel that this suspension applies to.
        /// </summary>
        public Wheel Wheel
        {
            get { return wheel; }
            internal set { wheel = value; }
        }

        /// <summary>
        /// Gets or sets the attachment point of the suspension to the vehicle body in world space.
        /// </summary>
        public Vector3 WorldAttachmentPoint
        {
            get { return worldAttachmentPoint; }
            set
            {
                worldAttachmentPoint = value;
                if (wheel != null && wheel.vehicle != null)
                {
                    RigidTransform.TransformByInverse(ref worldAttachmentPoint, ref wheel.vehicle.Body.CollisionInformation.worldTransform, out localAttachmentPoint);
                }
                else
                    localAttachmentPoint = worldAttachmentPoint;
            }
        }

        /// <summary>
        /// Gets or sets the direction of the wheel suspension in the world space of the vehicle body.
        /// </summary>
        public Vector3 WorldDirection
        {
            get { return worldDirection; }
            set
            {
                worldDirection = Vector3.Normalize(value);
                if (wheel != null && wheel.vehicle != null)
                {
                    Matrix3x3.TransformTranspose(ref worldDirection, ref wheel.Vehicle.Body.orientationMatrix, out localDirection);
                }
                else
                    localDirection = worldDirection;
            }
        }

        #region ISolverSettings Members

        /// <summary>
        /// Gets the solver settings used by this wheel constraint.
        /// </summary>
        public SolverSettings SolverSettings
        {
            get { return solverSettings; }
        }

        #endregion

        #region ISpringSettings Members

        /// <summary>
        /// Gets the spring settings that define the behavior of the suspension.
        /// </summary>
        public SpringSettings SpringSettings
        {
            get { return springSettings; }
        }

        #endregion


        ///<summary>
        /// Gets the relative velocity along the support normal at the contact point.
        ///</summary>
        public float RelativeVelocity
        {
            get
            {
                float velocity = vehicleEntity.linearVelocity.X * linearAX + vehicleEntity.linearVelocity.Y * linearAY + vehicleEntity.linearVelocity.Z * linearAZ +
                                 vehicleEntity.angularVelocity.X * angularAX + vehicleEntity.angularVelocity.Y * angularAY + vehicleEntity.angularVelocity.Z * angularAZ;
                if (supportEntity != null)
                    velocity += -supportEntity.linearVelocity.X * linearAX - supportEntity.linearVelocity.Y * linearAY - supportEntity.linearVelocity.Z * linearAZ +
                                supportEntity.angularVelocity.X * angularBX + supportEntity.angularVelocity.Y * angularBY + supportEntity.angularVelocity.Z * angularBZ;
                return velocity;
            }
        }

        internal float ApplyImpulse()
        {
            //Compute relative velocity
            float lambda = (RelativeVelocity 
                            + bias //Add in position correction
                            + softness * accumulatedImpulse) //Add in squishiness
                           * velocityToImpulse; //convert to impulse


            //Clamp accumulated impulse
            float previousAccumulatedImpulse = accumulatedImpulse;
            accumulatedImpulse = MathHelper.Clamp(accumulatedImpulse + lambda, -maximumSpringForce, 0);
            lambda = accumulatedImpulse - previousAccumulatedImpulse;

            //Apply the impulse
#if !WINDOWS
            Vector3 linear = new Vector3();
            Vector3 angular = new Vector3();
#else
            Vector3 linear, angular;
#endif
            linear.X = lambda * linearAX;
            linear.Y = lambda * linearAY;
            linear.Z = lambda * linearAZ;
            if (vehicleEntity.isDynamic)
            {
                angular.X = lambda * angularAX;
                angular.Y = lambda * angularAY;
                angular.Z = lambda * angularAZ;
                vehicleEntity.ApplyLinearImpulse(ref linear);
                vehicleEntity.ApplyAngularImpulse(ref angular);
            }
            if (supportIsDynamic)
            {
                linear.X = -linear.X;
                linear.Y = -linear.Y;
                linear.Z = -linear.Z;
                angular.X = lambda * angularBX;
                angular.Y = lambda * angularBY;
                angular.Z = lambda * angularBZ;
                supportEntity.ApplyLinearImpulse(ref linear);
                supportEntity.ApplyAngularImpulse(ref angular);
            }

            return lambda;
        }

        internal void ComputeWorldSpaceData()
        {
            //Transform local space vectors to world space.
            RigidTransform.Transform(ref localAttachmentPoint, ref wheel.vehicle.Body.CollisionInformation.worldTransform, out worldAttachmentPoint);
            Matrix3x3.Transform(ref localDirection, ref wheel.vehicle.Body.orientationMatrix, out worldDirection);
        }

        internal void OnAdditionToVehicle()
        {
            //This looks weird, but it's just re-setting the world locations.
            //If the wheel doesn't belong to a vehicle (or this doesn't belong to a wheel)
            //then the world space location can't be set.
            LocalDirection = LocalDirection;
            LocalAttachmentPoint = LocalAttachmentPoint;
        }

        internal void PreStep(float dt)
        {
            vehicleEntity = wheel.vehicle.Body;
            supportEntity = wheel.supportingEntity;
            supportIsDynamic = supportEntity != null && supportEntity.isDynamic;

            //The next line is commented out because the world direction is computed by the wheelshape.  Weird, but necessary.
            //Vector3.TransformNormal(ref myLocalDirection, ref parentA.myInternalOrientationMatrix, out myWorldDirection);

            //Set up the jacobians.
            linearAX = -wheel.normal.X; //myWorldDirection.X;
            linearAY = -wheel.normal.Y; //myWorldDirection.Y;
            linearAZ = -wheel.normal.Z; // myWorldDirection.Z;
            //linearBX = -linearAX;
            //linearBY = -linearAY;
            //linearBZ = -linearAZ;

            //angular A = Ra x N
            angularAX = (wheel.ra.Y * linearAZ) - (wheel.ra.Z * linearAY);
            angularAY = (wheel.ra.Z * linearAX) - (wheel.ra.X * linearAZ);
            angularAZ = (wheel.ra.X * linearAY) - (wheel.ra.Y * linearAX);

            //Angular B = N x Rb
            angularBX = (linearAY * wheel.rb.Z) - (linearAZ * wheel.rb.Y);
            angularBY = (linearAZ * wheel.rb.X) - (linearAX * wheel.rb.Z);
            angularBZ = (linearAX * wheel.rb.Y) - (linearAY * wheel.rb.X);

            //Compute inverse effective mass matrix
            float entryA, entryB;

            //these are the transformed coordinates
            float tX, tY, tZ;
            if (vehicleEntity.isDynamic)
            {
                tX = angularAX * vehicleEntity.inertiaTensorInverse.M11 + angularAY * vehicleEntity.inertiaTensorInverse.M21 + angularAZ * vehicleEntity.inertiaTensorInverse.M31;
                tY = angularAX * vehicleEntity.inertiaTensorInverse.M12 + angularAY * vehicleEntity.inertiaTensorInverse.M22 + angularAZ * vehicleEntity.inertiaTensorInverse.M32;
                tZ = angularAX * vehicleEntity.inertiaTensorInverse.M13 + angularAY * vehicleEntity.inertiaTensorInverse.M23 + angularAZ * vehicleEntity.inertiaTensorInverse.M33;
                entryA = tX * angularAX + tY * angularAY + tZ * angularAZ + vehicleEntity.inverseMass;
            }
            else
                entryA = 0;

            if (supportIsDynamic)
            {
                tX = angularBX * supportEntity.inertiaTensorInverse.M11 + angularBY * supportEntity.inertiaTensorInverse.M21 + angularBZ * supportEntity.inertiaTensorInverse.M31;
                tY = angularBX * supportEntity.inertiaTensorInverse.M12 + angularBY * supportEntity.inertiaTensorInverse.M22 + angularBZ * supportEntity.inertiaTensorInverse.M32;
                tZ = angularBX * supportEntity.inertiaTensorInverse.M13 + angularBY * supportEntity.inertiaTensorInverse.M23 + angularBZ * supportEntity.inertiaTensorInverse.M33;
                entryB = tX * angularBX + tY * angularBY + tZ * angularBZ + supportEntity.inverseMass;
            }
            else
                entryB = 0;

            //Convert spring constant and damping constant into ERP and CFM.
            float biasFactor;
            springSettings.ComputeErrorReductionAndSoftness(dt, out biasFactor, out softness);

            velocityToImpulse = -1 / (entryA + entryB + softness);

            //Correction velocity
            bias = MathHelper.Min(MathHelper.Max(0, (restLength - currentLength) - allowedCompression) * biasFactor, maximumSpringCorrectionSpeed);


        }

        internal void ExclusiveUpdate()
        {
            //Warm starting
#if !WINDOWS
            Vector3 linear = new Vector3();
            Vector3 angular = new Vector3();
#else
            Vector3 linear, angular;
#endif
            linear.X = accumulatedImpulse * linearAX;
            linear.Y = accumulatedImpulse * linearAY;
            linear.Z = accumulatedImpulse * linearAZ;
            if (vehicleEntity.isDynamic)
            {
                angular.X = accumulatedImpulse * angularAX;
                angular.Y = accumulatedImpulse * angularAY;
                angular.Z = accumulatedImpulse * angularAZ;
                vehicleEntity.ApplyLinearImpulse(ref linear);
                vehicleEntity.ApplyAngularImpulse(ref angular);
            }
            if (supportIsDynamic)
            {
                linear.X = -linear.X;
                linear.Y = -linear.Y;
                linear.Z = -linear.Z;
                angular.X = accumulatedImpulse * angularBX;
                angular.Y = accumulatedImpulse * angularBY;
                angular.Z = accumulatedImpulse * angularBZ;
                supportEntity.ApplyLinearImpulse(ref linear);
                supportEntity.ApplyAngularImpulse(ref angular);
            }
        }
    }
}<|MERGE_RESOLUTION|>--- conflicted
+++ resolved
@@ -1,405 +1,401 @@
-﻿using BEPUphysics.Constraints;
-using BEPUphysics.Entities;
-<<<<<<< HEAD
-using Microsoft.Xna.Framework;
-=======
- 
->>>>>>> d0a4deae
-using BEPUutilities;
-
-namespace BEPUphysics.Vehicle
-{
-    /// <summary>
-    /// Allows the connected wheel and vehicle to smoothly absorb bumps.
-    /// </summary>
-    public class WheelSuspension : ISpringSettings, ISolverSettings
-    {
-        private readonly SpringSettings springSettings = new SpringSettings();
-
-
-        internal float accumulatedImpulse;
-
-        //float linearBX, linearBY, linearBZ;
-        private float angularAX, angularAY, angularAZ;
-        private float angularBX, angularBY, angularBZ;
-        private float bias;
-
-        internal bool isActive = true;
-        private float linearAX, linearAY, linearAZ;
-        private float allowedCompression = .01f;
-        internal float currentLength;
-        internal Vector3 localAttachmentPoint;
-        internal Vector3 localDirection;
-        private float maximumSpringCorrectionSpeed = float.MaxValue;
-        private float maximumSpringForce = float.MaxValue;
-        internal float restLength;
-        internal SolverSettings solverSettings = new SolverSettings();
-        private Wheel wheel;
-        internal Vector3 worldAttachmentPoint;
-        internal Vector3 worldDirection;
-        internal int numIterationsAtZeroImpulse;
-        private Entity vehicleEntity, supportEntity;
-        private float softness;
-
-        //Inverse effective mass matrix
-        private float velocityToImpulse;
-        private bool supportIsDynamic;
-
-        /// <summary>
-        /// Constructs a new suspension for a wheel.
-        /// </summary>
-        /// <param name="stiffnessConstant">Strength of the spring.  Higher values resist compression more.</param>
-        /// <param name="dampingConstant">Damping constant of the spring.  Higher values remove more momentum.</param>
-        /// <param name="localDirection">Direction of the suspension in the vehicle's local space.  For a normal, straight down suspension, this would be (0, -1, 0).</param>
-        /// <param name="restLength">Length of the suspension when uncompressed.</param>
-        /// <param name="localAttachmentPoint">Place where the suspension hooks up to the body of the vehicle.</param>
-        public WheelSuspension(float stiffnessConstant, float dampingConstant, Vector3 localDirection, float restLength, Vector3 localAttachmentPoint)
-        {
-            SpringSettings.StiffnessConstant = stiffnessConstant;
-            SpringSettings.DampingConstant = dampingConstant;
-            LocalDirection = localDirection;
-            RestLength = restLength;
-            LocalAttachmentPoint = localAttachmentPoint;
-        }
-
-        internal WheelSuspension(Wheel wheel)
-        {
-            Wheel = wheel;
-        }
-
-        /// <summary>
-        /// Gets or sets the allowed compression of the suspension before suspension forces take effect.
-        /// Usually a very small number.  Used to prevent 'jitter' where the wheel leaves the ground due to spring forces repeatedly.
-        /// </summary>
-        public float AllowedCompression
-        {
-            get { return allowedCompression; }
-            set { allowedCompression = MathHelper.Max(0, value); }
-        }
-
-        /// <summary>
-        /// Gets the the current length of the suspension.
-        /// This will be less than the restLength if the suspension is compressed.
-        /// </summary>
-        public float CurrentLength
-        {
-            get { return currentLength; }
-        }
-
-        /// <summary>
-        /// Gets or sets the attachment point of the suspension to the vehicle body in the body's local space.
-        /// </summary>
-        public Vector3 LocalAttachmentPoint
-        {
-            get { return localAttachmentPoint; }
-            set
-            {
-                localAttachmentPoint = value;
-                if (wheel != null && wheel.vehicle != null)
-                {
-                    RigidTransform.Transform(ref localAttachmentPoint, ref wheel.vehicle.Body.CollisionInformation.worldTransform, out worldAttachmentPoint);
-                }
-                else
-                    worldAttachmentPoint = localAttachmentPoint;
-            }
-        }
-
-        /// <summary>
-        /// Gets or sets the direction of the wheel suspension in the local space of the vehicle body.
-        /// A normal, straight suspension would be (0,-1,0).
-        /// </summary>
-        public Vector3 LocalDirection
-        {
-            get { return localDirection; }
-            set
-            {
-                localDirection = Vector3.Normalize(value);
-                if (wheel != null && wheel.vehicle != null)
-                    Matrix3x3.Transform(ref localDirection, ref wheel.vehicle.Body.orientationMatrix, out worldDirection);
-                else
-                    worldDirection = localDirection;
-            }
-        }
-
-        /// <summary>
-        /// Gets or sets the maximum speed at which the suspension will try to return the suspension to rest length.
-        /// </summary>
-        public float MaximumSpringCorrectionSpeed
-        {
-            get { return maximumSpringCorrectionSpeed; }
-            set { maximumSpringCorrectionSpeed = MathHelper.Max(0, value); }
-        }
-
-        /// <summary>
-        /// Gets or sets the maximum force that can be applied by this suspension.
-        /// </summary>
-        public float MaximumSpringForce
-        {
-            get { return maximumSpringForce; }
-            set { maximumSpringForce = MathHelper.Max(0, value); }
-        }
-
-        /// <summary>
-        /// Gets or sets the length of the uncompressed suspension.
-        /// </summary>
-        public float RestLength
-        {
-            get { return restLength; }
-            set { restLength = value; }
-        }
-
-        /// <summary>
-        /// Gets the force that the suspension is applying to support the vehicle.
-        /// </summary>
-        public float TotalImpulse
-        {
-            get { return -accumulatedImpulse; }
-        }
-
-        /// <summary>
-        /// Gets the wheel that this suspension applies to.
-        /// </summary>
-        public Wheel Wheel
-        {
-            get { return wheel; }
-            internal set { wheel = value; }
-        }
-
-        /// <summary>
-        /// Gets or sets the attachment point of the suspension to the vehicle body in world space.
-        /// </summary>
-        public Vector3 WorldAttachmentPoint
-        {
-            get { return worldAttachmentPoint; }
-            set
-            {
-                worldAttachmentPoint = value;
-                if (wheel != null && wheel.vehicle != null)
-                {
-                    RigidTransform.TransformByInverse(ref worldAttachmentPoint, ref wheel.vehicle.Body.CollisionInformation.worldTransform, out localAttachmentPoint);
-                }
-                else
-                    localAttachmentPoint = worldAttachmentPoint;
-            }
-        }
-
-        /// <summary>
-        /// Gets or sets the direction of the wheel suspension in the world space of the vehicle body.
-        /// </summary>
-        public Vector3 WorldDirection
-        {
-            get { return worldDirection; }
-            set
-            {
-                worldDirection = Vector3.Normalize(value);
-                if (wheel != null && wheel.vehicle != null)
-                {
-                    Matrix3x3.TransformTranspose(ref worldDirection, ref wheel.Vehicle.Body.orientationMatrix, out localDirection);
-                }
-                else
-                    localDirection = worldDirection;
-            }
-        }
-
-        #region ISolverSettings Members
-
-        /// <summary>
-        /// Gets the solver settings used by this wheel constraint.
-        /// </summary>
-        public SolverSettings SolverSettings
-        {
-            get { return solverSettings; }
-        }
-
-        #endregion
-
-        #region ISpringSettings Members
-
-        /// <summary>
-        /// Gets the spring settings that define the behavior of the suspension.
-        /// </summary>
-        public SpringSettings SpringSettings
-        {
-            get { return springSettings; }
-        }
-
-        #endregion
-
-
-        ///<summary>
-        /// Gets the relative velocity along the support normal at the contact point.
-        ///</summary>
-        public float RelativeVelocity
-        {
-            get
-            {
-                float velocity = vehicleEntity.linearVelocity.X * linearAX + vehicleEntity.linearVelocity.Y * linearAY + vehicleEntity.linearVelocity.Z * linearAZ +
-                                 vehicleEntity.angularVelocity.X * angularAX + vehicleEntity.angularVelocity.Y * angularAY + vehicleEntity.angularVelocity.Z * angularAZ;
-                if (supportEntity != null)
-                    velocity += -supportEntity.linearVelocity.X * linearAX - supportEntity.linearVelocity.Y * linearAY - supportEntity.linearVelocity.Z * linearAZ +
-                                supportEntity.angularVelocity.X * angularBX + supportEntity.angularVelocity.Y * angularBY + supportEntity.angularVelocity.Z * angularBZ;
-                return velocity;
-            }
-        }
-
-        internal float ApplyImpulse()
-        {
-            //Compute relative velocity
-            float lambda = (RelativeVelocity 
-                            + bias //Add in position correction
-                            + softness * accumulatedImpulse) //Add in squishiness
-                           * velocityToImpulse; //convert to impulse
-
-
-            //Clamp accumulated impulse
-            float previousAccumulatedImpulse = accumulatedImpulse;
-            accumulatedImpulse = MathHelper.Clamp(accumulatedImpulse + lambda, -maximumSpringForce, 0);
-            lambda = accumulatedImpulse - previousAccumulatedImpulse;
-
-            //Apply the impulse
-#if !WINDOWS
-            Vector3 linear = new Vector3();
-            Vector3 angular = new Vector3();
-#else
-            Vector3 linear, angular;
-#endif
-            linear.X = lambda * linearAX;
-            linear.Y = lambda * linearAY;
-            linear.Z = lambda * linearAZ;
-            if (vehicleEntity.isDynamic)
-            {
-                angular.X = lambda * angularAX;
-                angular.Y = lambda * angularAY;
-                angular.Z = lambda * angularAZ;
-                vehicleEntity.ApplyLinearImpulse(ref linear);
-                vehicleEntity.ApplyAngularImpulse(ref angular);
-            }
-            if (supportIsDynamic)
-            {
-                linear.X = -linear.X;
-                linear.Y = -linear.Y;
-                linear.Z = -linear.Z;
-                angular.X = lambda * angularBX;
-                angular.Y = lambda * angularBY;
-                angular.Z = lambda * angularBZ;
-                supportEntity.ApplyLinearImpulse(ref linear);
-                supportEntity.ApplyAngularImpulse(ref angular);
-            }
-
-            return lambda;
-        }
-
-        internal void ComputeWorldSpaceData()
-        {
-            //Transform local space vectors to world space.
-            RigidTransform.Transform(ref localAttachmentPoint, ref wheel.vehicle.Body.CollisionInformation.worldTransform, out worldAttachmentPoint);
-            Matrix3x3.Transform(ref localDirection, ref wheel.vehicle.Body.orientationMatrix, out worldDirection);
-        }
-
-        internal void OnAdditionToVehicle()
-        {
-            //This looks weird, but it's just re-setting the world locations.
-            //If the wheel doesn't belong to a vehicle (or this doesn't belong to a wheel)
-            //then the world space location can't be set.
-            LocalDirection = LocalDirection;
-            LocalAttachmentPoint = LocalAttachmentPoint;
-        }
-
-        internal void PreStep(float dt)
-        {
-            vehicleEntity = wheel.vehicle.Body;
-            supportEntity = wheel.supportingEntity;
-            supportIsDynamic = supportEntity != null && supportEntity.isDynamic;
-
-            //The next line is commented out because the world direction is computed by the wheelshape.  Weird, but necessary.
-            //Vector3.TransformNormal(ref myLocalDirection, ref parentA.myInternalOrientationMatrix, out myWorldDirection);
-
-            //Set up the jacobians.
-            linearAX = -wheel.normal.X; //myWorldDirection.X;
-            linearAY = -wheel.normal.Y; //myWorldDirection.Y;
-            linearAZ = -wheel.normal.Z; // myWorldDirection.Z;
-            //linearBX = -linearAX;
-            //linearBY = -linearAY;
-            //linearBZ = -linearAZ;
-
-            //angular A = Ra x N
-            angularAX = (wheel.ra.Y * linearAZ) - (wheel.ra.Z * linearAY);
-            angularAY = (wheel.ra.Z * linearAX) - (wheel.ra.X * linearAZ);
-            angularAZ = (wheel.ra.X * linearAY) - (wheel.ra.Y * linearAX);
-
-            //Angular B = N x Rb
-            angularBX = (linearAY * wheel.rb.Z) - (linearAZ * wheel.rb.Y);
-            angularBY = (linearAZ * wheel.rb.X) - (linearAX * wheel.rb.Z);
-            angularBZ = (linearAX * wheel.rb.Y) - (linearAY * wheel.rb.X);
-
-            //Compute inverse effective mass matrix
-            float entryA, entryB;
-
-            //these are the transformed coordinates
-            float tX, tY, tZ;
-            if (vehicleEntity.isDynamic)
-            {
-                tX = angularAX * vehicleEntity.inertiaTensorInverse.M11 + angularAY * vehicleEntity.inertiaTensorInverse.M21 + angularAZ * vehicleEntity.inertiaTensorInverse.M31;
-                tY = angularAX * vehicleEntity.inertiaTensorInverse.M12 + angularAY * vehicleEntity.inertiaTensorInverse.M22 + angularAZ * vehicleEntity.inertiaTensorInverse.M32;
-                tZ = angularAX * vehicleEntity.inertiaTensorInverse.M13 + angularAY * vehicleEntity.inertiaTensorInverse.M23 + angularAZ * vehicleEntity.inertiaTensorInverse.M33;
-                entryA = tX * angularAX + tY * angularAY + tZ * angularAZ + vehicleEntity.inverseMass;
-            }
-            else
-                entryA = 0;
-
-            if (supportIsDynamic)
-            {
-                tX = angularBX * supportEntity.inertiaTensorInverse.M11 + angularBY * supportEntity.inertiaTensorInverse.M21 + angularBZ * supportEntity.inertiaTensorInverse.M31;
-                tY = angularBX * supportEntity.inertiaTensorInverse.M12 + angularBY * supportEntity.inertiaTensorInverse.M22 + angularBZ * supportEntity.inertiaTensorInverse.M32;
-                tZ = angularBX * supportEntity.inertiaTensorInverse.M13 + angularBY * supportEntity.inertiaTensorInverse.M23 + angularBZ * supportEntity.inertiaTensorInverse.M33;
-                entryB = tX * angularBX + tY * angularBY + tZ * angularBZ + supportEntity.inverseMass;
-            }
-            else
-                entryB = 0;
-
-            //Convert spring constant and damping constant into ERP and CFM.
-            float biasFactor;
-            springSettings.ComputeErrorReductionAndSoftness(dt, out biasFactor, out softness);
-
-            velocityToImpulse = -1 / (entryA + entryB + softness);
-
-            //Correction velocity
-            bias = MathHelper.Min(MathHelper.Max(0, (restLength - currentLength) - allowedCompression) * biasFactor, maximumSpringCorrectionSpeed);
-
-
-        }
-
-        internal void ExclusiveUpdate()
-        {
-            //Warm starting
-#if !WINDOWS
-            Vector3 linear = new Vector3();
-            Vector3 angular = new Vector3();
-#else
-            Vector3 linear, angular;
-#endif
-            linear.X = accumulatedImpulse * linearAX;
-            linear.Y = accumulatedImpulse * linearAY;
-            linear.Z = accumulatedImpulse * linearAZ;
-            if (vehicleEntity.isDynamic)
-            {
-                angular.X = accumulatedImpulse * angularAX;
-                angular.Y = accumulatedImpulse * angularAY;
-                angular.Z = accumulatedImpulse * angularAZ;
-                vehicleEntity.ApplyLinearImpulse(ref linear);
-                vehicleEntity.ApplyAngularImpulse(ref angular);
-            }
-            if (supportIsDynamic)
-            {
-                linear.X = -linear.X;
-                linear.Y = -linear.Y;
-                linear.Z = -linear.Z;
-                angular.X = accumulatedImpulse * angularBX;
-                angular.Y = accumulatedImpulse * angularBY;
-                angular.Z = accumulatedImpulse * angularBZ;
-                supportEntity.ApplyLinearImpulse(ref linear);
-                supportEntity.ApplyAngularImpulse(ref angular);
-            }
-        }
-    }
+﻿using BEPUphysics.Constraints;
+using BEPUphysics.Entities;
+ 
+using BEPUutilities;
+
+namespace BEPUphysics.Vehicle
+{
+    /// <summary>
+    /// Allows the connected wheel and vehicle to smoothly absorb bumps.
+    /// </summary>
+    public class WheelSuspension : ISpringSettings, ISolverSettings
+    {
+        private readonly SpringSettings springSettings = new SpringSettings();
+
+
+        internal float accumulatedImpulse;
+
+        //float linearBX, linearBY, linearBZ;
+        private float angularAX, angularAY, angularAZ;
+        private float angularBX, angularBY, angularBZ;
+        private float bias;
+
+        internal bool isActive = true;
+        private float linearAX, linearAY, linearAZ;
+        private float allowedCompression = .01f;
+        internal float currentLength;
+        internal Vector3 localAttachmentPoint;
+        internal Vector3 localDirection;
+        private float maximumSpringCorrectionSpeed = float.MaxValue;
+        private float maximumSpringForce = float.MaxValue;
+        internal float restLength;
+        internal SolverSettings solverSettings = new SolverSettings();
+        private Wheel wheel;
+        internal Vector3 worldAttachmentPoint;
+        internal Vector3 worldDirection;
+        internal int numIterationsAtZeroImpulse;
+        private Entity vehicleEntity, supportEntity;
+        private float softness;
+
+        //Inverse effective mass matrix
+        private float velocityToImpulse;
+        private bool supportIsDynamic;
+
+        /// <summary>
+        /// Constructs a new suspension for a wheel.
+        /// </summary>
+        /// <param name="stiffnessConstant">Strength of the spring.  Higher values resist compression more.</param>
+        /// <param name="dampingConstant">Damping constant of the spring.  Higher values remove more momentum.</param>
+        /// <param name="localDirection">Direction of the suspension in the vehicle's local space.  For a normal, straight down suspension, this would be (0, -1, 0).</param>
+        /// <param name="restLength">Length of the suspension when uncompressed.</param>
+        /// <param name="localAttachmentPoint">Place where the suspension hooks up to the body of the vehicle.</param>
+        public WheelSuspension(float stiffnessConstant, float dampingConstant, Vector3 localDirection, float restLength, Vector3 localAttachmentPoint)
+        {
+            SpringSettings.StiffnessConstant = stiffnessConstant;
+            SpringSettings.DampingConstant = dampingConstant;
+            LocalDirection = localDirection;
+            RestLength = restLength;
+            LocalAttachmentPoint = localAttachmentPoint;
+        }
+
+        internal WheelSuspension(Wheel wheel)
+        {
+            Wheel = wheel;
+        }
+
+        /// <summary>
+        /// Gets or sets the allowed compression of the suspension before suspension forces take effect.
+        /// Usually a very small number.  Used to prevent 'jitter' where the wheel leaves the ground due to spring forces repeatedly.
+        /// </summary>
+        public float AllowedCompression
+        {
+            get { return allowedCompression; }
+            set { allowedCompression = MathHelper.Max(0, value); }
+        }
+
+        /// <summary>
+        /// Gets the the current length of the suspension.
+        /// This will be less than the restLength if the suspension is compressed.
+        /// </summary>
+        public float CurrentLength
+        {
+            get { return currentLength; }
+        }
+
+        /// <summary>
+        /// Gets or sets the attachment point of the suspension to the vehicle body in the body's local space.
+        /// </summary>
+        public Vector3 LocalAttachmentPoint
+        {
+            get { return localAttachmentPoint; }
+            set
+            {
+                localAttachmentPoint = value;
+                if (wheel != null && wheel.vehicle != null)
+                {
+                    RigidTransform.Transform(ref localAttachmentPoint, ref wheel.vehicle.Body.CollisionInformation.worldTransform, out worldAttachmentPoint);
+                }
+                else
+                    worldAttachmentPoint = localAttachmentPoint;
+            }
+        }
+
+        /// <summary>
+        /// Gets or sets the direction of the wheel suspension in the local space of the vehicle body.
+        /// A normal, straight suspension would be (0,-1,0).
+        /// </summary>
+        public Vector3 LocalDirection
+        {
+            get { return localDirection; }
+            set
+            {
+                localDirection = Vector3.Normalize(value);
+                if (wheel != null && wheel.vehicle != null)
+                    Matrix3x3.Transform(ref localDirection, ref wheel.vehicle.Body.orientationMatrix, out worldDirection);
+                else
+                    worldDirection = localDirection;
+            }
+        }
+
+        /// <summary>
+        /// Gets or sets the maximum speed at which the suspension will try to return the suspension to rest length.
+        /// </summary>
+        public float MaximumSpringCorrectionSpeed
+        {
+            get { return maximumSpringCorrectionSpeed; }
+            set { maximumSpringCorrectionSpeed = MathHelper.Max(0, value); }
+        }
+
+        /// <summary>
+        /// Gets or sets the maximum force that can be applied by this suspension.
+        /// </summary>
+        public float MaximumSpringForce
+        {
+            get { return maximumSpringForce; }
+            set { maximumSpringForce = MathHelper.Max(0, value); }
+        }
+
+        /// <summary>
+        /// Gets or sets the length of the uncompressed suspension.
+        /// </summary>
+        public float RestLength
+        {
+            get { return restLength; }
+            set { restLength = value; }
+        }
+
+        /// <summary>
+        /// Gets the force that the suspension is applying to support the vehicle.
+        /// </summary>
+        public float TotalImpulse
+        {
+            get { return -accumulatedImpulse; }
+        }
+
+        /// <summary>
+        /// Gets the wheel that this suspension applies to.
+        /// </summary>
+        public Wheel Wheel
+        {
+            get { return wheel; }
+            internal set { wheel = value; }
+        }
+
+        /// <summary>
+        /// Gets or sets the attachment point of the suspension to the vehicle body in world space.
+        /// </summary>
+        public Vector3 WorldAttachmentPoint
+        {
+            get { return worldAttachmentPoint; }
+            set
+            {
+                worldAttachmentPoint = value;
+                if (wheel != null && wheel.vehicle != null)
+                {
+                    RigidTransform.TransformByInverse(ref worldAttachmentPoint, ref wheel.vehicle.Body.CollisionInformation.worldTransform, out localAttachmentPoint);
+                }
+                else
+                    localAttachmentPoint = worldAttachmentPoint;
+            }
+        }
+
+        /// <summary>
+        /// Gets or sets the direction of the wheel suspension in the world space of the vehicle body.
+        /// </summary>
+        public Vector3 WorldDirection
+        {
+            get { return worldDirection; }
+            set
+            {
+                worldDirection = Vector3.Normalize(value);
+                if (wheel != null && wheel.vehicle != null)
+                {
+                    Matrix3x3.TransformTranspose(ref worldDirection, ref wheel.Vehicle.Body.orientationMatrix, out localDirection);
+                }
+                else
+                    localDirection = worldDirection;
+            }
+        }
+
+        #region ISolverSettings Members
+
+        /// <summary>
+        /// Gets the solver settings used by this wheel constraint.
+        /// </summary>
+        public SolverSettings SolverSettings
+        {
+            get { return solverSettings; }
+        }
+
+        #endregion
+
+        #region ISpringSettings Members
+
+        /// <summary>
+        /// Gets the spring settings that define the behavior of the suspension.
+        /// </summary>
+        public SpringSettings SpringSettings
+        {
+            get { return springSettings; }
+        }
+
+        #endregion
+
+
+        ///<summary>
+        /// Gets the relative velocity along the support normal at the contact point.
+        ///</summary>
+        public float RelativeVelocity
+        {
+            get
+            {
+                float velocity = vehicleEntity.linearVelocity.X * linearAX + vehicleEntity.linearVelocity.Y * linearAY + vehicleEntity.linearVelocity.Z * linearAZ +
+                                 vehicleEntity.angularVelocity.X * angularAX + vehicleEntity.angularVelocity.Y * angularAY + vehicleEntity.angularVelocity.Z * angularAZ;
+                if (supportEntity != null)
+                    velocity += -supportEntity.linearVelocity.X * linearAX - supportEntity.linearVelocity.Y * linearAY - supportEntity.linearVelocity.Z * linearAZ +
+                                supportEntity.angularVelocity.X * angularBX + supportEntity.angularVelocity.Y * angularBY + supportEntity.angularVelocity.Z * angularBZ;
+                return velocity;
+            }
+        }
+
+        internal float ApplyImpulse()
+        {
+            //Compute relative velocity
+            float lambda = (RelativeVelocity 
+                            + bias //Add in position correction
+                            + softness * accumulatedImpulse) //Add in squishiness
+                           * velocityToImpulse; //convert to impulse
+
+
+            //Clamp accumulated impulse
+            float previousAccumulatedImpulse = accumulatedImpulse;
+            accumulatedImpulse = MathHelper.Clamp(accumulatedImpulse + lambda, -maximumSpringForce, 0);
+            lambda = accumulatedImpulse - previousAccumulatedImpulse;
+
+            //Apply the impulse
+#if !WINDOWS
+            Vector3 linear = new Vector3();
+            Vector3 angular = new Vector3();
+#else
+            Vector3 linear, angular;
+#endif
+            linear.X = lambda * linearAX;
+            linear.Y = lambda * linearAY;
+            linear.Z = lambda * linearAZ;
+            if (vehicleEntity.isDynamic)
+            {
+                angular.X = lambda * angularAX;
+                angular.Y = lambda * angularAY;
+                angular.Z = lambda * angularAZ;
+                vehicleEntity.ApplyLinearImpulse(ref linear);
+                vehicleEntity.ApplyAngularImpulse(ref angular);
+            }
+            if (supportIsDynamic)
+            {
+                linear.X = -linear.X;
+                linear.Y = -linear.Y;
+                linear.Z = -linear.Z;
+                angular.X = lambda * angularBX;
+                angular.Y = lambda * angularBY;
+                angular.Z = lambda * angularBZ;
+                supportEntity.ApplyLinearImpulse(ref linear);
+                supportEntity.ApplyAngularImpulse(ref angular);
+            }
+
+            return lambda;
+        }
+
+        internal void ComputeWorldSpaceData()
+        {
+            //Transform local space vectors to world space.
+            RigidTransform.Transform(ref localAttachmentPoint, ref wheel.vehicle.Body.CollisionInformation.worldTransform, out worldAttachmentPoint);
+            Matrix3x3.Transform(ref localDirection, ref wheel.vehicle.Body.orientationMatrix, out worldDirection);
+        }
+
+        internal void OnAdditionToVehicle()
+        {
+            //This looks weird, but it's just re-setting the world locations.
+            //If the wheel doesn't belong to a vehicle (or this doesn't belong to a wheel)
+            //then the world space location can't be set.
+            LocalDirection = LocalDirection;
+            LocalAttachmentPoint = LocalAttachmentPoint;
+        }
+
+        internal void PreStep(float dt)
+        {
+            vehicleEntity = wheel.vehicle.Body;
+            supportEntity = wheel.supportingEntity;
+            supportIsDynamic = supportEntity != null && supportEntity.isDynamic;
+
+            //The next line is commented out because the world direction is computed by the wheelshape.  Weird, but necessary.
+            //Vector3.TransformNormal(ref myLocalDirection, ref parentA.myInternalOrientationMatrix, out myWorldDirection);
+
+            //Set up the jacobians.
+            linearAX = -wheel.normal.X; //myWorldDirection.X;
+            linearAY = -wheel.normal.Y; //myWorldDirection.Y;
+            linearAZ = -wheel.normal.Z; // myWorldDirection.Z;
+            //linearBX = -linearAX;
+            //linearBY = -linearAY;
+            //linearBZ = -linearAZ;
+
+            //angular A = Ra x N
+            angularAX = (wheel.ra.Y * linearAZ) - (wheel.ra.Z * linearAY);
+            angularAY = (wheel.ra.Z * linearAX) - (wheel.ra.X * linearAZ);
+            angularAZ = (wheel.ra.X * linearAY) - (wheel.ra.Y * linearAX);
+
+            //Angular B = N x Rb
+            angularBX = (linearAY * wheel.rb.Z) - (linearAZ * wheel.rb.Y);
+            angularBY = (linearAZ * wheel.rb.X) - (linearAX * wheel.rb.Z);
+            angularBZ = (linearAX * wheel.rb.Y) - (linearAY * wheel.rb.X);
+
+            //Compute inverse effective mass matrix
+            float entryA, entryB;
+
+            //these are the transformed coordinates
+            float tX, tY, tZ;
+            if (vehicleEntity.isDynamic)
+            {
+                tX = angularAX * vehicleEntity.inertiaTensorInverse.M11 + angularAY * vehicleEntity.inertiaTensorInverse.M21 + angularAZ * vehicleEntity.inertiaTensorInverse.M31;
+                tY = angularAX * vehicleEntity.inertiaTensorInverse.M12 + angularAY * vehicleEntity.inertiaTensorInverse.M22 + angularAZ * vehicleEntity.inertiaTensorInverse.M32;
+                tZ = angularAX * vehicleEntity.inertiaTensorInverse.M13 + angularAY * vehicleEntity.inertiaTensorInverse.M23 + angularAZ * vehicleEntity.inertiaTensorInverse.M33;
+                entryA = tX * angularAX + tY * angularAY + tZ * angularAZ + vehicleEntity.inverseMass;
+            }
+            else
+                entryA = 0;
+
+            if (supportIsDynamic)
+            {
+                tX = angularBX * supportEntity.inertiaTensorInverse.M11 + angularBY * supportEntity.inertiaTensorInverse.M21 + angularBZ * supportEntity.inertiaTensorInverse.M31;
+                tY = angularBX * supportEntity.inertiaTensorInverse.M12 + angularBY * supportEntity.inertiaTensorInverse.M22 + angularBZ * supportEntity.inertiaTensorInverse.M32;
+                tZ = angularBX * supportEntity.inertiaTensorInverse.M13 + angularBY * supportEntity.inertiaTensorInverse.M23 + angularBZ * supportEntity.inertiaTensorInverse.M33;
+                entryB = tX * angularBX + tY * angularBY + tZ * angularBZ + supportEntity.inverseMass;
+            }
+            else
+                entryB = 0;
+
+            //Convert spring constant and damping constant into ERP and CFM.
+            float biasFactor;
+            springSettings.ComputeErrorReductionAndSoftness(dt, out biasFactor, out softness);
+
+            velocityToImpulse = -1 / (entryA + entryB + softness);
+
+            //Correction velocity
+            bias = MathHelper.Min(MathHelper.Max(0, (restLength - currentLength) - allowedCompression) * biasFactor, maximumSpringCorrectionSpeed);
+
+
+        }
+
+        internal void ExclusiveUpdate()
+        {
+            //Warm starting
+#if !WINDOWS
+            Vector3 linear = new Vector3();
+            Vector3 angular = new Vector3();
+#else
+            Vector3 linear, angular;
+#endif
+            linear.X = accumulatedImpulse * linearAX;
+            linear.Y = accumulatedImpulse * linearAY;
+            linear.Z = accumulatedImpulse * linearAZ;
+            if (vehicleEntity.isDynamic)
+            {
+                angular.X = accumulatedImpulse * angularAX;
+                angular.Y = accumulatedImpulse * angularAY;
+                angular.Z = accumulatedImpulse * angularAZ;
+                vehicleEntity.ApplyLinearImpulse(ref linear);
+                vehicleEntity.ApplyAngularImpulse(ref angular);
+            }
+            if (supportIsDynamic)
+            {
+                linear.X = -linear.X;
+                linear.Y = -linear.Y;
+                linear.Z = -linear.Z;
+                angular.X = accumulatedImpulse * angularBX;
+                angular.Y = accumulatedImpulse * angularBY;
+                angular.Z = accumulatedImpulse * angularBZ;
+                supportEntity.ApplyLinearImpulse(ref linear);
+                supportEntity.ApplyAngularImpulse(ref angular);
+            }
+        }
+    }
 }