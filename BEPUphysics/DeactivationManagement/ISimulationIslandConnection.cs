<<<<<<< HEAD
﻿using System.Collections.ObjectModel;
using BEPUutilities.DataStructures;
=======
﻿using BEPUutilities.DataStructures;
>>>>>>> d0a4deae

namespace BEPUphysics.DeactivationManagement
{
    ///<summary>
    /// Defines an object which connects simulation islands together.
    ///</summary>
    public interface ISimulationIslandConnection
    {
        ///<summary>
        /// Gets or sets the deactivation member that owns this connection.
        ///</summary>
        DeactivationManager DeactivationManager { get; set; }

        ///<summary>
        /// Gets the simulation island members associated with this connection.
        ///</summary>
        ReadOnlyList<SimulationIslandMember> ConnectedMembers { get; }

        ///<summary>
        /// Adds references to the connection to all connected members.
        ///</summary>
        void AddReferencesToConnectedMembers();

        ///<summary>
        /// Removes references to the connection from all connected members.
        ///</summary>
        void RemoveReferencesFromConnectedMembers();

        //When connections are modified, simulation island needs to be updated.
        //Could have a custom collection that shoots off events when it is changed, or otherwise notifies...
        //But then again, whatever is doing the changing can do the notification without a custom collection.
        //It would need to call merge/trysplit..  Not everything has the ability to change connections, but some do.
        //Leave it up to the implementors :)


        //When "Added," it attempts to merge the simulation islands of its connected members.
        //When "Removed," it attempts to split the simulation islands of its connected members.

        //The SimulationIslandConnection is not itself a thing that is added/removed to a set somewhere.
        //It is a description of some object.  The act of 'adding' a simulation island connection is completed in full by
        //merging simulation islands and the associated bookkeeping- there does not need to be a list anywhere.
        //Likewise, removing a simulation island is completed in full by the split attempt.

        //However, whatever is doing the management of things that happen to be ISimulationIslandConnections must know how to deal with them.
        //(Using the SimulationIsland.Merge, TrySplit methods).
        //This leaves a lot of responsibility in the implementation's hands.
        //Maybe this is just fine.  Consider that this isn't exactly a common situation.
        //Known, in-engine scenarios:
        //Constraints
        //Collision Pairs.
        
        //When constraints are added or removed to the space (or maybe more directly the solver, to unify with cp's), the merge happens.
        //When they are removed from the space, the split happens.
        
        //All SolverItems are also simulation connections, which is why it makes sense to do it at the solver time.... HOWEVER...
        //It is possible to have a simulation island connection that isn't a solver item at all.  Think particle collision.
        //In the particle case, the engine doesn't 'know' anything about the type- it's 100% custom.
        //The OnAdditionToSpace methods come in handy.  Particle collision says, well, the system won't do it for me since I'm not going to be added to the solver.
        //So instead, whatever the thing is that handles the 'force application' part of the particle system would perform the necessary simulation island management.

        //Sidenote:  The particle collision system would, in practice, probably just be a Solver item with 1 iteration.

    }
}
<|MERGE_RESOLUTION|>--- conflicted
+++ resolved
@@ -1,70 +1,65 @@
-<<<<<<< HEAD
-﻿using System.Collections.ObjectModel;
-using BEPUutilities.DataStructures;
-=======
-﻿using BEPUutilities.DataStructures;
->>>>>>> d0a4deae
-
-namespace BEPUphysics.DeactivationManagement
-{
-    ///<summary>
-    /// Defines an object which connects simulation islands together.
-    ///</summary>
-    public interface ISimulationIslandConnection
-    {
-        ///<summary>
-        /// Gets or sets the deactivation member that owns this connection.
-        ///</summary>
-        DeactivationManager DeactivationManager { get; set; }
-
-        ///<summary>
-        /// Gets the simulation island members associated with this connection.
-        ///</summary>
-        ReadOnlyList<SimulationIslandMember> ConnectedMembers { get; }
-
-        ///<summary>
-        /// Adds references to the connection to all connected members.
-        ///</summary>
-        void AddReferencesToConnectedMembers();
-
-        ///<summary>
-        /// Removes references to the connection from all connected members.
-        ///</summary>
-        void RemoveReferencesFromConnectedMembers();
-
-        //When connections are modified, simulation island needs to be updated.
-        //Could have a custom collection that shoots off events when it is changed, or otherwise notifies...
-        //But then again, whatever is doing the changing can do the notification without a custom collection.
-        //It would need to call merge/trysplit..  Not everything has the ability to change connections, but some do.
-        //Leave it up to the implementors :)
-
-
-        //When "Added," it attempts to merge the simulation islands of its connected members.
-        //When "Removed," it attempts to split the simulation islands of its connected members.
-
-        //The SimulationIslandConnection is not itself a thing that is added/removed to a set somewhere.
-        //It is a description of some object.  The act of 'adding' a simulation island connection is completed in full by
-        //merging simulation islands and the associated bookkeeping- there does not need to be a list anywhere.
-        //Likewise, removing a simulation island is completed in full by the split attempt.
-
-        //However, whatever is doing the management of things that happen to be ISimulationIslandConnections must know how to deal with them.
-        //(Using the SimulationIsland.Merge, TrySplit methods).
-        //This leaves a lot of responsibility in the implementation's hands.
-        //Maybe this is just fine.  Consider that this isn't exactly a common situation.
-        //Known, in-engine scenarios:
-        //Constraints
-        //Collision Pairs.
-        
-        //When constraints are added or removed to the space (or maybe more directly the solver, to unify with cp's), the merge happens.
-        //When they are removed from the space, the split happens.
-        
-        //All SolverItems are also simulation connections, which is why it makes sense to do it at the solver time.... HOWEVER...
-        //It is possible to have a simulation island connection that isn't a solver item at all.  Think particle collision.
-        //In the particle case, the engine doesn't 'know' anything about the type- it's 100% custom.
-        //The OnAdditionToSpace methods come in handy.  Particle collision says, well, the system won't do it for me since I'm not going to be added to the solver.
-        //So instead, whatever the thing is that handles the 'force application' part of the particle system would perform the necessary simulation island management.
-
-        //Sidenote:  The particle collision system would, in practice, probably just be a Solver item with 1 iteration.
-
-    }
-}
+﻿using BEPUutilities.DataStructures;
+
+namespace BEPUphysics.DeactivationManagement
+{
+    ///<summary>
+    /// Defines an object which connects simulation islands together.
+    ///</summary>
+    public interface ISimulationIslandConnection
+    {
+        ///<summary>
+        /// Gets or sets the deactivation member that owns this connection.
+        ///</summary>
+        DeactivationManager DeactivationManager { get; set; }
+
+        ///<summary>
+        /// Gets the simulation island members associated with this connection.
+        ///</summary>
+        ReadOnlyList<SimulationIslandMember> ConnectedMembers { get; }
+
+        ///<summary>
+        /// Adds references to the connection to all connected members.
+        ///</summary>
+        void AddReferencesToConnectedMembers();
+
+        ///<summary>
+        /// Removes references to the connection from all connected members.
+        ///</summary>
+        void RemoveReferencesFromConnectedMembers();
+
+        //When connections are modified, simulation island needs to be updated.
+        //Could have a custom collection that shoots off events when it is changed, or otherwise notifies...
+        //But then again, whatever is doing the changing can do the notification without a custom collection.
+        //It would need to call merge/trysplit..  Not everything has the ability to change connections, but some do.
+        //Leave it up to the implementors :)
+
+
+        //When "Added," it attempts to merge the simulation islands of its connected members.
+        //When "Removed," it attempts to split the simulation islands of its connected members.
+
+        //The SimulationIslandConnection is not itself a thing that is added/removed to a set somewhere.
+        //It is a description of some object.  The act of 'adding' a simulation island connection is completed in full by
+        //merging simulation islands and the associated bookkeeping- there does not need to be a list anywhere.
+        //Likewise, removing a simulation island is completed in full by the split attempt.
+
+        //However, whatever is doing the management of things that happen to be ISimulationIslandConnections must know how to deal with them.
+        //(Using the SimulationIsland.Merge, TrySplit methods).
+        //This leaves a lot of responsibility in the implementation's hands.
+        //Maybe this is just fine.  Consider that this isn't exactly a common situation.
+        //Known, in-engine scenarios:
+        //Constraints
+        //Collision Pairs.
+        
+        //When constraints are added or removed to the space (or maybe more directly the solver, to unify with cp's), the merge happens.
+        //When they are removed from the space, the split happens.
+        
+        //All SolverItems are also simulation connections, which is why it makes sense to do it at the solver time.... HOWEVER...
+        //It is possible to have a simulation island connection that isn't a solver item at all.  Think particle collision.
+        //In the particle case, the engine doesn't 'know' anything about the type- it's 100% custom.
+        //The OnAdditionToSpace methods come in handy.  Particle collision says, well, the system won't do it for me since I'm not going to be added to the solver.
+        //So instead, whatever the thing is that handles the 'force application' part of the particle system would perform the necessary simulation island management.
+
+        //Sidenote:  The particle collision system would, in practice, probably just be a Solver item with 1 iteration.
+
+    }
+}