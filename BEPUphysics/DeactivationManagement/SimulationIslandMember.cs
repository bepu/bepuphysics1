﻿using System;
<<<<<<< HEAD
using BEPUutilities.DataStructures;
=======
>>>>>>> d0a4deae
using BEPUphysics.Entities;
using BEPUutilities;
using BEPUutilities.DataStructures;

namespace BEPUphysics.DeactivationManagement
{
    /// <summary>
    /// Object owned by an entity which lives in a simulation island.
    /// Can be considered the entity's deactivation system proxy, just as the CollisionInformation property stores the collision pipeline proxy.
    /// </summary>
    public class SimulationIslandMember
    {
        //This system could be expanded to allow non-entity simulation island members.
        //However, there are no such objects on the near horizon, and it is unlikely that anyone will be interested in developing custom simulation island members.
        Entity owner;
        float previousVelocity;
        internal float velocityTimeBelowLimit;
        internal bool isSlowing;

        /// <summary>
        /// Gets the entity that owns this simulation island member.
        /// </summary>
        public Entity Owner
        {
            get
            {
                return owner;
            }
        }

        internal SimulationIslandMember(Entity owner)
        {
            this.owner = owner;
        }

        internal RawList<SimulationIslandConnection> connections = new RawList<SimulationIslandConnection>(16);
        ///<summary>
        /// Gets the connections associated with this member.
        ///</summary>
        public ReadOnlyList<SimulationIslandConnection> Connections
        {
            get
            {
                return new ReadOnlyList<SimulationIslandConnection>(connections);
            }
        }

        ///<summary>
        /// Updates the member's deactivation state.
        ///</summary>
        ///<param name="dt">Timestep duration.</param>
        public void UpdateDeactivationCandidacy(float dt)
        {
            //Get total velocity, and see if the entity is losing energy.
            float velocity = owner.linearVelocity.LengthSquared() + owner.angularVelocity.LengthSquared();

            bool isActive = IsActive;
            if (isActive)
            {
                TryToCompressIslandHierarchy();
                isSlowing = velocity <= previousVelocity;
                if (IsDynamic)
                {

                    //Update time entity's been under the low-velocity limit, or reset if it's not
                    if (velocity < DeactivationManager.velocityLowerLimitSquared)
                        velocityTimeBelowLimit += dt;
                    else
                        velocityTimeBelowLimit = 0;

                    if (!IsAlwaysActive)
                    {
                        if (!isDeactivationCandidate)
                        {
                            //See if the velocity has been low long enough to make this object a deactivation candidate.
                            if (velocityTimeBelowLimit > DeactivationManager.lowVelocityTimeMinimum &&
                                isSlowing) //Only deactivate if it is NOT increasing in speed.
                            {
                                IsDeactivationCandidate = true;
                            }
                        }
                        else
                        {
                            //See if velocity is high enough to make this object not a deactivation candidate.
                            if (velocityTimeBelowLimit <= DeactivationManager.lowVelocityTimeMinimum)
                            {
                                IsDeactivationCandidate = false;
                            }
                        }


                    }
                    else
                        IsDeactivationCandidate = false;


                }
                else
                {
                    //If it's not dynamic, then deactivation candidacy is based entirely on whether or not the object has velocity (and the IsAlwaysActive state).
                    IsDeactivationCandidate = velocity == 0 && !IsAlwaysActive;

                    if (IsDeactivationCandidate)
                    {
                        //Update the flagging system.
                        //If time <= 0, the entity is considered active.
                        //Forcing a kinematic active needs to allow the system to run for a whole frame.
                        //This means that in here, if it is < 0, we set it to zero.  It will still update for the rest of the frame.
                        //Then, next frame, when its == 0, set it to 1.  It will be considered inactive unless it was activated manually again.
                        if (velocityTimeBelowLimit == 0)
                            velocityTimeBelowLimit = 1;
                        else if (velocityTimeBelowLimit < 0)
                            velocityTimeBelowLimit = 0;
                    }
                    else
                    {
                        //If velocity is not zero, then the flag is set to 'this is active.'
                        velocityTimeBelowLimit = -1;
                    }

                    if (velocityTimeBelowLimit <= 0)
                    {
                        //There's a single oddity we need to worry about in this case.
                        //An active kinematic object has no simulation island.  Without intervention,
                        //an active kinematic object will not keep an island awake.
                        //To solve this, when we encounter active kinematic objects,
                        //tell simulation islands associated with connected objects that they aren't allowed to deactivate.

                        for (int i = 0; i < connections.Count; i++)
                        {
                            var connectedMembers = connections.Elements[i].entries;
                            for (int j = connectedMembers.Count - 1; j >= 0; j--)
                            {
                                //The change locker must be obtained before attempting to access the SimulationIsland.
                                //Path compression can force the simulation island to evaluate to null briefly.
                                //Do not permit the object to undergo path compression during this (brief) operation.
                                connectedMembers.Elements[j].Member.simulationIslandChangeLocker.Enter();
                                var island = connectedMembers.Elements[j].Member.SimulationIsland;
                                if (island != null)
                                {
                                    //It's possible a kinematic entity to go inactive for one frame, allowing nearby entities to go to sleep.
                                    //The next frame, it could wake up again.  Because kinematics do not have simulation islands and thus
                                    //do not automatically wake up touching dynamic entities, we must do so manually.
                                    //This is safe because the island.Activate command is a single boolean set.
                                    //We're also inside the island change locker, so we don't have to worry about the island changing beneath our feet.
                                    island.Activate();
                                    island.allowDeactivation = false;
                                }
                                connectedMembers.Elements[j].Member.simulationIslandChangeLocker.Exit();
                            }
                        }
                    }

                }
            }
            previousVelocity = velocity;

            //These will be 'eventually right.'
            if (previouslyActive && !isActive)
                OnDeactivated();
            else if (!previouslyActive && isActive)
                OnActivated();
            previouslyActive = isActive;
        }

        bool isDeactivationCandidate;
        ///<summary>
        /// Gets or sets whether or not the object is a deactivation candidate.
        ///</summary>
        public bool IsDeactivationCandidate
        {
            get { return isDeactivationCandidate; }
            private set
            {
                if (value && !isDeactivationCandidate)
                {
                    isDeactivationCandidate = true;
                    OnBecameDeactivationCandidate();
                }
                else if (!value && isDeactivationCandidate)
                {
                    isDeactivationCandidate = false;
                    OnBecameNonDeactivationCandidate();
                }
                if (!value)
                {
                    velocityTimeBelowLimit = 0;
                }
            }
        }

<<<<<<< HEAD
        internal BEPUutilities.SpinLock simulationIslandChangeLocker = new BEPUutilities.SpinLock();
=======
        internal SpinLock simulationIslandChangeLocker = new SpinLock();
>>>>>>> d0a4deae
        void TryToCompressIslandHierarchy()
        {

            var currentSimulationIsland = simulationIsland;
            if (currentSimulationIsland != null)
            {
                if (currentSimulationIsland.immediateParent != currentSimulationIsland)
                {
                    //Only remove ourselves from the owning simulation island, not all the way up the chain.
                    //The change locker must be obtained first to prevent kinematic notifications in the candidacy update 
                    //from attempting to evaluate the SimulationIsland while we are reorganizing things.
                    simulationIslandChangeLocker.Enter();
                    lock (currentSimulationIsland)
                        currentSimulationIsland.Remove(this);
                    currentSimulationIsland = currentSimulationIsland.Parent;
                    //Add ourselves to the new owner.
                    lock (currentSimulationIsland)
                        currentSimulationIsland.Add(this);
                    simulationIslandChangeLocker.Exit();
                    //TODO: Should it activate the new island?  This might avoid a possible corner case.
                    //It could interfere with the activated event meaningfulness, since that is triggered
                    //at the end of the update candidacy loop..
                    //currentSimulationIsland.isActive = true;
                }
            }
        }

        bool previouslyActive = true;
        ///<summary>
        /// Gets whether or not the member is active.
        ///</summary>
        public bool IsActive
        {
            get
            {
                var currentSimulationIsland = SimulationIsland;
                if (currentSimulationIsland != null)
                {
                    return currentSimulationIsland.isActive;
                }
                else
                {
                    //If the simulation island is null,
                    //then this member has either not been added to a deactivation manager,
                    //or it is a kinematic entity.
                    //In either case, using the previous velocity is a reasonable approach.
                    //This previous velocity is represented here by a flagging system that uses the velocityTimeBelowLimit.

                    //-A kinematic entity with a velocityTimeBelowLimit of -1 was found to be active during the last deactivation candidacy analysis due to its velocity,
                    //or it was recently activated, or IsAlwaysActive is set to true.
                    //-A kinematic entity with a velocityTimeBelowLimit of 0 did not have its activity refreshed during the deactivation candidacy, 
                    //but we still consider it active so that a full frame can complete.
                    //-A kinematic entity with a velocityTimeBelowLimit of 1 did not have its activity refreshed in the last two frames so we can consider it inactive.
                    return velocityTimeBelowLimit <= 0;
                }
            }

        }

        /// <summary>
        /// Attempts to activate the entity.
        /// </summary>
        public void Activate()
        {
            //If we're trying to activate, always set the deactivation candidacy to false.  This resets the timer if necessary.
            IsDeactivationCandidate = false;
            var currentSimulationIsland = SimulationIsland;
            if (currentSimulationIsland != null)
            {
                //We can force-activate an island.
                //Note that this does nothing for objects not in a space
                //or kinematic objects that don't have an island.
                //"Activating" a kinematic object is meaningless- their activity state
                //is entirely defined by their velocity.
                currentSimulationIsland.IsActive = true;

            }
            else
            {
                //"Wake up" the kinematic entity.
                //The time is used as a flag.  If time <= 0, that means the object will be considered active until the subsequent update.
                velocityTimeBelowLimit = -1;
            }

        }

        bool isAlwaysActive;
        /// <summary>
        /// Gets or sets whether or not this member is always active.
        /// </summary>
        public bool IsAlwaysActive
        {
            get
            {
                return isAlwaysActive;
            }
            set
            {
                isAlwaysActive = value;
                if (isAlwaysActive)
                    Activate();
            }
        }



        internal bool allowStabilization = true;
        /// <summary>
        /// Gets or sets whether or not the entity can be stabilized by the deactivation system.  This allows systems of objects to go to sleep faster.
        /// Defaults to true.
        /// </summary>
        public bool AllowStabilization
        {
            get
            {
                return allowStabilization;
            }
            set
            {
                allowStabilization = value;
            }
        }



        //simulationisland should hook into the activated event.  If it is fired and the simulation island is inactive, the simulation island should activate.
        //Obviously only call event if it goes from inactive to active.
        ///<summary>
        /// Fired when the object activates.
        ///</summary>
        public event Action<SimulationIslandMember> Activated;
        ///<summary>
        /// Fired when the object becomes a deactivation candidate.
        ///</summary>
        public event Action<SimulationIslandMember> BecameDeactivationCandidate; //semi-horrible name
        ///<summary>
        /// Fired when the object is no longer a deactivation candidate.
        ///</summary>
        public event Action<SimulationIslandMember> BecameNonDeactivationCandidate; //horrible name
        ///<summary>
        /// Fired when the object deactivates.
        ///</summary>
        public event Action<SimulationIslandMember> Deactivated;

        protected internal void OnActivated()
        {
            if (Activated != null)
                Activated(this);
        }

        protected internal void OnBecameDeactivationCandidate()
        {
            if (BecameDeactivationCandidate != null)
                BecameDeactivationCandidate(this);
        }

        protected internal void OnBecameNonDeactivationCandidate()
        {
            if (BecameNonDeactivationCandidate != null)
                BecameNonDeactivationCandidate(this);
        }

        protected internal void OnDeactivated()
        {
            if (Deactivated != null)
                Deactivated(this);
        }


        internal SimulationIsland simulationIsland;
        ///<summary>
        /// Gets the simulation island that owns this member.
        ///</summary>
        public SimulationIsland SimulationIsland
        {
            get
            {
                return simulationIsland != null ? simulationIsland.Parent : null;
            }
            internal set
            {
                simulationIsland = value;
            }
        }

        /// <summary>
        /// Gets the deactivation manager that is managing this member.
        /// </summary>
        public DeactivationManager DeactivationManager { get; internal set; }

        //This is appropriate because it allows kinematic entities, while still technically members (they inherit ISimulationIslandMember), to act as dead-ends.
        ///<summary>
        /// Gets whether or not the object is dynamic.
        /// Non-dynamic members act as dead-ends in connection graphs.
        ///</summary>
        public bool IsDynamic
        {
            get
            {
                return owner.isDynamic;
            }
        }

        ///<summary>
        /// Gets or sets the current search state of the simulation island member.  This is used by the simulation island system
        /// to efficiently split islands.
        ///</summary>
        internal SimulationIslandSearchState searchState;

        ///<summary>
        /// Removes a connection reference from the member.
        ///</summary>
        ///<param name="connection">Reference to remove.</param>
        ///<param name="index">Index of the connection in this member's list</param>
        internal void RemoveConnectionReference(SimulationIslandConnection connection, int index)
        {
            if (connections.Count > index)
            {
                connections.FastRemoveAt(index);
                if (connections.Count > index)
                    connections.Elements[index].SetListIndex(this, index);
            }
        }

        ///<summary>
        /// Adds a connection reference to the member.
        ///</summary>
        ///<param name="connection">Reference to add.</param>
        ///<returns>Index of the connection in the member's list.</returns>
        internal int AddConnectionReference(SimulationIslandConnection connection)
        {
            connections.Add(connection);
            return connections.Count - 1;
        }


    }


    ///<summary>
    /// Defines the current state of a simulation island member in a split attempt.
    ///</summary>
    public enum SimulationIslandSearchState
    {
        Unclaimed,
        OwnedByFirst,
        OwnedBySecond
    }
}
<|MERGE_RESOLUTION|>--- conflicted
+++ resolved
@@ -1,450 +1,442 @@
-﻿using System;
-<<<<<<< HEAD
-using BEPUutilities.DataStructures;
-=======
->>>>>>> d0a4deae
-using BEPUphysics.Entities;
-using BEPUutilities;
-using BEPUutilities.DataStructures;
-
-namespace BEPUphysics.DeactivationManagement
-{
-    /// <summary>
-    /// Object owned by an entity which lives in a simulation island.
-    /// Can be considered the entity's deactivation system proxy, just as the CollisionInformation property stores the collision pipeline proxy.
-    /// </summary>
-    public class SimulationIslandMember
-    {
-        //This system could be expanded to allow non-entity simulation island members.
-        //However, there are no such objects on the near horizon, and it is unlikely that anyone will be interested in developing custom simulation island members.
-        Entity owner;
-        float previousVelocity;
-        internal float velocityTimeBelowLimit;
-        internal bool isSlowing;
-
-        /// <summary>
-        /// Gets the entity that owns this simulation island member.
-        /// </summary>
-        public Entity Owner
-        {
-            get
-            {
-                return owner;
-            }
-        }
-
-        internal SimulationIslandMember(Entity owner)
-        {
-            this.owner = owner;
-        }
-
-        internal RawList<SimulationIslandConnection> connections = new RawList<SimulationIslandConnection>(16);
-        ///<summary>
-        /// Gets the connections associated with this member.
-        ///</summary>
-        public ReadOnlyList<SimulationIslandConnection> Connections
-        {
-            get
-            {
-                return new ReadOnlyList<SimulationIslandConnection>(connections);
-            }
-        }
-
-        ///<summary>
-        /// Updates the member's deactivation state.
-        ///</summary>
-        ///<param name="dt">Timestep duration.</param>
-        public void UpdateDeactivationCandidacy(float dt)
-        {
-            //Get total velocity, and see if the entity is losing energy.
-            float velocity = owner.linearVelocity.LengthSquared() + owner.angularVelocity.LengthSquared();
-
-            bool isActive = IsActive;
-            if (isActive)
-            {
-                TryToCompressIslandHierarchy();
-                isSlowing = velocity <= previousVelocity;
-                if (IsDynamic)
-                {
-
-                    //Update time entity's been under the low-velocity limit, or reset if it's not
-                    if (velocity < DeactivationManager.velocityLowerLimitSquared)
-                        velocityTimeBelowLimit += dt;
-                    else
-                        velocityTimeBelowLimit = 0;
-
-                    if (!IsAlwaysActive)
-                    {
-                        if (!isDeactivationCandidate)
-                        {
-                            //See if the velocity has been low long enough to make this object a deactivation candidate.
-                            if (velocityTimeBelowLimit > DeactivationManager.lowVelocityTimeMinimum &&
-                                isSlowing) //Only deactivate if it is NOT increasing in speed.
-                            {
-                                IsDeactivationCandidate = true;
-                            }
-                        }
-                        else
-                        {
-                            //See if velocity is high enough to make this object not a deactivation candidate.
-                            if (velocityTimeBelowLimit <= DeactivationManager.lowVelocityTimeMinimum)
-                            {
-                                IsDeactivationCandidate = false;
-                            }
-                        }
-
-
-                    }
-                    else
-                        IsDeactivationCandidate = false;
-
-
-                }
-                else
-                {
-                    //If it's not dynamic, then deactivation candidacy is based entirely on whether or not the object has velocity (and the IsAlwaysActive state).
-                    IsDeactivationCandidate = velocity == 0 && !IsAlwaysActive;
-
-                    if (IsDeactivationCandidate)
-                    {
-                        //Update the flagging system.
-                        //If time <= 0, the entity is considered active.
-                        //Forcing a kinematic active needs to allow the system to run for a whole frame.
-                        //This means that in here, if it is < 0, we set it to zero.  It will still update for the rest of the frame.
-                        //Then, next frame, when its == 0, set it to 1.  It will be considered inactive unless it was activated manually again.
-                        if (velocityTimeBelowLimit == 0)
-                            velocityTimeBelowLimit = 1;
-                        else if (velocityTimeBelowLimit < 0)
-                            velocityTimeBelowLimit = 0;
-                    }
-                    else
-                    {
-                        //If velocity is not zero, then the flag is set to 'this is active.'
-                        velocityTimeBelowLimit = -1;
-                    }
-
-                    if (velocityTimeBelowLimit <= 0)
-                    {
-                        //There's a single oddity we need to worry about in this case.
-                        //An active kinematic object has no simulation island.  Without intervention,
-                        //an active kinematic object will not keep an island awake.
-                        //To solve this, when we encounter active kinematic objects,
-                        //tell simulation islands associated with connected objects that they aren't allowed to deactivate.
-
-                        for (int i = 0; i < connections.Count; i++)
-                        {
-                            var connectedMembers = connections.Elements[i].entries;
-                            for (int j = connectedMembers.Count - 1; j >= 0; j--)
-                            {
-                                //The change locker must be obtained before attempting to access the SimulationIsland.
-                                //Path compression can force the simulation island to evaluate to null briefly.
-                                //Do not permit the object to undergo path compression during this (brief) operation.
-                                connectedMembers.Elements[j].Member.simulationIslandChangeLocker.Enter();
-                                var island = connectedMembers.Elements[j].Member.SimulationIsland;
-                                if (island != null)
-                                {
-                                    //It's possible a kinematic entity to go inactive for one frame, allowing nearby entities to go to sleep.
-                                    //The next frame, it could wake up again.  Because kinematics do not have simulation islands and thus
-                                    //do not automatically wake up touching dynamic entities, we must do so manually.
-                                    //This is safe because the island.Activate command is a single boolean set.
-                                    //We're also inside the island change locker, so we don't have to worry about the island changing beneath our feet.
-                                    island.Activate();
-                                    island.allowDeactivation = false;
-                                }
-                                connectedMembers.Elements[j].Member.simulationIslandChangeLocker.Exit();
-                            }
-                        }
-                    }
-
-                }
-            }
-            previousVelocity = velocity;
-
-            //These will be 'eventually right.'
-            if (previouslyActive && !isActive)
-                OnDeactivated();
-            else if (!previouslyActive && isActive)
-                OnActivated();
-            previouslyActive = isActive;
-        }
-
-        bool isDeactivationCandidate;
-        ///<summary>
-        /// Gets or sets whether or not the object is a deactivation candidate.
-        ///</summary>
-        public bool IsDeactivationCandidate
-        {
-            get { return isDeactivationCandidate; }
-            private set
-            {
-                if (value && !isDeactivationCandidate)
-                {
-                    isDeactivationCandidate = true;
-                    OnBecameDeactivationCandidate();
-                }
-                else if (!value && isDeactivationCandidate)
-                {
-                    isDeactivationCandidate = false;
-                    OnBecameNonDeactivationCandidate();
-                }
-                if (!value)
-                {
-                    velocityTimeBelowLimit = 0;
-                }
-            }
-        }
-
-<<<<<<< HEAD
-        internal BEPUutilities.SpinLock simulationIslandChangeLocker = new BEPUutilities.SpinLock();
-=======
-        internal SpinLock simulationIslandChangeLocker = new SpinLock();
->>>>>>> d0a4deae
-        void TryToCompressIslandHierarchy()
-        {
-
-            var currentSimulationIsland = simulationIsland;
-            if (currentSimulationIsland != null)
-            {
-                if (currentSimulationIsland.immediateParent != currentSimulationIsland)
-                {
-                    //Only remove ourselves from the owning simulation island, not all the way up the chain.
-                    //The change locker must be obtained first to prevent kinematic notifications in the candidacy update 
-                    //from attempting to evaluate the SimulationIsland while we are reorganizing things.
-                    simulationIslandChangeLocker.Enter();
-                    lock (currentSimulationIsland)
-                        currentSimulationIsland.Remove(this);
-                    currentSimulationIsland = currentSimulationIsland.Parent;
-                    //Add ourselves to the new owner.
-                    lock (currentSimulationIsland)
-                        currentSimulationIsland.Add(this);
-                    simulationIslandChangeLocker.Exit();
-                    //TODO: Should it activate the new island?  This might avoid a possible corner case.
-                    //It could interfere with the activated event meaningfulness, since that is triggered
-                    //at the end of the update candidacy loop..
-                    //currentSimulationIsland.isActive = true;
-                }
-            }
-        }
-
-        bool previouslyActive = true;
-        ///<summary>
-        /// Gets whether or not the member is active.
-        ///</summary>
-        public bool IsActive
-        {
-            get
-            {
-                var currentSimulationIsland = SimulationIsland;
-                if (currentSimulationIsland != null)
-                {
-                    return currentSimulationIsland.isActive;
-                }
-                else
-                {
-                    //If the simulation island is null,
-                    //then this member has either not been added to a deactivation manager,
-                    //or it is a kinematic entity.
-                    //In either case, using the previous velocity is a reasonable approach.
-                    //This previous velocity is represented here by a flagging system that uses the velocityTimeBelowLimit.
-
-                    //-A kinematic entity with a velocityTimeBelowLimit of -1 was found to be active during the last deactivation candidacy analysis due to its velocity,
-                    //or it was recently activated, or IsAlwaysActive is set to true.
-                    //-A kinematic entity with a velocityTimeBelowLimit of 0 did not have its activity refreshed during the deactivation candidacy, 
-                    //but we still consider it active so that a full frame can complete.
-                    //-A kinematic entity with a velocityTimeBelowLimit of 1 did not have its activity refreshed in the last two frames so we can consider it inactive.
-                    return velocityTimeBelowLimit <= 0;
-                }
-            }
-
-        }
-
-        /// <summary>
-        /// Attempts to activate the entity.
-        /// </summary>
-        public void Activate()
-        {
-            //If we're trying to activate, always set the deactivation candidacy to false.  This resets the timer if necessary.
-            IsDeactivationCandidate = false;
-            var currentSimulationIsland = SimulationIsland;
-            if (currentSimulationIsland != null)
-            {
-                //We can force-activate an island.
-                //Note that this does nothing for objects not in a space
-                //or kinematic objects that don't have an island.
-                //"Activating" a kinematic object is meaningless- their activity state
-                //is entirely defined by their velocity.
-                currentSimulationIsland.IsActive = true;
-
-            }
-            else
-            {
-                //"Wake up" the kinematic entity.
-                //The time is used as a flag.  If time <= 0, that means the object will be considered active until the subsequent update.
-                velocityTimeBelowLimit = -1;
-            }
-
-        }
-
-        bool isAlwaysActive;
-        /// <summary>
-        /// Gets or sets whether or not this member is always active.
-        /// </summary>
-        public bool IsAlwaysActive
-        {
-            get
-            {
-                return isAlwaysActive;
-            }
-            set
-            {
-                isAlwaysActive = value;
-                if (isAlwaysActive)
-                    Activate();
-            }
-        }
-
-
-
-        internal bool allowStabilization = true;
-        /// <summary>
-        /// Gets or sets whether or not the entity can be stabilized by the deactivation system.  This allows systems of objects to go to sleep faster.
-        /// Defaults to true.
-        /// </summary>
-        public bool AllowStabilization
-        {
-            get
-            {
-                return allowStabilization;
-            }
-            set
-            {
-                allowStabilization = value;
-            }
-        }
-
-
-
-        //simulationisland should hook into the activated event.  If it is fired and the simulation island is inactive, the simulation island should activate.
-        //Obviously only call event if it goes from inactive to active.
-        ///<summary>
-        /// Fired when the object activates.
-        ///</summary>
-        public event Action<SimulationIslandMember> Activated;
-        ///<summary>
-        /// Fired when the object becomes a deactivation candidate.
-        ///</summary>
-        public event Action<SimulationIslandMember> BecameDeactivationCandidate; //semi-horrible name
-        ///<summary>
-        /// Fired when the object is no longer a deactivation candidate.
-        ///</summary>
-        public event Action<SimulationIslandMember> BecameNonDeactivationCandidate; //horrible name
-        ///<summary>
-        /// Fired when the object deactivates.
-        ///</summary>
-        public event Action<SimulationIslandMember> Deactivated;
-
-        protected internal void OnActivated()
-        {
-            if (Activated != null)
-                Activated(this);
-        }
-
-        protected internal void OnBecameDeactivationCandidate()
-        {
-            if (BecameDeactivationCandidate != null)
-                BecameDeactivationCandidate(this);
-        }
-
-        protected internal void OnBecameNonDeactivationCandidate()
-        {
-            if (BecameNonDeactivationCandidate != null)
-                BecameNonDeactivationCandidate(this);
-        }
-
-        protected internal void OnDeactivated()
-        {
-            if (Deactivated != null)
-                Deactivated(this);
-        }
-
-
-        internal SimulationIsland simulationIsland;
-        ///<summary>
-        /// Gets the simulation island that owns this member.
-        ///</summary>
-        public SimulationIsland SimulationIsland
-        {
-            get
-            {
-                return simulationIsland != null ? simulationIsland.Parent : null;
-            }
-            internal set
-            {
-                simulationIsland = value;
-            }
-        }
-
-        /// <summary>
-        /// Gets the deactivation manager that is managing this member.
-        /// </summary>
-        public DeactivationManager DeactivationManager { get; internal set; }
-
-        //This is appropriate because it allows kinematic entities, while still technically members (they inherit ISimulationIslandMember), to act as dead-ends.
-        ///<summary>
-        /// Gets whether or not the object is dynamic.
-        /// Non-dynamic members act as dead-ends in connection graphs.
-        ///</summary>
-        public bool IsDynamic
-        {
-            get
-            {
-                return owner.isDynamic;
-            }
-        }
-
-        ///<summary>
-        /// Gets or sets the current search state of the simulation island member.  This is used by the simulation island system
-        /// to efficiently split islands.
-        ///</summary>
-        internal SimulationIslandSearchState searchState;
-
-        ///<summary>
-        /// Removes a connection reference from the member.
-        ///</summary>
-        ///<param name="connection">Reference to remove.</param>
-        ///<param name="index">Index of the connection in this member's list</param>
-        internal void RemoveConnectionReference(SimulationIslandConnection connection, int index)
-        {
-            if (connections.Count > index)
-            {
-                connections.FastRemoveAt(index);
-                if (connections.Count > index)
-                    connections.Elements[index].SetListIndex(this, index);
-            }
-        }
-
-        ///<summary>
-        /// Adds a connection reference to the member.
-        ///</summary>
-        ///<param name="connection">Reference to add.</param>
-        ///<returns>Index of the connection in the member's list.</returns>
-        internal int AddConnectionReference(SimulationIslandConnection connection)
-        {
-            connections.Add(connection);
-            return connections.Count - 1;
-        }
-
-
-    }
-
-
-    ///<summary>
-    /// Defines the current state of a simulation island member in a split attempt.
-    ///</summary>
-    public enum SimulationIslandSearchState
-    {
-        Unclaimed,
-        OwnedByFirst,
-        OwnedBySecond
-    }
-}
+﻿using System;
+using BEPUphysics.Entities;
+using BEPUutilities;
+using BEPUutilities.DataStructures;
+
+namespace BEPUphysics.DeactivationManagement
+{
+    /// <summary>
+    /// Object owned by an entity which lives in a simulation island.
+    /// Can be considered the entity's deactivation system proxy, just as the CollisionInformation property stores the collision pipeline proxy.
+    /// </summary>
+    public class SimulationIslandMember
+    {
+        //This system could be expanded to allow non-entity simulation island members.
+        //However, there are no such objects on the near horizon, and it is unlikely that anyone will be interested in developing custom simulation island members.
+        Entity owner;
+        float previousVelocity;
+        internal float velocityTimeBelowLimit;
+        internal bool isSlowing;
+
+        /// <summary>
+        /// Gets the entity that owns this simulation island member.
+        /// </summary>
+        public Entity Owner
+        {
+            get
+            {
+                return owner;
+            }
+        }
+
+        internal SimulationIslandMember(Entity owner)
+        {
+            this.owner = owner;
+        }
+
+        internal RawList<SimulationIslandConnection> connections = new RawList<SimulationIslandConnection>(16);
+        ///<summary>
+        /// Gets the connections associated with this member.
+        ///</summary>
+        public ReadOnlyList<SimulationIslandConnection> Connections
+        {
+            get
+            {
+                return new ReadOnlyList<SimulationIslandConnection>(connections);
+            }
+        }
+
+        ///<summary>
+        /// Updates the member's deactivation state.
+        ///</summary>
+        ///<param name="dt">Timestep duration.</param>
+        public void UpdateDeactivationCandidacy(float dt)
+        {
+            //Get total velocity, and see if the entity is losing energy.
+            float velocity = owner.linearVelocity.LengthSquared() + owner.angularVelocity.LengthSquared();
+
+            bool isActive = IsActive;
+            if (isActive)
+            {
+                TryToCompressIslandHierarchy();
+                isSlowing = velocity <= previousVelocity;
+                if (IsDynamic)
+                {
+
+                    //Update time entity's been under the low-velocity limit, or reset if it's not
+                    if (velocity < DeactivationManager.velocityLowerLimitSquared)
+                        velocityTimeBelowLimit += dt;
+                    else
+                        velocityTimeBelowLimit = 0;
+
+                    if (!IsAlwaysActive)
+                    {
+                        if (!isDeactivationCandidate)
+                        {
+                            //See if the velocity has been low long enough to make this object a deactivation candidate.
+                            if (velocityTimeBelowLimit > DeactivationManager.lowVelocityTimeMinimum &&
+                                isSlowing) //Only deactivate if it is NOT increasing in speed.
+                            {
+                                IsDeactivationCandidate = true;
+                            }
+                        }
+                        else
+                        {
+                            //See if velocity is high enough to make this object not a deactivation candidate.
+                            if (velocityTimeBelowLimit <= DeactivationManager.lowVelocityTimeMinimum)
+                            {
+                                IsDeactivationCandidate = false;
+                            }
+                        }
+
+
+                    }
+                    else
+                        IsDeactivationCandidate = false;
+
+
+                }
+                else
+                {
+                    //If it's not dynamic, then deactivation candidacy is based entirely on whether or not the object has velocity (and the IsAlwaysActive state).
+                    IsDeactivationCandidate = velocity == 0 && !IsAlwaysActive;
+
+                    if (IsDeactivationCandidate)
+                    {
+                        //Update the flagging system.
+                        //If time <= 0, the entity is considered active.
+                        //Forcing a kinematic active needs to allow the system to run for a whole frame.
+                        //This means that in here, if it is < 0, we set it to zero.  It will still update for the rest of the frame.
+                        //Then, next frame, when its == 0, set it to 1.  It will be considered inactive unless it was activated manually again.
+                        if (velocityTimeBelowLimit == 0)
+                            velocityTimeBelowLimit = 1;
+                        else if (velocityTimeBelowLimit < 0)
+                            velocityTimeBelowLimit = 0;
+                    }
+                    else
+                    {
+                        //If velocity is not zero, then the flag is set to 'this is active.'
+                        velocityTimeBelowLimit = -1;
+                    }
+
+                    if (velocityTimeBelowLimit <= 0)
+                    {
+                        //There's a single oddity we need to worry about in this case.
+                        //An active kinematic object has no simulation island.  Without intervention,
+                        //an active kinematic object will not keep an island awake.
+                        //To solve this, when we encounter active kinematic objects,
+                        //tell simulation islands associated with connected objects that they aren't allowed to deactivate.
+
+                        for (int i = 0; i < connections.Count; i++)
+                        {
+                            var connectedMembers = connections.Elements[i].entries;
+                            for (int j = connectedMembers.Count - 1; j >= 0; j--)
+                            {
+                                //The change locker must be obtained before attempting to access the SimulationIsland.
+                                //Path compression can force the simulation island to evaluate to null briefly.
+                                //Do not permit the object to undergo path compression during this (brief) operation.
+                                connectedMembers.Elements[j].Member.simulationIslandChangeLocker.Enter();
+                                var island = connectedMembers.Elements[j].Member.SimulationIsland;
+                                if (island != null)
+                                {
+                                    //It's possible a kinematic entity to go inactive for one frame, allowing nearby entities to go to sleep.
+                                    //The next frame, it could wake up again.  Because kinematics do not have simulation islands and thus
+                                    //do not automatically wake up touching dynamic entities, we must do so manually.
+                                    //This is safe because the island.Activate command is a single boolean set.
+                                    //We're also inside the island change locker, so we don't have to worry about the island changing beneath our feet.
+                                    island.Activate();
+                                    island.allowDeactivation = false;
+                                }
+                                connectedMembers.Elements[j].Member.simulationIslandChangeLocker.Exit();
+                            }
+                        }
+                    }
+
+                }
+            }
+            previousVelocity = velocity;
+
+            //These will be 'eventually right.'
+            if (previouslyActive && !isActive)
+                OnDeactivated();
+            else if (!previouslyActive && isActive)
+                OnActivated();
+            previouslyActive = isActive;
+        }
+
+        bool isDeactivationCandidate;
+        ///<summary>
+        /// Gets or sets whether or not the object is a deactivation candidate.
+        ///</summary>
+        public bool IsDeactivationCandidate
+        {
+            get { return isDeactivationCandidate; }
+            private set
+            {
+                if (value && !isDeactivationCandidate)
+                {
+                    isDeactivationCandidate = true;
+                    OnBecameDeactivationCandidate();
+                }
+                else if (!value && isDeactivationCandidate)
+                {
+                    isDeactivationCandidate = false;
+                    OnBecameNonDeactivationCandidate();
+                }
+                if (!value)
+                {
+                    velocityTimeBelowLimit = 0;
+                }
+            }
+        }
+
+        internal BEPUutilities.SpinLock simulationIslandChangeLocker = new BEPUutilities.SpinLock();
+        void TryToCompressIslandHierarchy()
+        {
+
+            var currentSimulationIsland = simulationIsland;
+            if (currentSimulationIsland != null)
+            {
+                if (currentSimulationIsland.immediateParent != currentSimulationIsland)
+                {
+                    //Only remove ourselves from the owning simulation island, not all the way up the chain.
+                    //The change locker must be obtained first to prevent kinematic notifications in the candidacy update 
+                    //from attempting to evaluate the SimulationIsland while we are reorganizing things.
+                    simulationIslandChangeLocker.Enter();
+                    lock (currentSimulationIsland)
+                        currentSimulationIsland.Remove(this);
+                    currentSimulationIsland = currentSimulationIsland.Parent;
+                    //Add ourselves to the new owner.
+                    lock (currentSimulationIsland)
+                        currentSimulationIsland.Add(this);
+                    simulationIslandChangeLocker.Exit();
+                    //TODO: Should it activate the new island?  This might avoid a possible corner case.
+                    //It could interfere with the activated event meaningfulness, since that is triggered
+                    //at the end of the update candidacy loop..
+                    //currentSimulationIsland.isActive = true;
+                }
+            }
+        }
+
+        bool previouslyActive = true;
+        ///<summary>
+        /// Gets whether or not the member is active.
+        ///</summary>
+        public bool IsActive
+        {
+            get
+            {
+                var currentSimulationIsland = SimulationIsland;
+                if (currentSimulationIsland != null)
+                {
+                    return currentSimulationIsland.isActive;
+                }
+                else
+                {
+                    //If the simulation island is null,
+                    //then this member has either not been added to a deactivation manager,
+                    //or it is a kinematic entity.
+                    //In either case, using the previous velocity is a reasonable approach.
+                    //This previous velocity is represented here by a flagging system that uses the velocityTimeBelowLimit.
+
+                    //-A kinematic entity with a velocityTimeBelowLimit of -1 was found to be active during the last deactivation candidacy analysis due to its velocity,
+                    //or it was recently activated, or IsAlwaysActive is set to true.
+                    //-A kinematic entity with a velocityTimeBelowLimit of 0 did not have its activity refreshed during the deactivation candidacy, 
+                    //but we still consider it active so that a full frame can complete.
+                    //-A kinematic entity with a velocityTimeBelowLimit of 1 did not have its activity refreshed in the last two frames so we can consider it inactive.
+                    return velocityTimeBelowLimit <= 0;
+                }
+            }
+
+        }
+
+        /// <summary>
+        /// Attempts to activate the entity.
+        /// </summary>
+        public void Activate()
+        {
+            //If we're trying to activate, always set the deactivation candidacy to false.  This resets the timer if necessary.
+            IsDeactivationCandidate = false;
+            var currentSimulationIsland = SimulationIsland;
+            if (currentSimulationIsland != null)
+            {
+                //We can force-activate an island.
+                //Note that this does nothing for objects not in a space
+                //or kinematic objects that don't have an island.
+                //"Activating" a kinematic object is meaningless- their activity state
+                //is entirely defined by their velocity.
+                currentSimulationIsland.IsActive = true;
+
+            }
+            else
+            {
+                //"Wake up" the kinematic entity.
+                //The time is used as a flag.  If time <= 0, that means the object will be considered active until the subsequent update.
+                velocityTimeBelowLimit = -1;
+            }
+
+        }
+
+        bool isAlwaysActive;
+        /// <summary>
+        /// Gets or sets whether or not this member is always active.
+        /// </summary>
+        public bool IsAlwaysActive
+        {
+            get
+            {
+                return isAlwaysActive;
+            }
+            set
+            {
+                isAlwaysActive = value;
+                if (isAlwaysActive)
+                    Activate();
+            }
+        }
+
+
+
+        internal bool allowStabilization = true;
+        /// <summary>
+        /// Gets or sets whether or not the entity can be stabilized by the deactivation system.  This allows systems of objects to go to sleep faster.
+        /// Defaults to true.
+        /// </summary>
+        public bool AllowStabilization
+        {
+            get
+            {
+                return allowStabilization;
+            }
+            set
+            {
+                allowStabilization = value;
+            }
+        }
+
+
+
+        //simulationisland should hook into the activated event.  If it is fired and the simulation island is inactive, the simulation island should activate.
+        //Obviously only call event if it goes from inactive to active.
+        ///<summary>
+        /// Fired when the object activates.
+        ///</summary>
+        public event Action<SimulationIslandMember> Activated;
+        ///<summary>
+        /// Fired when the object becomes a deactivation candidate.
+        ///</summary>
+        public event Action<SimulationIslandMember> BecameDeactivationCandidate; //semi-horrible name
+        ///<summary>
+        /// Fired when the object is no longer a deactivation candidate.
+        ///</summary>
+        public event Action<SimulationIslandMember> BecameNonDeactivationCandidate; //horrible name
+        ///<summary>
+        /// Fired when the object deactivates.
+        ///</summary>
+        public event Action<SimulationIslandMember> Deactivated;
+
+        protected internal void OnActivated()
+        {
+            if (Activated != null)
+                Activated(this);
+        }
+
+        protected internal void OnBecameDeactivationCandidate()
+        {
+            if (BecameDeactivationCandidate != null)
+                BecameDeactivationCandidate(this);
+        }
+
+        protected internal void OnBecameNonDeactivationCandidate()
+        {
+            if (BecameNonDeactivationCandidate != null)
+                BecameNonDeactivationCandidate(this);
+        }
+
+        protected internal void OnDeactivated()
+        {
+            if (Deactivated != null)
+                Deactivated(this);
+        }
+
+
+        internal SimulationIsland simulationIsland;
+        ///<summary>
+        /// Gets the simulation island that owns this member.
+        ///</summary>
+        public SimulationIsland SimulationIsland
+        {
+            get
+            {
+                return simulationIsland != null ? simulationIsland.Parent : null;
+            }
+            internal set
+            {
+                simulationIsland = value;
+            }
+        }
+
+        /// <summary>
+        /// Gets the deactivation manager that is managing this member.
+        /// </summary>
+        public DeactivationManager DeactivationManager { get; internal set; }
+
+        //This is appropriate because it allows kinematic entities, while still technically members (they inherit ISimulationIslandMember), to act as dead-ends.
+        ///<summary>
+        /// Gets whether or not the object is dynamic.
+        /// Non-dynamic members act as dead-ends in connection graphs.
+        ///</summary>
+        public bool IsDynamic
+        {
+            get
+            {
+                return owner.isDynamic;
+            }
+        }
+
+        ///<summary>
+        /// Gets or sets the current search state of the simulation island member.  This is used by the simulation island system
+        /// to efficiently split islands.
+        ///</summary>
+        internal SimulationIslandSearchState searchState;
+
+        ///<summary>
+        /// Removes a connection reference from the member.
+        ///</summary>
+        ///<param name="connection">Reference to remove.</param>
+        ///<param name="index">Index of the connection in this member's list</param>
+        internal void RemoveConnectionReference(SimulationIslandConnection connection, int index)
+        {
+            if (connections.Count > index)
+            {
+                connections.FastRemoveAt(index);
+                if (connections.Count > index)
+                    connections.Elements[index].SetListIndex(this, index);
+            }
+        }
+
+        ///<summary>
+        /// Adds a connection reference to the member.
+        ///</summary>
+        ///<param name="connection">Reference to add.</param>
+        ///<returns>Index of the connection in the member's list.</returns>
+        internal int AddConnectionReference(SimulationIslandConnection connection)
+        {
+            connections.Add(connection);
+            return connections.Count - 1;
+        }
+
+
+    }
+
+
+    ///<summary>
+    /// Defines the current state of a simulation island member in a split attempt.
+    ///</summary>
+    public enum SimulationIslandSearchState
+    {
+        Unclaimed,
+        OwnedByFirst,
+        OwnedBySecond
+    }
+}