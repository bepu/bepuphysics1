﻿using System;
using System.Collections.Generic;
using BEPUphysics.BroadPhaseEntries;
using BEPUphysics.BroadPhaseSystems;
using BEPUphysics.BroadPhaseSystems.Hierarchies;
using BEPUphysics.BroadPhaseEntries.MobileCollidables;
using BEPUphysics.CollisionShapes.ConvexShapes;
using BEPUphysics.DeactivationManagement;
using BEPUphysics.Entities;
using BEPUphysics.EntityStateManagement;
using BEPUphysics.OtherSpaceStages;
using BEPUphysics.PositionUpdating;
using BEPUphysics.SolverSystems;
using BEPUphysics.Threading;
using BEPUutilities;
using BEPUphysics.NarrowPhaseSystems;
using BEPUphysics.UpdateableSystems;
<<<<<<< HEAD
using Microsoft.Xna.Framework;
=======
using BEPUutilities;
>>>>>>> d0a4deae
using BEPUutilities.DataStructures;

namespace BEPUphysics
{
    ///<summary>
    /// Main simulation class of BEPUphysics.  Contains various updating stages addition/removal methods for getting objects into the simulation.
    ///</summary>
    public class Space : ISpace, IDisposable
    {
        private TimeStepSettings timeStepSettings;
        ///<summary>
        /// Gets or sets the time step settings used by the space.
        ///</summary>
        public TimeStepSettings TimeStepSettings
        {
            get
            {
                return timeStepSettings;
            }
            set
            {
                timeStepSettings = value;
                DeactivationManager.TimeStepSettings = value;
                ForceUpdater.TimeStepSettings = value;
                BoundingBoxUpdater.TimeStepSettings = value;
                Solver.TimeStepSettings = value;
                PositionUpdater.TimeStepSettings = value;

            }
        }

        IThreadManager threadManager;
        ///<summary>
        /// Gets or sets the thread manager used by the space.
        ///</summary>
        public IThreadManager ThreadManager
        {
            get
            {
                return threadManager;
            }
            set
            {
                threadManager = value;
                DeactivationManager.ThreadManager = value;
                ForceUpdater.ThreadManager = value;
                BoundingBoxUpdater.ThreadManager = value;
                BroadPhase.ThreadManager = value;
                NarrowPhase.ThreadManager = value;
                Solver.ThreadManager = value;
                PositionUpdater.ThreadManager = value;
                DuringForcesUpdateables.ThreadManager = value;
                BeforeNarrowPhaseUpdateables.ThreadManager = value;
                EndOfTimeStepUpdateables.ThreadManager = value;
                EndOfFrameUpdateables.ThreadManager = value;
            }
        }

        ///<summary>
        /// Gets or sets the space object buffer used by the space.
        /// The space object buffer allows objects to be safely asynchronously
        /// added to and removed from the space.
        ///</summary>
        public SpaceObjectBuffer SpaceObjectBuffer { get; set; }
        ///<summary>
        /// Gets or sets the entity state write buffer used by the space.
        /// The write buffer contains buffered writes to entity states that are
        /// flushed each frame when the buffer is updated.
        ///</summary>
        public EntityStateWriteBuffer EntityStateWriteBuffer { get; set; }
        ///<summary>
        /// Gets or sets the deactivation manager used by the space.
        /// The deactivation manager controls the activity state objects, putting them
        /// to sleep and managing the connections between objects and simulation islands.
        ///</summary>
        public DeactivationManager DeactivationManager { get; set; }
        ///<summary>
        /// Gets or sets the force updater used by the space.
        /// The force updater applies forces to all dynamic objects in the space each frame.
        ///</summary>
        public ForceUpdater ForceUpdater { get; set; }
        ///<summary>
        /// Gets or sets the bounding box updater used by the space.
        /// The bounding box updater updates the bounding box of mobile collidables each frame.
        ///</summary>
        public BoundingBoxUpdater BoundingBoxUpdater { get; set; }
        private BroadPhase broadPhase;
        /// <summary>
        /// Gets or sets the broad phase used by the space.
        /// The broad phase finds overlaps between broad phase entries and passes
        /// them off to the narrow phase for processing.
        /// </summary>
        public BroadPhase BroadPhase
        {
            get
            {
                return broadPhase;
            }
            set
            {
                broadPhase = value;
                if (NarrowPhase != null)
                    if (value != null)
                    {
                        NarrowPhase.BroadPhaseOverlaps = broadPhase.Overlaps;
                    }
                    else
                    {
                        NarrowPhase.BroadPhaseOverlaps = null;
                    }
            }
        }
        ///<summary>
        /// Gets or sets the narrow phase used by the space.
        /// The narrow phase uses overlaps found by the broad phase
        /// to create pair handlers.  Those pair handlers can go on to 
        /// create things like contacts and constraints.
        ///</summary>
        public NarrowPhase NarrowPhase { get; set; }
        ///<summary>
        /// Gets or sets the solver used by the space.
        /// The solver iteratively finds a solution to the constraints in the simulation.
        ///</summary>
        public Solver Solver { get; set; }
        ///<summary>
        /// Gets or sets the position updater used by the space.
        /// The position updater moves everything around each frame.
        ///</summary>
        public PositionUpdater PositionUpdater { get; set; }
        ///<summary>
        /// Gets or sets the buffered states manager used by the space.
        /// The buffered states manager keeps track of read buffered entity states
        /// and also interpolated states based on the time remaining from internal
        /// time steps.
        ///</summary>
        public BufferedStatesManager BufferedStates { get; set; }
        ///<summary>
        /// Gets or sets the deferred event dispatcher used by the space.
        /// The event dispatcher gathers up deferred events created
        /// over the course of a timestep and dispatches them sequentially at the end.
        ///</summary>
        public DeferredEventDispatcher DeferredEventDispatcher { get; set; }

        ///<summary>
        /// Gets or sets the updateable manager that handles updateables that update during force application.
        ///</summary>
        public DuringForcesUpdateableManager DuringForcesUpdateables { get; set; }
        ///<summary>
        /// Gets or sets the updateable manager that handles updateables that update before the narrow phase.
        ///</summary>
        public BeforeNarrowPhaseUpdateableManager BeforeNarrowPhaseUpdateables { get; set; }
        ///<summary>
        /// Gets or sets the updateable manager that handles updateables that update before the solver
        ///</summary>
        public BeforeSolverUpdateableManager BeforeSolverUpdateables { get; set; }
        ///<summary>
        /// Gets or sets the updateable manager that handles updateables that update right before the position update phase.
        ///</summary>
        public BeforePositionUpdateUpdateableManager BeforePositionUpdateUpdateables { get; set; }
        ///<summary>
        /// Gets or sets the updateable manager that handles updateables that update at the end of a timestep.
        ///</summary>
        public EndOfTimeStepUpdateableManager EndOfTimeStepUpdateables { get; set; }
        ///<summary>
        /// Gets or sets the updateable manager that handles updateables that update at the end of a frame.
        ///</summary>
        public EndOfFrameUpdateableManager EndOfFrameUpdateables { get; set; }


        ///<summary>
        /// Gets the list of entities in the space.
        ///</summary>
        public ReadOnlyList<Entity> Entities
        {
            get { return BufferedStates.Entities; }
        }

        ///<summary>
        /// Constructs a new space for things to live in.
        /// Uses the SpecializedThreadManager.
        ///</summary>
        public Space()
            : this(new SpecializedThreadManager())
        {
        }

        ///<summary>
        /// Constructs a new space for things to live in.
        ///</summary>
        ///<param name="threadManager">Thread manager to use with the space.</param>
        public Space(IThreadManager threadManager)
        {
            timeStepSettings = new TimeStepSettings();

            this.threadManager = threadManager;

            SpaceObjectBuffer = new SpaceObjectBuffer(this);
            EntityStateWriteBuffer = new EntityStateWriteBuffer();
            DeactivationManager = new DeactivationManager(TimeStepSettings, ThreadManager);
            ForceUpdater = new ForceUpdater(TimeStepSettings, ThreadManager);
            BoundingBoxUpdater = new BoundingBoxUpdater(TimeStepSettings, ThreadManager);
            BroadPhase = new DynamicHierarchy(ThreadManager);
            NarrowPhase = new NarrowPhase(TimeStepSettings, BroadPhase.Overlaps, ThreadManager);
            Solver = new Solver(TimeStepSettings, DeactivationManager, ThreadManager);
            NarrowPhase.Solver = Solver;
            PositionUpdater = new ContinuousPositionUpdater(TimeStepSettings, ThreadManager);
            BufferedStates = new BufferedStatesManager(ThreadManager);
            DeferredEventDispatcher = new DeferredEventDispatcher();

            DuringForcesUpdateables = new DuringForcesUpdateableManager(timeStepSettings, ThreadManager);
            BeforeNarrowPhaseUpdateables = new BeforeNarrowPhaseUpdateableManager(timeStepSettings, ThreadManager);
            BeforeSolverUpdateables = new BeforeSolverUpdateableManager(timeStepSettings, ThreadManager);
            BeforePositionUpdateUpdateables = new BeforePositionUpdateUpdateableManager(timeStepSettings, ThreadManager);
            EndOfTimeStepUpdateables = new EndOfTimeStepUpdateableManager(timeStepSettings, ThreadManager);
            EndOfFrameUpdateables = new EndOfFrameUpdateableManager(timeStepSettings, ThreadManager);

        }


        ///<summary>
        /// Adds a space object to the simulation.
        ///</summary>
        ///<param name="spaceObject">Space object to add.</param>
        public void Add(ISpaceObject spaceObject)
        {
            if (spaceObject.Space != null)
                throw new ArgumentException("The object belongs to some Space already; cannot add it again.");
            spaceObject.Space = this;

            SimulationIslandMember simulationIslandMember = spaceObject as SimulationIslandMember;
            if (simulationIslandMember != null)
            {
                DeactivationManager.Add(simulationIslandMember);
            }

            ISimulationIslandMemberOwner simulationIslandMemberOwner = spaceObject as ISimulationIslandMemberOwner;
            if (simulationIslandMemberOwner != null)
            {
                DeactivationManager.Add(simulationIslandMemberOwner.ActivityInformation);
            }

            //Go through each stage, adding the space object to it if necessary.
            IForceUpdateable velocityUpdateable = spaceObject as IForceUpdateable;
            if (velocityUpdateable != null)
            {
                ForceUpdater.Add(velocityUpdateable);
            }

            MobileCollidable boundingBoxUpdateable = spaceObject as MobileCollidable;
            if (boundingBoxUpdateable != null)
            {
                BoundingBoxUpdater.Add(boundingBoxUpdateable);
            }

            BroadPhaseEntry broadPhaseEntry = spaceObject as BroadPhaseEntry;
            if (broadPhaseEntry != null)
            {
                BroadPhase.Add(broadPhaseEntry);
            }

            //Entites own collision proxies, but are not entries themselves.
            IBroadPhaseEntryOwner broadPhaseEntryOwner = spaceObject as IBroadPhaseEntryOwner;
            if (broadPhaseEntryOwner != null)
            {
                BroadPhase.Add(broadPhaseEntryOwner.Entry);
                boundingBoxUpdateable = broadPhaseEntryOwner.Entry as MobileCollidable;
                if (boundingBoxUpdateable != null)
                {
                    BoundingBoxUpdater.Add(boundingBoxUpdateable);
                }
            }

            SolverUpdateable solverUpdateable = spaceObject as SolverUpdateable;
            if (solverUpdateable != null)
            {
                Solver.Add(solverUpdateable);
            }

            IPositionUpdateable integrable = spaceObject as IPositionUpdateable;
            if (integrable != null)
            {
                PositionUpdater.Add(integrable);
            }

            Entity entity = spaceObject as Entity;
            if (entity != null)
            {
                BufferedStates.Add(entity);
            }

            IDeferredEventCreator deferredEventCreator = spaceObject as IDeferredEventCreator;
            if (deferredEventCreator != null)
            {
                DeferredEventDispatcher.AddEventCreator(deferredEventCreator);
            }

            IDeferredEventCreatorOwner deferredEventCreatorOwner = spaceObject as IDeferredEventCreatorOwner;
            if (deferredEventCreatorOwner != null)
            {
                DeferredEventDispatcher.AddEventCreator(deferredEventCreatorOwner.EventCreator);
            }

            //Updateable stages.
            IDuringForcesUpdateable duringForcesUpdateable = spaceObject as IDuringForcesUpdateable;
            if (duringForcesUpdateable != null)
            {
                DuringForcesUpdateables.Add(duringForcesUpdateable);
            }

            IBeforeNarrowPhaseUpdateable beforeNarrowPhaseUpdateable = spaceObject as IBeforeNarrowPhaseUpdateable;
            if (beforeNarrowPhaseUpdateable != null)
            {
                BeforeNarrowPhaseUpdateables.Add(beforeNarrowPhaseUpdateable);
            }

            IBeforeSolverUpdateable beforeSolverUpdateable = spaceObject as IBeforeSolverUpdateable;
            if (beforeSolverUpdateable != null)
            {
                BeforeSolverUpdateables.Add(beforeSolverUpdateable);
            }

            IBeforePositionUpdateUpdateable beforePositionUpdateUpdateable = spaceObject as IBeforePositionUpdateUpdateable;
            if (beforePositionUpdateUpdateable != null)
            {
                BeforePositionUpdateUpdateables.Add(beforePositionUpdateUpdateable);
            }

            IEndOfTimeStepUpdateable endOfStepUpdateable = spaceObject as IEndOfTimeStepUpdateable;
            if (endOfStepUpdateable != null)
            {
                EndOfTimeStepUpdateables.Add(endOfStepUpdateable);
            }

            IEndOfFrameUpdateable endOfFrameUpdateable = spaceObject as IEndOfFrameUpdateable;
            if (endOfFrameUpdateable != null)
            {
                EndOfFrameUpdateables.Add(endOfFrameUpdateable);
            }

            spaceObject.OnAdditionToSpace(this);
        }

        ///<summary>
        /// Removes a space object from the simulation.
        ///</summary>
        ///<param name="spaceObject">Space object to remove.</param>
        public void Remove(ISpaceObject spaceObject)
        {
            if (spaceObject.Space != this)
                throw new ArgumentException("The object does not belong to this space; cannot remove it.");

            SimulationIslandMember simulationIslandMember = spaceObject as SimulationIslandMember;
            if (simulationIslandMember != null)
            {
                DeactivationManager.Remove(simulationIslandMember);
            }

            ISimulationIslandMemberOwner simulationIslandMemberOwner = spaceObject as ISimulationIslandMemberOwner;
            if (simulationIslandMemberOwner != null)
            {
                DeactivationManager.Remove(simulationIslandMemberOwner.ActivityInformation);
            }

            //Go through each stage, removing the space object from it if necessary.
            IForceUpdateable velocityUpdateable = spaceObject as IForceUpdateable;
            if (velocityUpdateable != null)
            {
                ForceUpdater.Remove(velocityUpdateable);
            }

            MobileCollidable boundingBoxUpdateable = spaceObject as MobileCollidable;
            if (boundingBoxUpdateable != null)
            {
                BoundingBoxUpdater.Remove(boundingBoxUpdateable);
            }

            BroadPhaseEntry broadPhaseEntry = spaceObject as BroadPhaseEntry;
            if (broadPhaseEntry != null)
            {
                BroadPhase.Remove(broadPhaseEntry);
            }

            //Entites own collision proxies, but are not entries themselves.
            IBroadPhaseEntryOwner broadPhaseEntryOwner = spaceObject as IBroadPhaseEntryOwner;
            if (broadPhaseEntryOwner != null)
            {
                BroadPhase.Remove(broadPhaseEntryOwner.Entry);
                boundingBoxUpdateable = broadPhaseEntryOwner.Entry as MobileCollidable;
                if (boundingBoxUpdateable != null)
                {
                    BoundingBoxUpdater.Remove(boundingBoxUpdateable);
                }
            }

            SolverUpdateable solverUpdateable = spaceObject as SolverUpdateable;
            if (solverUpdateable != null)
            {
                Solver.Remove(solverUpdateable);
            }

            IPositionUpdateable integrable = spaceObject as IPositionUpdateable;
            if (integrable != null)
            {
                PositionUpdater.Remove(integrable);
            }

            Entity entity = spaceObject as Entity;
            if (entity != null)
            {
                BufferedStates.Remove(entity);
            }

            IDeferredEventCreator deferredEventCreator = spaceObject as IDeferredEventCreator;
            if (deferredEventCreator != null)
            {
                DeferredEventDispatcher.RemoveEventCreator(deferredEventCreator);
            }

            IDeferredEventCreatorOwner deferredEventCreatorOwner = spaceObject as IDeferredEventCreatorOwner;
            if (deferredEventCreatorOwner != null)
            {
                DeferredEventDispatcher.RemoveEventCreator(deferredEventCreatorOwner.EventCreator);
            }

            //Updateable stages.
            IDuringForcesUpdateable duringForcesUpdateable = spaceObject as IDuringForcesUpdateable;
            if (duringForcesUpdateable != null)
            {
                DuringForcesUpdateables.Remove(duringForcesUpdateable);
            }

            IBeforeNarrowPhaseUpdateable beforeNarrowPhaseUpdateable = spaceObject as IBeforeNarrowPhaseUpdateable;
            if (beforeNarrowPhaseUpdateable != null)
            {
                BeforeNarrowPhaseUpdateables.Remove(beforeNarrowPhaseUpdateable);
            }

            IBeforeSolverUpdateable beforeSolverUpdateable = spaceObject as IBeforeSolverUpdateable;
            if (beforeSolverUpdateable != null)
            {
                BeforeSolverUpdateables.Remove(beforeSolverUpdateable);
            }


            IBeforePositionUpdateUpdateable beforePositionUpdateUpdateable = spaceObject as IBeforePositionUpdateUpdateable;
            if (beforePositionUpdateUpdateable != null)
            {
                BeforePositionUpdateUpdateables.Remove(beforePositionUpdateUpdateable);
            }

            IEndOfTimeStepUpdateable endOfStepUpdateable = spaceObject as IEndOfTimeStepUpdateable;
            if (endOfStepUpdateable != null)
            {
                EndOfTimeStepUpdateables.Remove(endOfStepUpdateable);
            }

            IEndOfFrameUpdateable endOfFrameUpdateable = spaceObject as IEndOfFrameUpdateable;
            if (endOfFrameUpdateable != null)
            {
                EndOfFrameUpdateables.Remove(endOfFrameUpdateable);
            }

            spaceObject.Space = null;
            spaceObject.OnRemovalFromSpace(this);
        }

#if PROFILE
        /// <summary>
        /// Gets the time it took to perform the previous time step.
        /// </summary>
        public double Time
        {
            get { return (end - start) / (double)Stopwatch.Frequency; }
        }

        private long start, end;
#endif

        void DoTimeStep()
        {
#if PROFILE
            start = Stopwatch.GetTimestamp();
#endif
            SpaceObjectBuffer.Update();
            EntityStateWriteBuffer.Update();
            DeactivationManager.Update();
            ForceUpdater.Update();
            DuringForcesUpdateables.Update();
            BoundingBoxUpdater.Update();
            BroadPhase.Update();
            BeforeNarrowPhaseUpdateables.Update();
            NarrowPhase.Update();
            BeforeSolverUpdateables.Update();
            Solver.Update();
            BeforePositionUpdateUpdateables.Update();
            PositionUpdater.Update();
            BufferedStates.ReadBuffers.Update();
            DeferredEventDispatcher.Update();
            EndOfTimeStepUpdateables.Update();
#if PROFILE
            end = Stopwatch.GetTimestamp();
#endif


        }

        ///<summary>
        /// Performs a single timestep.
        ///</summary>
        public void Update()
        {
            DoTimeStep();
            EndOfFrameUpdateables.Update();
        }

        /// <summary>
        /// Performs as many timesteps as necessary to get as close to the elapsed time as possible.
        /// </summary>
        /// <param name="dt">Elapsed time from the previous frame.</param>
        public void Update(float dt)
        {
            TimeStepSettings.AccumulatedTime += dt;
            for (int i = 0; i < TimeStepSettings.MaximumTimeStepsPerFrame; i++)
            {
                if (TimeStepSettings.AccumulatedTime >= TimeStepSettings.TimeStepDuration)
                {
                    TimeStepSettings.AccumulatedTime -= TimeStepSettings.TimeStepDuration;
                    DoTimeStep();
                }
                else
                {
                    break;
                }
            }

            BufferedStates.InterpolatedStates.BlendAmount = TimeStepSettings.AccumulatedTime / TimeStepSettings.TimeStepDuration;
            BufferedStates.InterpolatedStates.Update();
            EndOfFrameUpdateables.Update();
        }

        /// <summary>
        /// Tests a ray against the space.
        /// </summary>
        /// <param name="ray">Ray to test.</param>
        /// <param name="result">Hit data of the ray, if any.</param>
        /// <returns>Whether or not the ray hit anything.</returns>
        public bool RayCast(Ray ray, out RayCastResult result)
        {
            return RayCast(ray, float.MaxValue, out result);
        }

        /// <summary>
        /// Tests a ray against the space.
        /// </summary>
        /// <param name="ray">Ray to test.</param>
        /// <param name="filter">Delegate to prune out hit candidates before performing a ray cast against them. Return true from the filter to process an entry or false to ignore the entry.</param>
        /// <param name="result">Hit data of the ray, if any.</param>
        /// <returns>Whether or not the ray hit anything.</returns>
        public bool RayCast(Ray ray, Func<BroadPhaseEntry, bool> filter, out RayCastResult result)
        {
            return RayCast(ray, float.MaxValue, filter, out result);
        }

        /// <summary>
        /// Tests a ray against the space.
        /// </summary>
        /// <param name="ray">Ray to test.</param>
        /// <param name="maximumLength">Maximum length of the ray in units of the ray direction's length.</param>
        /// <param name="result">Hit data of the ray, if any.</param>
        /// <returns>Whether or not the ray hit anything.</returns>
        public bool RayCast(Ray ray, float maximumLength, out RayCastResult result)
        {
            var resultsList = PhysicsResources.GetRayCastResultList();
            bool didHit = RayCast(ray, maximumLength, resultsList);
            result = resultsList.Elements[0];
            for (int i = 1; i < resultsList.Count; i++)
            {
                RayCastResult candidate = resultsList.Elements[i];
                if (candidate.HitData.T < result.HitData.T)
                    result = candidate;
            }
            PhysicsResources.GiveBack(resultsList);

            return didHit;
        }

        /// <summary>
        /// Tests a ray against the space.
        /// </summary>
        /// <param name="ray">Ray to test.</param>
        /// <param name="maximumLength">Maximum length of the ray in units of the ray direction's length.</param>
        /// <param name="filter">Delegate to prune out hit candidates before performing a ray cast against them. Return true from the filter to process an entry or false to ignore the entry.</param>
        /// <param name="result">Hit data of the ray, if any.</param>
        /// <returns>Whether or not the ray hit anything.</returns>
        public bool RayCast(Ray ray, float maximumLength, Func<BroadPhaseEntry, bool> filter, out RayCastResult result)
        {
            var resultsList = PhysicsResources.GetRayCastResultList();
            bool didHit = RayCast(ray, maximumLength, filter, resultsList);
            result = resultsList.Elements[0];
            for (int i = 1; i < resultsList.Count; i++)
            {
                RayCastResult candidate = resultsList.Elements[i];
                if (candidate.HitData.T < result.HitData.T)
                    result = candidate;
            }
            PhysicsResources.GiveBack(resultsList);

            return didHit;
        }

        /// <summary>
        /// Tests a ray against the space, possibly returning multiple hits.
        /// </summary>
        /// <param name="ray">Ray to test.</param>
        /// <param name="maximumLength">Maximum length of the ray in units of the ray direction's length.</param>
        /// <param name="outputRayCastResults">Hit data of the ray, if any.</param>
        /// <returns>Whether or not the ray hit anything.</returns>
        public bool RayCast(Ray ray, float maximumLength, IList<RayCastResult> outputRayCastResults)
        {
            var outputIntersections = PhysicsResources.GetBroadPhaseEntryList();
            if (BroadPhase.QueryAccelerator.RayCast(ray, maximumLength, outputIntersections))
            {

                for (int i = 0; i < outputIntersections.Count; i++)
                {
                    RayHit rayHit;
                    BroadPhaseEntry candidate = outputIntersections.Elements[i];
                    if (candidate.RayCast(ray, maximumLength, out rayHit))
                    {
                        outputRayCastResults.Add(new RayCastResult(rayHit, candidate));
                    }
                }
            }
            PhysicsResources.GiveBack(outputIntersections);
            return outputRayCastResults.Count > 0;
        }

        /// <summary>
        /// Tests a ray against the space, possibly returning multiple hits.
        /// </summary>
        /// <param name="ray">Ray to test.</param>
        /// <param name="maximumLength">Maximum length of the ray in units of the ray direction's length.</param>
        /// <param name="filter">Delegate to prune out hit candidates before performing a cast against them. Return true from the filter to process an entry or false to ignore the entry.</param>
        /// <param name="outputRayCastResults">Hit data of the ray, if any.</param>
        /// <returns>Whether or not the ray hit anything.</returns>
        public bool RayCast(Ray ray, float maximumLength, Func<BroadPhaseEntry, bool> filter, IList<RayCastResult> outputRayCastResults)
        {
            var outputIntersections = PhysicsResources.GetBroadPhaseEntryList();
            if (BroadPhase.QueryAccelerator.RayCast(ray, maximumLength, outputIntersections))
            {

                for (int i = 0; i < outputIntersections.Count; i++)
                {
                    RayHit rayHit;
                    BroadPhaseEntry candidate = outputIntersections.Elements[i];
                    if (candidate.RayCast(ray, maximumLength, filter, out rayHit))
                    {
                        outputRayCastResults.Add(new RayCastResult(rayHit, candidate));
                    }
                }
            }
            PhysicsResources.GiveBack(outputIntersections);
            return outputRayCastResults.Count > 0;
        }

        /// <summary>
        /// <para>Casts a convex shape against the space.</para>
        /// <para>Convex casts are sensitive to length; avoid extremely long convex casts for better stability and performance.</para>
        /// </summary>
        /// <param name="castShape">Shape to cast.</param>
        /// <param name="startingTransform">Initial transform of the shape.</param>
        /// <param name="sweep">Sweep to apply to the shape. Avoid extremely long convex casts for better stability and performance.</param>
        /// <param name="castResult">Hit data, if any.</param>
        /// <returns>Whether or not the cast hit anything.</returns>
        public bool ConvexCast(ConvexShape castShape, ref RigidTransform startingTransform, ref Vector3 sweep, out RayCastResult castResult)
        {
            var castResults = PhysicsResources.GetRayCastResultList();
            bool didHit = ConvexCast(castShape, ref startingTransform, ref sweep, castResults);
            castResult = castResults.Elements[0];
            for (int i = 1; i < castResults.Count; i++)
            {
                RayCastResult candidate = castResults.Elements[i];
                if (candidate.HitData.T < castResult.HitData.T)
                    castResult = candidate;
            }
            PhysicsResources.GiveBack(castResults);
            return didHit;
        }

        /// <summary>
        /// <para>Casts a convex shape against the space.</para>
        /// <para>Convex casts are sensitive to length; avoid extremely long convex casts for better stability and performance.</para>
        /// </summary>
        /// <param name="castShape">Shape to cast.</param>
        /// <param name="startingTransform">Initial transform of the shape.</param>
        /// <param name="sweep">Sweep to apply to the shape. Avoid extremely long convex casts for better stability and performance.</param>
        /// <param name="filter">Delegate to prune out hit candidates before performing a cast against them. Return true from the filter to process an entry or false to ignore the entry.</param>
        /// <param name="castResult">Hit data, if any.</param>
        /// <returns>Whether or not the cast hit anything.</returns>
        public bool ConvexCast(ConvexShape castShape, ref RigidTransform startingTransform, ref Vector3 sweep, Func<BroadPhaseEntry, bool> filter, out RayCastResult castResult)
        {
            var castResults = PhysicsResources.GetRayCastResultList();
            bool didHit = ConvexCast(castShape, ref startingTransform, ref sweep, filter, castResults);
            castResult = castResults.Elements[0];
            for (int i = 1; i < castResults.Count; i++)
            {
                RayCastResult candidate = castResults.Elements[i];
                if (candidate.HitData.T < castResult.HitData.T)
                    castResult = candidate;
            }
            PhysicsResources.GiveBack(castResults);
            return didHit;
        }

        /// <summary>
        /// <para>Casts a convex shape against the space.</para>
        /// <para>Convex casts are sensitive to length; avoid extremely long convex casts for better stability and performance.</para>
        /// </summary>
        /// <param name="castShape">Shape to cast.</param>
        /// <param name="startingTransform">Initial transform of the shape.</param>
        /// <param name="sweep">Sweep to apply to the shape. Avoid extremely long convex casts for better stability and performance.</param>
        /// <param name="outputCastResults">Hit data, if any.</param>
        /// <returns>Whether or not the cast hit anything.</returns>
        public bool ConvexCast(ConvexShape castShape, ref RigidTransform startingTransform, ref Vector3 sweep, IList<RayCastResult> outputCastResults)
        {
            var overlappedElements = PhysicsResources.GetBroadPhaseEntryList();
            BoundingBox boundingBox;
            castShape.GetSweptBoundingBox(ref startingTransform, ref sweep, out boundingBox);

            BroadPhase.QueryAccelerator.GetEntries(boundingBox, overlappedElements);
            for (int i = 0; i < overlappedElements.Count; ++i)
            {
                RayHit hit;
                if (overlappedElements.Elements[i].ConvexCast(castShape, ref startingTransform, ref sweep, out hit))
                {
                    outputCastResults.Add(new RayCastResult { HitData = hit, HitObject = overlappedElements.Elements[i] });
                }
            }
            PhysicsResources.GiveBack(overlappedElements);
            return outputCastResults.Count > 0;
        }

        /// <summary>
        /// <para>Casts a convex shape against the space.</para>
        /// <para>Convex casts are sensitive to length; avoid extremely long convex casts for better stability and performance.</para>
        /// </summary>
        /// <param name="castShape">Shape to cast.</param>
        /// <param name="startingTransform">Initial transform of the shape.</param>
        /// <param name="sweep">Sweep to apply to the shape. Avoid extremely long convex casts for better stability and performance.</param>
        /// <param name="filter">Delegate to prune out hit candidates before performing a cast against them. Return true from the filter to process an entry or false to ignore the entry.</param>
        /// <param name="outputCastResults">Hit data, if any.</param>
        /// <returns>Whether or not the cast hit anything.</returns>
        public bool ConvexCast(ConvexShape castShape, ref RigidTransform startingTransform, ref Vector3 sweep, Func<BroadPhaseEntry, bool> filter, IList<RayCastResult> outputCastResults)
        {
            var overlappedElements = PhysicsResources.GetBroadPhaseEntryList();
            BoundingBox boundingBox;
            castShape.GetSweptBoundingBox(ref startingTransform, ref sweep, out boundingBox);

            BroadPhase.QueryAccelerator.GetEntries(boundingBox, overlappedElements);
            for (int i = 0; i < overlappedElements.Count; ++i)
            {
                RayHit hit;
                if (overlappedElements.Elements[i].ConvexCast(castShape, ref startingTransform, ref sweep, filter, out hit))
                {
                    outputCastResults.Add(new RayCastResult { HitData = hit, HitObject = overlappedElements.Elements[i] });
                }
            }
            PhysicsResources.GiveBack(overlappedElements);
            return outputCastResults.Count > 0;
        }


        bool disposed;

        /// <summary>
        /// Performs application-defined tasks associated with freeing, releasing, or resetting unmanaged resources.
        /// </summary>
        /// <filterpriority>2</filterpriority>
        public void Dispose()
        {
            if (!disposed)
            {
                disposed = true;
                ThreadManager.Dispose();
            }
        }
    }


}
<|MERGE_RESOLUTION|>--- conflicted
+++ resolved
@@ -1,812 +1,808 @@
-﻿using System;
-using System.Collections.Generic;
-using BEPUphysics.BroadPhaseEntries;
-using BEPUphysics.BroadPhaseSystems;
-using BEPUphysics.BroadPhaseSystems.Hierarchies;
-using BEPUphysics.BroadPhaseEntries.MobileCollidables;
-using BEPUphysics.CollisionShapes.ConvexShapes;
-using BEPUphysics.DeactivationManagement;
-using BEPUphysics.Entities;
-using BEPUphysics.EntityStateManagement;
-using BEPUphysics.OtherSpaceStages;
-using BEPUphysics.PositionUpdating;
-using BEPUphysics.SolverSystems;
-using BEPUphysics.Threading;
-using BEPUutilities;
-using BEPUphysics.NarrowPhaseSystems;
-using BEPUphysics.UpdateableSystems;
-<<<<<<< HEAD
-using Microsoft.Xna.Framework;
-=======
-using BEPUutilities;
->>>>>>> d0a4deae
-using BEPUutilities.DataStructures;
-
-namespace BEPUphysics
-{
-    ///<summary>
-    /// Main simulation class of BEPUphysics.  Contains various updating stages addition/removal methods for getting objects into the simulation.
-    ///</summary>
-    public class Space : ISpace, IDisposable
-    {
-        private TimeStepSettings timeStepSettings;
-        ///<summary>
-        /// Gets or sets the time step settings used by the space.
-        ///</summary>
-        public TimeStepSettings TimeStepSettings
-        {
-            get
-            {
-                return timeStepSettings;
-            }
-            set
-            {
-                timeStepSettings = value;
-                DeactivationManager.TimeStepSettings = value;
-                ForceUpdater.TimeStepSettings = value;
-                BoundingBoxUpdater.TimeStepSettings = value;
-                Solver.TimeStepSettings = value;
-                PositionUpdater.TimeStepSettings = value;
-
-            }
-        }
-
-        IThreadManager threadManager;
-        ///<summary>
-        /// Gets or sets the thread manager used by the space.
-        ///</summary>
-        public IThreadManager ThreadManager
-        {
-            get
-            {
-                return threadManager;
-            }
-            set
-            {
-                threadManager = value;
-                DeactivationManager.ThreadManager = value;
-                ForceUpdater.ThreadManager = value;
-                BoundingBoxUpdater.ThreadManager = value;
-                BroadPhase.ThreadManager = value;
-                NarrowPhase.ThreadManager = value;
-                Solver.ThreadManager = value;
-                PositionUpdater.ThreadManager = value;
-                DuringForcesUpdateables.ThreadManager = value;
-                BeforeNarrowPhaseUpdateables.ThreadManager = value;
-                EndOfTimeStepUpdateables.ThreadManager = value;
-                EndOfFrameUpdateables.ThreadManager = value;
-            }
-        }
-
-        ///<summary>
-        /// Gets or sets the space object buffer used by the space.
-        /// The space object buffer allows objects to be safely asynchronously
-        /// added to and removed from the space.
-        ///</summary>
-        public SpaceObjectBuffer SpaceObjectBuffer { get; set; }
-        ///<summary>
-        /// Gets or sets the entity state write buffer used by the space.
-        /// The write buffer contains buffered writes to entity states that are
-        /// flushed each frame when the buffer is updated.
-        ///</summary>
-        public EntityStateWriteBuffer EntityStateWriteBuffer { get; set; }
-        ///<summary>
-        /// Gets or sets the deactivation manager used by the space.
-        /// The deactivation manager controls the activity state objects, putting them
-        /// to sleep and managing the connections between objects and simulation islands.
-        ///</summary>
-        public DeactivationManager DeactivationManager { get; set; }
-        ///<summary>
-        /// Gets or sets the force updater used by the space.
-        /// The force updater applies forces to all dynamic objects in the space each frame.
-        ///</summary>
-        public ForceUpdater ForceUpdater { get; set; }
-        ///<summary>
-        /// Gets or sets the bounding box updater used by the space.
-        /// The bounding box updater updates the bounding box of mobile collidables each frame.
-        ///</summary>
-        public BoundingBoxUpdater BoundingBoxUpdater { get; set; }
-        private BroadPhase broadPhase;
-        /// <summary>
-        /// Gets or sets the broad phase used by the space.
-        /// The broad phase finds overlaps between broad phase entries and passes
-        /// them off to the narrow phase for processing.
-        /// </summary>
-        public BroadPhase BroadPhase
-        {
-            get
-            {
-                return broadPhase;
-            }
-            set
-            {
-                broadPhase = value;
-                if (NarrowPhase != null)
-                    if (value != null)
-                    {
-                        NarrowPhase.BroadPhaseOverlaps = broadPhase.Overlaps;
-                    }
-                    else
-                    {
-                        NarrowPhase.BroadPhaseOverlaps = null;
-                    }
-            }
-        }
-        ///<summary>
-        /// Gets or sets the narrow phase used by the space.
-        /// The narrow phase uses overlaps found by the broad phase
-        /// to create pair handlers.  Those pair handlers can go on to 
-        /// create things like contacts and constraints.
-        ///</summary>
-        public NarrowPhase NarrowPhase { get; set; }
-        ///<summary>
-        /// Gets or sets the solver used by the space.
-        /// The solver iteratively finds a solution to the constraints in the simulation.
-        ///</summary>
-        public Solver Solver { get; set; }
-        ///<summary>
-        /// Gets or sets the position updater used by the space.
-        /// The position updater moves everything around each frame.
-        ///</summary>
-        public PositionUpdater PositionUpdater { get; set; }
-        ///<summary>
-        /// Gets or sets the buffered states manager used by the space.
-        /// The buffered states manager keeps track of read buffered entity states
-        /// and also interpolated states based on the time remaining from internal
-        /// time steps.
-        ///</summary>
-        public BufferedStatesManager BufferedStates { get; set; }
-        ///<summary>
-        /// Gets or sets the deferred event dispatcher used by the space.
-        /// The event dispatcher gathers up deferred events created
-        /// over the course of a timestep and dispatches them sequentially at the end.
-        ///</summary>
-        public DeferredEventDispatcher DeferredEventDispatcher { get; set; }
-
-        ///<summary>
-        /// Gets or sets the updateable manager that handles updateables that update during force application.
-        ///</summary>
-        public DuringForcesUpdateableManager DuringForcesUpdateables { get; set; }
-        ///<summary>
-        /// Gets or sets the updateable manager that handles updateables that update before the narrow phase.
-        ///</summary>
-        public BeforeNarrowPhaseUpdateableManager BeforeNarrowPhaseUpdateables { get; set; }
-        ///<summary>
-        /// Gets or sets the updateable manager that handles updateables that update before the solver
-        ///</summary>
-        public BeforeSolverUpdateableManager BeforeSolverUpdateables { get; set; }
-        ///<summary>
-        /// Gets or sets the updateable manager that handles updateables that update right before the position update phase.
-        ///</summary>
-        public BeforePositionUpdateUpdateableManager BeforePositionUpdateUpdateables { get; set; }
-        ///<summary>
-        /// Gets or sets the updateable manager that handles updateables that update at the end of a timestep.
-        ///</summary>
-        public EndOfTimeStepUpdateableManager EndOfTimeStepUpdateables { get; set; }
-        ///<summary>
-        /// Gets or sets the updateable manager that handles updateables that update at the end of a frame.
-        ///</summary>
-        public EndOfFrameUpdateableManager EndOfFrameUpdateables { get; set; }
-
-
-        ///<summary>
-        /// Gets the list of entities in the space.
-        ///</summary>
-        public ReadOnlyList<Entity> Entities
-        {
-            get { return BufferedStates.Entities; }
-        }
-
-        ///<summary>
-        /// Constructs a new space for things to live in.
-        /// Uses the SpecializedThreadManager.
-        ///</summary>
-        public Space()
-            : this(new SpecializedThreadManager())
-        {
-        }
-
-        ///<summary>
-        /// Constructs a new space for things to live in.
-        ///</summary>
-        ///<param name="threadManager">Thread manager to use with the space.</param>
-        public Space(IThreadManager threadManager)
-        {
-            timeStepSettings = new TimeStepSettings();
-
-            this.threadManager = threadManager;
-
-            SpaceObjectBuffer = new SpaceObjectBuffer(this);
-            EntityStateWriteBuffer = new EntityStateWriteBuffer();
-            DeactivationManager = new DeactivationManager(TimeStepSettings, ThreadManager);
-            ForceUpdater = new ForceUpdater(TimeStepSettings, ThreadManager);
-            BoundingBoxUpdater = new BoundingBoxUpdater(TimeStepSettings, ThreadManager);
-            BroadPhase = new DynamicHierarchy(ThreadManager);
-            NarrowPhase = new NarrowPhase(TimeStepSettings, BroadPhase.Overlaps, ThreadManager);
-            Solver = new Solver(TimeStepSettings, DeactivationManager, ThreadManager);
-            NarrowPhase.Solver = Solver;
-            PositionUpdater = new ContinuousPositionUpdater(TimeStepSettings, ThreadManager);
-            BufferedStates = new BufferedStatesManager(ThreadManager);
-            DeferredEventDispatcher = new DeferredEventDispatcher();
-
-            DuringForcesUpdateables = new DuringForcesUpdateableManager(timeStepSettings, ThreadManager);
-            BeforeNarrowPhaseUpdateables = new BeforeNarrowPhaseUpdateableManager(timeStepSettings, ThreadManager);
-            BeforeSolverUpdateables = new BeforeSolverUpdateableManager(timeStepSettings, ThreadManager);
-            BeforePositionUpdateUpdateables = new BeforePositionUpdateUpdateableManager(timeStepSettings, ThreadManager);
-            EndOfTimeStepUpdateables = new EndOfTimeStepUpdateableManager(timeStepSettings, ThreadManager);
-            EndOfFrameUpdateables = new EndOfFrameUpdateableManager(timeStepSettings, ThreadManager);
-
-        }
-
-
-        ///<summary>
-        /// Adds a space object to the simulation.
-        ///</summary>
-        ///<param name="spaceObject">Space object to add.</param>
-        public void Add(ISpaceObject spaceObject)
-        {
-            if (spaceObject.Space != null)
-                throw new ArgumentException("The object belongs to some Space already; cannot add it again.");
-            spaceObject.Space = this;
-
-            SimulationIslandMember simulationIslandMember = spaceObject as SimulationIslandMember;
-            if (simulationIslandMember != null)
-            {
-                DeactivationManager.Add(simulationIslandMember);
-            }
-
-            ISimulationIslandMemberOwner simulationIslandMemberOwner = spaceObject as ISimulationIslandMemberOwner;
-            if (simulationIslandMemberOwner != null)
-            {
-                DeactivationManager.Add(simulationIslandMemberOwner.ActivityInformation);
-            }
-
-            //Go through each stage, adding the space object to it if necessary.
-            IForceUpdateable velocityUpdateable = spaceObject as IForceUpdateable;
-            if (velocityUpdateable != null)
-            {
-                ForceUpdater.Add(velocityUpdateable);
-            }
-
-            MobileCollidable boundingBoxUpdateable = spaceObject as MobileCollidable;
-            if (boundingBoxUpdateable != null)
-            {
-                BoundingBoxUpdater.Add(boundingBoxUpdateable);
-            }
-
-            BroadPhaseEntry broadPhaseEntry = spaceObject as BroadPhaseEntry;
-            if (broadPhaseEntry != null)
-            {
-                BroadPhase.Add(broadPhaseEntry);
-            }
-
-            //Entites own collision proxies, but are not entries themselves.
-            IBroadPhaseEntryOwner broadPhaseEntryOwner = spaceObject as IBroadPhaseEntryOwner;
-            if (broadPhaseEntryOwner != null)
-            {
-                BroadPhase.Add(broadPhaseEntryOwner.Entry);
-                boundingBoxUpdateable = broadPhaseEntryOwner.Entry as MobileCollidable;
-                if (boundingBoxUpdateable != null)
-                {
-                    BoundingBoxUpdater.Add(boundingBoxUpdateable);
-                }
-            }
-
-            SolverUpdateable solverUpdateable = spaceObject as SolverUpdateable;
-            if (solverUpdateable != null)
-            {
-                Solver.Add(solverUpdateable);
-            }
-
-            IPositionUpdateable integrable = spaceObject as IPositionUpdateable;
-            if (integrable != null)
-            {
-                PositionUpdater.Add(integrable);
-            }
-
-            Entity entity = spaceObject as Entity;
-            if (entity != null)
-            {
-                BufferedStates.Add(entity);
-            }
-
-            IDeferredEventCreator deferredEventCreator = spaceObject as IDeferredEventCreator;
-            if (deferredEventCreator != null)
-            {
-                DeferredEventDispatcher.AddEventCreator(deferredEventCreator);
-            }
-
-            IDeferredEventCreatorOwner deferredEventCreatorOwner = spaceObject as IDeferredEventCreatorOwner;
-            if (deferredEventCreatorOwner != null)
-            {
-                DeferredEventDispatcher.AddEventCreator(deferredEventCreatorOwner.EventCreator);
-            }
-
-            //Updateable stages.
-            IDuringForcesUpdateable duringForcesUpdateable = spaceObject as IDuringForcesUpdateable;
-            if (duringForcesUpdateable != null)
-            {
-                DuringForcesUpdateables.Add(duringForcesUpdateable);
-            }
-
-            IBeforeNarrowPhaseUpdateable beforeNarrowPhaseUpdateable = spaceObject as IBeforeNarrowPhaseUpdateable;
-            if (beforeNarrowPhaseUpdateable != null)
-            {
-                BeforeNarrowPhaseUpdateables.Add(beforeNarrowPhaseUpdateable);
-            }
-
-            IBeforeSolverUpdateable beforeSolverUpdateable = spaceObject as IBeforeSolverUpdateable;
-            if (beforeSolverUpdateable != null)
-            {
-                BeforeSolverUpdateables.Add(beforeSolverUpdateable);
-            }
-
-            IBeforePositionUpdateUpdateable beforePositionUpdateUpdateable = spaceObject as IBeforePositionUpdateUpdateable;
-            if (beforePositionUpdateUpdateable != null)
-            {
-                BeforePositionUpdateUpdateables.Add(beforePositionUpdateUpdateable);
-            }
-
-            IEndOfTimeStepUpdateable endOfStepUpdateable = spaceObject as IEndOfTimeStepUpdateable;
-            if (endOfStepUpdateable != null)
-            {
-                EndOfTimeStepUpdateables.Add(endOfStepUpdateable);
-            }
-
-            IEndOfFrameUpdateable endOfFrameUpdateable = spaceObject as IEndOfFrameUpdateable;
-            if (endOfFrameUpdateable != null)
-            {
-                EndOfFrameUpdateables.Add(endOfFrameUpdateable);
-            }
-
-            spaceObject.OnAdditionToSpace(this);
-        }
-
-        ///<summary>
-        /// Removes a space object from the simulation.
-        ///</summary>
-        ///<param name="spaceObject">Space object to remove.</param>
-        public void Remove(ISpaceObject spaceObject)
-        {
-            if (spaceObject.Space != this)
-                throw new ArgumentException("The object does not belong to this space; cannot remove it.");
-
-            SimulationIslandMember simulationIslandMember = spaceObject as SimulationIslandMember;
-            if (simulationIslandMember != null)
-            {
-                DeactivationManager.Remove(simulationIslandMember);
-            }
-
-            ISimulationIslandMemberOwner simulationIslandMemberOwner = spaceObject as ISimulationIslandMemberOwner;
-            if (simulationIslandMemberOwner != null)
-            {
-                DeactivationManager.Remove(simulationIslandMemberOwner.ActivityInformation);
-            }
-
-            //Go through each stage, removing the space object from it if necessary.
-            IForceUpdateable velocityUpdateable = spaceObject as IForceUpdateable;
-            if (velocityUpdateable != null)
-            {
-                ForceUpdater.Remove(velocityUpdateable);
-            }
-
-            MobileCollidable boundingBoxUpdateable = spaceObject as MobileCollidable;
-            if (boundingBoxUpdateable != null)
-            {
-                BoundingBoxUpdater.Remove(boundingBoxUpdateable);
-            }
-
-            BroadPhaseEntry broadPhaseEntry = spaceObject as BroadPhaseEntry;
-            if (broadPhaseEntry != null)
-            {
-                BroadPhase.Remove(broadPhaseEntry);
-            }
-
-            //Entites own collision proxies, but are not entries themselves.
-            IBroadPhaseEntryOwner broadPhaseEntryOwner = spaceObject as IBroadPhaseEntryOwner;
-            if (broadPhaseEntryOwner != null)
-            {
-                BroadPhase.Remove(broadPhaseEntryOwner.Entry);
-                boundingBoxUpdateable = broadPhaseEntryOwner.Entry as MobileCollidable;
-                if (boundingBoxUpdateable != null)
-                {
-                    BoundingBoxUpdater.Remove(boundingBoxUpdateable);
-                }
-            }
-
-            SolverUpdateable solverUpdateable = spaceObject as SolverUpdateable;
-            if (solverUpdateable != null)
-            {
-                Solver.Remove(solverUpdateable);
-            }
-
-            IPositionUpdateable integrable = spaceObject as IPositionUpdateable;
-            if (integrable != null)
-            {
-                PositionUpdater.Remove(integrable);
-            }
-
-            Entity entity = spaceObject as Entity;
-            if (entity != null)
-            {
-                BufferedStates.Remove(entity);
-            }
-
-            IDeferredEventCreator deferredEventCreator = spaceObject as IDeferredEventCreator;
-            if (deferredEventCreator != null)
-            {
-                DeferredEventDispatcher.RemoveEventCreator(deferredEventCreator);
-            }
-
-            IDeferredEventCreatorOwner deferredEventCreatorOwner = spaceObject as IDeferredEventCreatorOwner;
-            if (deferredEventCreatorOwner != null)
-            {
-                DeferredEventDispatcher.RemoveEventCreator(deferredEventCreatorOwner.EventCreator);
-            }
-
-            //Updateable stages.
-            IDuringForcesUpdateable duringForcesUpdateable = spaceObject as IDuringForcesUpdateable;
-            if (duringForcesUpdateable != null)
-            {
-                DuringForcesUpdateables.Remove(duringForcesUpdateable);
-            }
-
-            IBeforeNarrowPhaseUpdateable beforeNarrowPhaseUpdateable = spaceObject as IBeforeNarrowPhaseUpdateable;
-            if (beforeNarrowPhaseUpdateable != null)
-            {
-                BeforeNarrowPhaseUpdateables.Remove(beforeNarrowPhaseUpdateable);
-            }
-
-            IBeforeSolverUpdateable beforeSolverUpdateable = spaceObject as IBeforeSolverUpdateable;
-            if (beforeSolverUpdateable != null)
-            {
-                BeforeSolverUpdateables.Remove(beforeSolverUpdateable);
-            }
-
-
-            IBeforePositionUpdateUpdateable beforePositionUpdateUpdateable = spaceObject as IBeforePositionUpdateUpdateable;
-            if (beforePositionUpdateUpdateable != null)
-            {
-                BeforePositionUpdateUpdateables.Remove(beforePositionUpdateUpdateable);
-            }
-
-            IEndOfTimeStepUpdateable endOfStepUpdateable = spaceObject as IEndOfTimeStepUpdateable;
-            if (endOfStepUpdateable != null)
-            {
-                EndOfTimeStepUpdateables.Remove(endOfStepUpdateable);
-            }
-
-            IEndOfFrameUpdateable endOfFrameUpdateable = spaceObject as IEndOfFrameUpdateable;
-            if (endOfFrameUpdateable != null)
-            {
-                EndOfFrameUpdateables.Remove(endOfFrameUpdateable);
-            }
-
-            spaceObject.Space = null;
-            spaceObject.OnRemovalFromSpace(this);
-        }
-
-#if PROFILE
-        /// <summary>
-        /// Gets the time it took to perform the previous time step.
-        /// </summary>
-        public double Time
-        {
-            get { return (end - start) / (double)Stopwatch.Frequency; }
-        }
-
-        private long start, end;
-#endif
-
-        void DoTimeStep()
-        {
-#if PROFILE
-            start = Stopwatch.GetTimestamp();
-#endif
-            SpaceObjectBuffer.Update();
-            EntityStateWriteBuffer.Update();
-            DeactivationManager.Update();
-            ForceUpdater.Update();
-            DuringForcesUpdateables.Update();
-            BoundingBoxUpdater.Update();
-            BroadPhase.Update();
-            BeforeNarrowPhaseUpdateables.Update();
-            NarrowPhase.Update();
-            BeforeSolverUpdateables.Update();
-            Solver.Update();
-            BeforePositionUpdateUpdateables.Update();
-            PositionUpdater.Update();
-            BufferedStates.ReadBuffers.Update();
-            DeferredEventDispatcher.Update();
-            EndOfTimeStepUpdateables.Update();
-#if PROFILE
-            end = Stopwatch.GetTimestamp();
-#endif
-
-
-        }
-
-        ///<summary>
-        /// Performs a single timestep.
-        ///</summary>
-        public void Update()
-        {
-            DoTimeStep();
-            EndOfFrameUpdateables.Update();
-        }
-
-        /// <summary>
-        /// Performs as many timesteps as necessary to get as close to the elapsed time as possible.
-        /// </summary>
-        /// <param name="dt">Elapsed time from the previous frame.</param>
-        public void Update(float dt)
-        {
-            TimeStepSettings.AccumulatedTime += dt;
-            for (int i = 0; i < TimeStepSettings.MaximumTimeStepsPerFrame; i++)
-            {
-                if (TimeStepSettings.AccumulatedTime >= TimeStepSettings.TimeStepDuration)
-                {
-                    TimeStepSettings.AccumulatedTime -= TimeStepSettings.TimeStepDuration;
-                    DoTimeStep();
-                }
-                else
-                {
-                    break;
-                }
-            }
-
-            BufferedStates.InterpolatedStates.BlendAmount = TimeStepSettings.AccumulatedTime / TimeStepSettings.TimeStepDuration;
-            BufferedStates.InterpolatedStates.Update();
-            EndOfFrameUpdateables.Update();
-        }
-
-        /// <summary>
-        /// Tests a ray against the space.
-        /// </summary>
-        /// <param name="ray">Ray to test.</param>
-        /// <param name="result">Hit data of the ray, if any.</param>
-        /// <returns>Whether or not the ray hit anything.</returns>
-        public bool RayCast(Ray ray, out RayCastResult result)
-        {
-            return RayCast(ray, float.MaxValue, out result);
-        }
-
-        /// <summary>
-        /// Tests a ray against the space.
-        /// </summary>
-        /// <param name="ray">Ray to test.</param>
-        /// <param name="filter">Delegate to prune out hit candidates before performing a ray cast against them. Return true from the filter to process an entry or false to ignore the entry.</param>
-        /// <param name="result">Hit data of the ray, if any.</param>
-        /// <returns>Whether or not the ray hit anything.</returns>
-        public bool RayCast(Ray ray, Func<BroadPhaseEntry, bool> filter, out RayCastResult result)
-        {
-            return RayCast(ray, float.MaxValue, filter, out result);
-        }
-
-        /// <summary>
-        /// Tests a ray against the space.
-        /// </summary>
-        /// <param name="ray">Ray to test.</param>
-        /// <param name="maximumLength">Maximum length of the ray in units of the ray direction's length.</param>
-        /// <param name="result">Hit data of the ray, if any.</param>
-        /// <returns>Whether or not the ray hit anything.</returns>
-        public bool RayCast(Ray ray, float maximumLength, out RayCastResult result)
-        {
-            var resultsList = PhysicsResources.GetRayCastResultList();
-            bool didHit = RayCast(ray, maximumLength, resultsList);
-            result = resultsList.Elements[0];
-            for (int i = 1; i < resultsList.Count; i++)
-            {
-                RayCastResult candidate = resultsList.Elements[i];
-                if (candidate.HitData.T < result.HitData.T)
-                    result = candidate;
-            }
-            PhysicsResources.GiveBack(resultsList);
-
-            return didHit;
-        }
-
-        /// <summary>
-        /// Tests a ray against the space.
-        /// </summary>
-        /// <param name="ray">Ray to test.</param>
-        /// <param name="maximumLength">Maximum length of the ray in units of the ray direction's length.</param>
-        /// <param name="filter">Delegate to prune out hit candidates before performing a ray cast against them. Return true from the filter to process an entry or false to ignore the entry.</param>
-        /// <param name="result">Hit data of the ray, if any.</param>
-        /// <returns>Whether or not the ray hit anything.</returns>
-        public bool RayCast(Ray ray, float maximumLength, Func<BroadPhaseEntry, bool> filter, out RayCastResult result)
-        {
-            var resultsList = PhysicsResources.GetRayCastResultList();
-            bool didHit = RayCast(ray, maximumLength, filter, resultsList);
-            result = resultsList.Elements[0];
-            for (int i = 1; i < resultsList.Count; i++)
-            {
-                RayCastResult candidate = resultsList.Elements[i];
-                if (candidate.HitData.T < result.HitData.T)
-                    result = candidate;
-            }
-            PhysicsResources.GiveBack(resultsList);
-
-            return didHit;
-        }
-
-        /// <summary>
-        /// Tests a ray against the space, possibly returning multiple hits.
-        /// </summary>
-        /// <param name="ray">Ray to test.</param>
-        /// <param name="maximumLength">Maximum length of the ray in units of the ray direction's length.</param>
-        /// <param name="outputRayCastResults">Hit data of the ray, if any.</param>
-        /// <returns>Whether or not the ray hit anything.</returns>
-        public bool RayCast(Ray ray, float maximumLength, IList<RayCastResult> outputRayCastResults)
-        {
-            var outputIntersections = PhysicsResources.GetBroadPhaseEntryList();
-            if (BroadPhase.QueryAccelerator.RayCast(ray, maximumLength, outputIntersections))
-            {
-
-                for (int i = 0; i < outputIntersections.Count; i++)
-                {
-                    RayHit rayHit;
-                    BroadPhaseEntry candidate = outputIntersections.Elements[i];
-                    if (candidate.RayCast(ray, maximumLength, out rayHit))
-                    {
-                        outputRayCastResults.Add(new RayCastResult(rayHit, candidate));
-                    }
-                }
-            }
-            PhysicsResources.GiveBack(outputIntersections);
-            return outputRayCastResults.Count > 0;
-        }
-
-        /// <summary>
-        /// Tests a ray against the space, possibly returning multiple hits.
-        /// </summary>
-        /// <param name="ray">Ray to test.</param>
-        /// <param name="maximumLength">Maximum length of the ray in units of the ray direction's length.</param>
-        /// <param name="filter">Delegate to prune out hit candidates before performing a cast against them. Return true from the filter to process an entry or false to ignore the entry.</param>
-        /// <param name="outputRayCastResults">Hit data of the ray, if any.</param>
-        /// <returns>Whether or not the ray hit anything.</returns>
-        public bool RayCast(Ray ray, float maximumLength, Func<BroadPhaseEntry, bool> filter, IList<RayCastResult> outputRayCastResults)
-        {
-            var outputIntersections = PhysicsResources.GetBroadPhaseEntryList();
-            if (BroadPhase.QueryAccelerator.RayCast(ray, maximumLength, outputIntersections))
-            {
-
-                for (int i = 0; i < outputIntersections.Count; i++)
-                {
-                    RayHit rayHit;
-                    BroadPhaseEntry candidate = outputIntersections.Elements[i];
-                    if (candidate.RayCast(ray, maximumLength, filter, out rayHit))
-                    {
-                        outputRayCastResults.Add(new RayCastResult(rayHit, candidate));
-                    }
-                }
-            }
-            PhysicsResources.GiveBack(outputIntersections);
-            return outputRayCastResults.Count > 0;
-        }
-
-        /// <summary>
-        /// <para>Casts a convex shape against the space.</para>
-        /// <para>Convex casts are sensitive to length; avoid extremely long convex casts for better stability and performance.</para>
-        /// </summary>
-        /// <param name="castShape">Shape to cast.</param>
-        /// <param name="startingTransform">Initial transform of the shape.</param>
-        /// <param name="sweep">Sweep to apply to the shape. Avoid extremely long convex casts for better stability and performance.</param>
-        /// <param name="castResult">Hit data, if any.</param>
-        /// <returns>Whether or not the cast hit anything.</returns>
-        public bool ConvexCast(ConvexShape castShape, ref RigidTransform startingTransform, ref Vector3 sweep, out RayCastResult castResult)
-        {
-            var castResults = PhysicsResources.GetRayCastResultList();
-            bool didHit = ConvexCast(castShape, ref startingTransform, ref sweep, castResults);
-            castResult = castResults.Elements[0];
-            for (int i = 1; i < castResults.Count; i++)
-            {
-                RayCastResult candidate = castResults.Elements[i];
-                if (candidate.HitData.T < castResult.HitData.T)
-                    castResult = candidate;
-            }
-            PhysicsResources.GiveBack(castResults);
-            return didHit;
-        }
-
-        /// <summary>
-        /// <para>Casts a convex shape against the space.</para>
-        /// <para>Convex casts are sensitive to length; avoid extremely long convex casts for better stability and performance.</para>
-        /// </summary>
-        /// <param name="castShape">Shape to cast.</param>
-        /// <param name="startingTransform">Initial transform of the shape.</param>
-        /// <param name="sweep">Sweep to apply to the shape. Avoid extremely long convex casts for better stability and performance.</param>
-        /// <param name="filter">Delegate to prune out hit candidates before performing a cast against them. Return true from the filter to process an entry or false to ignore the entry.</param>
-        /// <param name="castResult">Hit data, if any.</param>
-        /// <returns>Whether or not the cast hit anything.</returns>
-        public bool ConvexCast(ConvexShape castShape, ref RigidTransform startingTransform, ref Vector3 sweep, Func<BroadPhaseEntry, bool> filter, out RayCastResult castResult)
-        {
-            var castResults = PhysicsResources.GetRayCastResultList();
-            bool didHit = ConvexCast(castShape, ref startingTransform, ref sweep, filter, castResults);
-            castResult = castResults.Elements[0];
-            for (int i = 1; i < castResults.Count; i++)
-            {
-                RayCastResult candidate = castResults.Elements[i];
-                if (candidate.HitData.T < castResult.HitData.T)
-                    castResult = candidate;
-            }
-            PhysicsResources.GiveBack(castResults);
-            return didHit;
-        }
-
-        /// <summary>
-        /// <para>Casts a convex shape against the space.</para>
-        /// <para>Convex casts are sensitive to length; avoid extremely long convex casts for better stability and performance.</para>
-        /// </summary>
-        /// <param name="castShape">Shape to cast.</param>
-        /// <param name="startingTransform">Initial transform of the shape.</param>
-        /// <param name="sweep">Sweep to apply to the shape. Avoid extremely long convex casts for better stability and performance.</param>
-        /// <param name="outputCastResults">Hit data, if any.</param>
-        /// <returns>Whether or not the cast hit anything.</returns>
-        public bool ConvexCast(ConvexShape castShape, ref RigidTransform startingTransform, ref Vector3 sweep, IList<RayCastResult> outputCastResults)
-        {
-            var overlappedElements = PhysicsResources.GetBroadPhaseEntryList();
-            BoundingBox boundingBox;
-            castShape.GetSweptBoundingBox(ref startingTransform, ref sweep, out boundingBox);
-
-            BroadPhase.QueryAccelerator.GetEntries(boundingBox, overlappedElements);
-            for (int i = 0; i < overlappedElements.Count; ++i)
-            {
-                RayHit hit;
-                if (overlappedElements.Elements[i].ConvexCast(castShape, ref startingTransform, ref sweep, out hit))
-                {
-                    outputCastResults.Add(new RayCastResult { HitData = hit, HitObject = overlappedElements.Elements[i] });
-                }
-            }
-            PhysicsResources.GiveBack(overlappedElements);
-            return outputCastResults.Count > 0;
-        }
-
-        /// <summary>
-        /// <para>Casts a convex shape against the space.</para>
-        /// <para>Convex casts are sensitive to length; avoid extremely long convex casts for better stability and performance.</para>
-        /// </summary>
-        /// <param name="castShape">Shape to cast.</param>
-        /// <param name="startingTransform">Initial transform of the shape.</param>
-        /// <param name="sweep">Sweep to apply to the shape. Avoid extremely long convex casts for better stability and performance.</param>
-        /// <param name="filter">Delegate to prune out hit candidates before performing a cast against them. Return true from the filter to process an entry or false to ignore the entry.</param>
-        /// <param name="outputCastResults">Hit data, if any.</param>
-        /// <returns>Whether or not the cast hit anything.</returns>
-        public bool ConvexCast(ConvexShape castShape, ref RigidTransform startingTransform, ref Vector3 sweep, Func<BroadPhaseEntry, bool> filter, IList<RayCastResult> outputCastResults)
-        {
-            var overlappedElements = PhysicsResources.GetBroadPhaseEntryList();
-            BoundingBox boundingBox;
-            castShape.GetSweptBoundingBox(ref startingTransform, ref sweep, out boundingBox);
-
-            BroadPhase.QueryAccelerator.GetEntries(boundingBox, overlappedElements);
-            for (int i = 0; i < overlappedElements.Count; ++i)
-            {
-                RayHit hit;
-                if (overlappedElements.Elements[i].ConvexCast(castShape, ref startingTransform, ref sweep, filter, out hit))
-                {
-                    outputCastResults.Add(new RayCastResult { HitData = hit, HitObject = overlappedElements.Elements[i] });
-                }
-            }
-            PhysicsResources.GiveBack(overlappedElements);
-            return outputCastResults.Count > 0;
-        }
-
-
-        bool disposed;
-
-        /// <summary>
-        /// Performs application-defined tasks associated with freeing, releasing, or resetting unmanaged resources.
-        /// </summary>
-        /// <filterpriority>2</filterpriority>
-        public void Dispose()
-        {
-            if (!disposed)
-            {
-                disposed = true;
-                ThreadManager.Dispose();
-            }
-        }
-    }
-
-
-}
+﻿using System;
+using System.Collections.Generic;
+using BEPUphysics.BroadPhaseEntries;
+using BEPUphysics.BroadPhaseSystems;
+using BEPUphysics.BroadPhaseSystems.Hierarchies;
+using BEPUphysics.BroadPhaseEntries.MobileCollidables;
+using BEPUphysics.CollisionShapes.ConvexShapes;
+using BEPUphysics.DeactivationManagement;
+using BEPUphysics.Entities;
+using BEPUphysics.EntityStateManagement;
+using BEPUphysics.OtherSpaceStages;
+using BEPUphysics.PositionUpdating;
+using BEPUphysics.SolverSystems;
+using BEPUphysics.Threading;
+using BEPUutilities;
+using BEPUphysics.NarrowPhaseSystems;
+using BEPUphysics.UpdateableSystems;
+using BEPUutilities;
+using BEPUutilities.DataStructures;
+
+namespace BEPUphysics
+{
+    ///<summary>
+    /// Main simulation class of BEPUphysics.  Contains various updating stages addition/removal methods for getting objects into the simulation.
+    ///</summary>
+    public class Space : ISpace, IDisposable
+    {
+        private TimeStepSettings timeStepSettings;
+        ///<summary>
+        /// Gets or sets the time step settings used by the space.
+        ///</summary>
+        public TimeStepSettings TimeStepSettings
+        {
+            get
+            {
+                return timeStepSettings;
+            }
+            set
+            {
+                timeStepSettings = value;
+                DeactivationManager.TimeStepSettings = value;
+                ForceUpdater.TimeStepSettings = value;
+                BoundingBoxUpdater.TimeStepSettings = value;
+                Solver.TimeStepSettings = value;
+                PositionUpdater.TimeStepSettings = value;
+
+            }
+        }
+
+        IThreadManager threadManager;
+        ///<summary>
+        /// Gets or sets the thread manager used by the space.
+        ///</summary>
+        public IThreadManager ThreadManager
+        {
+            get
+            {
+                return threadManager;
+            }
+            set
+            {
+                threadManager = value;
+                DeactivationManager.ThreadManager = value;
+                ForceUpdater.ThreadManager = value;
+                BoundingBoxUpdater.ThreadManager = value;
+                BroadPhase.ThreadManager = value;
+                NarrowPhase.ThreadManager = value;
+                Solver.ThreadManager = value;
+                PositionUpdater.ThreadManager = value;
+                DuringForcesUpdateables.ThreadManager = value;
+                BeforeNarrowPhaseUpdateables.ThreadManager = value;
+                EndOfTimeStepUpdateables.ThreadManager = value;
+                EndOfFrameUpdateables.ThreadManager = value;
+            }
+        }
+
+        ///<summary>
+        /// Gets or sets the space object buffer used by the space.
+        /// The space object buffer allows objects to be safely asynchronously
+        /// added to and removed from the space.
+        ///</summary>
+        public SpaceObjectBuffer SpaceObjectBuffer { get; set; }
+        ///<summary>
+        /// Gets or sets the entity state write buffer used by the space.
+        /// The write buffer contains buffered writes to entity states that are
+        /// flushed each frame when the buffer is updated.
+        ///</summary>
+        public EntityStateWriteBuffer EntityStateWriteBuffer { get; set; }
+        ///<summary>
+        /// Gets or sets the deactivation manager used by the space.
+        /// The deactivation manager controls the activity state objects, putting them
+        /// to sleep and managing the connections between objects and simulation islands.
+        ///</summary>
+        public DeactivationManager DeactivationManager { get; set; }
+        ///<summary>
+        /// Gets or sets the force updater used by the space.
+        /// The force updater applies forces to all dynamic objects in the space each frame.
+        ///</summary>
+        public ForceUpdater ForceUpdater { get; set; }
+        ///<summary>
+        /// Gets or sets the bounding box updater used by the space.
+        /// The bounding box updater updates the bounding box of mobile collidables each frame.
+        ///</summary>
+        public BoundingBoxUpdater BoundingBoxUpdater { get; set; }
+        private BroadPhase broadPhase;
+        /// <summary>
+        /// Gets or sets the broad phase used by the space.
+        /// The broad phase finds overlaps between broad phase entries and passes
+        /// them off to the narrow phase for processing.
+        /// </summary>
+        public BroadPhase BroadPhase
+        {
+            get
+            {
+                return broadPhase;
+            }
+            set
+            {
+                broadPhase = value;
+                if (NarrowPhase != null)
+                    if (value != null)
+                    {
+                        NarrowPhase.BroadPhaseOverlaps = broadPhase.Overlaps;
+                    }
+                    else
+                    {
+                        NarrowPhase.BroadPhaseOverlaps = null;
+                    }
+            }
+        }
+        ///<summary>
+        /// Gets or sets the narrow phase used by the space.
+        /// The narrow phase uses overlaps found by the broad phase
+        /// to create pair handlers.  Those pair handlers can go on to 
+        /// create things like contacts and constraints.
+        ///</summary>
+        public NarrowPhase NarrowPhase { get; set; }
+        ///<summary>
+        /// Gets or sets the solver used by the space.
+        /// The solver iteratively finds a solution to the constraints in the simulation.
+        ///</summary>
+        public Solver Solver { get; set; }
+        ///<summary>
+        /// Gets or sets the position updater used by the space.
+        /// The position updater moves everything around each frame.
+        ///</summary>
+        public PositionUpdater PositionUpdater { get; set; }
+        ///<summary>
+        /// Gets or sets the buffered states manager used by the space.
+        /// The buffered states manager keeps track of read buffered entity states
+        /// and also interpolated states based on the time remaining from internal
+        /// time steps.
+        ///</summary>
+        public BufferedStatesManager BufferedStates { get; set; }
+        ///<summary>
+        /// Gets or sets the deferred event dispatcher used by the space.
+        /// The event dispatcher gathers up deferred events created
+        /// over the course of a timestep and dispatches them sequentially at the end.
+        ///</summary>
+        public DeferredEventDispatcher DeferredEventDispatcher { get; set; }
+
+        ///<summary>
+        /// Gets or sets the updateable manager that handles updateables that update during force application.
+        ///</summary>
+        public DuringForcesUpdateableManager DuringForcesUpdateables { get; set; }
+        ///<summary>
+        /// Gets or sets the updateable manager that handles updateables that update before the narrow phase.
+        ///</summary>
+        public BeforeNarrowPhaseUpdateableManager BeforeNarrowPhaseUpdateables { get; set; }
+        ///<summary>
+        /// Gets or sets the updateable manager that handles updateables that update before the solver
+        ///</summary>
+        public BeforeSolverUpdateableManager BeforeSolverUpdateables { get; set; }
+        ///<summary>
+        /// Gets or sets the updateable manager that handles updateables that update right before the position update phase.
+        ///</summary>
+        public BeforePositionUpdateUpdateableManager BeforePositionUpdateUpdateables { get; set; }
+        ///<summary>
+        /// Gets or sets the updateable manager that handles updateables that update at the end of a timestep.
+        ///</summary>
+        public EndOfTimeStepUpdateableManager EndOfTimeStepUpdateables { get; set; }
+        ///<summary>
+        /// Gets or sets the updateable manager that handles updateables that update at the end of a frame.
+        ///</summary>
+        public EndOfFrameUpdateableManager EndOfFrameUpdateables { get; set; }
+
+
+        ///<summary>
+        /// Gets the list of entities in the space.
+        ///</summary>
+        public ReadOnlyList<Entity> Entities
+        {
+            get { return BufferedStates.Entities; }
+        }
+
+        ///<summary>
+        /// Constructs a new space for things to live in.
+        /// Uses the SpecializedThreadManager.
+        ///</summary>
+        public Space()
+            : this(new SpecializedThreadManager())
+        {
+        }
+
+        ///<summary>
+        /// Constructs a new space for things to live in.
+        ///</summary>
+        ///<param name="threadManager">Thread manager to use with the space.</param>
+        public Space(IThreadManager threadManager)
+        {
+            timeStepSettings = new TimeStepSettings();
+
+            this.threadManager = threadManager;
+
+            SpaceObjectBuffer = new SpaceObjectBuffer(this);
+            EntityStateWriteBuffer = new EntityStateWriteBuffer();
+            DeactivationManager = new DeactivationManager(TimeStepSettings, ThreadManager);
+            ForceUpdater = new ForceUpdater(TimeStepSettings, ThreadManager);
+            BoundingBoxUpdater = new BoundingBoxUpdater(TimeStepSettings, ThreadManager);
+            BroadPhase = new DynamicHierarchy(ThreadManager);
+            NarrowPhase = new NarrowPhase(TimeStepSettings, BroadPhase.Overlaps, ThreadManager);
+            Solver = new Solver(TimeStepSettings, DeactivationManager, ThreadManager);
+            NarrowPhase.Solver = Solver;
+            PositionUpdater = new ContinuousPositionUpdater(TimeStepSettings, ThreadManager);
+            BufferedStates = new BufferedStatesManager(ThreadManager);
+            DeferredEventDispatcher = new DeferredEventDispatcher();
+
+            DuringForcesUpdateables = new DuringForcesUpdateableManager(timeStepSettings, ThreadManager);
+            BeforeNarrowPhaseUpdateables = new BeforeNarrowPhaseUpdateableManager(timeStepSettings, ThreadManager);
+            BeforeSolverUpdateables = new BeforeSolverUpdateableManager(timeStepSettings, ThreadManager);
+            BeforePositionUpdateUpdateables = new BeforePositionUpdateUpdateableManager(timeStepSettings, ThreadManager);
+            EndOfTimeStepUpdateables = new EndOfTimeStepUpdateableManager(timeStepSettings, ThreadManager);
+            EndOfFrameUpdateables = new EndOfFrameUpdateableManager(timeStepSettings, ThreadManager);
+
+        }
+
+
+        ///<summary>
+        /// Adds a space object to the simulation.
+        ///</summary>
+        ///<param name="spaceObject">Space object to add.</param>
+        public void Add(ISpaceObject spaceObject)
+        {
+            if (spaceObject.Space != null)
+                throw new ArgumentException("The object belongs to some Space already; cannot add it again.");
+            spaceObject.Space = this;
+
+            SimulationIslandMember simulationIslandMember = spaceObject as SimulationIslandMember;
+            if (simulationIslandMember != null)
+            {
+                DeactivationManager.Add(simulationIslandMember);
+            }
+
+            ISimulationIslandMemberOwner simulationIslandMemberOwner = spaceObject as ISimulationIslandMemberOwner;
+            if (simulationIslandMemberOwner != null)
+            {
+                DeactivationManager.Add(simulationIslandMemberOwner.ActivityInformation);
+            }
+
+            //Go through each stage, adding the space object to it if necessary.
+            IForceUpdateable velocityUpdateable = spaceObject as IForceUpdateable;
+            if (velocityUpdateable != null)
+            {
+                ForceUpdater.Add(velocityUpdateable);
+            }
+
+            MobileCollidable boundingBoxUpdateable = spaceObject as MobileCollidable;
+            if (boundingBoxUpdateable != null)
+            {
+                BoundingBoxUpdater.Add(boundingBoxUpdateable);
+            }
+
+            BroadPhaseEntry broadPhaseEntry = spaceObject as BroadPhaseEntry;
+            if (broadPhaseEntry != null)
+            {
+                BroadPhase.Add(broadPhaseEntry);
+            }
+
+            //Entites own collision proxies, but are not entries themselves.
+            IBroadPhaseEntryOwner broadPhaseEntryOwner = spaceObject as IBroadPhaseEntryOwner;
+            if (broadPhaseEntryOwner != null)
+            {
+                BroadPhase.Add(broadPhaseEntryOwner.Entry);
+                boundingBoxUpdateable = broadPhaseEntryOwner.Entry as MobileCollidable;
+                if (boundingBoxUpdateable != null)
+                {
+                    BoundingBoxUpdater.Add(boundingBoxUpdateable);
+                }
+            }
+
+            SolverUpdateable solverUpdateable = spaceObject as SolverUpdateable;
+            if (solverUpdateable != null)
+            {
+                Solver.Add(solverUpdateable);
+            }
+
+            IPositionUpdateable integrable = spaceObject as IPositionUpdateable;
+            if (integrable != null)
+            {
+                PositionUpdater.Add(integrable);
+            }
+
+            Entity entity = spaceObject as Entity;
+            if (entity != null)
+            {
+                BufferedStates.Add(entity);
+            }
+
+            IDeferredEventCreator deferredEventCreator = spaceObject as IDeferredEventCreator;
+            if (deferredEventCreator != null)
+            {
+                DeferredEventDispatcher.AddEventCreator(deferredEventCreator);
+            }
+
+            IDeferredEventCreatorOwner deferredEventCreatorOwner = spaceObject as IDeferredEventCreatorOwner;
+            if (deferredEventCreatorOwner != null)
+            {
+                DeferredEventDispatcher.AddEventCreator(deferredEventCreatorOwner.EventCreator);
+            }
+
+            //Updateable stages.
+            IDuringForcesUpdateable duringForcesUpdateable = spaceObject as IDuringForcesUpdateable;
+            if (duringForcesUpdateable != null)
+            {
+                DuringForcesUpdateables.Add(duringForcesUpdateable);
+            }
+
+            IBeforeNarrowPhaseUpdateable beforeNarrowPhaseUpdateable = spaceObject as IBeforeNarrowPhaseUpdateable;
+            if (beforeNarrowPhaseUpdateable != null)
+            {
+                BeforeNarrowPhaseUpdateables.Add(beforeNarrowPhaseUpdateable);
+            }
+
+            IBeforeSolverUpdateable beforeSolverUpdateable = spaceObject as IBeforeSolverUpdateable;
+            if (beforeSolverUpdateable != null)
+            {
+                BeforeSolverUpdateables.Add(beforeSolverUpdateable);
+            }
+
+            IBeforePositionUpdateUpdateable beforePositionUpdateUpdateable = spaceObject as IBeforePositionUpdateUpdateable;
+            if (beforePositionUpdateUpdateable != null)
+            {
+                BeforePositionUpdateUpdateables.Add(beforePositionUpdateUpdateable);
+            }
+
+            IEndOfTimeStepUpdateable endOfStepUpdateable = spaceObject as IEndOfTimeStepUpdateable;
+            if (endOfStepUpdateable != null)
+            {
+                EndOfTimeStepUpdateables.Add(endOfStepUpdateable);
+            }
+
+            IEndOfFrameUpdateable endOfFrameUpdateable = spaceObject as IEndOfFrameUpdateable;
+            if (endOfFrameUpdateable != null)
+            {
+                EndOfFrameUpdateables.Add(endOfFrameUpdateable);
+            }
+
+            spaceObject.OnAdditionToSpace(this);
+        }
+
+        ///<summary>
+        /// Removes a space object from the simulation.
+        ///</summary>
+        ///<param name="spaceObject">Space object to remove.</param>
+        public void Remove(ISpaceObject spaceObject)
+        {
+            if (spaceObject.Space != this)
+                throw new ArgumentException("The object does not belong to this space; cannot remove it.");
+
+            SimulationIslandMember simulationIslandMember = spaceObject as SimulationIslandMember;
+            if (simulationIslandMember != null)
+            {
+                DeactivationManager.Remove(simulationIslandMember);
+            }
+
+            ISimulationIslandMemberOwner simulationIslandMemberOwner = spaceObject as ISimulationIslandMemberOwner;
+            if (simulationIslandMemberOwner != null)
+            {
+                DeactivationManager.Remove(simulationIslandMemberOwner.ActivityInformation);
+            }
+
+            //Go through each stage, removing the space object from it if necessary.
+            IForceUpdateable velocityUpdateable = spaceObject as IForceUpdateable;
+            if (velocityUpdateable != null)
+            {
+                ForceUpdater.Remove(velocityUpdateable);
+            }
+
+            MobileCollidable boundingBoxUpdateable = spaceObject as MobileCollidable;
+            if (boundingBoxUpdateable != null)
+            {
+                BoundingBoxUpdater.Remove(boundingBoxUpdateable);
+            }
+
+            BroadPhaseEntry broadPhaseEntry = spaceObject as BroadPhaseEntry;
+            if (broadPhaseEntry != null)
+            {
+                BroadPhase.Remove(broadPhaseEntry);
+            }
+
+            //Entites own collision proxies, but are not entries themselves.
+            IBroadPhaseEntryOwner broadPhaseEntryOwner = spaceObject as IBroadPhaseEntryOwner;
+            if (broadPhaseEntryOwner != null)
+            {
+                BroadPhase.Remove(broadPhaseEntryOwner.Entry);
+                boundingBoxUpdateable = broadPhaseEntryOwner.Entry as MobileCollidable;
+                if (boundingBoxUpdateable != null)
+                {
+                    BoundingBoxUpdater.Remove(boundingBoxUpdateable);
+                }
+            }
+
+            SolverUpdateable solverUpdateable = spaceObject as SolverUpdateable;
+            if (solverUpdateable != null)
+            {
+                Solver.Remove(solverUpdateable);
+            }
+
+            IPositionUpdateable integrable = spaceObject as IPositionUpdateable;
+            if (integrable != null)
+            {
+                PositionUpdater.Remove(integrable);
+            }
+
+            Entity entity = spaceObject as Entity;
+            if (entity != null)
+            {
+                BufferedStates.Remove(entity);
+            }
+
+            IDeferredEventCreator deferredEventCreator = spaceObject as IDeferredEventCreator;
+            if (deferredEventCreator != null)
+            {
+                DeferredEventDispatcher.RemoveEventCreator(deferredEventCreator);
+            }
+
+            IDeferredEventCreatorOwner deferredEventCreatorOwner = spaceObject as IDeferredEventCreatorOwner;
+            if (deferredEventCreatorOwner != null)
+            {
+                DeferredEventDispatcher.RemoveEventCreator(deferredEventCreatorOwner.EventCreator);
+            }
+
+            //Updateable stages.
+            IDuringForcesUpdateable duringForcesUpdateable = spaceObject as IDuringForcesUpdateable;
+            if (duringForcesUpdateable != null)
+            {
+                DuringForcesUpdateables.Remove(duringForcesUpdateable);
+            }
+
+            IBeforeNarrowPhaseUpdateable beforeNarrowPhaseUpdateable = spaceObject as IBeforeNarrowPhaseUpdateable;
+            if (beforeNarrowPhaseUpdateable != null)
+            {
+                BeforeNarrowPhaseUpdateables.Remove(beforeNarrowPhaseUpdateable);
+            }
+
+            IBeforeSolverUpdateable beforeSolverUpdateable = spaceObject as IBeforeSolverUpdateable;
+            if (beforeSolverUpdateable != null)
+            {
+                BeforeSolverUpdateables.Remove(beforeSolverUpdateable);
+            }
+
+
+            IBeforePositionUpdateUpdateable beforePositionUpdateUpdateable = spaceObject as IBeforePositionUpdateUpdateable;
+            if (beforePositionUpdateUpdateable != null)
+            {
+                BeforePositionUpdateUpdateables.Remove(beforePositionUpdateUpdateable);
+            }
+
+            IEndOfTimeStepUpdateable endOfStepUpdateable = spaceObject as IEndOfTimeStepUpdateable;
+            if (endOfStepUpdateable != null)
+            {
+                EndOfTimeStepUpdateables.Remove(endOfStepUpdateable);
+            }
+
+            IEndOfFrameUpdateable endOfFrameUpdateable = spaceObject as IEndOfFrameUpdateable;
+            if (endOfFrameUpdateable != null)
+            {
+                EndOfFrameUpdateables.Remove(endOfFrameUpdateable);
+            }
+
+            spaceObject.Space = null;
+            spaceObject.OnRemovalFromSpace(this);
+        }
+
+#if PROFILE
+        /// <summary>
+        /// Gets the time it took to perform the previous time step.
+        /// </summary>
+        public double Time
+        {
+            get { return (end - start) / (double)Stopwatch.Frequency; }
+        }
+
+        private long start, end;
+#endif
+
+        void DoTimeStep()
+        {
+#if PROFILE
+            start = Stopwatch.GetTimestamp();
+#endif
+            SpaceObjectBuffer.Update();
+            EntityStateWriteBuffer.Update();
+            DeactivationManager.Update();
+            ForceUpdater.Update();
+            DuringForcesUpdateables.Update();
+            BoundingBoxUpdater.Update();
+            BroadPhase.Update();
+            BeforeNarrowPhaseUpdateables.Update();
+            NarrowPhase.Update();
+            BeforeSolverUpdateables.Update();
+            Solver.Update();
+            BeforePositionUpdateUpdateables.Update();
+            PositionUpdater.Update();
+            BufferedStates.ReadBuffers.Update();
+            DeferredEventDispatcher.Update();
+            EndOfTimeStepUpdateables.Update();
+#if PROFILE
+            end = Stopwatch.GetTimestamp();
+#endif
+
+
+        }
+
+        ///<summary>
+        /// Performs a single timestep.
+        ///</summary>
+        public void Update()
+        {
+            DoTimeStep();
+            EndOfFrameUpdateables.Update();
+        }
+
+        /// <summary>
+        /// Performs as many timesteps as necessary to get as close to the elapsed time as possible.
+        /// </summary>
+        /// <param name="dt">Elapsed time from the previous frame.</param>
+        public void Update(float dt)
+        {
+            TimeStepSettings.AccumulatedTime += dt;
+            for (int i = 0; i < TimeStepSettings.MaximumTimeStepsPerFrame; i++)
+            {
+                if (TimeStepSettings.AccumulatedTime >= TimeStepSettings.TimeStepDuration)
+                {
+                    TimeStepSettings.AccumulatedTime -= TimeStepSettings.TimeStepDuration;
+                    DoTimeStep();
+                }
+                else
+                {
+                    break;
+                }
+            }
+
+            BufferedStates.InterpolatedStates.BlendAmount = TimeStepSettings.AccumulatedTime / TimeStepSettings.TimeStepDuration;
+            BufferedStates.InterpolatedStates.Update();
+            EndOfFrameUpdateables.Update();
+        }
+
+        /// <summary>
+        /// Tests a ray against the space.
+        /// </summary>
+        /// <param name="ray">Ray to test.</param>
+        /// <param name="result">Hit data of the ray, if any.</param>
+        /// <returns>Whether or not the ray hit anything.</returns>
+        public bool RayCast(Ray ray, out RayCastResult result)
+        {
+            return RayCast(ray, float.MaxValue, out result);
+        }
+
+        /// <summary>
+        /// Tests a ray against the space.
+        /// </summary>
+        /// <param name="ray">Ray to test.</param>
+        /// <param name="filter">Delegate to prune out hit candidates before performing a ray cast against them. Return true from the filter to process an entry or false to ignore the entry.</param>
+        /// <param name="result">Hit data of the ray, if any.</param>
+        /// <returns>Whether or not the ray hit anything.</returns>
+        public bool RayCast(Ray ray, Func<BroadPhaseEntry, bool> filter, out RayCastResult result)
+        {
+            return RayCast(ray, float.MaxValue, filter, out result);
+        }
+
+        /// <summary>
+        /// Tests a ray against the space.
+        /// </summary>
+        /// <param name="ray">Ray to test.</param>
+        /// <param name="maximumLength">Maximum length of the ray in units of the ray direction's length.</param>
+        /// <param name="result">Hit data of the ray, if any.</param>
+        /// <returns>Whether or not the ray hit anything.</returns>
+        public bool RayCast(Ray ray, float maximumLength, out RayCastResult result)
+        {
+            var resultsList = PhysicsResources.GetRayCastResultList();
+            bool didHit = RayCast(ray, maximumLength, resultsList);
+            result = resultsList.Elements[0];
+            for (int i = 1; i < resultsList.Count; i++)
+            {
+                RayCastResult candidate = resultsList.Elements[i];
+                if (candidate.HitData.T < result.HitData.T)
+                    result = candidate;
+            }
+            PhysicsResources.GiveBack(resultsList);
+
+            return didHit;
+        }
+
+        /// <summary>
+        /// Tests a ray against the space.
+        /// </summary>
+        /// <param name="ray">Ray to test.</param>
+        /// <param name="maximumLength">Maximum length of the ray in units of the ray direction's length.</param>
+        /// <param name="filter">Delegate to prune out hit candidates before performing a ray cast against them. Return true from the filter to process an entry or false to ignore the entry.</param>
+        /// <param name="result">Hit data of the ray, if any.</param>
+        /// <returns>Whether or not the ray hit anything.</returns>
+        public bool RayCast(Ray ray, float maximumLength, Func<BroadPhaseEntry, bool> filter, out RayCastResult result)
+        {
+            var resultsList = PhysicsResources.GetRayCastResultList();
+            bool didHit = RayCast(ray, maximumLength, filter, resultsList);
+            result = resultsList.Elements[0];
+            for (int i = 1; i < resultsList.Count; i++)
+            {
+                RayCastResult candidate = resultsList.Elements[i];
+                if (candidate.HitData.T < result.HitData.T)
+                    result = candidate;
+            }
+            PhysicsResources.GiveBack(resultsList);
+
+            return didHit;
+        }
+
+        /// <summary>
+        /// Tests a ray against the space, possibly returning multiple hits.
+        /// </summary>
+        /// <param name="ray">Ray to test.</param>
+        /// <param name="maximumLength">Maximum length of the ray in units of the ray direction's length.</param>
+        /// <param name="outputRayCastResults">Hit data of the ray, if any.</param>
+        /// <returns>Whether or not the ray hit anything.</returns>
+        public bool RayCast(Ray ray, float maximumLength, IList<RayCastResult> outputRayCastResults)
+        {
+            var outputIntersections = PhysicsResources.GetBroadPhaseEntryList();
+            if (BroadPhase.QueryAccelerator.RayCast(ray, maximumLength, outputIntersections))
+            {
+
+                for (int i = 0; i < outputIntersections.Count; i++)
+                {
+                    RayHit rayHit;
+                    BroadPhaseEntry candidate = outputIntersections.Elements[i];
+                    if (candidate.RayCast(ray, maximumLength, out rayHit))
+                    {
+                        outputRayCastResults.Add(new RayCastResult(rayHit, candidate));
+                    }
+                }
+            }
+            PhysicsResources.GiveBack(outputIntersections);
+            return outputRayCastResults.Count > 0;
+        }
+
+        /// <summary>
+        /// Tests a ray against the space, possibly returning multiple hits.
+        /// </summary>
+        /// <param name="ray">Ray to test.</param>
+        /// <param name="maximumLength">Maximum length of the ray in units of the ray direction's length.</param>
+        /// <param name="filter">Delegate to prune out hit candidates before performing a cast against them. Return true from the filter to process an entry or false to ignore the entry.</param>
+        /// <param name="outputRayCastResults">Hit data of the ray, if any.</param>
+        /// <returns>Whether or not the ray hit anything.</returns>
+        public bool RayCast(Ray ray, float maximumLength, Func<BroadPhaseEntry, bool> filter, IList<RayCastResult> outputRayCastResults)
+        {
+            var outputIntersections = PhysicsResources.GetBroadPhaseEntryList();
+            if (BroadPhase.QueryAccelerator.RayCast(ray, maximumLength, outputIntersections))
+            {
+
+                for (int i = 0; i < outputIntersections.Count; i++)
+                {
+                    RayHit rayHit;
+                    BroadPhaseEntry candidate = outputIntersections.Elements[i];
+                    if (candidate.RayCast(ray, maximumLength, filter, out rayHit))
+                    {
+                        outputRayCastResults.Add(new RayCastResult(rayHit, candidate));
+                    }
+                }
+            }
+            PhysicsResources.GiveBack(outputIntersections);
+            return outputRayCastResults.Count > 0;
+        }
+
+        /// <summary>
+        /// <para>Casts a convex shape against the space.</para>
+        /// <para>Convex casts are sensitive to length; avoid extremely long convex casts for better stability and performance.</para>
+        /// </summary>
+        /// <param name="castShape">Shape to cast.</param>
+        /// <param name="startingTransform">Initial transform of the shape.</param>
+        /// <param name="sweep">Sweep to apply to the shape. Avoid extremely long convex casts for better stability and performance.</param>
+        /// <param name="castResult">Hit data, if any.</param>
+        /// <returns>Whether or not the cast hit anything.</returns>
+        public bool ConvexCast(ConvexShape castShape, ref RigidTransform startingTransform, ref Vector3 sweep, out RayCastResult castResult)
+        {
+            var castResults = PhysicsResources.GetRayCastResultList();
+            bool didHit = ConvexCast(castShape, ref startingTransform, ref sweep, castResults);
+            castResult = castResults.Elements[0];
+            for (int i = 1; i < castResults.Count; i++)
+            {
+                RayCastResult candidate = castResults.Elements[i];
+                if (candidate.HitData.T < castResult.HitData.T)
+                    castResult = candidate;
+            }
+            PhysicsResources.GiveBack(castResults);
+            return didHit;
+        }
+
+        /// <summary>
+        /// <para>Casts a convex shape against the space.</para>
+        /// <para>Convex casts are sensitive to length; avoid extremely long convex casts for better stability and performance.</para>
+        /// </summary>
+        /// <param name="castShape">Shape to cast.</param>
+        /// <param name="startingTransform">Initial transform of the shape.</param>
+        /// <param name="sweep">Sweep to apply to the shape. Avoid extremely long convex casts for better stability and performance.</param>
+        /// <param name="filter">Delegate to prune out hit candidates before performing a cast against them. Return true from the filter to process an entry or false to ignore the entry.</param>
+        /// <param name="castResult">Hit data, if any.</param>
+        /// <returns>Whether or not the cast hit anything.</returns>
+        public bool ConvexCast(ConvexShape castShape, ref RigidTransform startingTransform, ref Vector3 sweep, Func<BroadPhaseEntry, bool> filter, out RayCastResult castResult)
+        {
+            var castResults = PhysicsResources.GetRayCastResultList();
+            bool didHit = ConvexCast(castShape, ref startingTransform, ref sweep, filter, castResults);
+            castResult = castResults.Elements[0];
+            for (int i = 1; i < castResults.Count; i++)
+            {
+                RayCastResult candidate = castResults.Elements[i];
+                if (candidate.HitData.T < castResult.HitData.T)
+                    castResult = candidate;
+            }
+            PhysicsResources.GiveBack(castResults);
+            return didHit;
+        }
+
+        /// <summary>
+        /// <para>Casts a convex shape against the space.</para>
+        /// <para>Convex casts are sensitive to length; avoid extremely long convex casts for better stability and performance.</para>
+        /// </summary>
+        /// <param name="castShape">Shape to cast.</param>
+        /// <param name="startingTransform">Initial transform of the shape.</param>
+        /// <param name="sweep">Sweep to apply to the shape. Avoid extremely long convex casts for better stability and performance.</param>
+        /// <param name="outputCastResults">Hit data, if any.</param>
+        /// <returns>Whether or not the cast hit anything.</returns>
+        public bool ConvexCast(ConvexShape castShape, ref RigidTransform startingTransform, ref Vector3 sweep, IList<RayCastResult> outputCastResults)
+        {
+            var overlappedElements = PhysicsResources.GetBroadPhaseEntryList();
+            BoundingBox boundingBox;
+            castShape.GetSweptBoundingBox(ref startingTransform, ref sweep, out boundingBox);
+
+            BroadPhase.QueryAccelerator.GetEntries(boundingBox, overlappedElements);
+            for (int i = 0; i < overlappedElements.Count; ++i)
+            {
+                RayHit hit;
+                if (overlappedElements.Elements[i].ConvexCast(castShape, ref startingTransform, ref sweep, out hit))
+                {
+                    outputCastResults.Add(new RayCastResult { HitData = hit, HitObject = overlappedElements.Elements[i] });
+                }
+            }
+            PhysicsResources.GiveBack(overlappedElements);
+            return outputCastResults.Count > 0;
+        }
+
+        /// <summary>
+        /// <para>Casts a convex shape against the space.</para>
+        /// <para>Convex casts are sensitive to length; avoid extremely long convex casts for better stability and performance.</para>
+        /// </summary>
+        /// <param name="castShape">Shape to cast.</param>
+        /// <param name="startingTransform">Initial transform of the shape.</param>
+        /// <param name="sweep">Sweep to apply to the shape. Avoid extremely long convex casts for better stability and performance.</param>
+        /// <param name="filter">Delegate to prune out hit candidates before performing a cast against them. Return true from the filter to process an entry or false to ignore the entry.</param>
+        /// <param name="outputCastResults">Hit data, if any.</param>
+        /// <returns>Whether or not the cast hit anything.</returns>
+        public bool ConvexCast(ConvexShape castShape, ref RigidTransform startingTransform, ref Vector3 sweep, Func<BroadPhaseEntry, bool> filter, IList<RayCastResult> outputCastResults)
+        {
+            var overlappedElements = PhysicsResources.GetBroadPhaseEntryList();
+            BoundingBox boundingBox;
+            castShape.GetSweptBoundingBox(ref startingTransform, ref sweep, out boundingBox);
+
+            BroadPhase.QueryAccelerator.GetEntries(boundingBox, overlappedElements);
+            for (int i = 0; i < overlappedElements.Count; ++i)
+            {
+                RayHit hit;
+                if (overlappedElements.Elements[i].ConvexCast(castShape, ref startingTransform, ref sweep, filter, out hit))
+                {
+                    outputCastResults.Add(new RayCastResult { HitData = hit, HitObject = overlappedElements.Elements[i] });
+                }
+            }
+            PhysicsResources.GiveBack(overlappedElements);
+            return outputCastResults.Count > 0;
+        }
+
+
+        bool disposed;
+
+        /// <summary>
+        /// Performs application-defined tasks associated with freeing, releasing, or resetting unmanaged resources.
+        /// </summary>
+        /// <filterpriority>2</filterpriority>
+        public void Dispose()
+        {
+            if (!disposed)
+            {
+                disposed = true;
+                ThreadManager.Dispose();
+            }
+        }
+    }
+
+
+}