--- conflicted
+++ resolved
@@ -1,121 +1,117 @@
-﻿using BEPUphysics.Constraints.TwoEntity;
-using BEPUphysics.Constraints.TwoEntity.JointLimits;
-using BEPUphysics.Constraints.TwoEntity.Joints;
-using BEPUphysics.Constraints.TwoEntity.Motors;
-using BEPUphysics.Entities;
-using BEPUutilities;
-<<<<<<< HEAD
-using Microsoft.Xna.Framework;
-=======
- 
->>>>>>> d0a4deae
-
-namespace BEPUphysics.Constraints.SolverGroups
-{
-    /// <summary>
-    /// Restricts linear motion while allowing one degree of angular freedom.
-    /// Acts like a normal door hinge.
-    /// </summary>
-    public class RevoluteJoint : SolverGroup
-    {
-
-        /// <summary>
-        /// Constructs a new constraint which restricts three degrees of linear freedom and two degrees of angular freedom between two entities.
-        /// This constructs the internal constraints, but does not configure them.  Before using a constraint constructed in this manner,
-        /// ensure that its active constituent constraints are properly configured.  The entire group as well as all internal constraints are initially inactive (IsActive = false).
-        /// </summary>
-        public RevoluteJoint()
-        {
-            IsActive = false;
-            BallSocketJoint = new BallSocketJoint();
-            AngularJoint = new RevoluteAngularJoint();
-            Limit = new RevoluteLimit();
-            Motor = new RevoluteMotor();
-
-
-            Add(BallSocketJoint);
-            Add(AngularJoint);
-            Add(Limit);
-            Add(Motor);
-        }
-
-
-        /// <summary>
-        /// Constructs a new constraint which restricts three degrees of linear freedom and two degrees of angular freedom between two entities.
-        /// </summary>
-        /// <param name="connectionA">First entity of the constraint pair.</param>
-        /// <param name="connectionB">Second entity of the constraint pair.</param>
-        /// <param name="anchor">Point around which both entities rotate.</param>
-        /// <param name="freeAxis">Axis around which the hinge can rotate.</param>
-        public RevoluteJoint(Entity connectionA, Entity connectionB, Vector3 anchor, Vector3 freeAxis)
-        {
-            if (connectionA == null)
-                connectionA = TwoEntityConstraint.WorldEntity;
-            if (connectionB == null)
-                connectionB = TwoEntityConstraint.WorldEntity;
-            BallSocketJoint = new BallSocketJoint(connectionA, connectionB, anchor);
-            AngularJoint = new RevoluteAngularJoint(connectionA, connectionB, freeAxis);
-            Limit = new RevoluteLimit(connectionA, connectionB);
-            Motor = new RevoluteMotor(connectionA, connectionB, freeAxis);
-            Limit.IsActive = false;
-            Motor.IsActive = false;
-
-            //Ensure that the base and test direction is perpendicular to the free axis.
-            Vector3 baseAxis = anchor - connectionA.position;
-            if (baseAxis.LengthSquared() < Toolbox.BigEpsilon) //anchor and connection a in same spot, so try the other way.
-                baseAxis = connectionB.position - anchor;
-            baseAxis -= Vector3.Dot(baseAxis, freeAxis) * freeAxis;
-            if (baseAxis.LengthSquared() < Toolbox.BigEpsilon)
-            {
-                //However, if the free axis is totally aligned (like in an axis constraint), pick another reasonable direction.
-                baseAxis = Vector3.Cross(freeAxis, Vector3.Up);
-                if (baseAxis.LengthSquared() < Toolbox.BigEpsilon)
-                {
-                    baseAxis = Vector3.Cross(freeAxis, Vector3.Right);
-                }
-            }
-            Limit.Basis.SetWorldAxes(freeAxis, baseAxis, connectionA.orientationMatrix);
-            Motor.Basis.SetWorldAxes(freeAxis, baseAxis, connectionA.orientationMatrix);
-
-            baseAxis = connectionB.position - anchor;
-            baseAxis -= Vector3.Dot(baseAxis, freeAxis) * freeAxis;
-            if (baseAxis.LengthSquared() < Toolbox.BigEpsilon)
-            {
-                //However, if the free axis is totally aligned (like in an axis constraint), pick another reasonable direction.
-                baseAxis = Vector3.Cross(freeAxis, Vector3.Up);
-                if (baseAxis.LengthSquared() < Toolbox.BigEpsilon)
-                {
-                    baseAxis = Vector3.Cross(freeAxis, Vector3.Right);
-                }
-            }
-            Limit.TestAxis = baseAxis;
-            Motor.TestAxis = baseAxis;
-
-
-            Add(BallSocketJoint);
-            Add(AngularJoint);
-            Add(Limit);
-            Add(Motor);
-        }
-
-        /// <summary>
-        /// Gets the angular joint which removes two degrees of freedom.
-        /// </summary>
-        public RevoluteAngularJoint AngularJoint { get; private set; }
-
-        /// <summary>
-        /// Gets the ball socket joint that restricts linear degrees of freedom.
-        /// </summary>
-        public BallSocketJoint BallSocketJoint { get; private set; }
-
-        /// <summary>
-        /// Gets the rotational limit of the hinge.
-        /// </summary>
-        public RevoluteLimit Limit { get; private set; }
-
-        /// <summary>
-        /// Gets the motor of the hinge.
-        /// </summary>
-        public RevoluteMotor Motor { get; private set; }
-    }
+﻿using BEPUphysics.Constraints.TwoEntity;
+using BEPUphysics.Constraints.TwoEntity.JointLimits;
+using BEPUphysics.Constraints.TwoEntity.Joints;
+using BEPUphysics.Constraints.TwoEntity.Motors;
+using BEPUphysics.Entities;
+using BEPUutilities;
+ 
+
+namespace BEPUphysics.Constraints.SolverGroups
+{
+    /// <summary>
+    /// Restricts linear motion while allowing one degree of angular freedom.
+    /// Acts like a normal door hinge.
+    /// </summary>
+    public class RevoluteJoint : SolverGroup
+    {
+
+        /// <summary>
+        /// Constructs a new constraint which restricts three degrees of linear freedom and two degrees of angular freedom between two entities.
+        /// This constructs the internal constraints, but does not configure them.  Before using a constraint constructed in this manner,
+        /// ensure that its active constituent constraints are properly configured.  The entire group as well as all internal constraints are initially inactive (IsActive = false).
+        /// </summary>
+        public RevoluteJoint()
+        {
+            IsActive = false;
+            BallSocketJoint = new BallSocketJoint();
+            AngularJoint = new RevoluteAngularJoint();
+            Limit = new RevoluteLimit();
+            Motor = new RevoluteMotor();
+
+
+            Add(BallSocketJoint);
+            Add(AngularJoint);
+            Add(Limit);
+            Add(Motor);
+        }
+
+
+        /// <summary>
+        /// Constructs a new constraint which restricts three degrees of linear freedom and two degrees of angular freedom between two entities.
+        /// </summary>
+        /// <param name="connectionA">First entity of the constraint pair.</param>
+        /// <param name="connectionB">Second entity of the constraint pair.</param>
+        /// <param name="anchor">Point around which both entities rotate.</param>
+        /// <param name="freeAxis">Axis around which the hinge can rotate.</param>
+        public RevoluteJoint(Entity connectionA, Entity connectionB, Vector3 anchor, Vector3 freeAxis)
+        {
+            if (connectionA == null)
+                connectionA = TwoEntityConstraint.WorldEntity;
+            if (connectionB == null)
+                connectionB = TwoEntityConstraint.WorldEntity;
+            BallSocketJoint = new BallSocketJoint(connectionA, connectionB, anchor);
+            AngularJoint = new RevoluteAngularJoint(connectionA, connectionB, freeAxis);
+            Limit = new RevoluteLimit(connectionA, connectionB);
+            Motor = new RevoluteMotor(connectionA, connectionB, freeAxis);
+            Limit.IsActive = false;
+            Motor.IsActive = false;
+
+            //Ensure that the base and test direction is perpendicular to the free axis.
+            Vector3 baseAxis = anchor - connectionA.position;
+            if (baseAxis.LengthSquared() < Toolbox.BigEpsilon) //anchor and connection a in same spot, so try the other way.
+                baseAxis = connectionB.position - anchor;
+            baseAxis -= Vector3.Dot(baseAxis, freeAxis) * freeAxis;
+            if (baseAxis.LengthSquared() < Toolbox.BigEpsilon)
+            {
+                //However, if the free axis is totally aligned (like in an axis constraint), pick another reasonable direction.
+                baseAxis = Vector3.Cross(freeAxis, Vector3.Up);
+                if (baseAxis.LengthSquared() < Toolbox.BigEpsilon)
+                {
+                    baseAxis = Vector3.Cross(freeAxis, Vector3.Right);
+                }
+            }
+            Limit.Basis.SetWorldAxes(freeAxis, baseAxis, connectionA.orientationMatrix);
+            Motor.Basis.SetWorldAxes(freeAxis, baseAxis, connectionA.orientationMatrix);
+
+            baseAxis = connectionB.position - anchor;
+            baseAxis -= Vector3.Dot(baseAxis, freeAxis) * freeAxis;
+            if (baseAxis.LengthSquared() < Toolbox.BigEpsilon)
+            {
+                //However, if the free axis is totally aligned (like in an axis constraint), pick another reasonable direction.
+                baseAxis = Vector3.Cross(freeAxis, Vector3.Up);
+                if (baseAxis.LengthSquared() < Toolbox.BigEpsilon)
+                {
+                    baseAxis = Vector3.Cross(freeAxis, Vector3.Right);
+                }
+            }
+            Limit.TestAxis = baseAxis;
+            Motor.TestAxis = baseAxis;
+
+
+            Add(BallSocketJoint);
+            Add(AngularJoint);
+            Add(Limit);
+            Add(Motor);
+        }
+
+        /// <summary>
+        /// Gets the angular joint which removes two degrees of freedom.
+        /// </summary>
+        public RevoluteAngularJoint AngularJoint { get; private set; }
+
+        /// <summary>
+        /// Gets the ball socket joint that restricts linear degrees of freedom.
+        /// </summary>
+        public BallSocketJoint BallSocketJoint { get; private set; }
+
+        /// <summary>
+        /// Gets the rotational limit of the hinge.
+        /// </summary>
+        public RevoluteLimit Limit { get; private set; }
+
+        /// <summary>
+        /// Gets the motor of the hinge.
+        /// </summary>
+        public RevoluteMotor Motor { get; private set; }
+    }
 }