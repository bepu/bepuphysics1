﻿using System;
using BEPUphysics.Entities;
<<<<<<< HEAD
using Microsoft.Xna.Framework;
using BEPUutilities;
using Microsoft.Xna.Framework.Input;
=======
 
using BEPUutilities;
>>>>>>> d0a4deae

namespace BEPUphysics.Constraints.TwoEntity.Motors
{
    /// <summary>
    /// Tries to rotate two entities so that they reach a specified relative orientation or speed around an axis.
    /// </summary>
    public class RevoluteMotor : Motor, I1DImpulseConstraintWithError, I1DJacobianConstraint
    {
        private readonly JointBasis2D basis = new JointBasis2D();
        private readonly MotorSettings1D settings;
        private float accumulatedImpulse;
        protected float biasVelocity;
        private Vector3 jacobianA, jacobianB;
        private float error;

        private Vector3 localTestAxis;


        private Vector3 worldTestAxis;
        private float velocityToImpulse;

        /// <summary>
        /// Constructs a new constraint tries to rotate two entities so that they reach a specified relative orientation around an axis.
        /// To finish the initialization, specify the connections (ConnectionA and ConnectionB) 
        /// as well as the Basis and TestAxis.
        /// This constructor sets the constraint's IsActive property to false by default.
        /// </summary>
        public RevoluteMotor()
        {
            settings = new MotorSettings1D(this);
            IsActive = false;
        }

        /// <summary>
        /// Constructs a new constraint tries to rotate two entities so that they reach a specified relative orientation around an axis.
        /// </summary>
        /// <param name="connectionA">First connection of the pair.</param>
        /// <param name="connectionB">Second connection of the pair.</param>
        /// <param name="motorizedAxis">Rotation axis to control in world space.</param>
        public RevoluteMotor(Entity connectionA, Entity connectionB, Vector3 motorizedAxis)
        {
            ConnectionA = connectionA;
            ConnectionB = connectionB;
            SetupJointTransforms(motorizedAxis);

            settings = new MotorSettings1D(this);
        }

        /// <summary>
        /// Gets the basis attached to entity A.
        /// The primary axis represents the motorized axis of rotation.  The 'measurement plane' which the test axis is tested against is based on this primary axis.
        /// The x axis defines the 'base' direction on the measurement plane corresponding to 0 degrees of relative rotation.
        /// </summary>
        public JointBasis2D Basis
        {
            get { return basis; }
        }

        /// <summary>
        /// Gets or sets the axis attached to entity B in its local space.
        /// This axis is projected onto the x and y axes of transformA to determine the hinge angle.
        /// </summary>
        public Vector3 LocalTestAxis
        {
            get { return localTestAxis; }
            set
            {
                localTestAxis = Vector3.Normalize(value);
                Matrix3x3.Transform(ref localTestAxis, ref connectionB.orientationMatrix, out worldTestAxis);
            }
        }

        /// <summary>
        /// Gets the motor's velocity and servo settings.
        /// </summary>
        public MotorSettings1D Settings
        {
            get { return settings; }
        }

        /// <summary>
        /// Gets or sets the axis attached to entity B in world space.
        /// This axis is projected onto the x and y axes of the Basis attached to entity A to determine the hinge angle.
        /// </summary>
        public Vector3 TestAxis
        {
            get { return worldTestAxis; }
            set
            {
                worldTestAxis = Vector3.Normalize(value);
                Matrix3x3.TransformTranspose(ref worldTestAxis, ref connectionB.orientationMatrix, out localTestAxis);
            }
        }

        #region I1DImpulseConstraintWithError Members

        /// <summary>
        /// Gets the current relative velocity between the connected entities with respect to the constraint.
        /// </summary>
        public float RelativeVelocity
        {
            get
            {
                float velocityA, velocityB;
                Vector3.Dot(ref connectionA.angularVelocity, ref jacobianA, out velocityA);
                Vector3.Dot(ref connectionB.angularVelocity, ref jacobianB, out velocityB);
                return velocityA + velocityB;
            }
        }

        /// <summary>
        /// Gets the total impulse applied by this constraint.
        /// </summary>
        public float TotalImpulse
        {
            get { return accumulatedImpulse; }
        }

        /// <summary>
        /// Gets the current constraint error.
        /// If the motor is in velocity only mode, the error is zero.
        /// </summary>
        public float Error
        {
            get { return error; }
        }

        #endregion

        #region I1DJacobianConstraint Members

        /// <summary>
        /// Gets the linear jacobian entry for the first connected entity.
        /// </summary>
        /// <param name="jacobian">Linear jacobian entry for the first connected entity.</param>
        public void GetLinearJacobianA(out Vector3 jacobian)
        {
            jacobian = Toolbox.ZeroVector;
        }

        /// <summary>
        /// Gets the linear jacobian entry for the second connected entity.
        /// </summary>
        /// <param name="jacobian">Linear jacobian entry for the second connected entity.</param>
        public void GetLinearJacobianB(out Vector3 jacobian)
        {
            jacobian = Toolbox.ZeroVector;
        }

        /// <summary>
        /// Gets the angular jacobian entry for the first connected entity.
        /// </summary>
        /// <param name="jacobian">Angular jacobian entry for the first connected entity.</param>
        public void GetAngularJacobianA(out Vector3 jacobian)
        {
            jacobian = jacobianA;
        }

        /// <summary>
        /// Gets the angular jacobian entry for the second connected entity.
        /// </summary>
        /// <param name="jacobian">Angular jacobian entry for the second connected entity.</param>
        public void GetAngularJacobianB(out Vector3 jacobian)
        {
            jacobian = jacobianB;
        }

        /// <summary>
        /// Gets the mass matrix of the constraint.
        /// </summary>
        /// <param name="outputMassMatrix">Constraint's mass matrix.</param>
        public void GetMassMatrix(out float outputMassMatrix)
        {
            outputMassMatrix = velocityToImpulse;
        }

        #endregion

        /// <summary>
        /// Sets up the joint transforms by automatically creating perpendicular vectors to complete the bases.
        /// </summary>
        /// <param name="motorizedAxis">Axis around which the motor acts.</param>
        public void SetupJointTransforms(Vector3 motorizedAxis)
        {
            //Compute a vector which is perpendicular to the axis.  It'll be added in local space to both connections.
            Vector3 xAxis;
            Vector3.Cross(ref motorizedAxis, ref Toolbox.UpVector, out xAxis);
            float length = xAxis.LengthSquared();
            if (length < Toolbox.Epsilon)
            {
                Vector3.Cross(ref motorizedAxis, ref Toolbox.RightVector, out xAxis);
            }

            //Put the axes into the joint transform of A.
            basis.rotationMatrix = connectionA.orientationMatrix;
            basis.SetWorldAxes(motorizedAxis, xAxis);


            //Put the axes into the 'joint transform' of B too.
            TestAxis = basis.xAxis;
        }

        ///<summary>
        /// Performs the frame's configuration step.
        ///</summary>
        ///<param name="dt">Timestep duration.</param>
        public override void Update(float dt)
        {
            //Transform the axes into world space.
            basis.rotationMatrix = connectionA.orientationMatrix;
            basis.ComputeWorldSpaceAxes();
            Matrix3x3.Transform(ref localTestAxis, ref connectionB.orientationMatrix, out worldTestAxis);


            if (settings.mode == MotorMode.Servomechanism)
            {
                float y, x;
                Vector3 yAxis;
                Vector3.Cross(ref basis.primaryAxis, ref basis.xAxis, out yAxis);
                Vector3.Dot(ref worldTestAxis, ref yAxis, out y);
                Vector3.Dot(ref worldTestAxis, ref basis.xAxis, out x);
                var angle = (float)Math.Atan2(y, x);

                //****** VELOCITY BIAS ******//
                //Compute the correction velocity.
                error = GetDistanceFromGoal(angle);


                float absErrorOverDt = Math.Abs(error / dt);
                float errorReduction;
                settings.servo.springSettings.ComputeErrorReductionAndSoftness(dt, out errorReduction, out usedSoftness);
                biasVelocity = Math.Sign(error) * MathHelper.Min(settings.servo.baseCorrectiveSpeed, absErrorOverDt) + error * errorReduction;

                biasVelocity = MathHelper.Clamp(biasVelocity, -settings.servo.maxCorrectiveVelocity, settings.servo.maxCorrectiveVelocity);
            }
            else
            {
                biasVelocity = settings.velocityMotor.goalVelocity;
                usedSoftness = settings.velocityMotor.softness / dt;
                error = 0;
            }


            //Compute the jacobians
            jacobianA = basis.primaryAxis;
            jacobianB.X = -jacobianA.X;
            jacobianB.Y = -jacobianA.Y;
            jacobianB.Z = -jacobianA.Z;


            //****** EFFECTIVE MASS MATRIX ******//
            //Connection A's contribution to the mass matrix
            float entryA;
            Vector3 transformedAxis;
            if (connectionA.isDynamic)
            {
                Matrix3x3.Transform(ref jacobianA, ref connectionA.inertiaTensorInverse, out transformedAxis);
                Vector3.Dot(ref transformedAxis, ref jacobianA, out entryA);
            }
            else
                entryA = 0;

            //Connection B's contribution to the mass matrix
            float entryB;
            if (connectionB.isDynamic)
            {
                Matrix3x3.Transform(ref jacobianB, ref connectionB.inertiaTensorInverse, out transformedAxis);
                Vector3.Dot(ref transformedAxis, ref jacobianB, out entryB);
            }
            else
                entryB = 0;

            //Compute the inverse mass matrix
            velocityToImpulse = 1 / (usedSoftness + entryA + entryB);


            //Update the maximum force
            ComputeMaxForces(settings.maximumForce, dt);



        }

        /// <summary>
        /// Performs any pre-solve iteration work that needs exclusive
        /// access to the members of the solver updateable.
        /// Usually, this is used for applying warmstarting impulses.
        /// </summary>
        public override void ExclusiveUpdate()
        {
            //****** WARM STARTING ******//
            //Apply accumulated impulse
            Vector3 impulse;
            if (connectionA.isDynamic)
            {
                Vector3.Multiply(ref jacobianA, accumulatedImpulse, out impulse);
                connectionA.ApplyAngularImpulse(ref impulse);
            }
            if (connectionB.isDynamic)
            {
                Vector3.Multiply(ref jacobianB, accumulatedImpulse, out impulse);
                connectionB.ApplyAngularImpulse(ref impulse);
            }
        }

        /// <summary>
        /// Computes one iteration of the constraint to meet the solver updateable's goal.
        /// </summary>
        /// <returns>The rough applied impulse magnitude.</returns>
        public override float SolveIteration()
        {
            float velocityA, velocityB;
            //Find the velocity contribution from each connection
            Vector3.Dot(ref connectionA.angularVelocity, ref jacobianA, out velocityA);
            Vector3.Dot(ref connectionB.angularVelocity, ref jacobianB, out velocityB);
            //Add in the constraint space bias velocity
            float lambda = -(velocityA + velocityB) - biasVelocity - usedSoftness * accumulatedImpulse;

            //Transform to an impulse
            lambda *= velocityToImpulse;

            //Accumulate the impulse
            float previousAccumulatedImpulse = accumulatedImpulse;
            accumulatedImpulse = MathHelper.Clamp(accumulatedImpulse + lambda, -maxForceDt, maxForceDt);
            lambda = accumulatedImpulse - previousAccumulatedImpulse;

            //Apply the impulse
            Vector3 impulse;
            if (connectionA.isDynamic)
            {
                Vector3.Multiply(ref jacobianA, lambda, out impulse);
                connectionA.ApplyAngularImpulse(ref impulse);
            }
            if (connectionB.isDynamic)
            {
                Vector3.Multiply(ref jacobianB, lambda, out impulse);
                connectionB.ApplyAngularImpulse(ref impulse);
            }

            return Math.Abs(lambda);
        }



        private float GetDistanceFromGoal(float angle)
        {

            float forwardDistance;
            float goalAngle = MathHelper.WrapAngle(settings.servo.goal);
            if (goalAngle > 0)
            {
                if (angle > goalAngle)
                    forwardDistance = angle - goalAngle;
                else if (angle > 0)
                    forwardDistance = MathHelper.TwoPi - goalAngle + angle;
                else //if (angle <= 0)
                    forwardDistance = MathHelper.TwoPi - goalAngle + angle;
            }
            else
            {
                if (angle < goalAngle)
                    forwardDistance = MathHelper.TwoPi - goalAngle + angle;
                else //if (angle < 0)
                    forwardDistance = angle - goalAngle;
                //else //if (currentAngle >= 0)
                //    return angle - myMinimumAngle;
            }
            return forwardDistance > MathHelper.Pi ? MathHelper.TwoPi - forwardDistance : -forwardDistance;
        }
    }
}<|MERGE_RESOLUTION|>--- conflicted
+++ resolved
@@ -1,381 +1,375 @@
-﻿using System;
-using BEPUphysics.Entities;
-<<<<<<< HEAD
-using Microsoft.Xna.Framework;
-using BEPUutilities;
-using Microsoft.Xna.Framework.Input;
-=======
- 
-using BEPUutilities;
->>>>>>> d0a4deae
-
-namespace BEPUphysics.Constraints.TwoEntity.Motors
-{
-    /// <summary>
-    /// Tries to rotate two entities so that they reach a specified relative orientation or speed around an axis.
-    /// </summary>
-    public class RevoluteMotor : Motor, I1DImpulseConstraintWithError, I1DJacobianConstraint
-    {
-        private readonly JointBasis2D basis = new JointBasis2D();
-        private readonly MotorSettings1D settings;
-        private float accumulatedImpulse;
-        protected float biasVelocity;
-        private Vector3 jacobianA, jacobianB;
-        private float error;
-
-        private Vector3 localTestAxis;
-
-
-        private Vector3 worldTestAxis;
-        private float velocityToImpulse;
-
-        /// <summary>
-        /// Constructs a new constraint tries to rotate two entities so that they reach a specified relative orientation around an axis.
-        /// To finish the initialization, specify the connections (ConnectionA and ConnectionB) 
-        /// as well as the Basis and TestAxis.
-        /// This constructor sets the constraint's IsActive property to false by default.
-        /// </summary>
-        public RevoluteMotor()
-        {
-            settings = new MotorSettings1D(this);
-            IsActive = false;
-        }
-
-        /// <summary>
-        /// Constructs a new constraint tries to rotate two entities so that they reach a specified relative orientation around an axis.
-        /// </summary>
-        /// <param name="connectionA">First connection of the pair.</param>
-        /// <param name="connectionB">Second connection of the pair.</param>
-        /// <param name="motorizedAxis">Rotation axis to control in world space.</param>
-        public RevoluteMotor(Entity connectionA, Entity connectionB, Vector3 motorizedAxis)
-        {
-            ConnectionA = connectionA;
-            ConnectionB = connectionB;
-            SetupJointTransforms(motorizedAxis);
-
-            settings = new MotorSettings1D(this);
-        }
-
-        /// <summary>
-        /// Gets the basis attached to entity A.
-        /// The primary axis represents the motorized axis of rotation.  The 'measurement plane' which the test axis is tested against is based on this primary axis.
-        /// The x axis defines the 'base' direction on the measurement plane corresponding to 0 degrees of relative rotation.
-        /// </summary>
-        public JointBasis2D Basis
-        {
-            get { return basis; }
-        }
-
-        /// <summary>
-        /// Gets or sets the axis attached to entity B in its local space.
-        /// This axis is projected onto the x and y axes of transformA to determine the hinge angle.
-        /// </summary>
-        public Vector3 LocalTestAxis
-        {
-            get { return localTestAxis; }
-            set
-            {
-                localTestAxis = Vector3.Normalize(value);
-                Matrix3x3.Transform(ref localTestAxis, ref connectionB.orientationMatrix, out worldTestAxis);
-            }
-        }
-
-        /// <summary>
-        /// Gets the motor's velocity and servo settings.
-        /// </summary>
-        public MotorSettings1D Settings
-        {
-            get { return settings; }
-        }
-
-        /// <summary>
-        /// Gets or sets the axis attached to entity B in world space.
-        /// This axis is projected onto the x and y axes of the Basis attached to entity A to determine the hinge angle.
-        /// </summary>
-        public Vector3 TestAxis
-        {
-            get { return worldTestAxis; }
-            set
-            {
-                worldTestAxis = Vector3.Normalize(value);
-                Matrix3x3.TransformTranspose(ref worldTestAxis, ref connectionB.orientationMatrix, out localTestAxis);
-            }
-        }
-
-        #region I1DImpulseConstraintWithError Members
-
-        /// <summary>
-        /// Gets the current relative velocity between the connected entities with respect to the constraint.
-        /// </summary>
-        public float RelativeVelocity
-        {
-            get
-            {
-                float velocityA, velocityB;
-                Vector3.Dot(ref connectionA.angularVelocity, ref jacobianA, out velocityA);
-                Vector3.Dot(ref connectionB.angularVelocity, ref jacobianB, out velocityB);
-                return velocityA + velocityB;
-            }
-        }
-
-        /// <summary>
-        /// Gets the total impulse applied by this constraint.
-        /// </summary>
-        public float TotalImpulse
-        {
-            get { return accumulatedImpulse; }
-        }
-
-        /// <summary>
-        /// Gets the current constraint error.
-        /// If the motor is in velocity only mode, the error is zero.
-        /// </summary>
-        public float Error
-        {
-            get { return error; }
-        }
-
-        #endregion
-
-        #region I1DJacobianConstraint Members
-
-        /// <summary>
-        /// Gets the linear jacobian entry for the first connected entity.
-        /// </summary>
-        /// <param name="jacobian">Linear jacobian entry for the first connected entity.</param>
-        public void GetLinearJacobianA(out Vector3 jacobian)
-        {
-            jacobian = Toolbox.ZeroVector;
-        }
-
-        /// <summary>
-        /// Gets the linear jacobian entry for the second connected entity.
-        /// </summary>
-        /// <param name="jacobian">Linear jacobian entry for the second connected entity.</param>
-        public void GetLinearJacobianB(out Vector3 jacobian)
-        {
-            jacobian = Toolbox.ZeroVector;
-        }
-
-        /// <summary>
-        /// Gets the angular jacobian entry for the first connected entity.
-        /// </summary>
-        /// <param name="jacobian">Angular jacobian entry for the first connected entity.</param>
-        public void GetAngularJacobianA(out Vector3 jacobian)
-        {
-            jacobian = jacobianA;
-        }
-
-        /// <summary>
-        /// Gets the angular jacobian entry for the second connected entity.
-        /// </summary>
-        /// <param name="jacobian">Angular jacobian entry for the second connected entity.</param>
-        public void GetAngularJacobianB(out Vector3 jacobian)
-        {
-            jacobian = jacobianB;
-        }
-
-        /// <summary>
-        /// Gets the mass matrix of the constraint.
-        /// </summary>
-        /// <param name="outputMassMatrix">Constraint's mass matrix.</param>
-        public void GetMassMatrix(out float outputMassMatrix)
-        {
-            outputMassMatrix = velocityToImpulse;
-        }
-
-        #endregion
-
-        /// <summary>
-        /// Sets up the joint transforms by automatically creating perpendicular vectors to complete the bases.
-        /// </summary>
-        /// <param name="motorizedAxis">Axis around which the motor acts.</param>
-        public void SetupJointTransforms(Vector3 motorizedAxis)
-        {
-            //Compute a vector which is perpendicular to the axis.  It'll be added in local space to both connections.
-            Vector3 xAxis;
-            Vector3.Cross(ref motorizedAxis, ref Toolbox.UpVector, out xAxis);
-            float length = xAxis.LengthSquared();
-            if (length < Toolbox.Epsilon)
-            {
-                Vector3.Cross(ref motorizedAxis, ref Toolbox.RightVector, out xAxis);
-            }
-
-            //Put the axes into the joint transform of A.
-            basis.rotationMatrix = connectionA.orientationMatrix;
-            basis.SetWorldAxes(motorizedAxis, xAxis);
-
-
-            //Put the axes into the 'joint transform' of B too.
-            TestAxis = basis.xAxis;
-        }
-
-        ///<summary>
-        /// Performs the frame's configuration step.
-        ///</summary>
-        ///<param name="dt">Timestep duration.</param>
-        public override void Update(float dt)
-        {
-            //Transform the axes into world space.
-            basis.rotationMatrix = connectionA.orientationMatrix;
-            basis.ComputeWorldSpaceAxes();
-            Matrix3x3.Transform(ref localTestAxis, ref connectionB.orientationMatrix, out worldTestAxis);
-
-
-            if (settings.mode == MotorMode.Servomechanism)
-            {
-                float y, x;
-                Vector3 yAxis;
-                Vector3.Cross(ref basis.primaryAxis, ref basis.xAxis, out yAxis);
-                Vector3.Dot(ref worldTestAxis, ref yAxis, out y);
-                Vector3.Dot(ref worldTestAxis, ref basis.xAxis, out x);
-                var angle = (float)Math.Atan2(y, x);
-
-                //****** VELOCITY BIAS ******//
-                //Compute the correction velocity.
-                error = GetDistanceFromGoal(angle);
-
-
-                float absErrorOverDt = Math.Abs(error / dt);
-                float errorReduction;
-                settings.servo.springSettings.ComputeErrorReductionAndSoftness(dt, out errorReduction, out usedSoftness);
-                biasVelocity = Math.Sign(error) * MathHelper.Min(settings.servo.baseCorrectiveSpeed, absErrorOverDt) + error * errorReduction;
-
-                biasVelocity = MathHelper.Clamp(biasVelocity, -settings.servo.maxCorrectiveVelocity, settings.servo.maxCorrectiveVelocity);
-            }
-            else
-            {
-                biasVelocity = settings.velocityMotor.goalVelocity;
-                usedSoftness = settings.velocityMotor.softness / dt;
-                error = 0;
-            }
-
-
-            //Compute the jacobians
-            jacobianA = basis.primaryAxis;
-            jacobianB.X = -jacobianA.X;
-            jacobianB.Y = -jacobianA.Y;
-            jacobianB.Z = -jacobianA.Z;
-
-
-            //****** EFFECTIVE MASS MATRIX ******//
-            //Connection A's contribution to the mass matrix
-            float entryA;
-            Vector3 transformedAxis;
-            if (connectionA.isDynamic)
-            {
-                Matrix3x3.Transform(ref jacobianA, ref connectionA.inertiaTensorInverse, out transformedAxis);
-                Vector3.Dot(ref transformedAxis, ref jacobianA, out entryA);
-            }
-            else
-                entryA = 0;
-
-            //Connection B's contribution to the mass matrix
-            float entryB;
-            if (connectionB.isDynamic)
-            {
-                Matrix3x3.Transform(ref jacobianB, ref connectionB.inertiaTensorInverse, out transformedAxis);
-                Vector3.Dot(ref transformedAxis, ref jacobianB, out entryB);
-            }
-            else
-                entryB = 0;
-
-            //Compute the inverse mass matrix
-            velocityToImpulse = 1 / (usedSoftness + entryA + entryB);
-
-
-            //Update the maximum force
-            ComputeMaxForces(settings.maximumForce, dt);
-
-
-
-        }
-
-        /// <summary>
-        /// Performs any pre-solve iteration work that needs exclusive
-        /// access to the members of the solver updateable.
-        /// Usually, this is used for applying warmstarting impulses.
-        /// </summary>
-        public override void ExclusiveUpdate()
-        {
-            //****** WARM STARTING ******//
-            //Apply accumulated impulse
-            Vector3 impulse;
-            if (connectionA.isDynamic)
-            {
-                Vector3.Multiply(ref jacobianA, accumulatedImpulse, out impulse);
-                connectionA.ApplyAngularImpulse(ref impulse);
-            }
-            if (connectionB.isDynamic)
-            {
-                Vector3.Multiply(ref jacobianB, accumulatedImpulse, out impulse);
-                connectionB.ApplyAngularImpulse(ref impulse);
-            }
-        }
-
-        /// <summary>
-        /// Computes one iteration of the constraint to meet the solver updateable's goal.
-        /// </summary>
-        /// <returns>The rough applied impulse magnitude.</returns>
-        public override float SolveIteration()
-        {
-            float velocityA, velocityB;
-            //Find the velocity contribution from each connection
-            Vector3.Dot(ref connectionA.angularVelocity, ref jacobianA, out velocityA);
-            Vector3.Dot(ref connectionB.angularVelocity, ref jacobianB, out velocityB);
-            //Add in the constraint space bias velocity
-            float lambda = -(velocityA + velocityB) - biasVelocity - usedSoftness * accumulatedImpulse;
-
-            //Transform to an impulse
-            lambda *= velocityToImpulse;
-
-            //Accumulate the impulse
-            float previousAccumulatedImpulse = accumulatedImpulse;
-            accumulatedImpulse = MathHelper.Clamp(accumulatedImpulse + lambda, -maxForceDt, maxForceDt);
-            lambda = accumulatedImpulse - previousAccumulatedImpulse;
-
-            //Apply the impulse
-            Vector3 impulse;
-            if (connectionA.isDynamic)
-            {
-                Vector3.Multiply(ref jacobianA, lambda, out impulse);
-                connectionA.ApplyAngularImpulse(ref impulse);
-            }
-            if (connectionB.isDynamic)
-            {
-                Vector3.Multiply(ref jacobianB, lambda, out impulse);
-                connectionB.ApplyAngularImpulse(ref impulse);
-            }
-
-            return Math.Abs(lambda);
-        }
-
-
-
-        private float GetDistanceFromGoal(float angle)
-        {
-
-            float forwardDistance;
-            float goalAngle = MathHelper.WrapAngle(settings.servo.goal);
-            if (goalAngle > 0)
-            {
-                if (angle > goalAngle)
-                    forwardDistance = angle - goalAngle;
-                else if (angle > 0)
-                    forwardDistance = MathHelper.TwoPi - goalAngle + angle;
-                else //if (angle <= 0)
-                    forwardDistance = MathHelper.TwoPi - goalAngle + angle;
-            }
-            else
-            {
-                if (angle < goalAngle)
-                    forwardDistance = MathHelper.TwoPi - goalAngle + angle;
-                else //if (angle < 0)
-                    forwardDistance = angle - goalAngle;
-                //else //if (currentAngle >= 0)
-                //    return angle - myMinimumAngle;
-            }
-            return forwardDistance > MathHelper.Pi ? MathHelper.TwoPi - forwardDistance : -forwardDistance;
-        }
-    }
+﻿using System;
+using BEPUphysics.Entities;
+ 
+using BEPUutilities;
+
+namespace BEPUphysics.Constraints.TwoEntity.Motors
+{
+    /// <summary>
+    /// Tries to rotate two entities so that they reach a specified relative orientation or speed around an axis.
+    /// </summary>
+    public class RevoluteMotor : Motor, I1DImpulseConstraintWithError, I1DJacobianConstraint
+    {
+        private readonly JointBasis2D basis = new JointBasis2D();
+        private readonly MotorSettings1D settings;
+        private float accumulatedImpulse;
+        protected float biasVelocity;
+        private Vector3 jacobianA, jacobianB;
+        private float error;
+
+        private Vector3 localTestAxis;
+
+
+        private Vector3 worldTestAxis;
+        private float velocityToImpulse;
+
+        /// <summary>
+        /// Constructs a new constraint tries to rotate two entities so that they reach a specified relative orientation around an axis.
+        /// To finish the initialization, specify the connections (ConnectionA and ConnectionB) 
+        /// as well as the Basis and TestAxis.
+        /// This constructor sets the constraint's IsActive property to false by default.
+        /// </summary>
+        public RevoluteMotor()
+        {
+            settings = new MotorSettings1D(this);
+            IsActive = false;
+        }
+
+        /// <summary>
+        /// Constructs a new constraint tries to rotate two entities so that they reach a specified relative orientation around an axis.
+        /// </summary>
+        /// <param name="connectionA">First connection of the pair.</param>
+        /// <param name="connectionB">Second connection of the pair.</param>
+        /// <param name="motorizedAxis">Rotation axis to control in world space.</param>
+        public RevoluteMotor(Entity connectionA, Entity connectionB, Vector3 motorizedAxis)
+        {
+            ConnectionA = connectionA;
+            ConnectionB = connectionB;
+            SetupJointTransforms(motorizedAxis);
+
+            settings = new MotorSettings1D(this);
+        }
+
+        /// <summary>
+        /// Gets the basis attached to entity A.
+        /// The primary axis represents the motorized axis of rotation.  The 'measurement plane' which the test axis is tested against is based on this primary axis.
+        /// The x axis defines the 'base' direction on the measurement plane corresponding to 0 degrees of relative rotation.
+        /// </summary>
+        public JointBasis2D Basis
+        {
+            get { return basis; }
+        }
+
+        /// <summary>
+        /// Gets or sets the axis attached to entity B in its local space.
+        /// This axis is projected onto the x and y axes of transformA to determine the hinge angle.
+        /// </summary>
+        public Vector3 LocalTestAxis
+        {
+            get { return localTestAxis; }
+            set
+            {
+                localTestAxis = Vector3.Normalize(value);
+                Matrix3x3.Transform(ref localTestAxis, ref connectionB.orientationMatrix, out worldTestAxis);
+            }
+        }
+
+        /// <summary>
+        /// Gets the motor's velocity and servo settings.
+        /// </summary>
+        public MotorSettings1D Settings
+        {
+            get { return settings; }
+        }
+
+        /// <summary>
+        /// Gets or sets the axis attached to entity B in world space.
+        /// This axis is projected onto the x and y axes of the Basis attached to entity A to determine the hinge angle.
+        /// </summary>
+        public Vector3 TestAxis
+        {
+            get { return worldTestAxis; }
+            set
+            {
+                worldTestAxis = Vector3.Normalize(value);
+                Matrix3x3.TransformTranspose(ref worldTestAxis, ref connectionB.orientationMatrix, out localTestAxis);
+            }
+        }
+
+        #region I1DImpulseConstraintWithError Members
+
+        /// <summary>
+        /// Gets the current relative velocity between the connected entities with respect to the constraint.
+        /// </summary>
+        public float RelativeVelocity
+        {
+            get
+            {
+                float velocityA, velocityB;
+                Vector3.Dot(ref connectionA.angularVelocity, ref jacobianA, out velocityA);
+                Vector3.Dot(ref connectionB.angularVelocity, ref jacobianB, out velocityB);
+                return velocityA + velocityB;
+            }
+        }
+
+        /// <summary>
+        /// Gets the total impulse applied by this constraint.
+        /// </summary>
+        public float TotalImpulse
+        {
+            get { return accumulatedImpulse; }
+        }
+
+        /// <summary>
+        /// Gets the current constraint error.
+        /// If the motor is in velocity only mode, the error is zero.
+        /// </summary>
+        public float Error
+        {
+            get { return error; }
+        }
+
+        #endregion
+
+        #region I1DJacobianConstraint Members
+
+        /// <summary>
+        /// Gets the linear jacobian entry for the first connected entity.
+        /// </summary>
+        /// <param name="jacobian">Linear jacobian entry for the first connected entity.</param>
+        public void GetLinearJacobianA(out Vector3 jacobian)
+        {
+            jacobian = Toolbox.ZeroVector;
+        }
+
+        /// <summary>
+        /// Gets the linear jacobian entry for the second connected entity.
+        /// </summary>
+        /// <param name="jacobian">Linear jacobian entry for the second connected entity.</param>
+        public void GetLinearJacobianB(out Vector3 jacobian)
+        {
+            jacobian = Toolbox.ZeroVector;
+        }
+
+        /// <summary>
+        /// Gets the angular jacobian entry for the first connected entity.
+        /// </summary>
+        /// <param name="jacobian">Angular jacobian entry for the first connected entity.</param>
+        public void GetAngularJacobianA(out Vector3 jacobian)
+        {
+            jacobian = jacobianA;
+        }
+
+        /// <summary>
+        /// Gets the angular jacobian entry for the second connected entity.
+        /// </summary>
+        /// <param name="jacobian">Angular jacobian entry for the second connected entity.</param>
+        public void GetAngularJacobianB(out Vector3 jacobian)
+        {
+            jacobian = jacobianB;
+        }
+
+        /// <summary>
+        /// Gets the mass matrix of the constraint.
+        /// </summary>
+        /// <param name="outputMassMatrix">Constraint's mass matrix.</param>
+        public void GetMassMatrix(out float outputMassMatrix)
+        {
+            outputMassMatrix = velocityToImpulse;
+        }
+
+        #endregion
+
+        /// <summary>
+        /// Sets up the joint transforms by automatically creating perpendicular vectors to complete the bases.
+        /// </summary>
+        /// <param name="motorizedAxis">Axis around which the motor acts.</param>
+        public void SetupJointTransforms(Vector3 motorizedAxis)
+        {
+            //Compute a vector which is perpendicular to the axis.  It'll be added in local space to both connections.
+            Vector3 xAxis;
+            Vector3.Cross(ref motorizedAxis, ref Toolbox.UpVector, out xAxis);
+            float length = xAxis.LengthSquared();
+            if (length < Toolbox.Epsilon)
+            {
+                Vector3.Cross(ref motorizedAxis, ref Toolbox.RightVector, out xAxis);
+            }
+
+            //Put the axes into the joint transform of A.
+            basis.rotationMatrix = connectionA.orientationMatrix;
+            basis.SetWorldAxes(motorizedAxis, xAxis);
+
+
+            //Put the axes into the 'joint transform' of B too.
+            TestAxis = basis.xAxis;
+        }
+
+        ///<summary>
+        /// Performs the frame's configuration step.
+        ///</summary>
+        ///<param name="dt">Timestep duration.</param>
+        public override void Update(float dt)
+        {
+            //Transform the axes into world space.
+            basis.rotationMatrix = connectionA.orientationMatrix;
+            basis.ComputeWorldSpaceAxes();
+            Matrix3x3.Transform(ref localTestAxis, ref connectionB.orientationMatrix, out worldTestAxis);
+
+
+            if (settings.mode == MotorMode.Servomechanism)
+            {
+                float y, x;
+                Vector3 yAxis;
+                Vector3.Cross(ref basis.primaryAxis, ref basis.xAxis, out yAxis);
+                Vector3.Dot(ref worldTestAxis, ref yAxis, out y);
+                Vector3.Dot(ref worldTestAxis, ref basis.xAxis, out x);
+                var angle = (float)Math.Atan2(y, x);
+
+                //****** VELOCITY BIAS ******//
+                //Compute the correction velocity.
+                error = GetDistanceFromGoal(angle);
+
+
+                float absErrorOverDt = Math.Abs(error / dt);
+                float errorReduction;
+                settings.servo.springSettings.ComputeErrorReductionAndSoftness(dt, out errorReduction, out usedSoftness);
+                biasVelocity = Math.Sign(error) * MathHelper.Min(settings.servo.baseCorrectiveSpeed, absErrorOverDt) + error * errorReduction;
+
+                biasVelocity = MathHelper.Clamp(biasVelocity, -settings.servo.maxCorrectiveVelocity, settings.servo.maxCorrectiveVelocity);
+            }
+            else
+            {
+                biasVelocity = settings.velocityMotor.goalVelocity;
+                usedSoftness = settings.velocityMotor.softness / dt;
+                error = 0;
+            }
+
+
+            //Compute the jacobians
+            jacobianA = basis.primaryAxis;
+            jacobianB.X = -jacobianA.X;
+            jacobianB.Y = -jacobianA.Y;
+            jacobianB.Z = -jacobianA.Z;
+
+
+            //****** EFFECTIVE MASS MATRIX ******//
+            //Connection A's contribution to the mass matrix
+            float entryA;
+            Vector3 transformedAxis;
+            if (connectionA.isDynamic)
+            {
+                Matrix3x3.Transform(ref jacobianA, ref connectionA.inertiaTensorInverse, out transformedAxis);
+                Vector3.Dot(ref transformedAxis, ref jacobianA, out entryA);
+            }
+            else
+                entryA = 0;
+
+            //Connection B's contribution to the mass matrix
+            float entryB;
+            if (connectionB.isDynamic)
+            {
+                Matrix3x3.Transform(ref jacobianB, ref connectionB.inertiaTensorInverse, out transformedAxis);
+                Vector3.Dot(ref transformedAxis, ref jacobianB, out entryB);
+            }
+            else
+                entryB = 0;
+
+            //Compute the inverse mass matrix
+            velocityToImpulse = 1 / (usedSoftness + entryA + entryB);
+
+
+            //Update the maximum force
+            ComputeMaxForces(settings.maximumForce, dt);
+
+
+
+        }
+
+        /// <summary>
+        /// Performs any pre-solve iteration work that needs exclusive
+        /// access to the members of the solver updateable.
+        /// Usually, this is used for applying warmstarting impulses.
+        /// </summary>
+        public override void ExclusiveUpdate()
+        {
+            //****** WARM STARTING ******//
+            //Apply accumulated impulse
+            Vector3 impulse;
+            if (connectionA.isDynamic)
+            {
+                Vector3.Multiply(ref jacobianA, accumulatedImpulse, out impulse);
+                connectionA.ApplyAngularImpulse(ref impulse);
+            }
+            if (connectionB.isDynamic)
+            {
+                Vector3.Multiply(ref jacobianB, accumulatedImpulse, out impulse);
+                connectionB.ApplyAngularImpulse(ref impulse);
+            }
+        }
+
+        /// <summary>
+        /// Computes one iteration of the constraint to meet the solver updateable's goal.
+        /// </summary>
+        /// <returns>The rough applied impulse magnitude.</returns>
+        public override float SolveIteration()
+        {
+            float velocityA, velocityB;
+            //Find the velocity contribution from each connection
+            Vector3.Dot(ref connectionA.angularVelocity, ref jacobianA, out velocityA);
+            Vector3.Dot(ref connectionB.angularVelocity, ref jacobianB, out velocityB);
+            //Add in the constraint space bias velocity
+            float lambda = -(velocityA + velocityB) - biasVelocity - usedSoftness * accumulatedImpulse;
+
+            //Transform to an impulse
+            lambda *= velocityToImpulse;
+
+            //Accumulate the impulse
+            float previousAccumulatedImpulse = accumulatedImpulse;
+            accumulatedImpulse = MathHelper.Clamp(accumulatedImpulse + lambda, -maxForceDt, maxForceDt);
+            lambda = accumulatedImpulse - previousAccumulatedImpulse;
+
+            //Apply the impulse
+            Vector3 impulse;
+            if (connectionA.isDynamic)
+            {
+                Vector3.Multiply(ref jacobianA, lambda, out impulse);
+                connectionA.ApplyAngularImpulse(ref impulse);
+            }
+            if (connectionB.isDynamic)
+            {
+                Vector3.Multiply(ref jacobianB, lambda, out impulse);
+                connectionB.ApplyAngularImpulse(ref impulse);
+            }
+
+            return Math.Abs(lambda);
+        }
+
+
+
+        private float GetDistanceFromGoal(float angle)
+        {
+
+            float forwardDistance;
+            float goalAngle = MathHelper.WrapAngle(settings.servo.goal);
+            if (goalAngle > 0)
+            {
+                if (angle > goalAngle)
+                    forwardDistance = angle - goalAngle;
+                else if (angle > 0)
+                    forwardDistance = MathHelper.TwoPi - goalAngle + angle;
+                else //if (angle <= 0)
+                    forwardDistance = MathHelper.TwoPi - goalAngle + angle;
+            }
+            else
+            {
+                if (angle < goalAngle)
+                    forwardDistance = MathHelper.TwoPi - goalAngle + angle;
+                else //if (angle < 0)
+                    forwardDistance = angle - goalAngle;
+                //else //if (currentAngle >= 0)
+                //    return angle - myMinimumAngle;
+            }
+            return forwardDistance > MathHelper.Pi ? MathHelper.TwoPi - forwardDistance : -forwardDistance;
+        }
+    }
 }