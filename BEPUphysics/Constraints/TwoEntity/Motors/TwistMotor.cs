--- conflicted
+++ resolved
@@ -1,390 +1,386 @@
-﻿using System;
-using BEPUphysics.Entities;
-<<<<<<< HEAD
-using Microsoft.Xna.Framework;
-=======
- 
->>>>>>> d0a4deae
-using BEPUutilities;
-
-namespace BEPUphysics.Constraints.TwoEntity.Motors
-{
-    /// <summary>
-    /// Attempts to achieve some defined relative twist angle between the entities.
-    /// </summary>
-    public class TwistMotor : Motor, I1DImpulseConstraintWithError, I1DJacobianConstraint
-    {
-        private readonly JointBasis3D basisA = new JointBasis3D();
-        private readonly JointBasis2D basisB = new JointBasis2D();
-        private readonly MotorSettings1D settings;
-
-
-        private float accumulatedImpulse;
-
-        /// <summary>
-        /// Velocity needed to get closer to the goal.
-        /// </summary>
-        protected float biasVelocity;
-
-        private Vector3 jacobianA, jacobianB;
-        private float error;
-        private float velocityToImpulse;
-
-
-        /// <summary>
-        /// Constructs a new constraint which prevents the connected entities from twisting relative to each other.
-        /// To finish the initialization, specify the connections (ConnectionA and ConnectionB) 
-        /// as well as the BasisA and BasisB.
-        /// This constructor sets the constraint's IsActive property to false by default.
-        /// </summary>
-        public TwistMotor()
-        {
-            IsActive = false;
-            settings = new MotorSettings1D(this);
-        }
-
-        /// <summary>
-        /// Constructs a new constraint which prevents the connected entities from twisting relative to each other.
-        /// </summary>
-        /// <param name="connectionA">First connection of the pair.</param>
-        /// <param name="connectionB">Second connection of the pair.</param>
-        /// <param name="axisA">Twist axis attached to the first connected entity.</param>
-        /// <param name="axisB">Twist axis attached to the second connected entity.</param>
-        public TwistMotor(Entity connectionA, Entity connectionB, Vector3 axisA, Vector3 axisB)
-        {
-            ConnectionA = connectionA;
-            ConnectionB = connectionB;
-            SetupJointTransforms(axisA, axisB);
-
-            settings = new MotorSettings1D(this);
-        }
-
-        /// <summary>
-        /// Gets the basis attached to entity A.
-        /// The primary axis represents the twist axis attached to entity A.
-        /// The x axis and y axis represent a plane against which entity B's attached x axis is projected to determine the twist angle.
-        /// </summary>
-        public JointBasis3D BasisA
-        {
-            get { return basisA; }
-        }
-
-
-        /// <summary>
-        /// Gets the basis attached to entity B.
-        /// The primary axis represents the twist axis attached to entity A.
-        /// The x axis is projected onto the plane defined by localTransformA's x and y axes
-        /// to get the twist angle.
-        /// </summary>
-        public JointBasis2D BasisB
-        {
-            get { return basisB; }
-        }
-
-        /// <summary>
-        /// Gets the motor's velocity and servo settings.
-        /// </summary>
-        public MotorSettings1D Settings
-        {
-            get { return settings; }
-        }
-
-        #region I1DImpulseConstraintWithError Members
-
-        /// <summary>
-        /// Gets the current relative velocity between the connected entities with respect to the constraint.
-        /// </summary>
-        public float RelativeVelocity
-        {
-            get
-            {
-                float velocityA, velocityB;
-                Vector3.Dot(ref connectionA.angularVelocity, ref jacobianA, out velocityA);
-                Vector3.Dot(ref connectionB.angularVelocity, ref jacobianB, out velocityB);
-                return velocityA + velocityB;
-            }
-        }
-
-
-        /// <summary>
-        /// Gets the total impulse applied by this constraint.
-        /// </summary>
-        public float TotalImpulse
-        {
-            get { return accumulatedImpulse; }
-        }
-
-        /// <summary>
-        /// Gets the current constraint error.
-        /// If the motor is in velocity only mode, the error will be zero.
-        /// </summary>
-        public float Error
-        {
-            get { return error; }
-        }
-
-        #endregion
-
-        #region I1DJacobianConstraint Members
-
-        /// <summary>
-        /// Gets the linear jacobian entry for the first connected entity.
-        /// </summary>
-        /// <param name="jacobian">Linear jacobian entry for the first connected entity.</param>
-        public void GetLinearJacobianA(out Vector3 jacobian)
-        {
-            jacobian = Toolbox.ZeroVector;
-        }
-
-        /// <summary>
-        /// Gets the linear jacobian entry for the second connected entity.
-        /// </summary>
-        /// <param name="jacobian">Linear jacobian entry for the second connected entity.</param>
-        public void GetLinearJacobianB(out Vector3 jacobian)
-        {
-            jacobian = Toolbox.ZeroVector;
-        }
-
-        /// <summary>
-        /// Gets the angular jacobian entry for the first connected entity.
-        /// </summary>
-        /// <param name="jacobian">Angular jacobian entry for the first connected entity.</param>
-        public void GetAngularJacobianA(out Vector3 jacobian)
-        {
-            jacobian = jacobianA;
-        }
-
-        /// <summary>
-        /// Gets the angular jacobian entry for the second connected entity.
-        /// </summary>
-        /// <param name="jacobian">Angular jacobian entry for the second connected entity.</param>
-        public void GetAngularJacobianB(out Vector3 jacobian)
-        {
-            jacobian = jacobianB;
-        }
-
-        /// <summary>
-        /// Gets the mass matrix of the constraint.
-        /// </summary>
-        /// <param name="outputMassMatrix">Constraint's mass matrix.</param>
-        public void GetMassMatrix(out float outputMassMatrix)
-        {
-            outputMassMatrix = velocityToImpulse;
-        }
-
-        #endregion
-
-        /// <summary>
-        /// Sets up the joint transforms by automatically creating perpendicular vectors to complete the bases.
-        /// </summary>
-        /// <param name="worldTwistAxisA">Twist axis in world space to attach to entity A.</param>
-        /// <param name="worldTwistAxisB">Twist axis in world space to attach to entity B.</param>
-        public void SetupJointTransforms(Vector3 worldTwistAxisA, Vector3 worldTwistAxisB)
-        {
-            worldTwistAxisA.Normalize();
-            worldTwistAxisB.Normalize();
-
-            Vector3 worldXAxis;
-            Vector3.Cross(ref worldTwistAxisA, ref Toolbox.UpVector, out worldXAxis);
-            float length = worldXAxis.LengthSquared();
-            if (length < Toolbox.Epsilon)
-            {
-                Vector3.Cross(ref worldTwistAxisA, ref Toolbox.RightVector, out worldXAxis);
-            }
-            worldXAxis.Normalize();
-
-            //Complete A's basis.
-            Vector3 worldYAxis;
-            Vector3.Cross(ref worldTwistAxisA, ref worldXAxis, out worldYAxis);
-
-            basisA.rotationMatrix = connectionA.orientationMatrix;
-            basisA.SetWorldAxes(worldTwistAxisA, worldXAxis, worldYAxis);
-
-            //Rotate the axis to B since it could be arbitrarily rotated.
-            Quaternion rotation;
-            Toolbox.GetQuaternionBetweenNormalizedVectors(ref worldTwistAxisA, ref worldTwistAxisB, out rotation);
-            Vector3.Transform(ref worldXAxis, ref rotation, out worldXAxis);
-
-            basisB.rotationMatrix = connectionB.orientationMatrix;
-            basisB.SetWorldAxes(worldTwistAxisB, worldXAxis);
-        }
-
-        /// <summary>
-        /// Solves for velocity.
-        /// </summary>
-        public override float SolveIteration()
-        {
-            float velocityA, velocityB;
-            //Find the velocity contribution from each connection
-            Vector3.Dot(ref connectionA.angularVelocity, ref jacobianA, out velocityA);
-            Vector3.Dot(ref connectionB.angularVelocity, ref jacobianB, out velocityB);
-            //Add in the constraint space bias velocity
-            float lambda = -(velocityA + velocityB) + biasVelocity - usedSoftness * accumulatedImpulse;
-
-            //Transform to an impulse
-            lambda *= velocityToImpulse;
-
-            //Accumulate the impulse
-            float previousAccumulatedImpulse = accumulatedImpulse;
-            accumulatedImpulse = MathHelper.Clamp(accumulatedImpulse + lambda, -maxForceDt, maxForceDt);
-            lambda = accumulatedImpulse - previousAccumulatedImpulse;
-
-            //Apply the impulse
-            Vector3 impulse;
-            if (connectionA.isDynamic)
-            {
-                Vector3.Multiply(ref jacobianA, lambda, out impulse);
-                connectionA.ApplyAngularImpulse(ref impulse);
-            }
-            if (connectionB.isDynamic)
-            {
-                Vector3.Multiply(ref jacobianB, lambda, out impulse);
-                connectionB.ApplyAngularImpulse(ref impulse);
-            }
-
-            return Math.Abs(lambda);
-        }
-
-        /// <summary>
-        /// Do any necessary computations to prepare the constraint for this frame.
-        /// </summary>
-        /// <param name="dt">Simulation step length.</param>
-        public override void Update(float dt)
-        {
-            basisA.rotationMatrix = connectionA.orientationMatrix;
-            basisB.rotationMatrix = connectionB.orientationMatrix;
-            basisA.ComputeWorldSpaceAxes();
-            basisB.ComputeWorldSpaceAxes();
-
-            if (settings.mode == MotorMode.Servomechanism)
-            {
-                Quaternion rotation;
-                Toolbox.GetQuaternionBetweenNormalizedVectors(ref basisB.primaryAxis, ref basisA.primaryAxis, out rotation);
-
-                //Transform b's 'Y' axis so that it is perpendicular with a's 'X' axis for measurement.
-                Vector3 twistMeasureAxis;
-                Vector3.Transform(ref basisB.xAxis, ref rotation, out twistMeasureAxis);
-
-
-                //By dotting the measurement vector with a 2d plane's axes, we can get a local X and Y value.
-                float y, x;
-                Vector3.Dot(ref twistMeasureAxis, ref basisA.yAxis, out y);
-                Vector3.Dot(ref twistMeasureAxis, ref basisA.xAxis, out x);
-                var angle = (float) Math.Atan2(y, x);
-
-                //Compute goal velocity.
-                error = GetDistanceFromGoal(angle);
-                float absErrorOverDt = Math.Abs(error / dt);
-                float errorReduction;
-                settings.servo.springSettings.ComputeErrorReductionAndSoftness(dt, out errorReduction, out usedSoftness);
-                biasVelocity = Math.Sign(error) * MathHelper.Min(settings.servo.baseCorrectiveSpeed, absErrorOverDt) + error * errorReduction;
-
-                biasVelocity = MathHelper.Clamp(biasVelocity, -settings.servo.maxCorrectiveVelocity, settings.servo.maxCorrectiveVelocity);
-            }
-            else
-            {
-                biasVelocity = settings.velocityMotor.goalVelocity;
-                usedSoftness = settings.velocityMotor.softness / dt;
-                error = 0;
-            }
-
-
-            //The nice thing about this approach is that the jacobian entry doesn't flip.
-            //Instead, the error can be negative due to the use of Atan2.
-            //This is important for limits which have a unique high and low value.
-
-            //Compute the jacobian.
-            Vector3.Add(ref basisA.primaryAxis, ref basisB.primaryAxis, out jacobianB);
-            if (jacobianB.LengthSquared() < Toolbox.Epsilon)
-            {
-                //A nasty singularity can show up if the axes are aligned perfectly.
-                //In a 'real' situation, this is impossible, so just ignore it.
-                isActiveInSolver = false;
-                return;
-            }
-
-            jacobianB.Normalize();
-            jacobianA.X = -jacobianB.X;
-            jacobianA.Y = -jacobianB.Y;
-            jacobianA.Z = -jacobianB.Z;
-
-            //Update the maximum force
-            ComputeMaxForces(settings.maximumForce, dt);
-
-
-            //****** EFFECTIVE MASS MATRIX ******//
-            //Connection A's contribution to the mass matrix
-            float entryA;
-            Vector3 transformedAxis;
-            if (connectionA.isDynamic)
-            {
-                Matrix3x3.Transform(ref jacobianA, ref connectionA.inertiaTensorInverse, out transformedAxis);
-                Vector3.Dot(ref transformedAxis, ref jacobianA, out entryA);
-            }
-            else
-                entryA = 0;
-
-            //Connection B's contribution to the mass matrix
-            float entryB;
-            if (connectionB.isDynamic)
-            {
-                Matrix3x3.Transform(ref jacobianB, ref connectionB.inertiaTensorInverse, out transformedAxis);
-                Vector3.Dot(ref transformedAxis, ref jacobianB, out entryB);
-            }
-            else
-                entryB = 0;
-
-            //Compute the inverse mass matrix
-            velocityToImpulse = 1 / (usedSoftness + entryA + entryB);
-
-            
-        }
-
-        /// <summary>
-        /// Performs any pre-solve iteration work that needs exclusive
-        /// access to the members of the solver updateable.
-        /// Usually, this is used for applying warmstarting impulses.
-        /// </summary>
-        public override void ExclusiveUpdate()
-        {
-            //****** WARM STARTING ******//
-            //Apply accumulated impulse
-            Vector3 impulse;
-            if (connectionA.isDynamic)
-            {
-                Vector3.Multiply(ref jacobianA, accumulatedImpulse, out impulse);
-                connectionA.ApplyAngularImpulse(ref impulse);
-            }
-            if (connectionB.isDynamic)
-            {
-                Vector3.Multiply(ref jacobianB, accumulatedImpulse, out impulse);
-                connectionB.ApplyAngularImpulse(ref impulse);
-            }
-        }
-
-        private float GetDistanceFromGoal(float angle)
-        {
-            float forwardDistance;
-            float goalAngle = MathHelper.WrapAngle(settings.servo.goal);
-            if (goalAngle > 0)
-            {
-                if (angle > goalAngle)
-                    forwardDistance = angle - goalAngle;
-                else if (angle > 0)
-                    forwardDistance = MathHelper.TwoPi - goalAngle + angle;
-                else //if (angle <= 0)
-                    forwardDistance = MathHelper.TwoPi - goalAngle + angle;
-            }
-            else
-            {
-                if (angle < goalAngle)
-                    forwardDistance = MathHelper.TwoPi - goalAngle + angle;
-                else //if (angle < 0)
-                    forwardDistance = angle - goalAngle;
-                //else //if (currentAngle >= 0)
-                //    return angle - myMinimumAngle;
-            }
-            return forwardDistance > MathHelper.Pi ? MathHelper.TwoPi - forwardDistance : -forwardDistance;
-        }
-    }
+﻿using System;
+using BEPUphysics.Entities;
+ 
+using BEPUutilities;
+
+namespace BEPUphysics.Constraints.TwoEntity.Motors
+{
+    /// <summary>
+    /// Attempts to achieve some defined relative twist angle between the entities.
+    /// </summary>
+    public class TwistMotor : Motor, I1DImpulseConstraintWithError, I1DJacobianConstraint
+    {
+        private readonly JointBasis3D basisA = new JointBasis3D();
+        private readonly JointBasis2D basisB = new JointBasis2D();
+        private readonly MotorSettings1D settings;
+
+
+        private float accumulatedImpulse;
+
+        /// <summary>
+        /// Velocity needed to get closer to the goal.
+        /// </summary>
+        protected float biasVelocity;
+
+        private Vector3 jacobianA, jacobianB;
+        private float error;
+        private float velocityToImpulse;
+
+
+        /// <summary>
+        /// Constructs a new constraint which prevents the connected entities from twisting relative to each other.
+        /// To finish the initialization, specify the connections (ConnectionA and ConnectionB) 
+        /// as well as the BasisA and BasisB.
+        /// This constructor sets the constraint's IsActive property to false by default.
+        /// </summary>
+        public TwistMotor()
+        {
+            IsActive = false;
+            settings = new MotorSettings1D(this);
+        }
+
+        /// <summary>
+        /// Constructs a new constraint which prevents the connected entities from twisting relative to each other.
+        /// </summary>
+        /// <param name="connectionA">First connection of the pair.</param>
+        /// <param name="connectionB">Second connection of the pair.</param>
+        /// <param name="axisA">Twist axis attached to the first connected entity.</param>
+        /// <param name="axisB">Twist axis attached to the second connected entity.</param>
+        public TwistMotor(Entity connectionA, Entity connectionB, Vector3 axisA, Vector3 axisB)
+        {
+            ConnectionA = connectionA;
+            ConnectionB = connectionB;
+            SetupJointTransforms(axisA, axisB);
+
+            settings = new MotorSettings1D(this);
+        }
+
+        /// <summary>
+        /// Gets the basis attached to entity A.
+        /// The primary axis represents the twist axis attached to entity A.
+        /// The x axis and y axis represent a plane against which entity B's attached x axis is projected to determine the twist angle.
+        /// </summary>
+        public JointBasis3D BasisA
+        {
+            get { return basisA; }
+        }
+
+
+        /// <summary>
+        /// Gets the basis attached to entity B.
+        /// The primary axis represents the twist axis attached to entity A.
+        /// The x axis is projected onto the plane defined by localTransformA's x and y axes
+        /// to get the twist angle.
+        /// </summary>
+        public JointBasis2D BasisB
+        {
+            get { return basisB; }
+        }
+
+        /// <summary>
+        /// Gets the motor's velocity and servo settings.
+        /// </summary>
+        public MotorSettings1D Settings
+        {
+            get { return settings; }
+        }
+
+        #region I1DImpulseConstraintWithError Members
+
+        /// <summary>
+        /// Gets the current relative velocity between the connected entities with respect to the constraint.
+        /// </summary>
+        public float RelativeVelocity
+        {
+            get
+            {
+                float velocityA, velocityB;
+                Vector3.Dot(ref connectionA.angularVelocity, ref jacobianA, out velocityA);
+                Vector3.Dot(ref connectionB.angularVelocity, ref jacobianB, out velocityB);
+                return velocityA + velocityB;
+            }
+        }
+
+
+        /// <summary>
+        /// Gets the total impulse applied by this constraint.
+        /// </summary>
+        public float TotalImpulse
+        {
+            get { return accumulatedImpulse; }
+        }
+
+        /// <summary>
+        /// Gets the current constraint error.
+        /// If the motor is in velocity only mode, the error will be zero.
+        /// </summary>
+        public float Error
+        {
+            get { return error; }
+        }
+
+        #endregion
+
+        #region I1DJacobianConstraint Members
+
+        /// <summary>
+        /// Gets the linear jacobian entry for the first connected entity.
+        /// </summary>
+        /// <param name="jacobian">Linear jacobian entry for the first connected entity.</param>
+        public void GetLinearJacobianA(out Vector3 jacobian)
+        {
+            jacobian = Toolbox.ZeroVector;
+        }
+
+        /// <summary>
+        /// Gets the linear jacobian entry for the second connected entity.
+        /// </summary>
+        /// <param name="jacobian">Linear jacobian entry for the second connected entity.</param>
+        public void GetLinearJacobianB(out Vector3 jacobian)
+        {
+            jacobian = Toolbox.ZeroVector;
+        }
+
+        /// <summary>
+        /// Gets the angular jacobian entry for the first connected entity.
+        /// </summary>
+        /// <param name="jacobian">Angular jacobian entry for the first connected entity.</param>
+        public void GetAngularJacobianA(out Vector3 jacobian)
+        {
+            jacobian = jacobianA;
+        }
+
+        /// <summary>
+        /// Gets the angular jacobian entry for the second connected entity.
+        /// </summary>
+        /// <param name="jacobian">Angular jacobian entry for the second connected entity.</param>
+        public void GetAngularJacobianB(out Vector3 jacobian)
+        {
+            jacobian = jacobianB;
+        }
+
+        /// <summary>
+        /// Gets the mass matrix of the constraint.
+        /// </summary>
+        /// <param name="outputMassMatrix">Constraint's mass matrix.</param>
+        public void GetMassMatrix(out float outputMassMatrix)
+        {
+            outputMassMatrix = velocityToImpulse;
+        }
+
+        #endregion
+
+        /// <summary>
+        /// Sets up the joint transforms by automatically creating perpendicular vectors to complete the bases.
+        /// </summary>
+        /// <param name="worldTwistAxisA">Twist axis in world space to attach to entity A.</param>
+        /// <param name="worldTwistAxisB">Twist axis in world space to attach to entity B.</param>
+        public void SetupJointTransforms(Vector3 worldTwistAxisA, Vector3 worldTwistAxisB)
+        {
+            worldTwistAxisA.Normalize();
+            worldTwistAxisB.Normalize();
+
+            Vector3 worldXAxis;
+            Vector3.Cross(ref worldTwistAxisA, ref Toolbox.UpVector, out worldXAxis);
+            float length = worldXAxis.LengthSquared();
+            if (length < Toolbox.Epsilon)
+            {
+                Vector3.Cross(ref worldTwistAxisA, ref Toolbox.RightVector, out worldXAxis);
+            }
+            worldXAxis.Normalize();
+
+            //Complete A's basis.
+            Vector3 worldYAxis;
+            Vector3.Cross(ref worldTwistAxisA, ref worldXAxis, out worldYAxis);
+
+            basisA.rotationMatrix = connectionA.orientationMatrix;
+            basisA.SetWorldAxes(worldTwistAxisA, worldXAxis, worldYAxis);
+
+            //Rotate the axis to B since it could be arbitrarily rotated.
+            Quaternion rotation;
+            Toolbox.GetQuaternionBetweenNormalizedVectors(ref worldTwistAxisA, ref worldTwistAxisB, out rotation);
+            Vector3.Transform(ref worldXAxis, ref rotation, out worldXAxis);
+
+            basisB.rotationMatrix = connectionB.orientationMatrix;
+            basisB.SetWorldAxes(worldTwistAxisB, worldXAxis);
+        }
+
+        /// <summary>
+        /// Solves for velocity.
+        /// </summary>
+        public override float SolveIteration()
+        {
+            float velocityA, velocityB;
+            //Find the velocity contribution from each connection
+            Vector3.Dot(ref connectionA.angularVelocity, ref jacobianA, out velocityA);
+            Vector3.Dot(ref connectionB.angularVelocity, ref jacobianB, out velocityB);
+            //Add in the constraint space bias velocity
+            float lambda = -(velocityA + velocityB) + biasVelocity - usedSoftness * accumulatedImpulse;
+
+            //Transform to an impulse
+            lambda *= velocityToImpulse;
+
+            //Accumulate the impulse
+            float previousAccumulatedImpulse = accumulatedImpulse;
+            accumulatedImpulse = MathHelper.Clamp(accumulatedImpulse + lambda, -maxForceDt, maxForceDt);
+            lambda = accumulatedImpulse - previousAccumulatedImpulse;
+
+            //Apply the impulse
+            Vector3 impulse;
+            if (connectionA.isDynamic)
+            {
+                Vector3.Multiply(ref jacobianA, lambda, out impulse);
+                connectionA.ApplyAngularImpulse(ref impulse);
+            }
+            if (connectionB.isDynamic)
+            {
+                Vector3.Multiply(ref jacobianB, lambda, out impulse);
+                connectionB.ApplyAngularImpulse(ref impulse);
+            }
+
+            return Math.Abs(lambda);
+        }
+
+        /// <summary>
+        /// Do any necessary computations to prepare the constraint for this frame.
+        /// </summary>
+        /// <param name="dt">Simulation step length.</param>
+        public override void Update(float dt)
+        {
+            basisA.rotationMatrix = connectionA.orientationMatrix;
+            basisB.rotationMatrix = connectionB.orientationMatrix;
+            basisA.ComputeWorldSpaceAxes();
+            basisB.ComputeWorldSpaceAxes();
+
+            if (settings.mode == MotorMode.Servomechanism)
+            {
+                Quaternion rotation;
+                Toolbox.GetQuaternionBetweenNormalizedVectors(ref basisB.primaryAxis, ref basisA.primaryAxis, out rotation);
+
+                //Transform b's 'Y' axis so that it is perpendicular with a's 'X' axis for measurement.
+                Vector3 twistMeasureAxis;
+                Vector3.Transform(ref basisB.xAxis, ref rotation, out twistMeasureAxis);
+
+
+                //By dotting the measurement vector with a 2d plane's axes, we can get a local X and Y value.
+                float y, x;
+                Vector3.Dot(ref twistMeasureAxis, ref basisA.yAxis, out y);
+                Vector3.Dot(ref twistMeasureAxis, ref basisA.xAxis, out x);
+                var angle = (float) Math.Atan2(y, x);
+
+                //Compute goal velocity.
+                error = GetDistanceFromGoal(angle);
+                float absErrorOverDt = Math.Abs(error / dt);
+                float errorReduction;
+                settings.servo.springSettings.ComputeErrorReductionAndSoftness(dt, out errorReduction, out usedSoftness);
+                biasVelocity = Math.Sign(error) * MathHelper.Min(settings.servo.baseCorrectiveSpeed, absErrorOverDt) + error * errorReduction;
+
+                biasVelocity = MathHelper.Clamp(biasVelocity, -settings.servo.maxCorrectiveVelocity, settings.servo.maxCorrectiveVelocity);
+            }
+            else
+            {
+                biasVelocity = settings.velocityMotor.goalVelocity;
+                usedSoftness = settings.velocityMotor.softness / dt;
+                error = 0;
+            }
+
+
+            //The nice thing about this approach is that the jacobian entry doesn't flip.
+            //Instead, the error can be negative due to the use of Atan2.
+            //This is important for limits which have a unique high and low value.
+
+            //Compute the jacobian.
+            Vector3.Add(ref basisA.primaryAxis, ref basisB.primaryAxis, out jacobianB);
+            if (jacobianB.LengthSquared() < Toolbox.Epsilon)
+            {
+                //A nasty singularity can show up if the axes are aligned perfectly.
+                //In a 'real' situation, this is impossible, so just ignore it.
+                isActiveInSolver = false;
+                return;
+            }
+
+            jacobianB.Normalize();
+            jacobianA.X = -jacobianB.X;
+            jacobianA.Y = -jacobianB.Y;
+            jacobianA.Z = -jacobianB.Z;
+
+            //Update the maximum force
+            ComputeMaxForces(settings.maximumForce, dt);
+
+
+            //****** EFFECTIVE MASS MATRIX ******//
+            //Connection A's contribution to the mass matrix
+            float entryA;
+            Vector3 transformedAxis;
+            if (connectionA.isDynamic)
+            {
+                Matrix3x3.Transform(ref jacobianA, ref connectionA.inertiaTensorInverse, out transformedAxis);
+                Vector3.Dot(ref transformedAxis, ref jacobianA, out entryA);
+            }
+            else
+                entryA = 0;
+
+            //Connection B's contribution to the mass matrix
+            float entryB;
+            if (connectionB.isDynamic)
+            {
+                Matrix3x3.Transform(ref jacobianB, ref connectionB.inertiaTensorInverse, out transformedAxis);
+                Vector3.Dot(ref transformedAxis, ref jacobianB, out entryB);
+            }
+            else
+                entryB = 0;
+
+            //Compute the inverse mass matrix
+            velocityToImpulse = 1 / (usedSoftness + entryA + entryB);
+
+            
+        }
+
+        /// <summary>
+        /// Performs any pre-solve iteration work that needs exclusive
+        /// access to the members of the solver updateable.
+        /// Usually, this is used for applying warmstarting impulses.
+        /// </summary>
+        public override void ExclusiveUpdate()
+        {
+            //****** WARM STARTING ******//
+            //Apply accumulated impulse
+            Vector3 impulse;
+            if (connectionA.isDynamic)
+            {
+                Vector3.Multiply(ref jacobianA, accumulatedImpulse, out impulse);
+                connectionA.ApplyAngularImpulse(ref impulse);
+            }
+            if (connectionB.isDynamic)
+            {
+                Vector3.Multiply(ref jacobianB, accumulatedImpulse, out impulse);
+                connectionB.ApplyAngularImpulse(ref impulse);
+            }
+        }
+
+        private float GetDistanceFromGoal(float angle)
+        {
+            float forwardDistance;
+            float goalAngle = MathHelper.WrapAngle(settings.servo.goal);
+            if (goalAngle > 0)
+            {
+                if (angle > goalAngle)
+                    forwardDistance = angle - goalAngle;
+                else if (angle > 0)
+                    forwardDistance = MathHelper.TwoPi - goalAngle + angle;
+                else //if (angle <= 0)
+                    forwardDistance = MathHelper.TwoPi - goalAngle + angle;
+            }
+            else
+            {
+                if (angle < goalAngle)
+                    forwardDistance = MathHelper.TwoPi - goalAngle + angle;
+                else //if (angle < 0)
+                    forwardDistance = angle - goalAngle;
+                //else //if (currentAngle >= 0)
+                //    return angle - myMinimumAngle;
+            }
+            return forwardDistance > MathHelper.Pi ? MathHelper.TwoPi - forwardDistance : -forwardDistance;
+        }
+    }
 }