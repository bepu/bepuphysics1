--- conflicted
+++ resolved
@@ -1,336 +1,326 @@
-﻿using System;
-using BEPUphysics.Entities;
-using BEPUutilities;
-<<<<<<< HEAD
-using Microsoft.Xna.Framework;
-=======
- 
->>>>>>> d0a4deae
-
-namespace BEPUphysics.Constraints.TwoEntity.Motors
-{
-    /// <summary>
-    /// Constraint which attempts to restrict the relative angular motion of two entities.
-    /// Can use a target relative orientation to apply additional force.
-    /// </summary>
-    public class AngularMotor : Motor, I3DImpulseConstraintWithError, I3DJacobianConstraint
-    {
-        private readonly JointBasis3D basis = new JointBasis3D();
-
-        private readonly MotorSettingsOrientation settings;
-        private Vector3 accumulatedImpulse;
-
-
-        private float angle;
-        private Vector3 axis;
-        private Vector3 biasVelocity;
-        private Matrix3x3 effectiveMassMatrix;
-
-        /// <summary>
-        /// Constructs a new constraint which attempts to restrict the relative angular motion of two entities.
-        /// To finish the initialization, specify the connections (ConnectionA and ConnectionB).
-        /// This constructor sets the constraint's IsActive property to false by default.
-        /// </summary>
-        public AngularMotor()
-        {
-            IsActive = false;
-            settings = new MotorSettingsOrientation(this);
-        }
-
-        /// <summary>
-        /// Constructs a new constraint which attempts to restrict the relative angular motion of two entities.
-        /// </summary>
-        /// <param name="connectionA">First connection of the pair.</param>
-        /// <param name="connectionB">Second connection of the pair.</param>
-        public AngularMotor(Entity connectionA, Entity connectionB)
-        {
-            ConnectionA = connectionA;
-            ConnectionB = connectionB;
-
-            settings = new MotorSettingsOrientation(this);
-
-            //Compute the rotation from A to B in A's local space.
-            Quaternion orientationAConjugate;
-            Quaternion.Conjugate(ref connectionA.orientation, out orientationAConjugate);
-            Quaternion.Concatenate(ref connectionB.orientation, ref orientationAConjugate, out settings.servo.goal);
-
-        }
-
-        /// <summary>
-        /// Gets the basis attached to entity A.
-        /// The target velocity/orientation of this motor is transformed by the basis.
-        /// </summary>
-        public JointBasis3D Basis
-        {
-            get { return basis; }
-        }
-
-        /// <summary>
-        /// Gets the motor's velocity and servo settings.
-        /// </summary>
-        public MotorSettingsOrientation Settings
-        {
-            get { return settings; }
-        }
-
-        #region I3DImpulseConstraintWithError Members
-
-        /// <summary>
-        /// Gets the current relative velocity between the connected entities with respect to the constraint.
-        /// </summary>
-        public Vector3 RelativeVelocity
-        {
-            get { return connectionA.angularVelocity - connectionB.angularVelocity; }
-        }
-
-        /// <summary>
-        /// Gets the total impulse applied by this constraint.
-        /// </summary>
-        public Vector3 TotalImpulse
-        {
-            get { return accumulatedImpulse; }
-        }
-
-        /// <summary>
-        /// Gets the current constraint error.
-        /// If the motor is in velocity only mode, error is zero.
-        /// </summary>
-        public Vector3 Error
-        {
-            get { return axis * angle; }
-        }
-
-        #endregion
-
-        #region I3DJacobianConstraint Members
-
-        /// <summary>
-        /// Gets the linear jacobian entry for the first connected entity.
-        /// </summary>
-        /// <param name="jacobianX">First linear jacobian entry for the first connected entity.</param>
-        /// <param name="jacobianY">Second linear jacobian entry for the first connected entity.</param>
-        /// <param name="jacobianZ">Third linear jacobian entry for the first connected entity.</param>
-        public void GetLinearJacobianA(out Vector3 jacobianX, out Vector3 jacobianY, out Vector3 jacobianZ)
-        {
-            jacobianX = Toolbox.ZeroVector;
-            jacobianY = Toolbox.ZeroVector;
-            jacobianZ = Toolbox.ZeroVector;
-        }
-
-        /// <summary>
-        /// Gets the linear jacobian entry for the second connected entity.
-        /// </summary>
-        /// <param name="jacobianX">First linear jacobian entry for the second connected entity.</param>
-        /// <param name="jacobianY">Second linear jacobian entry for the second connected entity.</param>
-        /// <param name="jacobianZ">Third linear jacobian entry for the second connected entity.</param>
-        public void GetLinearJacobianB(out Vector3 jacobianX, out Vector3 jacobianY, out Vector3 jacobianZ)
-        {
-            jacobianX = Toolbox.ZeroVector;
-            jacobianY = Toolbox.ZeroVector;
-            jacobianZ = Toolbox.ZeroVector;
-        }
-
-        /// <summary>
-        /// Gets the angular jacobian entry for the first connected entity.
-        /// </summary>
-        /// <param name="jacobianX">First angular jacobian entry for the first connected entity.</param>
-        /// <param name="jacobianY">Second angular jacobian entry for the first connected entity.</param>
-        /// <param name="jacobianZ">Third angular jacobian entry for the first connected entity.</param>
-        public void GetAngularJacobianA(out Vector3 jacobianX, out Vector3 jacobianY, out Vector3 jacobianZ)
-        {
-            jacobianX = Toolbox.RightVector;
-            jacobianY = Toolbox.UpVector;
-            jacobianZ = Toolbox.BackVector;
-        }
-
-        /// <summary>
-        /// Gets the angular jacobian entry for the second connected entity.
-        /// </summary>
-        /// <param name="jacobianX">First angular jacobian entry for the second connected entity.</param>
-        /// <param name="jacobianY">Second angular jacobian entry for the second connected entity.</param>
-        /// <param name="jacobianZ">Third angular jacobian entry for the second connected entity.</param>
-        public void GetAngularJacobianB(out Vector3 jacobianX, out Vector3 jacobianY, out Vector3 jacobianZ)
-        {
-            jacobianX = Toolbox.RightVector;
-            jacobianY = Toolbox.UpVector;
-            jacobianZ = Toolbox.BackVector;
-        }
-
-        /// <summary>
-        /// Gets the mass matrix of the constraint.
-        /// </summary>
-        /// <param name="outputMassMatrix">Constraint's mass matrix.</param>
-        public void GetMassMatrix(out Matrix3x3 outputMassMatrix)
-        {
-            outputMassMatrix = effectiveMassMatrix;
-        }
-
-        #endregion
-
-        /// <summary>
-        /// Applies the corrective impulses required by the constraint.
-        /// </summary>
-        public override float SolveIteration()
-        {
-#if !WINDOWS
-            Vector3 lambda = new Vector3();
-#else
-            Vector3 lambda;
-#endif
-            Vector3 aVel = connectionA.angularVelocity;
-            Vector3 bVel = connectionB.angularVelocity;
-            lambda.X = bVel.X - aVel.X - biasVelocity.X - usedSoftness * accumulatedImpulse.X;
-            lambda.Y = bVel.Y - aVel.Y - biasVelocity.Y - usedSoftness * accumulatedImpulse.Y;
-            lambda.Z = bVel.Z - aVel.Z - biasVelocity.Z - usedSoftness * accumulatedImpulse.Z;
-
-            Matrix3x3.Transform(ref lambda, ref effectiveMassMatrix, out lambda);
-
-            Vector3 previousAccumulatedImpulse = accumulatedImpulse;
-            accumulatedImpulse.X += lambda.X;
-            accumulatedImpulse.Y += lambda.Y;
-            accumulatedImpulse.Z += lambda.Z;
-            float sumLengthSquared = accumulatedImpulse.LengthSquared();
-
-            if (sumLengthSquared > maxForceDtSquared)
-            {
-                //max / impulse gives some value 0 < x < 1.  Basically, normalize the vector (divide by the length) and scale by the maximum.
-                float multiplier = maxForceDt / (float) Math.Sqrt(sumLengthSquared);
-                accumulatedImpulse.X *= multiplier;
-                accumulatedImpulse.Y *= multiplier;
-                accumulatedImpulse.Z *= multiplier;
-
-                //Since the limit was exceeded by this corrective impulse, limit it so that the accumulated impulse remains constrained.
-                lambda.X = accumulatedImpulse.X - previousAccumulatedImpulse.X;
-                lambda.Y = accumulatedImpulse.Y - previousAccumulatedImpulse.Y;
-                lambda.Z = accumulatedImpulse.Z - previousAccumulatedImpulse.Z;
-            }
-
-
-            if (connectionA.isDynamic)
-            {
-                connectionA.ApplyAngularImpulse(ref lambda);
-            }
-            if (connectionB.isDynamic)
-            {
-                Vector3 torqueB;
-                Vector3.Negate(ref lambda, out torqueB);
-                connectionB.ApplyAngularImpulse(ref torqueB);
-            }
-
-            return (Math.Abs(lambda.X) + Math.Abs(lambda.Y) + Math.Abs(lambda.Z));
-        }
-
-        /// <summary>
-        /// Initializes the constraint for the current frame.
-        /// </summary>
-        /// <param name="dt">Time between frames.</param>
-        public override void Update(float dt)
-        {
-            basis.rotationMatrix = connectionA.orientationMatrix;
-            basis.ComputeWorldSpaceAxes();
-
-            if (settings.mode == MotorMode.Servomechanism) //Only need to do the bulk of this work if it's a servo.
-            {
-
-<<<<<<< HEAD
-                //The error is computed using this equation:
-                //GoalRelativeOrientation * ConnectionA.Orientation * Error = ConnectionB.Orientation
-                //GoalRelativeOrientation is the original rotation from A to B in A's local space.
-                //Multiplying by A's orientation gives us where B *should* be.
-                //Of course, B won't be exactly where it should be after initialization.
-                //The Error component holds the difference between what is and what should be.
-                //Error = (GoalRelativeOrientation * ConnectionA.Orientation)^-1 * ConnectionB.Orientation
-=======
-                Matrix worldTransform = Matrix3x3.ToMatrix4X4(basis.WorldTransform);
-                Quaternion basisOrientation;
-                Quaternion.CreateFromRotationMatrix(ref worldTransform, out basisOrientation);
->>>>>>> d0a4deae
-
-                //ConnectionA.Orientation is replaced in the above by the world space basis orientation.
-                Quaternion worldBasis = Matrix3x3.CreateQuaternion(basis.WorldTransform);
-
-                Quaternion bTarget;
-                Quaternion.Concatenate(ref settings.servo.goal, ref worldBasis, out bTarget);
-                Quaternion bTargetConjugate;
-                Quaternion.Conjugate(ref bTarget, out bTargetConjugate);
-
-                Quaternion error;
-                Quaternion.Concatenate(ref bTargetConjugate, ref connectionB.orientation, out error);
-                
-
-                float errorReduction;
-                settings.servo.springSettings.ComputeErrorReductionAndSoftness(dt, out errorReduction, out usedSoftness);
-
-                //Turn this into an axis-angle representation.
-                Toolbox.GetAxisAngleFromQuaternion(ref error, out axis, out angle);
-
-                //Scale the axis by the desired velocity if the angle is sufficiently large (epsilon).
-                if (angle > Toolbox.BigEpsilon)
-                {
-                    float velocity = -(MathHelper.Min(settings.servo.baseCorrectiveSpeed, angle / dt) + angle * errorReduction);
-
-                    biasVelocity.X = axis.X * velocity;
-                    biasVelocity.Y = axis.Y * velocity;
-                    biasVelocity.Z = axis.Z * velocity;
-
-
-                    //Ensure that the corrective velocity doesn't exceed the max.
-                    float length = biasVelocity.LengthSquared();
-                    if (length > settings.servo.maxCorrectiveVelocitySquared)
-                    {
-                        float multiplier = settings.servo.maxCorrectiveVelocity / (float) Math.Sqrt(length);
-                        biasVelocity.X *= multiplier;
-                        biasVelocity.Y *= multiplier;
-                        biasVelocity.Z *= multiplier;
-                    }
-                }
-                else
-                {
-                    biasVelocity.X = 0;
-                    biasVelocity.Y = 0;
-                    biasVelocity.Z = 0;
-                }
-            }
-            else
-            {
-                usedSoftness = settings.velocityMotor.softness / dt;
-                angle = 0; //Zero out the error;
-                Matrix3x3 transform = basis.WorldTransform;
-                Matrix3x3.Transform(ref settings.velocityMotor.goalVelocity, ref transform, out biasVelocity);
-            }
-
-            //Compute effective mass
-            Matrix3x3.Add(ref connectionA.inertiaTensorInverse, ref connectionB.inertiaTensorInverse, out effectiveMassMatrix);
-            effectiveMassMatrix.M11 += usedSoftness;
-            effectiveMassMatrix.M22 += usedSoftness;
-            effectiveMassMatrix.M33 += usedSoftness;
-            Matrix3x3.Invert(ref effectiveMassMatrix, out effectiveMassMatrix);
-
-            //Update the maximum force
-            ComputeMaxForces(settings.maximumForce, dt);
-
-
-           
-        }
-
-        /// <summary>
-        /// Performs any pre-solve iteration work that needs exclusive
-        /// access to the members of the solver updateable.
-        /// Usually, this is used for applying warmstarting impulses.
-        /// </summary>
-        public override void ExclusiveUpdate()
-        {
-            //Apply accumulated impulse
-            if (connectionA.isDynamic)
-            {
-                connectionA.ApplyAngularImpulse(ref accumulatedImpulse);
-            }
-            if (connectionB.isDynamic)
-            {
-                Vector3 torqueB;
-                Vector3.Negate(ref accumulatedImpulse, out torqueB);
-                connectionB.ApplyAngularImpulse(ref torqueB);
-            }
-        }
-    }
+﻿using System;
+using BEPUphysics.Entities;
+using BEPUutilities;
+ 
+
+namespace BEPUphysics.Constraints.TwoEntity.Motors
+{
+    /// <summary>
+    /// Constraint which attempts to restrict the relative angular motion of two entities.
+    /// Can use a target relative orientation to apply additional force.
+    /// </summary>
+    public class AngularMotor : Motor, I3DImpulseConstraintWithError, I3DJacobianConstraint
+    {
+        private readonly JointBasis3D basis = new JointBasis3D();
+
+        private readonly MotorSettingsOrientation settings;
+        private Vector3 accumulatedImpulse;
+
+
+        private float angle;
+        private Vector3 axis;
+        private Vector3 biasVelocity;
+        private Matrix3x3 effectiveMassMatrix;
+
+        /// <summary>
+        /// Constructs a new constraint which attempts to restrict the relative angular motion of two entities.
+        /// To finish the initialization, specify the connections (ConnectionA and ConnectionB).
+        /// This constructor sets the constraint's IsActive property to false by default.
+        /// </summary>
+        public AngularMotor()
+        {
+            IsActive = false;
+            settings = new MotorSettingsOrientation(this);
+        }
+
+        /// <summary>
+        /// Constructs a new constraint which attempts to restrict the relative angular motion of two entities.
+        /// </summary>
+        /// <param name="connectionA">First connection of the pair.</param>
+        /// <param name="connectionB">Second connection of the pair.</param>
+        public AngularMotor(Entity connectionA, Entity connectionB)
+        {
+            ConnectionA = connectionA;
+            ConnectionB = connectionB;
+
+            settings = new MotorSettingsOrientation(this);
+
+            //Compute the rotation from A to B in A's local space.
+            Quaternion orientationAConjugate;
+            Quaternion.Conjugate(ref connectionA.orientation, out orientationAConjugate);
+            Quaternion.Concatenate(ref connectionB.orientation, ref orientationAConjugate, out settings.servo.goal);
+
+        }
+
+        /// <summary>
+        /// Gets the basis attached to entity A.
+        /// The target velocity/orientation of this motor is transformed by the basis.
+        /// </summary>
+        public JointBasis3D Basis
+        {
+            get { return basis; }
+        }
+
+        /// <summary>
+        /// Gets the motor's velocity and servo settings.
+        /// </summary>
+        public MotorSettingsOrientation Settings
+        {
+            get { return settings; }
+        }
+
+        #region I3DImpulseConstraintWithError Members
+
+        /// <summary>
+        /// Gets the current relative velocity between the connected entities with respect to the constraint.
+        /// </summary>
+        public Vector3 RelativeVelocity
+        {
+            get { return connectionA.angularVelocity - connectionB.angularVelocity; }
+        }
+
+        /// <summary>
+        /// Gets the total impulse applied by this constraint.
+        /// </summary>
+        public Vector3 TotalImpulse
+        {
+            get { return accumulatedImpulse; }
+        }
+
+        /// <summary>
+        /// Gets the current constraint error.
+        /// If the motor is in velocity only mode, error is zero.
+        /// </summary>
+        public Vector3 Error
+        {
+            get { return axis * angle; }
+        }
+
+        #endregion
+
+        #region I3DJacobianConstraint Members
+
+        /// <summary>
+        /// Gets the linear jacobian entry for the first connected entity.
+        /// </summary>
+        /// <param name="jacobianX">First linear jacobian entry for the first connected entity.</param>
+        /// <param name="jacobianY">Second linear jacobian entry for the first connected entity.</param>
+        /// <param name="jacobianZ">Third linear jacobian entry for the first connected entity.</param>
+        public void GetLinearJacobianA(out Vector3 jacobianX, out Vector3 jacobianY, out Vector3 jacobianZ)
+        {
+            jacobianX = Toolbox.ZeroVector;
+            jacobianY = Toolbox.ZeroVector;
+            jacobianZ = Toolbox.ZeroVector;
+        }
+
+        /// <summary>
+        /// Gets the linear jacobian entry for the second connected entity.
+        /// </summary>
+        /// <param name="jacobianX">First linear jacobian entry for the second connected entity.</param>
+        /// <param name="jacobianY">Second linear jacobian entry for the second connected entity.</param>
+        /// <param name="jacobianZ">Third linear jacobian entry for the second connected entity.</param>
+        public void GetLinearJacobianB(out Vector3 jacobianX, out Vector3 jacobianY, out Vector3 jacobianZ)
+        {
+            jacobianX = Toolbox.ZeroVector;
+            jacobianY = Toolbox.ZeroVector;
+            jacobianZ = Toolbox.ZeroVector;
+        }
+
+        /// <summary>
+        /// Gets the angular jacobian entry for the first connected entity.
+        /// </summary>
+        /// <param name="jacobianX">First angular jacobian entry for the first connected entity.</param>
+        /// <param name="jacobianY">Second angular jacobian entry for the first connected entity.</param>
+        /// <param name="jacobianZ">Third angular jacobian entry for the first connected entity.</param>
+        public void GetAngularJacobianA(out Vector3 jacobianX, out Vector3 jacobianY, out Vector3 jacobianZ)
+        {
+            jacobianX = Toolbox.RightVector;
+            jacobianY = Toolbox.UpVector;
+            jacobianZ = Toolbox.BackVector;
+        }
+
+        /// <summary>
+        /// Gets the angular jacobian entry for the second connected entity.
+        /// </summary>
+        /// <param name="jacobianX">First angular jacobian entry for the second connected entity.</param>
+        /// <param name="jacobianY">Second angular jacobian entry for the second connected entity.</param>
+        /// <param name="jacobianZ">Third angular jacobian entry for the second connected entity.</param>
+        public void GetAngularJacobianB(out Vector3 jacobianX, out Vector3 jacobianY, out Vector3 jacobianZ)
+        {
+            jacobianX = Toolbox.RightVector;
+            jacobianY = Toolbox.UpVector;
+            jacobianZ = Toolbox.BackVector;
+        }
+
+        /// <summary>
+        /// Gets the mass matrix of the constraint.
+        /// </summary>
+        /// <param name="outputMassMatrix">Constraint's mass matrix.</param>
+        public void GetMassMatrix(out Matrix3x3 outputMassMatrix)
+        {
+            outputMassMatrix = effectiveMassMatrix;
+        }
+
+        #endregion
+
+        /// <summary>
+        /// Applies the corrective impulses required by the constraint.
+        /// </summary>
+        public override float SolveIteration()
+        {
+#if !WINDOWS
+            Vector3 lambda = new Vector3();
+#else
+            Vector3 lambda;
+#endif
+            Vector3 aVel = connectionA.angularVelocity;
+            Vector3 bVel = connectionB.angularVelocity;
+            lambda.X = bVel.X - aVel.X - biasVelocity.X - usedSoftness * accumulatedImpulse.X;
+            lambda.Y = bVel.Y - aVel.Y - biasVelocity.Y - usedSoftness * accumulatedImpulse.Y;
+            lambda.Z = bVel.Z - aVel.Z - biasVelocity.Z - usedSoftness * accumulatedImpulse.Z;
+
+            Matrix3x3.Transform(ref lambda, ref effectiveMassMatrix, out lambda);
+
+            Vector3 previousAccumulatedImpulse = accumulatedImpulse;
+            accumulatedImpulse.X += lambda.X;
+            accumulatedImpulse.Y += lambda.Y;
+            accumulatedImpulse.Z += lambda.Z;
+            float sumLengthSquared = accumulatedImpulse.LengthSquared();
+
+            if (sumLengthSquared > maxForceDtSquared)
+            {
+                //max / impulse gives some value 0 < x < 1.  Basically, normalize the vector (divide by the length) and scale by the maximum.
+                float multiplier = maxForceDt / (float) Math.Sqrt(sumLengthSquared);
+                accumulatedImpulse.X *= multiplier;
+                accumulatedImpulse.Y *= multiplier;
+                accumulatedImpulse.Z *= multiplier;
+
+                //Since the limit was exceeded by this corrective impulse, limit it so that the accumulated impulse remains constrained.
+                lambda.X = accumulatedImpulse.X - previousAccumulatedImpulse.X;
+                lambda.Y = accumulatedImpulse.Y - previousAccumulatedImpulse.Y;
+                lambda.Z = accumulatedImpulse.Z - previousAccumulatedImpulse.Z;
+            }
+
+
+            if (connectionA.isDynamic)
+            {
+                connectionA.ApplyAngularImpulse(ref lambda);
+            }
+            if (connectionB.isDynamic)
+            {
+                Vector3 torqueB;
+                Vector3.Negate(ref lambda, out torqueB);
+                connectionB.ApplyAngularImpulse(ref torqueB);
+            }
+
+            return (Math.Abs(lambda.X) + Math.Abs(lambda.Y) + Math.Abs(lambda.Z));
+        }
+
+        /// <summary>
+        /// Initializes the constraint for the current frame.
+        /// </summary>
+        /// <param name="dt">Time between frames.</param>
+        public override void Update(float dt)
+        {
+            basis.rotationMatrix = connectionA.orientationMatrix;
+            basis.ComputeWorldSpaceAxes();
+
+            if (settings.mode == MotorMode.Servomechanism) //Only need to do the bulk of this work if it's a servo.
+            {
+
+                //The error is computed using this equation:
+                //GoalRelativeOrientation * ConnectionA.Orientation * Error = ConnectionB.Orientation
+                //GoalRelativeOrientation is the original rotation from A to B in A's local space.
+                //Multiplying by A's orientation gives us where B *should* be.
+                //Of course, B won't be exactly where it should be after initialization.
+                //The Error component holds the difference between what is and what should be.
+                //Error = (GoalRelativeOrientation * ConnectionA.Orientation)^-1 * ConnectionB.Orientation
+
+                //ConnectionA.Orientation is replaced in the above by the world space basis orientation.
+                Quaternion worldBasis = Matrix3x3.CreateQuaternion(basis.WorldTransform);
+
+                Quaternion bTarget;
+                Quaternion.Concatenate(ref settings.servo.goal, ref worldBasis, out bTarget);
+                Quaternion bTargetConjugate;
+                Quaternion.Conjugate(ref bTarget, out bTargetConjugate);
+
+                Quaternion error;
+                Quaternion.Concatenate(ref bTargetConjugate, ref connectionB.orientation, out error);
+                
+
+                float errorReduction;
+                settings.servo.springSettings.ComputeErrorReductionAndSoftness(dt, out errorReduction, out usedSoftness);
+
+                //Turn this into an axis-angle representation.
+                Toolbox.GetAxisAngleFromQuaternion(ref error, out axis, out angle);
+
+                //Scale the axis by the desired velocity if the angle is sufficiently large (epsilon).
+                if (angle > Toolbox.BigEpsilon)
+                {
+                    float velocity = -(MathHelper.Min(settings.servo.baseCorrectiveSpeed, angle / dt) + angle * errorReduction);
+
+                    biasVelocity.X = axis.X * velocity;
+                    biasVelocity.Y = axis.Y * velocity;
+                    biasVelocity.Z = axis.Z * velocity;
+
+
+                    //Ensure that the corrective velocity doesn't exceed the max.
+                    float length = biasVelocity.LengthSquared();
+                    if (length > settings.servo.maxCorrectiveVelocitySquared)
+                    {
+                        float multiplier = settings.servo.maxCorrectiveVelocity / (float) Math.Sqrt(length);
+                        biasVelocity.X *= multiplier;
+                        biasVelocity.Y *= multiplier;
+                        biasVelocity.Z *= multiplier;
+                    }
+                }
+                else
+                {
+                    biasVelocity.X = 0;
+                    biasVelocity.Y = 0;
+                    biasVelocity.Z = 0;
+                }
+            }
+            else
+            {
+                usedSoftness = settings.velocityMotor.softness / dt;
+                angle = 0; //Zero out the error;
+                Matrix3x3 transform = basis.WorldTransform;
+                Matrix3x3.Transform(ref settings.velocityMotor.goalVelocity, ref transform, out biasVelocity);
+            }
+
+            //Compute effective mass
+            Matrix3x3.Add(ref connectionA.inertiaTensorInverse, ref connectionB.inertiaTensorInverse, out effectiveMassMatrix);
+            effectiveMassMatrix.M11 += usedSoftness;
+            effectiveMassMatrix.M22 += usedSoftness;
+            effectiveMassMatrix.M33 += usedSoftness;
+            Matrix3x3.Invert(ref effectiveMassMatrix, out effectiveMassMatrix);
+
+            //Update the maximum force
+            ComputeMaxForces(settings.maximumForce, dt);
+
+
+           
+        }
+
+        /// <summary>
+        /// Performs any pre-solve iteration work that needs exclusive
+        /// access to the members of the solver updateable.
+        /// Usually, this is used for applying warmstarting impulses.
+        /// </summary>
+        public override void ExclusiveUpdate()
+        {
+            //Apply accumulated impulse
+            if (connectionA.isDynamic)
+            {
+                connectionA.ApplyAngularImpulse(ref accumulatedImpulse);
+            }
+            if (connectionB.isDynamic)
+            {
+                Vector3 torqueB;
+                Vector3.Negate(ref accumulatedImpulse, out torqueB);
+                connectionB.ApplyAngularImpulse(ref torqueB);
+            }
+        }
+    }
 }