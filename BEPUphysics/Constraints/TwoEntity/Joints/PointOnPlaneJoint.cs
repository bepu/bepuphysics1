--- conflicted
+++ resolved
@@ -1,395 +1,391 @@
-﻿using BEPUphysics.Entities;
-<<<<<<< HEAD
-using Microsoft.Xna.Framework;
-=======
- 
->>>>>>> d0a4deae
-using BEPUutilities;
-
-namespace BEPUphysics.Constraints.TwoEntity.Joints
-{
-    /// <summary>
-    /// Constrains a point on one body to be on a plane defined by another body.
-    /// </summary>
-    public class PointOnPlaneJoint : Joint, I1DImpulseConstraintWithError, I1DJacobianConstraint
-    {
-        private float accumulatedImpulse;
-        private float biasVelocity;
-        private float error;
-
-        private Vector3 localPlaneAnchor;
-        private Vector3 localPlaneNormal;
-        private Vector3 localPointAnchor;
-
-        private Vector3 worldPlaneAnchor;
-        private Vector3 worldPlaneNormal;
-        private Vector3 worldPointAnchor;
-        private float negativeEffectiveMass;
-        private Vector3 rA;
-        private Vector3 rAcrossN;
-        private Vector3 rB;
-        private Vector3 rBcrossN;
-
-        /// <summary>
-        /// Constructs a new point on plane constraint.
-        /// To finish the initialization, specify the connections (ConnectionA and ConnectionB) 
-        /// as well as the PlaneAnchor, PlaneNormal, and PointAnchor (or their entity-local versions).
-        /// This constructor sets the constraint's IsActive property to false by default.
-        /// </summary>
-        public PointOnPlaneJoint()
-        {
-            IsActive = false;
-        }
-
-        /// <summary>
-        /// Constructs a new point on plane constraint.
-        /// </summary>
-        /// <param name="connectionA">Entity to which the constraint's plane is attached.</param>
-        /// <param name="connectionB">Entity to which the constraint's point is attached.</param>
-        /// <param name="planeAnchor">A point on the plane.</param>
-        /// <param name="normal">Direction, attached to the first connected entity, defining the plane's normal</param>
-        /// <param name="pointAnchor">The point to constrain to the plane, attached to the second connected object.</param>
-        public PointOnPlaneJoint(Entity connectionA, Entity connectionB, Vector3 planeAnchor, Vector3 normal, Vector3 pointAnchor)
-        {
-            ConnectionA = connectionA;
-            ConnectionB = connectionB;
-
-            PointAnchor = pointAnchor;
-            PlaneAnchor = planeAnchor;
-            PlaneNormal = normal;
-        }
-
-        /// <summary>
-        /// Gets or sets the plane's anchor in entity A's local space.
-        /// </summary>
-        public Vector3 LocalPlaneAnchor
-        {
-            get { return localPlaneAnchor; }
-            set
-            {
-                localPlaneAnchor = value;
-                Matrix3x3.Transform(ref localPlaneAnchor, ref connectionA.orientationMatrix, out worldPlaneAnchor);
-                Vector3.Add(ref connectionA.position, ref worldPlaneAnchor, out worldPlaneAnchor);
-            }
-        }
-
-        /// <summary>
-        /// Gets or sets the plane's normal in entity A's local space.
-        /// </summary>
-        public Vector3 LocalPlaneNormal
-        {
-            get { return localPlaneNormal; }
-            set
-            {
-                localPlaneNormal = Vector3.Normalize(value);
-                Matrix3x3.Transform(ref localPlaneNormal, ref connectionA.orientationMatrix, out worldPlaneNormal);
-            }
-        }
-
-        /// <summary>
-        /// Gets or sets the point anchor in entity B's local space.
-        /// </summary>
-        public Vector3 LocalPointAnchor
-        {
-            get { return localPointAnchor; }
-            set
-            {
-                localPointAnchor = value;
-                Matrix3x3.Transform(ref localPointAnchor, ref connectionB.orientationMatrix, out worldPointAnchor);
-                Vector3.Add(ref worldPointAnchor, ref connectionB.position, out worldPointAnchor);
-            }
-        }
-
-        /// <summary>
-        /// Gets the offset from A to the connection point between the entities.
-        /// </summary>
-        public Vector3 OffsetA
-        {
-            get { return rA; }
-        }
-
-        /// <summary>
-        /// Gets the offset from B to the connection point between the entities.
-        /// </summary>
-        public Vector3 OffsetB
-        {
-            get { return rB; }
-        }
-
-        /// <summary>
-        /// Gets or sets the plane anchor in world space.
-        /// </summary>
-        public Vector3 PlaneAnchor
-        {
-            get { return worldPlaneAnchor; }
-            set
-            {
-                worldPlaneAnchor = value;
-                localPlaneAnchor = value - connectionA.position;
-                Matrix3x3.TransformTranspose(ref localPlaneAnchor, ref connectionA.orientationMatrix, out localPlaneAnchor);
-
-            }
-        }
-
-        /// <summary>
-        /// Gets or sets the plane's normal in world space.
-        /// </summary>
-        public Vector3 PlaneNormal
-        {
-            get { return worldPlaneNormal; }
-            set
-            {
-                worldPlaneNormal = Vector3.Normalize(value);
-                Matrix3x3.TransformTranspose(ref worldPlaneNormal, ref connectionA.orientationMatrix, out localPlaneNormal);
-            }
-        }
-
-        /// <summary>
-        /// Gets or sets the point anchor in world space.
-        /// </summary>
-        public Vector3 PointAnchor
-        {
-            get { return worldPointAnchor; }
-            set
-            {
-                worldPointAnchor = value;
-                localPointAnchor = value - connectionB.position;
-                Matrix3x3.TransformTranspose(ref localPointAnchor, ref connectionB.orientationMatrix, out localPointAnchor);
-
-            }
-        }
-
-        #region I1DImpulseConstraintWithError Members
-
-        /// <summary>
-        /// Gets the current relative velocity between the connected entities with respect to the constraint.
-        /// </summary>
-        public float RelativeVelocity
-        {
-            get
-            {
-                Vector3 dv;
-                Vector3 aVel, bVel;
-                Vector3.Cross(ref connectionA.angularVelocity, ref rA, out aVel);
-                Vector3.Add(ref aVel, ref connectionA.linearVelocity, out aVel);
-                Vector3.Cross(ref connectionB.angularVelocity, ref rB, out bVel);
-                Vector3.Add(ref bVel, ref connectionB.linearVelocity, out bVel);
-                Vector3.Subtract(ref aVel, ref bVel, out dv);
-                float velocityDifference;
-                Vector3.Dot(ref dv, ref worldPlaneNormal, out velocityDifference);
-                return velocityDifference;
-            }
-        }
-
-
-        /// <summary>
-        /// Gets the total impulse applied by this constraint.
-        /// </summary>
-        public float TotalImpulse
-        {
-            get { return accumulatedImpulse; }
-        }
-
-        /// <summary>
-        /// Gets the current constraint error.
-        /// </summary>
-        public float Error
-        {
-            get { return error; }
-        }
-
-        #endregion
-
-        #region I1DJacobianConstraint Members
-
-        /// <summary>
-        /// Gets the linear jacobian entry for the first connected entity.
-        /// </summary>
-        /// <param name="jacobian">Linear jacobian entry for the first connected entity.</param>
-        public void GetLinearJacobianA(out Vector3 jacobian)
-        {
-            jacobian = worldPlaneNormal;
-        }
-
-        /// <summary>
-        /// Gets the linear jacobian entry for the second connected entity.
-        /// </summary>
-        /// <param name="jacobian">Linear jacobian entry for the second connected entity.</param>
-        public void GetLinearJacobianB(out Vector3 jacobian)
-        {
-            jacobian = -worldPlaneNormal;
-        }
-
-        /// <summary>
-        /// Gets the angular jacobian entry for the first connected entity.
-        /// </summary>
-        /// <param name="jacobian">Angular jacobian entry for the first connected entity.</param>
-        public void GetAngularJacobianA(out Vector3 jacobian)
-        {
-            jacobian = rAcrossN;
-        }
-
-        /// <summary>
-        /// Gets the angular jacobian entry for the second connected entity.
-        /// </summary>
-        /// <param name="jacobian">Angular jacobian entry for the second connected entity.</param>
-        public void GetAngularJacobianB(out Vector3 jacobian)
-        {
-            jacobian = -rBcrossN;
-        }
-
-        /// <summary>
-        /// Gets the mass matrix of the constraint.
-        /// </summary>
-        /// <param name="outputMassMatrix">Constraint's mass matrix.</param>
-        public void GetMassMatrix(out float outputMassMatrix)
-        {
-            outputMassMatrix = -negativeEffectiveMass;
-        }
-
-        #endregion
-
-        /// <summary>
-        /// Computes one iteration of the constraint to meet the solver updateable's goal.
-        /// </summary>
-        /// <returns>The rough applied impulse magnitude.</returns>
-        public override float SolveIteration()
-        {
-            //TODO: This could technically be faster.
-            //Form the jacobian explicitly.
-            //Cross cross add add subtract dot
-            //vs
-            //dot dot dot dot and then scalar adds
-            Vector3 dv;
-            Vector3 aVel, bVel;
-            Vector3.Cross(ref connectionA.angularVelocity, ref rA, out aVel);
-            Vector3.Add(ref aVel, ref connectionA.linearVelocity, out aVel);
-            Vector3.Cross(ref connectionB.angularVelocity, ref rB, out bVel);
-            Vector3.Add(ref bVel, ref connectionB.linearVelocity, out bVel);
-            Vector3.Subtract(ref aVel, ref bVel, out dv);
-            float velocityDifference;
-            Vector3.Dot(ref dv, ref worldPlaneNormal, out velocityDifference);
-            //if(velocityDifference > 0)
-            //    Debug.WriteLine("Velocity difference: " + velocityDifference);
-            //Debug.WriteLine("softness velocity: " + softness * accumulatedImpulse);
-            float lambda = negativeEffectiveMass * (velocityDifference + biasVelocity + softness * accumulatedImpulse);
-            accumulatedImpulse += lambda;
-
-            Vector3 impulse;
-            Vector3 torque;
-            Vector3.Multiply(ref worldPlaneNormal, lambda, out impulse);
-            if (connectionA.isDynamic)
-            {
-                Vector3.Multiply(ref rAcrossN, lambda, out torque);
-                connectionA.ApplyLinearImpulse(ref impulse);
-                connectionA.ApplyAngularImpulse(ref torque);
-            }
-            if (connectionB.isDynamic)
-            {
-                Vector3.Negate(ref impulse, out impulse);
-                Vector3.Multiply(ref rBcrossN, lambda, out torque);
-                connectionB.ApplyLinearImpulse(ref impulse);
-                connectionB.ApplyAngularImpulse(ref torque);
-            }
-
-            return lambda;
-        }
-
-        ///<summary>
-        /// Performs the frame's configuration step.
-        ///</summary>
-        ///<param name="dt">Timestep duration.</param>
-        public override void Update(float dt)
-        {
-            Matrix3x3.Transform(ref localPlaneNormal, ref connectionA.orientationMatrix, out worldPlaneNormal);
-            Matrix3x3.Transform(ref localPlaneAnchor, ref connectionA.orientationMatrix, out worldPlaneAnchor);
-            Vector3.Add(ref worldPlaneAnchor, ref connectionA.position, out worldPlaneAnchor);
-
-            Matrix3x3.Transform(ref localPointAnchor, ref connectionB.orientationMatrix, out rB);
-            Vector3.Add(ref rB, ref connectionB.position, out worldPointAnchor);
-
-            //Find rA and rB.
-            //So find the closest point on the plane to worldPointAnchor.
-            float pointDistance, planeDistance;
-            Vector3.Dot(ref worldPointAnchor, ref worldPlaneNormal, out pointDistance);
-            Vector3.Dot(ref worldPlaneAnchor, ref worldPlaneNormal, out planeDistance);
-            float distanceChange = planeDistance - pointDistance;
-            Vector3 closestPointOnPlane;
-            Vector3.Multiply(ref worldPlaneNormal, distanceChange, out closestPointOnPlane);
-            Vector3.Add(ref closestPointOnPlane, ref worldPointAnchor, out closestPointOnPlane);
-
-            Vector3.Subtract(ref closestPointOnPlane, ref connectionA.position, out rA);
-
-            Vector3.Cross(ref rA, ref worldPlaneNormal, out rAcrossN);
-            Vector3.Cross(ref rB, ref worldPlaneNormal, out rBcrossN);
-            Vector3.Negate(ref rBcrossN, out rBcrossN);
-
-            Vector3 offset;
-            Vector3.Subtract(ref worldPointAnchor, ref closestPointOnPlane, out offset);
-            Vector3.Dot(ref offset, ref worldPlaneNormal, out error);
-            float errorReduction;
-            springSettings.ComputeErrorReductionAndSoftness(dt, out errorReduction, out softness);
-            biasVelocity = MathHelper.Clamp(-errorReduction * error, -maxCorrectiveVelocity, maxCorrectiveVelocity);
-
-            if (connectionA.IsDynamic && connectionB.IsDynamic)
-            {
-                Vector3 IrACrossN, IrBCrossN;
-                Matrix3x3.Transform(ref rAcrossN, ref connectionA.inertiaTensorInverse, out IrACrossN);
-                Matrix3x3.Transform(ref rBcrossN, ref connectionB.inertiaTensorInverse, out IrBCrossN);
-                float angularA, angularB;
-                Vector3.Dot(ref rAcrossN, ref IrACrossN, out angularA);
-                Vector3.Dot(ref rBcrossN, ref IrBCrossN, out angularB);
-                negativeEffectiveMass = connectionA.inverseMass + connectionB.inverseMass + angularA + angularB;
-                negativeEffectiveMass = -1 / (negativeEffectiveMass + softness);
-            }
-            else if (connectionA.IsDynamic && !connectionB.IsDynamic)
-            {
-                Vector3 IrACrossN;
-                Matrix3x3.Transform(ref rAcrossN, ref connectionA.inertiaTensorInverse, out IrACrossN);
-                float angularA;
-                Vector3.Dot(ref rAcrossN, ref IrACrossN, out angularA);
-                negativeEffectiveMass = connectionA.inverseMass + angularA;
-                negativeEffectiveMass = -1 / (negativeEffectiveMass + softness);
-            }
-            else if (!connectionA.IsDynamic && connectionB.IsDynamic)
-            {
-                Vector3 IrBCrossN;
-                Matrix3x3.Transform(ref rBcrossN, ref connectionB.inertiaTensorInverse, out IrBCrossN);
-                float angularB;
-                Vector3.Dot(ref rBcrossN, ref IrBCrossN, out angularB);
-                negativeEffectiveMass = connectionB.inverseMass + angularB;
-                negativeEffectiveMass = -1 / (negativeEffectiveMass + softness);
-            }
-            else
-                negativeEffectiveMass = 0;
-
-
-        }
-
-        /// <summary>
-        /// Performs any pre-solve iteration work that needs exclusive
-        /// access to the members of the solver updateable.
-        /// Usually, this is used for applying warmstarting impulses.
-        /// </summary>
-        public override void ExclusiveUpdate()
-        {
-            //Warm Starting
-            Vector3 impulse;
-            Vector3 torque;
-            Vector3.Multiply(ref worldPlaneNormal, accumulatedImpulse, out impulse);
-            if (connectionA.isDynamic)
-            {
-                Vector3.Multiply(ref rAcrossN, accumulatedImpulse, out torque);
-                connectionA.ApplyLinearImpulse(ref impulse);
-                connectionA.ApplyAngularImpulse(ref torque);
-            }
-            if (connectionB.isDynamic)
-            {
-                Vector3.Negate(ref impulse, out impulse);
-                Vector3.Multiply(ref rBcrossN, accumulatedImpulse, out torque);
-                connectionB.ApplyLinearImpulse(ref impulse);
-                connectionB.ApplyAngularImpulse(ref torque);
-            }
-        }
-    }
+﻿using BEPUphysics.Entities;
+ 
+using BEPUutilities;
+
+namespace BEPUphysics.Constraints.TwoEntity.Joints
+{
+    /// <summary>
+    /// Constrains a point on one body to be on a plane defined by another body.
+    /// </summary>
+    public class PointOnPlaneJoint : Joint, I1DImpulseConstraintWithError, I1DJacobianConstraint
+    {
+        private float accumulatedImpulse;
+        private float biasVelocity;
+        private float error;
+
+        private Vector3 localPlaneAnchor;
+        private Vector3 localPlaneNormal;
+        private Vector3 localPointAnchor;
+
+        private Vector3 worldPlaneAnchor;
+        private Vector3 worldPlaneNormal;
+        private Vector3 worldPointAnchor;
+        private float negativeEffectiveMass;
+        private Vector3 rA;
+        private Vector3 rAcrossN;
+        private Vector3 rB;
+        private Vector3 rBcrossN;
+
+        /// <summary>
+        /// Constructs a new point on plane constraint.
+        /// To finish the initialization, specify the connections (ConnectionA and ConnectionB) 
+        /// as well as the PlaneAnchor, PlaneNormal, and PointAnchor (or their entity-local versions).
+        /// This constructor sets the constraint's IsActive property to false by default.
+        /// </summary>
+        public PointOnPlaneJoint()
+        {
+            IsActive = false;
+        }
+
+        /// <summary>
+        /// Constructs a new point on plane constraint.
+        /// </summary>
+        /// <param name="connectionA">Entity to which the constraint's plane is attached.</param>
+        /// <param name="connectionB">Entity to which the constraint's point is attached.</param>
+        /// <param name="planeAnchor">A point on the plane.</param>
+        /// <param name="normal">Direction, attached to the first connected entity, defining the plane's normal</param>
+        /// <param name="pointAnchor">The point to constrain to the plane, attached to the second connected object.</param>
+        public PointOnPlaneJoint(Entity connectionA, Entity connectionB, Vector3 planeAnchor, Vector3 normal, Vector3 pointAnchor)
+        {
+            ConnectionA = connectionA;
+            ConnectionB = connectionB;
+
+            PointAnchor = pointAnchor;
+            PlaneAnchor = planeAnchor;
+            PlaneNormal = normal;
+        }
+
+        /// <summary>
+        /// Gets or sets the plane's anchor in entity A's local space.
+        /// </summary>
+        public Vector3 LocalPlaneAnchor
+        {
+            get { return localPlaneAnchor; }
+            set
+            {
+                localPlaneAnchor = value;
+                Matrix3x3.Transform(ref localPlaneAnchor, ref connectionA.orientationMatrix, out worldPlaneAnchor);
+                Vector3.Add(ref connectionA.position, ref worldPlaneAnchor, out worldPlaneAnchor);
+            }
+        }
+
+        /// <summary>
+        /// Gets or sets the plane's normal in entity A's local space.
+        /// </summary>
+        public Vector3 LocalPlaneNormal
+        {
+            get { return localPlaneNormal; }
+            set
+            {
+                localPlaneNormal = Vector3.Normalize(value);
+                Matrix3x3.Transform(ref localPlaneNormal, ref connectionA.orientationMatrix, out worldPlaneNormal);
+            }
+        }
+
+        /// <summary>
+        /// Gets or sets the point anchor in entity B's local space.
+        /// </summary>
+        public Vector3 LocalPointAnchor
+        {
+            get { return localPointAnchor; }
+            set
+            {
+                localPointAnchor = value;
+                Matrix3x3.Transform(ref localPointAnchor, ref connectionB.orientationMatrix, out worldPointAnchor);
+                Vector3.Add(ref worldPointAnchor, ref connectionB.position, out worldPointAnchor);
+            }
+        }
+
+        /// <summary>
+        /// Gets the offset from A to the connection point between the entities.
+        /// </summary>
+        public Vector3 OffsetA
+        {
+            get { return rA; }
+        }
+
+        /// <summary>
+        /// Gets the offset from B to the connection point between the entities.
+        /// </summary>
+        public Vector3 OffsetB
+        {
+            get { return rB; }
+        }
+
+        /// <summary>
+        /// Gets or sets the plane anchor in world space.
+        /// </summary>
+        public Vector3 PlaneAnchor
+        {
+            get { return worldPlaneAnchor; }
+            set
+            {
+                worldPlaneAnchor = value;
+                localPlaneAnchor = value - connectionA.position;
+                Matrix3x3.TransformTranspose(ref localPlaneAnchor, ref connectionA.orientationMatrix, out localPlaneAnchor);
+
+            }
+        }
+
+        /// <summary>
+        /// Gets or sets the plane's normal in world space.
+        /// </summary>
+        public Vector3 PlaneNormal
+        {
+            get { return worldPlaneNormal; }
+            set
+            {
+                worldPlaneNormal = Vector3.Normalize(value);
+                Matrix3x3.TransformTranspose(ref worldPlaneNormal, ref connectionA.orientationMatrix, out localPlaneNormal);
+            }
+        }
+
+        /// <summary>
+        /// Gets or sets the point anchor in world space.
+        /// </summary>
+        public Vector3 PointAnchor
+        {
+            get { return worldPointAnchor; }
+            set
+            {
+                worldPointAnchor = value;
+                localPointAnchor = value - connectionB.position;
+                Matrix3x3.TransformTranspose(ref localPointAnchor, ref connectionB.orientationMatrix, out localPointAnchor);
+
+            }
+        }
+
+        #region I1DImpulseConstraintWithError Members
+
+        /// <summary>
+        /// Gets the current relative velocity between the connected entities with respect to the constraint.
+        /// </summary>
+        public float RelativeVelocity
+        {
+            get
+            {
+                Vector3 dv;
+                Vector3 aVel, bVel;
+                Vector3.Cross(ref connectionA.angularVelocity, ref rA, out aVel);
+                Vector3.Add(ref aVel, ref connectionA.linearVelocity, out aVel);
+                Vector3.Cross(ref connectionB.angularVelocity, ref rB, out bVel);
+                Vector3.Add(ref bVel, ref connectionB.linearVelocity, out bVel);
+                Vector3.Subtract(ref aVel, ref bVel, out dv);
+                float velocityDifference;
+                Vector3.Dot(ref dv, ref worldPlaneNormal, out velocityDifference);
+                return velocityDifference;
+            }
+        }
+
+
+        /// <summary>
+        /// Gets the total impulse applied by this constraint.
+        /// </summary>
+        public float TotalImpulse
+        {
+            get { return accumulatedImpulse; }
+        }
+
+        /// <summary>
+        /// Gets the current constraint error.
+        /// </summary>
+        public float Error
+        {
+            get { return error; }
+        }
+
+        #endregion
+
+        #region I1DJacobianConstraint Members
+
+        /// <summary>
+        /// Gets the linear jacobian entry for the first connected entity.
+        /// </summary>
+        /// <param name="jacobian">Linear jacobian entry for the first connected entity.</param>
+        public void GetLinearJacobianA(out Vector3 jacobian)
+        {
+            jacobian = worldPlaneNormal;
+        }
+
+        /// <summary>
+        /// Gets the linear jacobian entry for the second connected entity.
+        /// </summary>
+        /// <param name="jacobian">Linear jacobian entry for the second connected entity.</param>
+        public void GetLinearJacobianB(out Vector3 jacobian)
+        {
+            jacobian = -worldPlaneNormal;
+        }
+
+        /// <summary>
+        /// Gets the angular jacobian entry for the first connected entity.
+        /// </summary>
+        /// <param name="jacobian">Angular jacobian entry for the first connected entity.</param>
+        public void GetAngularJacobianA(out Vector3 jacobian)
+        {
+            jacobian = rAcrossN;
+        }
+
+        /// <summary>
+        /// Gets the angular jacobian entry for the second connected entity.
+        /// </summary>
+        /// <param name="jacobian">Angular jacobian entry for the second connected entity.</param>
+        public void GetAngularJacobianB(out Vector3 jacobian)
+        {
+            jacobian = -rBcrossN;
+        }
+
+        /// <summary>
+        /// Gets the mass matrix of the constraint.
+        /// </summary>
+        /// <param name="outputMassMatrix">Constraint's mass matrix.</param>
+        public void GetMassMatrix(out float outputMassMatrix)
+        {
+            outputMassMatrix = -negativeEffectiveMass;
+        }
+
+        #endregion
+
+        /// <summary>
+        /// Computes one iteration of the constraint to meet the solver updateable's goal.
+        /// </summary>
+        /// <returns>The rough applied impulse magnitude.</returns>
+        public override float SolveIteration()
+        {
+            //TODO: This could technically be faster.
+            //Form the jacobian explicitly.
+            //Cross cross add add subtract dot
+            //vs
+            //dot dot dot dot and then scalar adds
+            Vector3 dv;
+            Vector3 aVel, bVel;
+            Vector3.Cross(ref connectionA.angularVelocity, ref rA, out aVel);
+            Vector3.Add(ref aVel, ref connectionA.linearVelocity, out aVel);
+            Vector3.Cross(ref connectionB.angularVelocity, ref rB, out bVel);
+            Vector3.Add(ref bVel, ref connectionB.linearVelocity, out bVel);
+            Vector3.Subtract(ref aVel, ref bVel, out dv);
+            float velocityDifference;
+            Vector3.Dot(ref dv, ref worldPlaneNormal, out velocityDifference);
+            //if(velocityDifference > 0)
+            //    Debug.WriteLine("Velocity difference: " + velocityDifference);
+            //Debug.WriteLine("softness velocity: " + softness * accumulatedImpulse);
+            float lambda = negativeEffectiveMass * (velocityDifference + biasVelocity + softness * accumulatedImpulse);
+            accumulatedImpulse += lambda;
+
+            Vector3 impulse;
+            Vector3 torque;
+            Vector3.Multiply(ref worldPlaneNormal, lambda, out impulse);
+            if (connectionA.isDynamic)
+            {
+                Vector3.Multiply(ref rAcrossN, lambda, out torque);
+                connectionA.ApplyLinearImpulse(ref impulse);
+                connectionA.ApplyAngularImpulse(ref torque);
+            }
+            if (connectionB.isDynamic)
+            {
+                Vector3.Negate(ref impulse, out impulse);
+                Vector3.Multiply(ref rBcrossN, lambda, out torque);
+                connectionB.ApplyLinearImpulse(ref impulse);
+                connectionB.ApplyAngularImpulse(ref torque);
+            }
+
+            return lambda;
+        }
+
+        ///<summary>
+        /// Performs the frame's configuration step.
+        ///</summary>
+        ///<param name="dt">Timestep duration.</param>
+        public override void Update(float dt)
+        {
+            Matrix3x3.Transform(ref localPlaneNormal, ref connectionA.orientationMatrix, out worldPlaneNormal);
+            Matrix3x3.Transform(ref localPlaneAnchor, ref connectionA.orientationMatrix, out worldPlaneAnchor);
+            Vector3.Add(ref worldPlaneAnchor, ref connectionA.position, out worldPlaneAnchor);
+
+            Matrix3x3.Transform(ref localPointAnchor, ref connectionB.orientationMatrix, out rB);
+            Vector3.Add(ref rB, ref connectionB.position, out worldPointAnchor);
+
+            //Find rA and rB.
+            //So find the closest point on the plane to worldPointAnchor.
+            float pointDistance, planeDistance;
+            Vector3.Dot(ref worldPointAnchor, ref worldPlaneNormal, out pointDistance);
+            Vector3.Dot(ref worldPlaneAnchor, ref worldPlaneNormal, out planeDistance);
+            float distanceChange = planeDistance - pointDistance;
+            Vector3 closestPointOnPlane;
+            Vector3.Multiply(ref worldPlaneNormal, distanceChange, out closestPointOnPlane);
+            Vector3.Add(ref closestPointOnPlane, ref worldPointAnchor, out closestPointOnPlane);
+
+            Vector3.Subtract(ref closestPointOnPlane, ref connectionA.position, out rA);
+
+            Vector3.Cross(ref rA, ref worldPlaneNormal, out rAcrossN);
+            Vector3.Cross(ref rB, ref worldPlaneNormal, out rBcrossN);
+            Vector3.Negate(ref rBcrossN, out rBcrossN);
+
+            Vector3 offset;
+            Vector3.Subtract(ref worldPointAnchor, ref closestPointOnPlane, out offset);
+            Vector3.Dot(ref offset, ref worldPlaneNormal, out error);
+            float errorReduction;
+            springSettings.ComputeErrorReductionAndSoftness(dt, out errorReduction, out softness);
+            biasVelocity = MathHelper.Clamp(-errorReduction * error, -maxCorrectiveVelocity, maxCorrectiveVelocity);
+
+            if (connectionA.IsDynamic && connectionB.IsDynamic)
+            {
+                Vector3 IrACrossN, IrBCrossN;
+                Matrix3x3.Transform(ref rAcrossN, ref connectionA.inertiaTensorInverse, out IrACrossN);
+                Matrix3x3.Transform(ref rBcrossN, ref connectionB.inertiaTensorInverse, out IrBCrossN);
+                float angularA, angularB;
+                Vector3.Dot(ref rAcrossN, ref IrACrossN, out angularA);
+                Vector3.Dot(ref rBcrossN, ref IrBCrossN, out angularB);
+                negativeEffectiveMass = connectionA.inverseMass + connectionB.inverseMass + angularA + angularB;
+                negativeEffectiveMass = -1 / (negativeEffectiveMass + softness);
+            }
+            else if (connectionA.IsDynamic && !connectionB.IsDynamic)
+            {
+                Vector3 IrACrossN;
+                Matrix3x3.Transform(ref rAcrossN, ref connectionA.inertiaTensorInverse, out IrACrossN);
+                float angularA;
+                Vector3.Dot(ref rAcrossN, ref IrACrossN, out angularA);
+                negativeEffectiveMass = connectionA.inverseMass + angularA;
+                negativeEffectiveMass = -1 / (negativeEffectiveMass + softness);
+            }
+            else if (!connectionA.IsDynamic && connectionB.IsDynamic)
+            {
+                Vector3 IrBCrossN;
+                Matrix3x3.Transform(ref rBcrossN, ref connectionB.inertiaTensorInverse, out IrBCrossN);
+                float angularB;
+                Vector3.Dot(ref rBcrossN, ref IrBCrossN, out angularB);
+                negativeEffectiveMass = connectionB.inverseMass + angularB;
+                negativeEffectiveMass = -1 / (negativeEffectiveMass + softness);
+            }
+            else
+                negativeEffectiveMass = 0;
+
+
+        }
+
+        /// <summary>
+        /// Performs any pre-solve iteration work that needs exclusive
+        /// access to the members of the solver updateable.
+        /// Usually, this is used for applying warmstarting impulses.
+        /// </summary>
+        public override void ExclusiveUpdate()
+        {
+            //Warm Starting
+            Vector3 impulse;
+            Vector3 torque;
+            Vector3.Multiply(ref worldPlaneNormal, accumulatedImpulse, out impulse);
+            if (connectionA.isDynamic)
+            {
+                Vector3.Multiply(ref rAcrossN, accumulatedImpulse, out torque);
+                connectionA.ApplyLinearImpulse(ref impulse);
+                connectionA.ApplyAngularImpulse(ref torque);
+            }
+            if (connectionB.isDynamic)
+            {
+                Vector3.Negate(ref impulse, out impulse);
+                Vector3.Multiply(ref rBcrossN, accumulatedImpulse, out torque);
+                connectionB.ApplyLinearImpulse(ref impulse);
+                connectionB.ApplyAngularImpulse(ref torque);
+            }
+        }
+    }
 }