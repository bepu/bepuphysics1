using System;
using BEPUphysics.Entities;
using BEPUutilities;
<<<<<<< HEAD
using Microsoft.Xna.Framework;
=======
 
>>>>>>> d0a4deae

namespace BEPUphysics.Constraints.TwoEntity.Joints
{
    /// <summary>
    /// Constrains two entities so that one has a point that stays on a line defined by the other.
    /// </summary>
    public class PointOnLineJoint : Joint, I2DImpulseConstraintWithError, I2DJacobianConstraint
    {
        private Vector2 accumulatedImpulse;
        private Vector3 angularA1;
        private Vector3 angularA2;
        private Vector3 angularB1;
        private Vector3 angularB2;
        private Vector2 biasVelocity;
        private Vector3 localRestrictedAxis1; //on a
        private Vector3 localRestrictedAxis2; //on a
        private Vector2 error;
        private Vector3 localAxisAnchor; //on a
        private Vector3 localLineDirection; //on a
        private Vector3 localPoint; //on b
        private Vector3 worldLineAnchor;
        private Vector3 worldLineDirection;
        private Vector3 worldPoint;
        private Matrix2x2 negativeEffectiveMassMatrix;

        //Jacobians
        //(Linear jacobians are just:
        // axis 1   -axis 1
        // axis 2   -axis 2 )
        private Vector3 rA, rB;
        private Vector3 worldRestrictedAxis1, worldRestrictedAxis2;

        /// <summary>
        /// Constructs a joint which constrains a point of one body to be on a line based on the other body.
        /// To finish the initialization, specify the connections (ConnectionA and ConnectionB),
        /// the LineAnchor, the LineDirection, and the Point (or the entity-local versions).
        /// This constructor sets the constraint's IsActive property to false by default.
        /// </summary>
        public PointOnLineJoint()
        {
            IsActive = false;
        }

        /// <summary>
        /// Constructs a joint which constrains a point of one body to be on a line based on the other body.
        /// </summary>
        /// <param name="connectionA">First connected entity which defines the line.</param>
        /// <param name="connectionB">Second connected entity which has a point.</param>
        /// <param name="lineAnchor">Location off of which the line is based in world space.</param>
        /// <param name="lineDirection">Direction of the line in world space.</param>
        /// <param name="pointLocation">Location of the point anchored to connectionB in world space.</param>
        public PointOnLineJoint(Entity connectionA, Entity connectionB, Vector3 lineAnchor, Vector3 lineDirection, Vector3 pointLocation)
        {
            ConnectionA = connectionA;
            ConnectionB = connectionB;

            LineAnchor = lineAnchor;
            LineDirection = lineDirection;
            Point = pointLocation;
        }

        /// <summary>
        /// Gets or sets the line anchor in world space.
        /// </summary>
        public Vector3 LineAnchor
        {
            get { return worldLineAnchor; }
            set
            {
                localAxisAnchor = value - connectionA.position;
                Matrix3x3.TransformTranspose(ref localAxisAnchor, ref connectionA.orientationMatrix, out localAxisAnchor);
                worldLineAnchor = value;
            }
        }

        /// <summary>
        /// Gets or sets the line direction in world space.
        /// </summary>
        public Vector3 LineDirection
        {
            get { return worldLineDirection; }
            set
            {
                worldLineDirection = Vector3.Normalize(value);
                Matrix3x3.TransformTranspose(ref worldLineDirection, ref connectionA.orientationMatrix, out localLineDirection);
                UpdateRestrictedAxes();
            }
        }


        /// <summary>
        /// Gets or sets the line anchor in connection A's local space.
        /// </summary>
        public Vector3 LocalLineAnchor
        {
            get { return localAxisAnchor; }
            set
            {
                localAxisAnchor = value;
                Matrix3x3.Transform(ref localAxisAnchor, ref connectionA.orientationMatrix, out worldLineAnchor);
                Vector3.Add(ref worldLineAnchor, ref connectionA.position, out worldLineAnchor);
            }
        }

        /// <summary>
        /// Gets or sets the line direction in connection A's local space.
        /// </summary>
        public Vector3 LocalLineDirection
        {
            get { return localLineDirection; }
            set
            {
                localLineDirection = Vector3.Normalize(value);
                Matrix3x3.Transform(ref localLineDirection, ref connectionA.orientationMatrix, out worldLineDirection);
                UpdateRestrictedAxes();
            }
        }

        /// <summary>
        /// Gets or sets the point's location in connection B's local space.
        /// The point is the location that is attached to the line.
        /// </summary>
        public Vector3 LocalPoint
        {
            get { return localPoint; }
            set
            {
                localPoint = value;
                Matrix3x3.Transform(ref localPoint, ref connectionB.orientationMatrix, out worldPoint);
                Vector3.Add(ref worldPoint, ref connectionB.position, out worldPoint);
            }
        }

        /// <summary>
        /// Gets the offset from A to the connection point between the entities.
        /// </summary>
        public Vector3 OffsetA
        {
            get { return rA; }
        }

        /// <summary>
        /// Gets the offset from B to the connection point between the entities.
        /// </summary>
        public Vector3 OffsetB
        {
            get { return rB; }
        }

        /// <summary>
        /// Gets or sets the point's location in world space.
        /// The point is the location on connection B that is attached to the line.
        /// </summary>
        public Vector3 Point
        {
            get { return worldPoint; }
            set
            {
                worldPoint = value;
                localPoint = worldPoint - connectionB.position;
                Matrix3x3.TransformTranspose(ref localPoint, ref connectionB.orientationMatrix, out localPoint);
            }
        }

        #region I2DImpulseConstraintWithError Members

        /// <summary>
        /// Gets the current relative velocity between the connected entities with respect to the constraint.
        /// </summary>
        public Vector2 RelativeVelocity
        {
            get
            {
#if !WINDOWS
                Vector2 lambda = new Vector2();
#else
                Vector2 lambda;
#endif
                Vector3 dv;
                Vector3 aVel, bVel;
                Vector3.Cross(ref connectionA.angularVelocity, ref rA, out aVel);
                Vector3.Add(ref aVel, ref connectionA.linearVelocity, out aVel);
                Vector3.Cross(ref connectionB.angularVelocity, ref rB, out bVel);
                Vector3.Add(ref bVel, ref connectionB.linearVelocity, out bVel);
                Vector3.Subtract(ref aVel, ref bVel, out dv);
                Vector3.Dot(ref dv, ref worldRestrictedAxis1, out lambda.X);
                Vector3.Dot(ref dv, ref worldRestrictedAxis2, out lambda.Y);
                return lambda;
            }
        }


        /// <summary>
        /// Gets the total impulse applied by this constraint.
        /// </summary>
        public Vector2 TotalImpulse
        {
            get { return accumulatedImpulse; }
        }

        /// <summary>
        /// Gets the current constraint error.
        /// </summary>
        public Vector2 Error
        {
            get { return error; }
        }

        #endregion

        #region I2DJacobianConstraint Members

        /// <summary>
        /// Gets the linear jacobian entry for the first connected entity.
        /// </summary>
        /// <param name="jacobianX">First linear jacobian entry for the first connected entity.</param>
        /// <param name="jacobianY">Second linear jacobian entry for the first connected entity.</param>
        public void GetLinearJacobianA(out Vector3 jacobianX, out Vector3 jacobianY)
        {
            jacobianX = worldRestrictedAxis1;
            jacobianY = worldRestrictedAxis2;
        }

        /// <summary>
        /// Gets the linear jacobian entry for the second connected entity.
        /// </summary>
        /// <param name="jacobianX">First linear jacobian entry for the second connected entity.</param>
        /// <param name="jacobianY">Second linear jacobian entry for the second connected entity.</param>
        public void GetLinearJacobianB(out Vector3 jacobianX, out Vector3 jacobianY)
        {
            jacobianX = -worldRestrictedAxis1;
            jacobianY = -worldRestrictedAxis2;
        }

        /// <summary>
        /// Gets the angular jacobian entry for the first connected entity.
        /// </summary>
        /// <param name="jacobianX">First angular jacobian entry for the first connected entity.</param>
        /// <param name="jacobianY">Second angular jacobian entry for the first connected entity.</param>
        public void GetAngularJacobianA(out Vector3 jacobianX, out Vector3 jacobianY)
        {
            jacobianX = angularA1;
            jacobianY = angularA2;
        }

        /// <summary>
        /// Gets the angular jacobian entry for the second connected entity.
        /// </summary>
        /// <param name="jacobianX">First angular jacobian entry for the second connected entity.</param>
        /// <param name="jacobianY">Second angular jacobian entry for the second connected entity.</param>
        public void GetAngularJacobianB(out Vector3 jacobianX, out Vector3 jacobianY)
        {
            jacobianX = angularB1;
            jacobianY = angularB2;
        }

        /// <summary>
        /// Gets the mass matrix of the constraint.
        /// </summary>
        /// <param name="massMatrix">Constraint's mass matrix.</param>
        public void GetMassMatrix(out Matrix2x2 massMatrix)
        {
            Matrix2x2.Negate(ref negativeEffectiveMassMatrix, out massMatrix);
        }

        #endregion

        /// <summary>
        /// Calculates and applies corrective impulses.
        /// Called automatically by space.
        /// </summary>
        public override float SolveIteration()
        {
            #region Theory

            //lambda = -mc * (Jv + b)
            // PraT = [ bx by bz ] * [  0   raz -ray ] = [ (-by * raz + bz * ray) (bx * raz - bz * rax) (-bx * ray + by * rax) ]
            //        [ cx cy cz ]   [ -raz  0   rax ]   [ (-cy * raz + cz * ray) (cx * raz - cz * rax) (-cx * ray + cy * rax) ]
            //                       [ ray -rax   0  ]
            //
            // PrbT = [ bx by bz ] * [  0   rbz -rby ] = [ (-by * rbz + bz * rby) (bx * rbz - bz * rbx) (-bx * rby + by * rbx) ]
            //        [ cx cy cz ]   [ -rbz  0   rbx ]   [ (-cy * rbz + cz * rby) (cx * rbz - cz * rbx) (-cx * rby + cy * rbx) ]
            //                       [ rby -rbx   0  ]
            // Jv = [ bx by bz  PraT  -bx -by -bz  -Prbt ] * [ vax ]
            //      [ cx cy cz        -cx -cy -cz        ]   [ vay ]
            //                                               [ vaz ]
            //                                               [ wax ]
            //                                               [ way ]
            //                                               [ waz ]
            //                                               [ vbx ]
            //                                               [ vby ]
            //                                               [ vbz ]
            //                                               [ wbx ]
            //                                               [ wby ]
            //                                               [ wbz ]
            // va' = [ bx * vax + by * vay + bz * vaz ] = [ b * va ]
            //       [ cx * vax + cy * vay + cz * vaz ]   [ c * va ] 
            // wa' = [ (PraT row 1) * wa ]
            //       [ (PraT row 2) * wa ]
            // vb' = [ -bx * vbx - by * vby - bz * vbz ] = [ -b * vb ]
            //       [ -cx * vbx - cy * vby - cz * vbz ]   [ -c * vb ]
            // wb' = [ -(PrbT row 1) * wb ]
            //       [ -(PrbT row 2) * wb ]
            // Jv = [ b * va + (PraT row 1) * wa - b * vb - (PrbT row 1) * wb ]
            //      [ c * va + (PraT row 2) * wa - c * vb - (PrbT row 2) * wb ]
            // Jv = [ b * (va + wa x ra - vb - wb x rb) ]
            //      [ c * (va + wa x ra - vb - wb x rb) ]
            //P = JT * lambda

            #endregion

#if !WINDOWS
            Vector2 lambda = new Vector2();
#else
            Vector2 lambda;
#endif
            //float va1, va2, wa1, wa2, vb1, vb2, wb1, wb2;
            //Vector3.Dot(ref worldAxis1, ref myParentA.myInternalLinearVelocity, out va1);
            //Vector3.Dot(ref worldAxis2, ref myParentA.myInternalLinearVelocity, out va2);
            //wa1 = prAT.M11 * myParentA.myInternalAngularVelocity.X + prAT.M12 * myParentA.myInternalAngularVelocity.Y + prAT.M13 * myParentA.myInternalAngularVelocity.Z;
            //wa2 = prAT.M21 * myParentA.myInternalAngularVelocity.X + prAT.M22 * myParentA.myInternalAngularVelocity.Y + prAT.M23 * myParentA.myInternalAngularVelocity.Z;

            //Vector3.Dot(ref worldAxis1, ref myParentB.myInternalLinearVelocity, out vb1);
            //Vector3.Dot(ref worldAxis2, ref myParentB.myInternalLinearVelocity, out vb2);
            //wb1 = prBT.M11 * myParentB.myInternalAngularVelocity.X + prBT.M12 * myParentB.myInternalAngularVelocity.Y + prBT.M13 * myParentB.myInternalAngularVelocity.Z;
            //wb2 = prBT.M21 * myParentB.myInternalAngularVelocity.X + prBT.M22 * myParentB.myInternalAngularVelocity.Y + prBT.M23 * myParentB.myInternalAngularVelocity.Z;

            //lambda.X = va1 + wa1 - vb1 - wb1 + biasVelocity.X + mySoftness * accumulatedImpulse.X;
            //lambda.Y = va2 + wa2 - vb2 - wb2 + biasVelocity.Y + mySoftness * accumulatedImpulse.Y;
            Vector3 dv;
            Vector3 aVel, bVel;
            Vector3.Cross(ref connectionA.angularVelocity, ref rA, out aVel);
            Vector3.Add(ref aVel, ref connectionA.linearVelocity, out aVel);
            Vector3.Cross(ref connectionB.angularVelocity, ref rB, out bVel);
            Vector3.Add(ref bVel, ref connectionB.linearVelocity, out bVel);
            Vector3.Subtract(ref aVel, ref bVel, out dv);
            Vector3.Dot(ref dv, ref worldRestrictedAxis1, out lambda.X);
            Vector3.Dot(ref dv, ref worldRestrictedAxis2, out lambda.Y);


            lambda.X += biasVelocity.X + softness * accumulatedImpulse.X;
            lambda.Y += biasVelocity.Y + softness * accumulatedImpulse.Y;

            //Convert to impulse
            Matrix2x2.Transform(ref lambda, ref negativeEffectiveMassMatrix, out lambda);

            Vector2.Add(ref lambda, ref accumulatedImpulse, out accumulatedImpulse);

            float x = lambda.X;
            float y = lambda.Y;
            //Apply impulse
#if !WINDOWS
            Vector3 impulse = new Vector3();
            Vector3 torque= new Vector3();
#else
            Vector3 impulse;
            Vector3 torque;
#endif
            impulse.X = worldRestrictedAxis1.X * x + worldRestrictedAxis2.X * y;
            impulse.Y = worldRestrictedAxis1.Y * x + worldRestrictedAxis2.Y * y;
            impulse.Z = worldRestrictedAxis1.Z * x + worldRestrictedAxis2.Z * y;
            if (connectionA.isDynamic)
            {
                torque.X = x * angularA1.X + y * angularA2.X;
                torque.Y = x * angularA1.Y + y * angularA2.Y;
                torque.Z = x * angularA1.Z + y * angularA2.Z;

                connectionA.ApplyLinearImpulse(ref impulse);
                connectionA.ApplyAngularImpulse(ref torque);
            }
            if (connectionB.isDynamic)
            {
                impulse.X = -impulse.X;
                impulse.Y = -impulse.Y;
                impulse.Z = -impulse.Z;

                torque.X = x * angularB1.X + y * angularB2.X;
                torque.Y = x * angularB1.Y + y * angularB2.Y;
                torque.Z = x * angularB1.Z + y * angularB2.Z;

                connectionB.ApplyLinearImpulse(ref impulse);
                connectionB.ApplyAngularImpulse(ref torque);
            }
            return (Math.Abs(lambda.X) + Math.Abs(lambda.Y));
        }

        ///<summary>
        /// Performs the frame's configuration step.
        ///</summary>
        ///<param name="dt">Timestep duration.</param>
        public override void Update(float dt)
        {
            //Transform local axes into world space
            Matrix3x3.Transform(ref localRestrictedAxis1, ref connectionA.orientationMatrix, out worldRestrictedAxis1);
            Matrix3x3.Transform(ref localRestrictedAxis2, ref connectionA.orientationMatrix, out worldRestrictedAxis2);
            Matrix3x3.Transform(ref localAxisAnchor, ref connectionA.orientationMatrix, out worldLineAnchor);
            Vector3.Add(ref worldLineAnchor, ref connectionA.position, out worldLineAnchor);
            Matrix3x3.Transform(ref localLineDirection, ref connectionA.orientationMatrix, out worldLineDirection);

            //Transform local 
            Matrix3x3.Transform(ref localPoint, ref connectionB.orientationMatrix, out rB);
            Vector3.Add(ref rB, ref connectionB.position, out worldPoint);

            //Find the point on the line closest to the world point.
            Vector3 offset;
            Vector3.Subtract(ref worldPoint, ref worldLineAnchor, out offset);
            float distanceAlongAxis;
            Vector3.Dot(ref offset, ref worldLineDirection, out distanceAlongAxis);

            Vector3 worldNearPoint;
            Vector3.Multiply(ref worldLineDirection, distanceAlongAxis, out offset);
            Vector3.Add(ref worldLineAnchor, ref offset, out worldNearPoint);
            Vector3.Subtract(ref worldNearPoint, ref connectionA.position, out rA);

            //Error
            Vector3 error3D;
            Vector3.Subtract(ref worldPoint, ref worldNearPoint, out error3D);

            Vector3.Dot(ref error3D, ref worldRestrictedAxis1, out error.X);
            Vector3.Dot(ref error3D, ref worldRestrictedAxis2, out error.Y);

            float errorReduction;
            springSettings.ComputeErrorReductionAndSoftness(dt, out errorReduction, out softness);
            float bias = -errorReduction;


            biasVelocity.X = bias * error.X;
            biasVelocity.Y = bias * error.Y;

            //Ensure that the corrective velocity doesn't exceed the max.
            float length = biasVelocity.LengthSquared();
            if (length > maxCorrectiveVelocitySquared)
            {
                float multiplier = maxCorrectiveVelocity / (float)Math.Sqrt(length);
                biasVelocity.X *= multiplier;
                biasVelocity.Y *= multiplier;
            }

            //Set up the jacobians
            Vector3.Cross(ref rA, ref worldRestrictedAxis1, out angularA1);
            Vector3.Cross(ref worldRestrictedAxis1, ref rB, out angularB1);
            Vector3.Cross(ref rA, ref worldRestrictedAxis2, out angularA2);
            Vector3.Cross(ref worldRestrictedAxis2, ref rB, out angularB2);

            float m11 = 0, m22 = 0, m1221 = 0;
            float inverseMass;
            Vector3 intermediate;
            //Compute the effective mass matrix.
            if (connectionA.isDynamic)
            {
                inverseMass = connectionA.inverseMass;
                Matrix3x3.Transform(ref angularA1, ref connectionA.inertiaTensorInverse, out intermediate);
                Vector3.Dot(ref intermediate, ref angularA1, out m11);
                m11 += inverseMass;
                Vector3.Dot(ref intermediate, ref angularA2, out m1221);
                Matrix3x3.Transform(ref angularA2, ref connectionA.inertiaTensorInverse, out intermediate);
                Vector3.Dot(ref intermediate, ref angularA2, out m22);
                m22 += inverseMass;
            }

            #region Mass Matrix B

            if (connectionB.isDynamic)
            {
                float extra;
                inverseMass = connectionB.inverseMass;
                Matrix3x3.Transform(ref angularB1, ref connectionB.inertiaTensorInverse, out intermediate);
                Vector3.Dot(ref intermediate, ref angularB1, out extra);
                m11 += inverseMass + extra;
                Vector3.Dot(ref intermediate, ref angularB2, out extra);
                m1221 += extra;
                Matrix3x3.Transform(ref angularB2, ref connectionB.inertiaTensorInverse, out intermediate);
                Vector3.Dot(ref intermediate, ref angularB2, out extra);
                m22 += inverseMass + extra;
            }

            #endregion

            negativeEffectiveMassMatrix.M11 = m11 + softness;
            negativeEffectiveMassMatrix.M12 = m1221;
            negativeEffectiveMassMatrix.M21 = m1221;
            negativeEffectiveMassMatrix.M22 = m22 + softness;
            Matrix2x2.Invert(ref negativeEffectiveMassMatrix, out negativeEffectiveMassMatrix);
            Matrix2x2.Negate(ref negativeEffectiveMassMatrix, out negativeEffectiveMassMatrix);

        }

        /// <summary>
        /// Performs any pre-solve iteration work that needs exclusive
        /// access to the members of the solver updateable.
        /// Usually, this is used for applying warmstarting impulses.
        /// </summary>
        public override void ExclusiveUpdate()
        {

            //Warm starting
#if !WINDOWS
            Vector3 impulse = new Vector3();
            Vector3 torque= new Vector3();
#else
            Vector3 impulse;
            Vector3 torque;
#endif
            float x = accumulatedImpulse.X;
            float y = accumulatedImpulse.Y;
            impulse.X = worldRestrictedAxis1.X * x + worldRestrictedAxis2.X * y;
            impulse.Y = worldRestrictedAxis1.Y * x + worldRestrictedAxis2.Y * y;
            impulse.Z = worldRestrictedAxis1.Z * x + worldRestrictedAxis2.Z * y;
            if (connectionA.isDynamic)
            {
                torque.X = x * angularA1.X + y * angularA2.X;
                torque.Y = x * angularA1.Y + y * angularA2.Y;
                torque.Z = x * angularA1.Z + y * angularA2.Z;

                connectionA.ApplyLinearImpulse(ref impulse);
                connectionA.ApplyAngularImpulse(ref torque);
            }
            if (connectionB.isDynamic)
            {
                impulse.X = -impulse.X;
                impulse.Y = -impulse.Y;
                impulse.Z = -impulse.Z;

                torque.X = x * angularB1.X + y * angularB2.X;
                torque.Y = x * angularB1.Y + y * angularB2.Y;
                torque.Z = x * angularB1.Z + y * angularB2.Z;


                connectionB.ApplyLinearImpulse(ref impulse);
                connectionB.ApplyAngularImpulse(ref torque);
            }
        }

        private void UpdateRestrictedAxes()
        {
            localRestrictedAxis1 = Vector3.Cross(Vector3.Up, localLineDirection);
            if (localRestrictedAxis1.LengthSquared() < .001f)
            {
                localRestrictedAxis1 = Vector3.Cross(Vector3.Right, localLineDirection);
            }
            localRestrictedAxis2 = Vector3.Cross(localLineDirection, localRestrictedAxis1);
            localRestrictedAxis1.Normalize();
            localRestrictedAxis2.Normalize();
        }
    }
}<|MERGE_RESOLUTION|>--- conflicted
+++ resolved
@@ -1,554 +1,550 @@
-using System;
-using BEPUphysics.Entities;
-using BEPUutilities;
-<<<<<<< HEAD
-using Microsoft.Xna.Framework;
-=======
- 
->>>>>>> d0a4deae
-
-namespace BEPUphysics.Constraints.TwoEntity.Joints
-{
-    /// <summary>
-    /// Constrains two entities so that one has a point that stays on a line defined by the other.
-    /// </summary>
-    public class PointOnLineJoint : Joint, I2DImpulseConstraintWithError, I2DJacobianConstraint
-    {
-        private Vector2 accumulatedImpulse;
-        private Vector3 angularA1;
-        private Vector3 angularA2;
-        private Vector3 angularB1;
-        private Vector3 angularB2;
-        private Vector2 biasVelocity;
-        private Vector3 localRestrictedAxis1; //on a
-        private Vector3 localRestrictedAxis2; //on a
-        private Vector2 error;
-        private Vector3 localAxisAnchor; //on a
-        private Vector3 localLineDirection; //on a
-        private Vector3 localPoint; //on b
-        private Vector3 worldLineAnchor;
-        private Vector3 worldLineDirection;
-        private Vector3 worldPoint;
-        private Matrix2x2 negativeEffectiveMassMatrix;
-
-        //Jacobians
-        //(Linear jacobians are just:
-        // axis 1   -axis 1
-        // axis 2   -axis 2 )
-        private Vector3 rA, rB;
-        private Vector3 worldRestrictedAxis1, worldRestrictedAxis2;
-
-        /// <summary>
-        /// Constructs a joint which constrains a point of one body to be on a line based on the other body.
-        /// To finish the initialization, specify the connections (ConnectionA and ConnectionB),
-        /// the LineAnchor, the LineDirection, and the Point (or the entity-local versions).
-        /// This constructor sets the constraint's IsActive property to false by default.
-        /// </summary>
-        public PointOnLineJoint()
-        {
-            IsActive = false;
-        }
-
-        /// <summary>
-        /// Constructs a joint which constrains a point of one body to be on a line based on the other body.
-        /// </summary>
-        /// <param name="connectionA">First connected entity which defines the line.</param>
-        /// <param name="connectionB">Second connected entity which has a point.</param>
-        /// <param name="lineAnchor">Location off of which the line is based in world space.</param>
-        /// <param name="lineDirection">Direction of the line in world space.</param>
-        /// <param name="pointLocation">Location of the point anchored to connectionB in world space.</param>
-        public PointOnLineJoint(Entity connectionA, Entity connectionB, Vector3 lineAnchor, Vector3 lineDirection, Vector3 pointLocation)
-        {
-            ConnectionA = connectionA;
-            ConnectionB = connectionB;
-
-            LineAnchor = lineAnchor;
-            LineDirection = lineDirection;
-            Point = pointLocation;
-        }
-
-        /// <summary>
-        /// Gets or sets the line anchor in world space.
-        /// </summary>
-        public Vector3 LineAnchor
-        {
-            get { return worldLineAnchor; }
-            set
-            {
-                localAxisAnchor = value - connectionA.position;
-                Matrix3x3.TransformTranspose(ref localAxisAnchor, ref connectionA.orientationMatrix, out localAxisAnchor);
-                worldLineAnchor = value;
-            }
-        }
-
-        /// <summary>
-        /// Gets or sets the line direction in world space.
-        /// </summary>
-        public Vector3 LineDirection
-        {
-            get { return worldLineDirection; }
-            set
-            {
-                worldLineDirection = Vector3.Normalize(value);
-                Matrix3x3.TransformTranspose(ref worldLineDirection, ref connectionA.orientationMatrix, out localLineDirection);
-                UpdateRestrictedAxes();
-            }
-        }
-
-
-        /// <summary>
-        /// Gets or sets the line anchor in connection A's local space.
-        /// </summary>
-        public Vector3 LocalLineAnchor
-        {
-            get { return localAxisAnchor; }
-            set
-            {
-                localAxisAnchor = value;
-                Matrix3x3.Transform(ref localAxisAnchor, ref connectionA.orientationMatrix, out worldLineAnchor);
-                Vector3.Add(ref worldLineAnchor, ref connectionA.position, out worldLineAnchor);
-            }
-        }
-
-        /// <summary>
-        /// Gets or sets the line direction in connection A's local space.
-        /// </summary>
-        public Vector3 LocalLineDirection
-        {
-            get { return localLineDirection; }
-            set
-            {
-                localLineDirection = Vector3.Normalize(value);
-                Matrix3x3.Transform(ref localLineDirection, ref connectionA.orientationMatrix, out worldLineDirection);
-                UpdateRestrictedAxes();
-            }
-        }
-
-        /// <summary>
-        /// Gets or sets the point's location in connection B's local space.
-        /// The point is the location that is attached to the line.
-        /// </summary>
-        public Vector3 LocalPoint
-        {
-            get { return localPoint; }
-            set
-            {
-                localPoint = value;
-                Matrix3x3.Transform(ref localPoint, ref connectionB.orientationMatrix, out worldPoint);
-                Vector3.Add(ref worldPoint, ref connectionB.position, out worldPoint);
-            }
-        }
-
-        /// <summary>
-        /// Gets the offset from A to the connection point between the entities.
-        /// </summary>
-        public Vector3 OffsetA
-        {
-            get { return rA; }
-        }
-
-        /// <summary>
-        /// Gets the offset from B to the connection point between the entities.
-        /// </summary>
-        public Vector3 OffsetB
-        {
-            get { return rB; }
-        }
-
-        /// <summary>
-        /// Gets or sets the point's location in world space.
-        /// The point is the location on connection B that is attached to the line.
-        /// </summary>
-        public Vector3 Point
-        {
-            get { return worldPoint; }
-            set
-            {
-                worldPoint = value;
-                localPoint = worldPoint - connectionB.position;
-                Matrix3x3.TransformTranspose(ref localPoint, ref connectionB.orientationMatrix, out localPoint);
-            }
-        }
-
-        #region I2DImpulseConstraintWithError Members
-
-        /// <summary>
-        /// Gets the current relative velocity between the connected entities with respect to the constraint.
-        /// </summary>
-        public Vector2 RelativeVelocity
-        {
-            get
-            {
-#if !WINDOWS
-                Vector2 lambda = new Vector2();
-#else
-                Vector2 lambda;
-#endif
-                Vector3 dv;
-                Vector3 aVel, bVel;
-                Vector3.Cross(ref connectionA.angularVelocity, ref rA, out aVel);
-                Vector3.Add(ref aVel, ref connectionA.linearVelocity, out aVel);
-                Vector3.Cross(ref connectionB.angularVelocity, ref rB, out bVel);
-                Vector3.Add(ref bVel, ref connectionB.linearVelocity, out bVel);
-                Vector3.Subtract(ref aVel, ref bVel, out dv);
-                Vector3.Dot(ref dv, ref worldRestrictedAxis1, out lambda.X);
-                Vector3.Dot(ref dv, ref worldRestrictedAxis2, out lambda.Y);
-                return lambda;
-            }
-        }
-
-
-        /// <summary>
-        /// Gets the total impulse applied by this constraint.
-        /// </summary>
-        public Vector2 TotalImpulse
-        {
-            get { return accumulatedImpulse; }
-        }
-
-        /// <summary>
-        /// Gets the current constraint error.
-        /// </summary>
-        public Vector2 Error
-        {
-            get { return error; }
-        }
-
-        #endregion
-
-        #region I2DJacobianConstraint Members
-
-        /// <summary>
-        /// Gets the linear jacobian entry for the first connected entity.
-        /// </summary>
-        /// <param name="jacobianX">First linear jacobian entry for the first connected entity.</param>
-        /// <param name="jacobianY">Second linear jacobian entry for the first connected entity.</param>
-        public void GetLinearJacobianA(out Vector3 jacobianX, out Vector3 jacobianY)
-        {
-            jacobianX = worldRestrictedAxis1;
-            jacobianY = worldRestrictedAxis2;
-        }
-
-        /// <summary>
-        /// Gets the linear jacobian entry for the second connected entity.
-        /// </summary>
-        /// <param name="jacobianX">First linear jacobian entry for the second connected entity.</param>
-        /// <param name="jacobianY">Second linear jacobian entry for the second connected entity.</param>
-        public void GetLinearJacobianB(out Vector3 jacobianX, out Vector3 jacobianY)
-        {
-            jacobianX = -worldRestrictedAxis1;
-            jacobianY = -worldRestrictedAxis2;
-        }
-
-        /// <summary>
-        /// Gets the angular jacobian entry for the first connected entity.
-        /// </summary>
-        /// <param name="jacobianX">First angular jacobian entry for the first connected entity.</param>
-        /// <param name="jacobianY">Second angular jacobian entry for the first connected entity.</param>
-        public void GetAngularJacobianA(out Vector3 jacobianX, out Vector3 jacobianY)
-        {
-            jacobianX = angularA1;
-            jacobianY = angularA2;
-        }
-
-        /// <summary>
-        /// Gets the angular jacobian entry for the second connected entity.
-        /// </summary>
-        /// <param name="jacobianX">First angular jacobian entry for the second connected entity.</param>
-        /// <param name="jacobianY">Second angular jacobian entry for the second connected entity.</param>
-        public void GetAngularJacobianB(out Vector3 jacobianX, out Vector3 jacobianY)
-        {
-            jacobianX = angularB1;
-            jacobianY = angularB2;
-        }
-
-        /// <summary>
-        /// Gets the mass matrix of the constraint.
-        /// </summary>
-        /// <param name="massMatrix">Constraint's mass matrix.</param>
-        public void GetMassMatrix(out Matrix2x2 massMatrix)
-        {
-            Matrix2x2.Negate(ref negativeEffectiveMassMatrix, out massMatrix);
-        }
-
-        #endregion
-
-        /// <summary>
-        /// Calculates and applies corrective impulses.
-        /// Called automatically by space.
-        /// </summary>
-        public override float SolveIteration()
-        {
-            #region Theory
-
-            //lambda = -mc * (Jv + b)
-            // PraT = [ bx by bz ] * [  0   raz -ray ] = [ (-by * raz + bz * ray) (bx * raz - bz * rax) (-bx * ray + by * rax) ]
-            //        [ cx cy cz ]   [ -raz  0   rax ]   [ (-cy * raz + cz * ray) (cx * raz - cz * rax) (-cx * ray + cy * rax) ]
-            //                       [ ray -rax   0  ]
-            //
-            // PrbT = [ bx by bz ] * [  0   rbz -rby ] = [ (-by * rbz + bz * rby) (bx * rbz - bz * rbx) (-bx * rby + by * rbx) ]
-            //        [ cx cy cz ]   [ -rbz  0   rbx ]   [ (-cy * rbz + cz * rby) (cx * rbz - cz * rbx) (-cx * rby + cy * rbx) ]
-            //                       [ rby -rbx   0  ]
-            // Jv = [ bx by bz  PraT  -bx -by -bz  -Prbt ] * [ vax ]
-            //      [ cx cy cz        -cx -cy -cz        ]   [ vay ]
-            //                                               [ vaz ]
-            //                                               [ wax ]
-            //                                               [ way ]
-            //                                               [ waz ]
-            //                                               [ vbx ]
-            //                                               [ vby ]
-            //                                               [ vbz ]
-            //                                               [ wbx ]
-            //                                               [ wby ]
-            //                                               [ wbz ]
-            // va' = [ bx * vax + by * vay + bz * vaz ] = [ b * va ]
-            //       [ cx * vax + cy * vay + cz * vaz ]   [ c * va ] 
-            // wa' = [ (PraT row 1) * wa ]
-            //       [ (PraT row 2) * wa ]
-            // vb' = [ -bx * vbx - by * vby - bz * vbz ] = [ -b * vb ]
-            //       [ -cx * vbx - cy * vby - cz * vbz ]   [ -c * vb ]
-            // wb' = [ -(PrbT row 1) * wb ]
-            //       [ -(PrbT row 2) * wb ]
-            // Jv = [ b * va + (PraT row 1) * wa - b * vb - (PrbT row 1) * wb ]
-            //      [ c * va + (PraT row 2) * wa - c * vb - (PrbT row 2) * wb ]
-            // Jv = [ b * (va + wa x ra - vb - wb x rb) ]
-            //      [ c * (va + wa x ra - vb - wb x rb) ]
-            //P = JT * lambda
-
-            #endregion
-
-#if !WINDOWS
-            Vector2 lambda = new Vector2();
-#else
-            Vector2 lambda;
-#endif
-            //float va1, va2, wa1, wa2, vb1, vb2, wb1, wb2;
-            //Vector3.Dot(ref worldAxis1, ref myParentA.myInternalLinearVelocity, out va1);
-            //Vector3.Dot(ref worldAxis2, ref myParentA.myInternalLinearVelocity, out va2);
-            //wa1 = prAT.M11 * myParentA.myInternalAngularVelocity.X + prAT.M12 * myParentA.myInternalAngularVelocity.Y + prAT.M13 * myParentA.myInternalAngularVelocity.Z;
-            //wa2 = prAT.M21 * myParentA.myInternalAngularVelocity.X + prAT.M22 * myParentA.myInternalAngularVelocity.Y + prAT.M23 * myParentA.myInternalAngularVelocity.Z;
-
-            //Vector3.Dot(ref worldAxis1, ref myParentB.myInternalLinearVelocity, out vb1);
-            //Vector3.Dot(ref worldAxis2, ref myParentB.myInternalLinearVelocity, out vb2);
-            //wb1 = prBT.M11 * myParentB.myInternalAngularVelocity.X + prBT.M12 * myParentB.myInternalAngularVelocity.Y + prBT.M13 * myParentB.myInternalAngularVelocity.Z;
-            //wb2 = prBT.M21 * myParentB.myInternalAngularVelocity.X + prBT.M22 * myParentB.myInternalAngularVelocity.Y + prBT.M23 * myParentB.myInternalAngularVelocity.Z;
-
-            //lambda.X = va1 + wa1 - vb1 - wb1 + biasVelocity.X + mySoftness * accumulatedImpulse.X;
-            //lambda.Y = va2 + wa2 - vb2 - wb2 + biasVelocity.Y + mySoftness * accumulatedImpulse.Y;
-            Vector3 dv;
-            Vector3 aVel, bVel;
-            Vector3.Cross(ref connectionA.angularVelocity, ref rA, out aVel);
-            Vector3.Add(ref aVel, ref connectionA.linearVelocity, out aVel);
-            Vector3.Cross(ref connectionB.angularVelocity, ref rB, out bVel);
-            Vector3.Add(ref bVel, ref connectionB.linearVelocity, out bVel);
-            Vector3.Subtract(ref aVel, ref bVel, out dv);
-            Vector3.Dot(ref dv, ref worldRestrictedAxis1, out lambda.X);
-            Vector3.Dot(ref dv, ref worldRestrictedAxis2, out lambda.Y);
-
-
-            lambda.X += biasVelocity.X + softness * accumulatedImpulse.X;
-            lambda.Y += biasVelocity.Y + softness * accumulatedImpulse.Y;
-
-            //Convert to impulse
-            Matrix2x2.Transform(ref lambda, ref negativeEffectiveMassMatrix, out lambda);
-
-            Vector2.Add(ref lambda, ref accumulatedImpulse, out accumulatedImpulse);
-
-            float x = lambda.X;
-            float y = lambda.Y;
-            //Apply impulse
-#if !WINDOWS
-            Vector3 impulse = new Vector3();
-            Vector3 torque= new Vector3();
-#else
-            Vector3 impulse;
-            Vector3 torque;
-#endif
-            impulse.X = worldRestrictedAxis1.X * x + worldRestrictedAxis2.X * y;
-            impulse.Y = worldRestrictedAxis1.Y * x + worldRestrictedAxis2.Y * y;
-            impulse.Z = worldRestrictedAxis1.Z * x + worldRestrictedAxis2.Z * y;
-            if (connectionA.isDynamic)
-            {
-                torque.X = x * angularA1.X + y * angularA2.X;
-                torque.Y = x * angularA1.Y + y * angularA2.Y;
-                torque.Z = x * angularA1.Z + y * angularA2.Z;
-
-                connectionA.ApplyLinearImpulse(ref impulse);
-                connectionA.ApplyAngularImpulse(ref torque);
-            }
-            if (connectionB.isDynamic)
-            {
-                impulse.X = -impulse.X;
-                impulse.Y = -impulse.Y;
-                impulse.Z = -impulse.Z;
-
-                torque.X = x * angularB1.X + y * angularB2.X;
-                torque.Y = x * angularB1.Y + y * angularB2.Y;
-                torque.Z = x * angularB1.Z + y * angularB2.Z;
-
-                connectionB.ApplyLinearImpulse(ref impulse);
-                connectionB.ApplyAngularImpulse(ref torque);
-            }
-            return (Math.Abs(lambda.X) + Math.Abs(lambda.Y));
-        }
-
-        ///<summary>
-        /// Performs the frame's configuration step.
-        ///</summary>
-        ///<param name="dt">Timestep duration.</param>
-        public override void Update(float dt)
-        {
-            //Transform local axes into world space
-            Matrix3x3.Transform(ref localRestrictedAxis1, ref connectionA.orientationMatrix, out worldRestrictedAxis1);
-            Matrix3x3.Transform(ref localRestrictedAxis2, ref connectionA.orientationMatrix, out worldRestrictedAxis2);
-            Matrix3x3.Transform(ref localAxisAnchor, ref connectionA.orientationMatrix, out worldLineAnchor);
-            Vector3.Add(ref worldLineAnchor, ref connectionA.position, out worldLineAnchor);
-            Matrix3x3.Transform(ref localLineDirection, ref connectionA.orientationMatrix, out worldLineDirection);
-
-            //Transform local 
-            Matrix3x3.Transform(ref localPoint, ref connectionB.orientationMatrix, out rB);
-            Vector3.Add(ref rB, ref connectionB.position, out worldPoint);
-
-            //Find the point on the line closest to the world point.
-            Vector3 offset;
-            Vector3.Subtract(ref worldPoint, ref worldLineAnchor, out offset);
-            float distanceAlongAxis;
-            Vector3.Dot(ref offset, ref worldLineDirection, out distanceAlongAxis);
-
-            Vector3 worldNearPoint;
-            Vector3.Multiply(ref worldLineDirection, distanceAlongAxis, out offset);
-            Vector3.Add(ref worldLineAnchor, ref offset, out worldNearPoint);
-            Vector3.Subtract(ref worldNearPoint, ref connectionA.position, out rA);
-
-            //Error
-            Vector3 error3D;
-            Vector3.Subtract(ref worldPoint, ref worldNearPoint, out error3D);
-
-            Vector3.Dot(ref error3D, ref worldRestrictedAxis1, out error.X);
-            Vector3.Dot(ref error3D, ref worldRestrictedAxis2, out error.Y);
-
-            float errorReduction;
-            springSettings.ComputeErrorReductionAndSoftness(dt, out errorReduction, out softness);
-            float bias = -errorReduction;
-
-
-            biasVelocity.X = bias * error.X;
-            biasVelocity.Y = bias * error.Y;
-
-            //Ensure that the corrective velocity doesn't exceed the max.
-            float length = biasVelocity.LengthSquared();
-            if (length > maxCorrectiveVelocitySquared)
-            {
-                float multiplier = maxCorrectiveVelocity / (float)Math.Sqrt(length);
-                biasVelocity.X *= multiplier;
-                biasVelocity.Y *= multiplier;
-            }
-
-            //Set up the jacobians
-            Vector3.Cross(ref rA, ref worldRestrictedAxis1, out angularA1);
-            Vector3.Cross(ref worldRestrictedAxis1, ref rB, out angularB1);
-            Vector3.Cross(ref rA, ref worldRestrictedAxis2, out angularA2);
-            Vector3.Cross(ref worldRestrictedAxis2, ref rB, out angularB2);
-
-            float m11 = 0, m22 = 0, m1221 = 0;
-            float inverseMass;
-            Vector3 intermediate;
-            //Compute the effective mass matrix.
-            if (connectionA.isDynamic)
-            {
-                inverseMass = connectionA.inverseMass;
-                Matrix3x3.Transform(ref angularA1, ref connectionA.inertiaTensorInverse, out intermediate);
-                Vector3.Dot(ref intermediate, ref angularA1, out m11);
-                m11 += inverseMass;
-                Vector3.Dot(ref intermediate, ref angularA2, out m1221);
-                Matrix3x3.Transform(ref angularA2, ref connectionA.inertiaTensorInverse, out intermediate);
-                Vector3.Dot(ref intermediate, ref angularA2, out m22);
-                m22 += inverseMass;
-            }
-
-            #region Mass Matrix B
-
-            if (connectionB.isDynamic)
-            {
-                float extra;
-                inverseMass = connectionB.inverseMass;
-                Matrix3x3.Transform(ref angularB1, ref connectionB.inertiaTensorInverse, out intermediate);
-                Vector3.Dot(ref intermediate, ref angularB1, out extra);
-                m11 += inverseMass + extra;
-                Vector3.Dot(ref intermediate, ref angularB2, out extra);
-                m1221 += extra;
-                Matrix3x3.Transform(ref angularB2, ref connectionB.inertiaTensorInverse, out intermediate);
-                Vector3.Dot(ref intermediate, ref angularB2, out extra);
-                m22 += inverseMass + extra;
-            }
-
-            #endregion
-
-            negativeEffectiveMassMatrix.M11 = m11 + softness;
-            negativeEffectiveMassMatrix.M12 = m1221;
-            negativeEffectiveMassMatrix.M21 = m1221;
-            negativeEffectiveMassMatrix.M22 = m22 + softness;
-            Matrix2x2.Invert(ref negativeEffectiveMassMatrix, out negativeEffectiveMassMatrix);
-            Matrix2x2.Negate(ref negativeEffectiveMassMatrix, out negativeEffectiveMassMatrix);
-
-        }
-
-        /// <summary>
-        /// Performs any pre-solve iteration work that needs exclusive
-        /// access to the members of the solver updateable.
-        /// Usually, this is used for applying warmstarting impulses.
-        /// </summary>
-        public override void ExclusiveUpdate()
-        {
-
-            //Warm starting
-#if !WINDOWS
-            Vector3 impulse = new Vector3();
-            Vector3 torque= new Vector3();
-#else
-            Vector3 impulse;
-            Vector3 torque;
-#endif
-            float x = accumulatedImpulse.X;
-            float y = accumulatedImpulse.Y;
-            impulse.X = worldRestrictedAxis1.X * x + worldRestrictedAxis2.X * y;
-            impulse.Y = worldRestrictedAxis1.Y * x + worldRestrictedAxis2.Y * y;
-            impulse.Z = worldRestrictedAxis1.Z * x + worldRestrictedAxis2.Z * y;
-            if (connectionA.isDynamic)
-            {
-                torque.X = x * angularA1.X + y * angularA2.X;
-                torque.Y = x * angularA1.Y + y * angularA2.Y;
-                torque.Z = x * angularA1.Z + y * angularA2.Z;
-
-                connectionA.ApplyLinearImpulse(ref impulse);
-                connectionA.ApplyAngularImpulse(ref torque);
-            }
-            if (connectionB.isDynamic)
-            {
-                impulse.X = -impulse.X;
-                impulse.Y = -impulse.Y;
-                impulse.Z = -impulse.Z;
-
-                torque.X = x * angularB1.X + y * angularB2.X;
-                torque.Y = x * angularB1.Y + y * angularB2.Y;
-                torque.Z = x * angularB1.Z + y * angularB2.Z;
-
-
-                connectionB.ApplyLinearImpulse(ref impulse);
-                connectionB.ApplyAngularImpulse(ref torque);
-            }
-        }
-
-        private void UpdateRestrictedAxes()
-        {
-            localRestrictedAxis1 = Vector3.Cross(Vector3.Up, localLineDirection);
-            if (localRestrictedAxis1.LengthSquared() < .001f)
-            {
-                localRestrictedAxis1 = Vector3.Cross(Vector3.Right, localLineDirection);
-            }
-            localRestrictedAxis2 = Vector3.Cross(localLineDirection, localRestrictedAxis1);
-            localRestrictedAxis1.Normalize();
-            localRestrictedAxis2.Normalize();
-        }
-    }
+using System;
+using BEPUphysics.Entities;
+using BEPUutilities;
+ 
+
+namespace BEPUphysics.Constraints.TwoEntity.Joints
+{
+    /// <summary>
+    /// Constrains two entities so that one has a point that stays on a line defined by the other.
+    /// </summary>
+    public class PointOnLineJoint : Joint, I2DImpulseConstraintWithError, I2DJacobianConstraint
+    {
+        private Vector2 accumulatedImpulse;
+        private Vector3 angularA1;
+        private Vector3 angularA2;
+        private Vector3 angularB1;
+        private Vector3 angularB2;
+        private Vector2 biasVelocity;
+        private Vector3 localRestrictedAxis1; //on a
+        private Vector3 localRestrictedAxis2; //on a
+        private Vector2 error;
+        private Vector3 localAxisAnchor; //on a
+        private Vector3 localLineDirection; //on a
+        private Vector3 localPoint; //on b
+        private Vector3 worldLineAnchor;
+        private Vector3 worldLineDirection;
+        private Vector3 worldPoint;
+        private Matrix2x2 negativeEffectiveMassMatrix;
+
+        //Jacobians
+        //(Linear jacobians are just:
+        // axis 1   -axis 1
+        // axis 2   -axis 2 )
+        private Vector3 rA, rB;
+        private Vector3 worldRestrictedAxis1, worldRestrictedAxis2;
+
+        /// <summary>
+        /// Constructs a joint which constrains a point of one body to be on a line based on the other body.
+        /// To finish the initialization, specify the connections (ConnectionA and ConnectionB),
+        /// the LineAnchor, the LineDirection, and the Point (or the entity-local versions).
+        /// This constructor sets the constraint's IsActive property to false by default.
+        /// </summary>
+        public PointOnLineJoint()
+        {
+            IsActive = false;
+        }
+
+        /// <summary>
+        /// Constructs a joint which constrains a point of one body to be on a line based on the other body.
+        /// </summary>
+        /// <param name="connectionA">First connected entity which defines the line.</param>
+        /// <param name="connectionB">Second connected entity which has a point.</param>
+        /// <param name="lineAnchor">Location off of which the line is based in world space.</param>
+        /// <param name="lineDirection">Direction of the line in world space.</param>
+        /// <param name="pointLocation">Location of the point anchored to connectionB in world space.</param>
+        public PointOnLineJoint(Entity connectionA, Entity connectionB, Vector3 lineAnchor, Vector3 lineDirection, Vector3 pointLocation)
+        {
+            ConnectionA = connectionA;
+            ConnectionB = connectionB;
+
+            LineAnchor = lineAnchor;
+            LineDirection = lineDirection;
+            Point = pointLocation;
+        }
+
+        /// <summary>
+        /// Gets or sets the line anchor in world space.
+        /// </summary>
+        public Vector3 LineAnchor
+        {
+            get { return worldLineAnchor; }
+            set
+            {
+                localAxisAnchor = value - connectionA.position;
+                Matrix3x3.TransformTranspose(ref localAxisAnchor, ref connectionA.orientationMatrix, out localAxisAnchor);
+                worldLineAnchor = value;
+            }
+        }
+
+        /// <summary>
+        /// Gets or sets the line direction in world space.
+        /// </summary>
+        public Vector3 LineDirection
+        {
+            get { return worldLineDirection; }
+            set
+            {
+                worldLineDirection = Vector3.Normalize(value);
+                Matrix3x3.TransformTranspose(ref worldLineDirection, ref connectionA.orientationMatrix, out localLineDirection);
+                UpdateRestrictedAxes();
+            }
+        }
+
+
+        /// <summary>
+        /// Gets or sets the line anchor in connection A's local space.
+        /// </summary>
+        public Vector3 LocalLineAnchor
+        {
+            get { return localAxisAnchor; }
+            set
+            {
+                localAxisAnchor = value;
+                Matrix3x3.Transform(ref localAxisAnchor, ref connectionA.orientationMatrix, out worldLineAnchor);
+                Vector3.Add(ref worldLineAnchor, ref connectionA.position, out worldLineAnchor);
+            }
+        }
+
+        /// <summary>
+        /// Gets or sets the line direction in connection A's local space.
+        /// </summary>
+        public Vector3 LocalLineDirection
+        {
+            get { return localLineDirection; }
+            set
+            {
+                localLineDirection = Vector3.Normalize(value);
+                Matrix3x3.Transform(ref localLineDirection, ref connectionA.orientationMatrix, out worldLineDirection);
+                UpdateRestrictedAxes();
+            }
+        }
+
+        /// <summary>
+        /// Gets or sets the point's location in connection B's local space.
+        /// The point is the location that is attached to the line.
+        /// </summary>
+        public Vector3 LocalPoint
+        {
+            get { return localPoint; }
+            set
+            {
+                localPoint = value;
+                Matrix3x3.Transform(ref localPoint, ref connectionB.orientationMatrix, out worldPoint);
+                Vector3.Add(ref worldPoint, ref connectionB.position, out worldPoint);
+            }
+        }
+
+        /// <summary>
+        /// Gets the offset from A to the connection point between the entities.
+        /// </summary>
+        public Vector3 OffsetA
+        {
+            get { return rA; }
+        }
+
+        /// <summary>
+        /// Gets the offset from B to the connection point between the entities.
+        /// </summary>
+        public Vector3 OffsetB
+        {
+            get { return rB; }
+        }
+
+        /// <summary>
+        /// Gets or sets the point's location in world space.
+        /// The point is the location on connection B that is attached to the line.
+        /// </summary>
+        public Vector3 Point
+        {
+            get { return worldPoint; }
+            set
+            {
+                worldPoint = value;
+                localPoint = worldPoint - connectionB.position;
+                Matrix3x3.TransformTranspose(ref localPoint, ref connectionB.orientationMatrix, out localPoint);
+            }
+        }
+
+        #region I2DImpulseConstraintWithError Members
+
+        /// <summary>
+        /// Gets the current relative velocity between the connected entities with respect to the constraint.
+        /// </summary>
+        public Vector2 RelativeVelocity
+        {
+            get
+            {
+#if !WINDOWS
+                Vector2 lambda = new Vector2();
+#else
+                Vector2 lambda;
+#endif
+                Vector3 dv;
+                Vector3 aVel, bVel;
+                Vector3.Cross(ref connectionA.angularVelocity, ref rA, out aVel);
+                Vector3.Add(ref aVel, ref connectionA.linearVelocity, out aVel);
+                Vector3.Cross(ref connectionB.angularVelocity, ref rB, out bVel);
+                Vector3.Add(ref bVel, ref connectionB.linearVelocity, out bVel);
+                Vector3.Subtract(ref aVel, ref bVel, out dv);
+                Vector3.Dot(ref dv, ref worldRestrictedAxis1, out lambda.X);
+                Vector3.Dot(ref dv, ref worldRestrictedAxis2, out lambda.Y);
+                return lambda;
+            }
+        }
+
+
+        /// <summary>
+        /// Gets the total impulse applied by this constraint.
+        /// </summary>
+        public Vector2 TotalImpulse
+        {
+            get { return accumulatedImpulse; }
+        }
+
+        /// <summary>
+        /// Gets the current constraint error.
+        /// </summary>
+        public Vector2 Error
+        {
+            get { return error; }
+        }
+
+        #endregion
+
+        #region I2DJacobianConstraint Members
+
+        /// <summary>
+        /// Gets the linear jacobian entry for the first connected entity.
+        /// </summary>
+        /// <param name="jacobianX">First linear jacobian entry for the first connected entity.</param>
+        /// <param name="jacobianY">Second linear jacobian entry for the first connected entity.</param>
+        public void GetLinearJacobianA(out Vector3 jacobianX, out Vector3 jacobianY)
+        {
+            jacobianX = worldRestrictedAxis1;
+            jacobianY = worldRestrictedAxis2;
+        }
+
+        /// <summary>
+        /// Gets the linear jacobian entry for the second connected entity.
+        /// </summary>
+        /// <param name="jacobianX">First linear jacobian entry for the second connected entity.</param>
+        /// <param name="jacobianY">Second linear jacobian entry for the second connected entity.</param>
+        public void GetLinearJacobianB(out Vector3 jacobianX, out Vector3 jacobianY)
+        {
+            jacobianX = -worldRestrictedAxis1;
+            jacobianY = -worldRestrictedAxis2;
+        }
+
+        /// <summary>
+        /// Gets the angular jacobian entry for the first connected entity.
+        /// </summary>
+        /// <param name="jacobianX">First angular jacobian entry for the first connected entity.</param>
+        /// <param name="jacobianY">Second angular jacobian entry for the first connected entity.</param>
+        public void GetAngularJacobianA(out Vector3 jacobianX, out Vector3 jacobianY)
+        {
+            jacobianX = angularA1;
+            jacobianY = angularA2;
+        }
+
+        /// <summary>
+        /// Gets the angular jacobian entry for the second connected entity.
+        /// </summary>
+        /// <param name="jacobianX">First angular jacobian entry for the second connected entity.</param>
+        /// <param name="jacobianY">Second angular jacobian entry for the second connected entity.</param>
+        public void GetAngularJacobianB(out Vector3 jacobianX, out Vector3 jacobianY)
+        {
+            jacobianX = angularB1;
+            jacobianY = angularB2;
+        }
+
+        /// <summary>
+        /// Gets the mass matrix of the constraint.
+        /// </summary>
+        /// <param name="massMatrix">Constraint's mass matrix.</param>
+        public void GetMassMatrix(out Matrix2x2 massMatrix)
+        {
+            Matrix2x2.Negate(ref negativeEffectiveMassMatrix, out massMatrix);
+        }
+
+        #endregion
+
+        /// <summary>
+        /// Calculates and applies corrective impulses.
+        /// Called automatically by space.
+        /// </summary>
+        public override float SolveIteration()
+        {
+            #region Theory
+
+            //lambda = -mc * (Jv + b)
+            // PraT = [ bx by bz ] * [  0   raz -ray ] = [ (-by * raz + bz * ray) (bx * raz - bz * rax) (-bx * ray + by * rax) ]
+            //        [ cx cy cz ]   [ -raz  0   rax ]   [ (-cy * raz + cz * ray) (cx * raz - cz * rax) (-cx * ray + cy * rax) ]
+            //                       [ ray -rax   0  ]
+            //
+            // PrbT = [ bx by bz ] * [  0   rbz -rby ] = [ (-by * rbz + bz * rby) (bx * rbz - bz * rbx) (-bx * rby + by * rbx) ]
+            //        [ cx cy cz ]   [ -rbz  0   rbx ]   [ (-cy * rbz + cz * rby) (cx * rbz - cz * rbx) (-cx * rby + cy * rbx) ]
+            //                       [ rby -rbx   0  ]
+            // Jv = [ bx by bz  PraT  -bx -by -bz  -Prbt ] * [ vax ]
+            //      [ cx cy cz        -cx -cy -cz        ]   [ vay ]
+            //                                               [ vaz ]
+            //                                               [ wax ]
+            //                                               [ way ]
+            //                                               [ waz ]
+            //                                               [ vbx ]
+            //                                               [ vby ]
+            //                                               [ vbz ]
+            //                                               [ wbx ]
+            //                                               [ wby ]
+            //                                               [ wbz ]
+            // va' = [ bx * vax + by * vay + bz * vaz ] = [ b * va ]
+            //       [ cx * vax + cy * vay + cz * vaz ]   [ c * va ] 
+            // wa' = [ (PraT row 1) * wa ]
+            //       [ (PraT row 2) * wa ]
+            // vb' = [ -bx * vbx - by * vby - bz * vbz ] = [ -b * vb ]
+            //       [ -cx * vbx - cy * vby - cz * vbz ]   [ -c * vb ]
+            // wb' = [ -(PrbT row 1) * wb ]
+            //       [ -(PrbT row 2) * wb ]
+            // Jv = [ b * va + (PraT row 1) * wa - b * vb - (PrbT row 1) * wb ]
+            //      [ c * va + (PraT row 2) * wa - c * vb - (PrbT row 2) * wb ]
+            // Jv = [ b * (va + wa x ra - vb - wb x rb) ]
+            //      [ c * (va + wa x ra - vb - wb x rb) ]
+            //P = JT * lambda
+
+            #endregion
+
+#if !WINDOWS
+            Vector2 lambda = new Vector2();
+#else
+            Vector2 lambda;
+#endif
+            //float va1, va2, wa1, wa2, vb1, vb2, wb1, wb2;
+            //Vector3.Dot(ref worldAxis1, ref myParentA.myInternalLinearVelocity, out va1);
+            //Vector3.Dot(ref worldAxis2, ref myParentA.myInternalLinearVelocity, out va2);
+            //wa1 = prAT.M11 * myParentA.myInternalAngularVelocity.X + prAT.M12 * myParentA.myInternalAngularVelocity.Y + prAT.M13 * myParentA.myInternalAngularVelocity.Z;
+            //wa2 = prAT.M21 * myParentA.myInternalAngularVelocity.X + prAT.M22 * myParentA.myInternalAngularVelocity.Y + prAT.M23 * myParentA.myInternalAngularVelocity.Z;
+
+            //Vector3.Dot(ref worldAxis1, ref myParentB.myInternalLinearVelocity, out vb1);
+            //Vector3.Dot(ref worldAxis2, ref myParentB.myInternalLinearVelocity, out vb2);
+            //wb1 = prBT.M11 * myParentB.myInternalAngularVelocity.X + prBT.M12 * myParentB.myInternalAngularVelocity.Y + prBT.M13 * myParentB.myInternalAngularVelocity.Z;
+            //wb2 = prBT.M21 * myParentB.myInternalAngularVelocity.X + prBT.M22 * myParentB.myInternalAngularVelocity.Y + prBT.M23 * myParentB.myInternalAngularVelocity.Z;
+
+            //lambda.X = va1 + wa1 - vb1 - wb1 + biasVelocity.X + mySoftness * accumulatedImpulse.X;
+            //lambda.Y = va2 + wa2 - vb2 - wb2 + biasVelocity.Y + mySoftness * accumulatedImpulse.Y;
+            Vector3 dv;
+            Vector3 aVel, bVel;
+            Vector3.Cross(ref connectionA.angularVelocity, ref rA, out aVel);
+            Vector3.Add(ref aVel, ref connectionA.linearVelocity, out aVel);
+            Vector3.Cross(ref connectionB.angularVelocity, ref rB, out bVel);
+            Vector3.Add(ref bVel, ref connectionB.linearVelocity, out bVel);
+            Vector3.Subtract(ref aVel, ref bVel, out dv);
+            Vector3.Dot(ref dv, ref worldRestrictedAxis1, out lambda.X);
+            Vector3.Dot(ref dv, ref worldRestrictedAxis2, out lambda.Y);
+
+
+            lambda.X += biasVelocity.X + softness * accumulatedImpulse.X;
+            lambda.Y += biasVelocity.Y + softness * accumulatedImpulse.Y;
+
+            //Convert to impulse
+            Matrix2x2.Transform(ref lambda, ref negativeEffectiveMassMatrix, out lambda);
+
+            Vector2.Add(ref lambda, ref accumulatedImpulse, out accumulatedImpulse);
+
+            float x = lambda.X;
+            float y = lambda.Y;
+            //Apply impulse
+#if !WINDOWS
+            Vector3 impulse = new Vector3();
+            Vector3 torque= new Vector3();
+#else
+            Vector3 impulse;
+            Vector3 torque;
+#endif
+            impulse.X = worldRestrictedAxis1.X * x + worldRestrictedAxis2.X * y;
+            impulse.Y = worldRestrictedAxis1.Y * x + worldRestrictedAxis2.Y * y;
+            impulse.Z = worldRestrictedAxis1.Z * x + worldRestrictedAxis2.Z * y;
+            if (connectionA.isDynamic)
+            {
+                torque.X = x * angularA1.X + y * angularA2.X;
+                torque.Y = x * angularA1.Y + y * angularA2.Y;
+                torque.Z = x * angularA1.Z + y * angularA2.Z;
+
+                connectionA.ApplyLinearImpulse(ref impulse);
+                connectionA.ApplyAngularImpulse(ref torque);
+            }
+            if (connectionB.isDynamic)
+            {
+                impulse.X = -impulse.X;
+                impulse.Y = -impulse.Y;
+                impulse.Z = -impulse.Z;
+
+                torque.X = x * angularB1.X + y * angularB2.X;
+                torque.Y = x * angularB1.Y + y * angularB2.Y;
+                torque.Z = x * angularB1.Z + y * angularB2.Z;
+
+                connectionB.ApplyLinearImpulse(ref impulse);
+                connectionB.ApplyAngularImpulse(ref torque);
+            }
+            return (Math.Abs(lambda.X) + Math.Abs(lambda.Y));
+        }
+
+        ///<summary>
+        /// Performs the frame's configuration step.
+        ///</summary>
+        ///<param name="dt">Timestep duration.</param>
+        public override void Update(float dt)
+        {
+            //Transform local axes into world space
+            Matrix3x3.Transform(ref localRestrictedAxis1, ref connectionA.orientationMatrix, out worldRestrictedAxis1);
+            Matrix3x3.Transform(ref localRestrictedAxis2, ref connectionA.orientationMatrix, out worldRestrictedAxis2);
+            Matrix3x3.Transform(ref localAxisAnchor, ref connectionA.orientationMatrix, out worldLineAnchor);
+            Vector3.Add(ref worldLineAnchor, ref connectionA.position, out worldLineAnchor);
+            Matrix3x3.Transform(ref localLineDirection, ref connectionA.orientationMatrix, out worldLineDirection);
+
+            //Transform local 
+            Matrix3x3.Transform(ref localPoint, ref connectionB.orientationMatrix, out rB);
+            Vector3.Add(ref rB, ref connectionB.position, out worldPoint);
+
+            //Find the point on the line closest to the world point.
+            Vector3 offset;
+            Vector3.Subtract(ref worldPoint, ref worldLineAnchor, out offset);
+            float distanceAlongAxis;
+            Vector3.Dot(ref offset, ref worldLineDirection, out distanceAlongAxis);
+
+            Vector3 worldNearPoint;
+            Vector3.Multiply(ref worldLineDirection, distanceAlongAxis, out offset);
+            Vector3.Add(ref worldLineAnchor, ref offset, out worldNearPoint);
+            Vector3.Subtract(ref worldNearPoint, ref connectionA.position, out rA);
+
+            //Error
+            Vector3 error3D;
+            Vector3.Subtract(ref worldPoint, ref worldNearPoint, out error3D);
+
+            Vector3.Dot(ref error3D, ref worldRestrictedAxis1, out error.X);
+            Vector3.Dot(ref error3D, ref worldRestrictedAxis2, out error.Y);
+
+            float errorReduction;
+            springSettings.ComputeErrorReductionAndSoftness(dt, out errorReduction, out softness);
+            float bias = -errorReduction;
+
+
+            biasVelocity.X = bias * error.X;
+            biasVelocity.Y = bias * error.Y;
+
+            //Ensure that the corrective velocity doesn't exceed the max.
+            float length = biasVelocity.LengthSquared();
+            if (length > maxCorrectiveVelocitySquared)
+            {
+                float multiplier = maxCorrectiveVelocity / (float)Math.Sqrt(length);
+                biasVelocity.X *= multiplier;
+                biasVelocity.Y *= multiplier;
+            }
+
+            //Set up the jacobians
+            Vector3.Cross(ref rA, ref worldRestrictedAxis1, out angularA1);
+            Vector3.Cross(ref worldRestrictedAxis1, ref rB, out angularB1);
+            Vector3.Cross(ref rA, ref worldRestrictedAxis2, out angularA2);
+            Vector3.Cross(ref worldRestrictedAxis2, ref rB, out angularB2);
+
+            float m11 = 0, m22 = 0, m1221 = 0;
+            float inverseMass;
+            Vector3 intermediate;
+            //Compute the effective mass matrix.
+            if (connectionA.isDynamic)
+            {
+                inverseMass = connectionA.inverseMass;
+                Matrix3x3.Transform(ref angularA1, ref connectionA.inertiaTensorInverse, out intermediate);
+                Vector3.Dot(ref intermediate, ref angularA1, out m11);
+                m11 += inverseMass;
+                Vector3.Dot(ref intermediate, ref angularA2, out m1221);
+                Matrix3x3.Transform(ref angularA2, ref connectionA.inertiaTensorInverse, out intermediate);
+                Vector3.Dot(ref intermediate, ref angularA2, out m22);
+                m22 += inverseMass;
+            }
+
+            #region Mass Matrix B
+
+            if (connectionB.isDynamic)
+            {
+                float extra;
+                inverseMass = connectionB.inverseMass;
+                Matrix3x3.Transform(ref angularB1, ref connectionB.inertiaTensorInverse, out intermediate);
+                Vector3.Dot(ref intermediate, ref angularB1, out extra);
+                m11 += inverseMass + extra;
+                Vector3.Dot(ref intermediate, ref angularB2, out extra);
+                m1221 += extra;
+                Matrix3x3.Transform(ref angularB2, ref connectionB.inertiaTensorInverse, out intermediate);
+                Vector3.Dot(ref intermediate, ref angularB2, out extra);
+                m22 += inverseMass + extra;
+            }
+
+            #endregion
+
+            negativeEffectiveMassMatrix.M11 = m11 + softness;
+            negativeEffectiveMassMatrix.M12 = m1221;
+            negativeEffectiveMassMatrix.M21 = m1221;
+            negativeEffectiveMassMatrix.M22 = m22 + softness;
+            Matrix2x2.Invert(ref negativeEffectiveMassMatrix, out negativeEffectiveMassMatrix);
+            Matrix2x2.Negate(ref negativeEffectiveMassMatrix, out negativeEffectiveMassMatrix);
+
+        }
+
+        /// <summary>
+        /// Performs any pre-solve iteration work that needs exclusive
+        /// access to the members of the solver updateable.
+        /// Usually, this is used for applying warmstarting impulses.
+        /// </summary>
+        public override void ExclusiveUpdate()
+        {
+
+            //Warm starting
+#if !WINDOWS
+            Vector3 impulse = new Vector3();
+            Vector3 torque= new Vector3();
+#else
+            Vector3 impulse;
+            Vector3 torque;
+#endif
+            float x = accumulatedImpulse.X;
+            float y = accumulatedImpulse.Y;
+            impulse.X = worldRestrictedAxis1.X * x + worldRestrictedAxis2.X * y;
+            impulse.Y = worldRestrictedAxis1.Y * x + worldRestrictedAxis2.Y * y;
+            impulse.Z = worldRestrictedAxis1.Z * x + worldRestrictedAxis2.Z * y;
+            if (connectionA.isDynamic)
+            {
+                torque.X = x * angularA1.X + y * angularA2.X;
+                torque.Y = x * angularA1.Y + y * angularA2.Y;
+                torque.Z = x * angularA1.Z + y * angularA2.Z;
+
+                connectionA.ApplyLinearImpulse(ref impulse);
+                connectionA.ApplyAngularImpulse(ref torque);
+            }
+            if (connectionB.isDynamic)
+            {
+                impulse.X = -impulse.X;
+                impulse.Y = -impulse.Y;
+                impulse.Z = -impulse.Z;
+
+                torque.X = x * angularB1.X + y * angularB2.X;
+                torque.Y = x * angularB1.Y + y * angularB2.Y;
+                torque.Z = x * angularB1.Z + y * angularB2.Z;
+
+
+                connectionB.ApplyLinearImpulse(ref impulse);
+                connectionB.ApplyAngularImpulse(ref torque);
+            }
+        }
+
+        private void UpdateRestrictedAxes()
+        {
+            localRestrictedAxis1 = Vector3.Cross(Vector3.Up, localLineDirection);
+            if (localRestrictedAxis1.LengthSquared() < .001f)
+            {
+                localRestrictedAxis1 = Vector3.Cross(Vector3.Right, localLineDirection);
+            }
+            localRestrictedAxis2 = Vector3.Cross(localLineDirection, localRestrictedAxis1);
+            localRestrictedAxis1.Normalize();
+            localRestrictedAxis2.Normalize();
+        }
+    }
 }