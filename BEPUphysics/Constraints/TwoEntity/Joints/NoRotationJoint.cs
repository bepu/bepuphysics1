--- conflicted
+++ resolved
@@ -1,267 +1,263 @@
-﻿using System;
-using BEPUphysics.Entities;
-using BEPUutilities;
-<<<<<<< HEAD
-using Microsoft.Xna.Framework;
-=======
- 
->>>>>>> d0a4deae
-
-namespace BEPUphysics.Constraints.TwoEntity.Joints
-{
-    /// <summary>
-    /// Constrains two entities so that they cannot rotate relative to each other.
-    /// </summary>
-    public class NoRotationJoint : Joint, I3DImpulseConstraintWithError, I3DJacobianConstraint
-    {
-        private Vector3 accumulatedImpulse;
-        private Vector3 biasVelocity;
-        private Matrix3x3 effectiveMassMatrix;
-        private Quaternion initialQuaternionConjugateA;
-        private Quaternion initialQuaternionConjugateB;
-        private Vector3 error;
-
-        /// <summary>
-        /// Constructs a new constraint which prevents relative angular motion between the two connected bodies.
-        /// To finish the initialization, specify the connections (ConnectionA and ConnectionB) and the initial orientations
-        /// (InitialOrientationA, InitialOrientationB).
-        /// This constructor sets the constraint's IsActive property to false by default.
-        /// </summary>
-        public NoRotationJoint()
-        {
-            IsActive = false;
-        }
-
-        /// <summary>
-        /// Constructs a new constraint which prevents relative angular motion between the two connected bodies.
-        /// </summary>
-        /// <param name="connectionA">First connection of the pair.</param>
-        /// <param name="connectionB">Second connection of the pair.</param>
-        public NoRotationJoint(Entity connectionA, Entity connectionB)
-        {
-            ConnectionA = connectionA;
-            ConnectionB = connectionB;
-
-            initialQuaternionConjugateA = Quaternion.Conjugate(ConnectionA.orientation);
-            initialQuaternionConjugateB = Quaternion.Conjugate(ConnectionB.orientation);
-        }
-
-        /// <summary>
-        /// Gets or sets the initial orientation of the first connected entity.
-        /// The constraint will try to maintain the relative orientation between the initialOrientationA and initialOrientationB.
-        /// </summary>
-        public Quaternion InitialOrientationA
-        {
-            get { return Quaternion.Conjugate(initialQuaternionConjugateA); }
-            set { initialQuaternionConjugateA = Quaternion.Conjugate(value); }
-        }
-
-        /// <summary>
-        /// Gets or sets the initial orientation of the second connected entity.
-        /// The constraint will try to maintain the relative orientation between the initialOrientationA and initialOrientationB.
-        /// </summary>
-        public Quaternion InitialOrientationB
-        {
-            get { return Quaternion.Conjugate(initialQuaternionConjugateB); }
-            set { initialQuaternionConjugateB = Quaternion.Conjugate(value); }
-        }
-
-        #region I3DImpulseConstraintWithError Members
-
-        /// <summary>
-        /// Gets the current relative velocity between the connected entities with respect to the constraint.
-        /// </summary>
-        public Vector3 RelativeVelocity
-        {
-            get
-            {
-                Vector3 velocityDifference;
-                Vector3.Subtract(ref connectionB.angularVelocity, ref connectionA.angularVelocity, out velocityDifference);
-                return velocityDifference;
-            }
-        }
-
-        /// <summary>
-        /// Gets the total impulse applied by this constraint.
-        /// </summary>
-        public Vector3 TotalImpulse
-        {
-            get { return accumulatedImpulse; }
-        }
-
-        /// <summary>
-        /// Gets the current constraint error.
-        /// </summary>
-        public Vector3 Error
-        {
-            get { return error; }
-        }
-
-        #endregion
-
-        #region I3DJacobianConstraint Members
-
-        /// <summary>
-        /// Gets the linear jacobian entry for the first connected entity.
-        /// </summary>
-        /// <param name="jacobianX">First linear jacobian entry for the first connected entity.</param>
-        /// <param name="jacobianY">Second linear jacobian entry for the first connected entity.</param>
-        /// <param name="jacobianZ">Third linear jacobian entry for the first connected entity.</param>
-        public void GetLinearJacobianA(out Vector3 jacobianX, out Vector3 jacobianY, out Vector3 jacobianZ)
-        {
-            jacobianX = Toolbox.ZeroVector;
-            jacobianY = Toolbox.ZeroVector;
-            jacobianZ = Toolbox.ZeroVector;
-        }
-
-        /// <summary>
-        /// Gets the linear jacobian entry for the second connected entity.
-        /// </summary>
-        /// <param name="jacobianX">First linear jacobian entry for the second connected entity.</param>
-        /// <param name="jacobianY">Second linear jacobian entry for the second connected entity.</param>
-        /// <param name="jacobianZ">Third linear jacobian entry for the second connected entity.</param>
-        public void GetLinearJacobianB(out Vector3 jacobianX, out Vector3 jacobianY, out Vector3 jacobianZ)
-        {
-            jacobianX = Toolbox.ZeroVector;
-            jacobianY = Toolbox.ZeroVector;
-            jacobianZ = Toolbox.ZeroVector;
-        }
-
-        /// <summary>
-        /// Gets the angular jacobian entry for the first connected entity.
-        /// </summary>
-        /// <param name="jacobianX">First angular jacobian entry for the first connected entity.</param>
-        /// <param name="jacobianY">Second angular jacobian entry for the first connected entity.</param>
-        /// <param name="jacobianZ">Third angular jacobian entry for the first connected entity.</param>
-        public void GetAngularJacobianA(out Vector3 jacobianX, out Vector3 jacobianY, out Vector3 jacobianZ)
-        {
-            jacobianX = Toolbox.RightVector;
-            jacobianY = Toolbox.UpVector;
-            jacobianZ = Toolbox.BackVector;
-        }
-
-        /// <summary>
-        /// Gets the angular jacobian entry for the second connected entity.
-        /// </summary>
-        /// <param name="jacobianX">First angular jacobian entry for the second connected entity.</param>
-        /// <param name="jacobianY">Second angular jacobian entry for the second connected entity.</param>
-        /// <param name="jacobianZ">Third angular jacobian entry for the second connected entity.</param>
-        public void GetAngularJacobianB(out Vector3 jacobianX, out Vector3 jacobianY, out Vector3 jacobianZ)
-        {
-            jacobianX = Toolbox.RightVector;
-            jacobianY = Toolbox.UpVector;
-            jacobianZ = Toolbox.BackVector;
-        }
-
-        /// <summary>
-        /// Gets the mass matrix of the constraint.
-        /// </summary>
-        /// <param name="outputMassMatrix">Constraint's mass matrix.</param>
-        public void GetMassMatrix(out Matrix3x3 outputMassMatrix)
-        {
-            outputMassMatrix = effectiveMassMatrix;
-        }
-
-        #endregion
-
-        /// <summary>
-        /// Applies the corrective impulses required by the constraint.
-        /// </summary>
-        public override float SolveIteration()
-        {
-            Vector3 velocityDifference;
-            Vector3.Subtract(ref connectionB.angularVelocity, ref connectionA.angularVelocity, out velocityDifference);
-            Vector3 softnessVector;
-            Vector3.Multiply(ref accumulatedImpulse, softness, out softnessVector);
-
-            Vector3 lambda;
-            Vector3.Add(ref velocityDifference, ref biasVelocity, out lambda);
-            Vector3.Subtract(ref lambda, ref softnessVector, out lambda);
-            Matrix3x3.Transform(ref lambda, ref effectiveMassMatrix, out lambda);
-
-            Vector3.Add(ref lambda, ref accumulatedImpulse, out accumulatedImpulse);
-            if (connectionA.isDynamic)
-            {
-                connectionA.ApplyAngularImpulse(ref lambda);
-            }
-            if (connectionB.isDynamic)
-            {
-                Vector3 torqueB;
-                Vector3.Negate(ref lambda, out torqueB);
-                connectionB.ApplyAngularImpulse(ref torqueB);
-            }
-
-            return Math.Abs(lambda.X) + Math.Abs(lambda.Y) + Math.Abs(lambda.Z);
-        }
-
-        /// <summary>
-        /// Initializes the constraint for the current frame.
-        /// </summary>
-        /// <param name="dt">Time between frames.</param>
-        public override void Update(float dt)
-        {
-            Quaternion quaternionA;
-            Quaternion.Multiply(ref connectionA.orientation, ref initialQuaternionConjugateA, out quaternionA);
-            Quaternion quaternionB;
-            Quaternion.Multiply(ref connectionB.orientation, ref initialQuaternionConjugateB, out quaternionB);
-            Quaternion.Conjugate(ref quaternionB, out quaternionB);
-            Quaternion intermediate;
-            Quaternion.Multiply(ref quaternionA, ref quaternionB, out intermediate);
-
-
-            float angle;
-            Vector3 axis;
-            Toolbox.GetAxisAngleFromQuaternion(ref intermediate, out axis, out angle);
-
-            error.X = axis.X * angle;
-            error.Y = axis.Y * angle;
-            error.Z = axis.Z * angle;
-
-            float errorReduction;
-            springSettings.ComputeErrorReductionAndSoftness(dt, out errorReduction, out softness);
-            errorReduction = -errorReduction;
-            biasVelocity.X = errorReduction * error.X;
-            biasVelocity.Y = errorReduction * error.Y;
-            biasVelocity.Z = errorReduction * error.Z;
-
-            //Ensure that the corrective velocity doesn't exceed the max.
-            float length = biasVelocity.LengthSquared();
-            if (length > maxCorrectiveVelocitySquared)
-            {
-                float multiplier = maxCorrectiveVelocity / (float) Math.Sqrt(length);
-                biasVelocity.X *= multiplier;
-                biasVelocity.Y *= multiplier;
-                biasVelocity.Z *= multiplier;
-            }
-
-            Matrix3x3.Add(ref connectionA.inertiaTensorInverse, ref connectionB.inertiaTensorInverse, out effectiveMassMatrix);
-            effectiveMassMatrix.M11 += softness;
-            effectiveMassMatrix.M22 += softness;
-            effectiveMassMatrix.M33 += softness;
-            Matrix3x3.Invert(ref effectiveMassMatrix, out effectiveMassMatrix);
-
-
-           
-        }
-
-        /// <summary>
-        /// Performs any pre-solve iteration work that needs exclusive
-        /// access to the members of the solver updateable.
-        /// Usually, this is used for applying warmstarting impulses.
-        /// </summary>
-        public override void ExclusiveUpdate()
-        {
-            //apply accumulated impulse
-            if (connectionA.isDynamic)
-            {
-                connectionA.ApplyAngularImpulse(ref accumulatedImpulse);
-            }
-            if (connectionB.isDynamic)
-            {
-                Vector3 torqueB;
-                Vector3.Negate(ref accumulatedImpulse, out torqueB);
-                connectionB.ApplyAngularImpulse(ref torqueB);
-            }
-        } 
-    }
+﻿using System;
+using BEPUphysics.Entities;
+using BEPUutilities;
+ 
+
+namespace BEPUphysics.Constraints.TwoEntity.Joints
+{
+    /// <summary>
+    /// Constrains two entities so that they cannot rotate relative to each other.
+    /// </summary>
+    public class NoRotationJoint : Joint, I3DImpulseConstraintWithError, I3DJacobianConstraint
+    {
+        private Vector3 accumulatedImpulse;
+        private Vector3 biasVelocity;
+        private Matrix3x3 effectiveMassMatrix;
+        private Quaternion initialQuaternionConjugateA;
+        private Quaternion initialQuaternionConjugateB;
+        private Vector3 error;
+
+        /// <summary>
+        /// Constructs a new constraint which prevents relative angular motion between the two connected bodies.
+        /// To finish the initialization, specify the connections (ConnectionA and ConnectionB) and the initial orientations
+        /// (InitialOrientationA, InitialOrientationB).
+        /// This constructor sets the constraint's IsActive property to false by default.
+        /// </summary>
+        public NoRotationJoint()
+        {
+            IsActive = false;
+        }
+
+        /// <summary>
+        /// Constructs a new constraint which prevents relative angular motion between the two connected bodies.
+        /// </summary>
+        /// <param name="connectionA">First connection of the pair.</param>
+        /// <param name="connectionB">Second connection of the pair.</param>
+        public NoRotationJoint(Entity connectionA, Entity connectionB)
+        {
+            ConnectionA = connectionA;
+            ConnectionB = connectionB;
+
+            initialQuaternionConjugateA = Quaternion.Conjugate(ConnectionA.orientation);
+            initialQuaternionConjugateB = Quaternion.Conjugate(ConnectionB.orientation);
+        }
+
+        /// <summary>
+        /// Gets or sets the initial orientation of the first connected entity.
+        /// The constraint will try to maintain the relative orientation between the initialOrientationA and initialOrientationB.
+        /// </summary>
+        public Quaternion InitialOrientationA
+        {
+            get { return Quaternion.Conjugate(initialQuaternionConjugateA); }
+            set { initialQuaternionConjugateA = Quaternion.Conjugate(value); }
+        }
+
+        /// <summary>
+        /// Gets or sets the initial orientation of the second connected entity.
+        /// The constraint will try to maintain the relative orientation between the initialOrientationA and initialOrientationB.
+        /// </summary>
+        public Quaternion InitialOrientationB
+        {
+            get { return Quaternion.Conjugate(initialQuaternionConjugateB); }
+            set { initialQuaternionConjugateB = Quaternion.Conjugate(value); }
+        }
+
+        #region I3DImpulseConstraintWithError Members
+
+        /// <summary>
+        /// Gets the current relative velocity between the connected entities with respect to the constraint.
+        /// </summary>
+        public Vector3 RelativeVelocity
+        {
+            get
+            {
+                Vector3 velocityDifference;
+                Vector3.Subtract(ref connectionB.angularVelocity, ref connectionA.angularVelocity, out velocityDifference);
+                return velocityDifference;
+            }
+        }
+
+        /// <summary>
+        /// Gets the total impulse applied by this constraint.
+        /// </summary>
+        public Vector3 TotalImpulse
+        {
+            get { return accumulatedImpulse; }
+        }
+
+        /// <summary>
+        /// Gets the current constraint error.
+        /// </summary>
+        public Vector3 Error
+        {
+            get { return error; }
+        }
+
+        #endregion
+
+        #region I3DJacobianConstraint Members
+
+        /// <summary>
+        /// Gets the linear jacobian entry for the first connected entity.
+        /// </summary>
+        /// <param name="jacobianX">First linear jacobian entry for the first connected entity.</param>
+        /// <param name="jacobianY">Second linear jacobian entry for the first connected entity.</param>
+        /// <param name="jacobianZ">Third linear jacobian entry for the first connected entity.</param>
+        public void GetLinearJacobianA(out Vector3 jacobianX, out Vector3 jacobianY, out Vector3 jacobianZ)
+        {
+            jacobianX = Toolbox.ZeroVector;
+            jacobianY = Toolbox.ZeroVector;
+            jacobianZ = Toolbox.ZeroVector;
+        }
+
+        /// <summary>
+        /// Gets the linear jacobian entry for the second connected entity.
+        /// </summary>
+        /// <param name="jacobianX">First linear jacobian entry for the second connected entity.</param>
+        /// <param name="jacobianY">Second linear jacobian entry for the second connected entity.</param>
+        /// <param name="jacobianZ">Third linear jacobian entry for the second connected entity.</param>
+        public void GetLinearJacobianB(out Vector3 jacobianX, out Vector3 jacobianY, out Vector3 jacobianZ)
+        {
+            jacobianX = Toolbox.ZeroVector;
+            jacobianY = Toolbox.ZeroVector;
+            jacobianZ = Toolbox.ZeroVector;
+        }
+
+        /// <summary>
+        /// Gets the angular jacobian entry for the first connected entity.
+        /// </summary>
+        /// <param name="jacobianX">First angular jacobian entry for the first connected entity.</param>
+        /// <param name="jacobianY">Second angular jacobian entry for the first connected entity.</param>
+        /// <param name="jacobianZ">Third angular jacobian entry for the first connected entity.</param>
+        public void GetAngularJacobianA(out Vector3 jacobianX, out Vector3 jacobianY, out Vector3 jacobianZ)
+        {
+            jacobianX = Toolbox.RightVector;
+            jacobianY = Toolbox.UpVector;
+            jacobianZ = Toolbox.BackVector;
+        }
+
+        /// <summary>
+        /// Gets the angular jacobian entry for the second connected entity.
+        /// </summary>
+        /// <param name="jacobianX">First angular jacobian entry for the second connected entity.</param>
+        /// <param name="jacobianY">Second angular jacobian entry for the second connected entity.</param>
+        /// <param name="jacobianZ">Third angular jacobian entry for the second connected entity.</param>
+        public void GetAngularJacobianB(out Vector3 jacobianX, out Vector3 jacobianY, out Vector3 jacobianZ)
+        {
+            jacobianX = Toolbox.RightVector;
+            jacobianY = Toolbox.UpVector;
+            jacobianZ = Toolbox.BackVector;
+        }
+
+        /// <summary>
+        /// Gets the mass matrix of the constraint.
+        /// </summary>
+        /// <param name="outputMassMatrix">Constraint's mass matrix.</param>
+        public void GetMassMatrix(out Matrix3x3 outputMassMatrix)
+        {
+            outputMassMatrix = effectiveMassMatrix;
+        }
+
+        #endregion
+
+        /// <summary>
+        /// Applies the corrective impulses required by the constraint.
+        /// </summary>
+        public override float SolveIteration()
+        {
+            Vector3 velocityDifference;
+            Vector3.Subtract(ref connectionB.angularVelocity, ref connectionA.angularVelocity, out velocityDifference);
+            Vector3 softnessVector;
+            Vector3.Multiply(ref accumulatedImpulse, softness, out softnessVector);
+
+            Vector3 lambda;
+            Vector3.Add(ref velocityDifference, ref biasVelocity, out lambda);
+            Vector3.Subtract(ref lambda, ref softnessVector, out lambda);
+            Matrix3x3.Transform(ref lambda, ref effectiveMassMatrix, out lambda);
+
+            Vector3.Add(ref lambda, ref accumulatedImpulse, out accumulatedImpulse);
+            if (connectionA.isDynamic)
+            {
+                connectionA.ApplyAngularImpulse(ref lambda);
+            }
+            if (connectionB.isDynamic)
+            {
+                Vector3 torqueB;
+                Vector3.Negate(ref lambda, out torqueB);
+                connectionB.ApplyAngularImpulse(ref torqueB);
+            }
+
+            return Math.Abs(lambda.X) + Math.Abs(lambda.Y) + Math.Abs(lambda.Z);
+        }
+
+        /// <summary>
+        /// Initializes the constraint for the current frame.
+        /// </summary>
+        /// <param name="dt">Time between frames.</param>
+        public override void Update(float dt)
+        {
+            Quaternion quaternionA;
+            Quaternion.Multiply(ref connectionA.orientation, ref initialQuaternionConjugateA, out quaternionA);
+            Quaternion quaternionB;
+            Quaternion.Multiply(ref connectionB.orientation, ref initialQuaternionConjugateB, out quaternionB);
+            Quaternion.Conjugate(ref quaternionB, out quaternionB);
+            Quaternion intermediate;
+            Quaternion.Multiply(ref quaternionA, ref quaternionB, out intermediate);
+
+
+            float angle;
+            Vector3 axis;
+            Toolbox.GetAxisAngleFromQuaternion(ref intermediate, out axis, out angle);
+
+            error.X = axis.X * angle;
+            error.Y = axis.Y * angle;
+            error.Z = axis.Z * angle;
+
+            float errorReduction;
+            springSettings.ComputeErrorReductionAndSoftness(dt, out errorReduction, out softness);
+            errorReduction = -errorReduction;
+            biasVelocity.X = errorReduction * error.X;
+            biasVelocity.Y = errorReduction * error.Y;
+            biasVelocity.Z = errorReduction * error.Z;
+
+            //Ensure that the corrective velocity doesn't exceed the max.
+            float length = biasVelocity.LengthSquared();
+            if (length > maxCorrectiveVelocitySquared)
+            {
+                float multiplier = maxCorrectiveVelocity / (float) Math.Sqrt(length);
+                biasVelocity.X *= multiplier;
+                biasVelocity.Y *= multiplier;
+                biasVelocity.Z *= multiplier;
+            }
+
+            Matrix3x3.Add(ref connectionA.inertiaTensorInverse, ref connectionB.inertiaTensorInverse, out effectiveMassMatrix);
+            effectiveMassMatrix.M11 += softness;
+            effectiveMassMatrix.M22 += softness;
+            effectiveMassMatrix.M33 += softness;
+            Matrix3x3.Invert(ref effectiveMassMatrix, out effectiveMassMatrix);
+
+
+           
+        }
+
+        /// <summary>
+        /// Performs any pre-solve iteration work that needs exclusive
+        /// access to the members of the solver updateable.
+        /// Usually, this is used for applying warmstarting impulses.
+        /// </summary>
+        public override void ExclusiveUpdate()
+        {
+            //apply accumulated impulse
+            if (connectionA.isDynamic)
+            {
+                connectionA.ApplyAngularImpulse(ref accumulatedImpulse);
+            }
+            if (connectionB.isDynamic)
+            {
+                Vector3 torqueB;
+                Vector3.Negate(ref accumulatedImpulse, out torqueB);
+                connectionB.ApplyAngularImpulse(ref torqueB);
+            }
+        } 
+    }
 }