--- conflicted
+++ resolved
@@ -1,656 +1,652 @@
-﻿using System;
-using BEPUphysics.Entities;
-using BEPUutilities;
-<<<<<<< HEAD
-using Microsoft.Xna.Framework;
-=======
- 
->>>>>>> d0a4deae
-
-namespace BEPUphysics.Constraints.TwoEntity.JointLimits
-{
-    /// <summary>
-    /// Constraint which prevents the connected entities from rotating relative to each other around an axis beyond given limits.
-    /// </summary>
-    public class RevoluteLimit : JointLimit, I2DImpulseConstraintWithError, I2DJacobianConstraint
-    {
-        private readonly JointBasis2D basis = new JointBasis2D();
-
-        private Vector2 accumulatedImpulse;
-        private Vector2 biasVelocity;
-        private Vector3 jacobianMaxA;
-        private Vector3 jacobianMaxB;
-        private Vector3 jacobianMinA;
-        private Vector3 jacobianMinB;
-        private bool maxIsActive;
-        private bool minIsActive;
-        private Vector2 error;
-        private Vector3 localTestAxis;
-
-        /// <summary>
-        /// Naximum angle that entities can twist.
-        /// </summary>
-        protected float maximumAngle;
-
-        /// <summary>
-        /// Minimum angle that entities can twist.
-        /// </summary>
-        protected float minimumAngle;
-
-        private Vector3 worldTestAxis;
-        private Vector2 velocityToImpulse;
-
-        /// <summary>
-        /// Constructs a new constraint which prevents the connected entities from rotating relative to each other around an axis beyond given limits.
-        /// To finish the initialization, specify the connections (ConnectionA and ConnectionB) 
-        /// as well as the TestAxis (or its entity-local version) and the Basis.
-        /// This constructor sets the constraint's IsActive property to false by default.
-        /// </summary>
-        public RevoluteLimit()
-        {
-            IsActive = false;
-        }
-
-        /// <summary>
-        /// Constructs a new constraint which prevents the connected entities from rotating relative to each other around an axis beyond given limits.
-        /// </summary>
-        /// <param name="connectionA">First connection of the pair.</param>
-        /// <param name="connectionB">Second connection of the pair.</param>
-        /// <param name="limitedAxis">Axis of rotation to be limited.</param>
-        /// <param name="testAxis">Axis attached to connectionB that is tested to determine the current angle.
-        /// Will also be used as the base rotation axis representing 0 degrees.</param>
-        /// <param name="minimumAngle">Minimum twist angle allowed.</param>
-        /// <param name="maximumAngle">Maximum twist angle allowed.</param>
-        public RevoluteLimit(Entity connectionA, Entity connectionB, Vector3 limitedAxis, Vector3 testAxis, float minimumAngle, float maximumAngle)
-        {
-            ConnectionA = connectionA;
-            ConnectionB = connectionB;
-
-            //Put the axes into the joint transform of A.
-            basis.rotationMatrix = this.connectionA.orientationMatrix;
-            basis.SetWorldAxes(limitedAxis, testAxis);
-
-            //Put the axes into the 'joint transform' of B too.
-            TestAxis = basis.xAxis;
-
-            MinimumAngle = minimumAngle;
-            MaximumAngle = maximumAngle;
-        }
-
-
-        /// <summary>
-        /// Constructs a new constraint which prevents the connected entities from rotating relative to each other around an axis beyond given limits.
-        /// Using this constructor will leave the limit uninitialized.  Before using the limit in a simulation, be sure to set the basis axes using
-        /// Basis.SetLocalAxes or Basis.SetWorldAxes and the test axis using the LocalTestAxis or TestAxis properties.
-        /// </summary>
-        /// <param name="connectionA">First connection of the pair.</param>
-        /// <param name="connectionB">Second connection of the pair.</param>
-        public RevoluteLimit(Entity connectionA, Entity connectionB)
-        {
-            ConnectionA = connectionA;
-            ConnectionB = connectionB;
-        }
-
-        /// <summary>
-        /// Gets the basis attached to entity A.
-        /// The primary axis represents the limited axis of rotation.  The 'measurement plane' which the test axis is tested against is based on this primary axis.
-        /// The x axis defines the 'base' direction on the measurement plane corresponding to 0 degrees of relative rotation.
-        /// </summary>
-        public JointBasis2D Basis
-        {
-            get { return basis; }
-        }
-
-        /// <summary>
-        /// Gets or sets the axis attached to entity B in its local space that will be tested against the limits.
-        /// </summary>
-        public Vector3 LocalTestAxis
-        {
-            get { return localTestAxis; }
-            set
-            {
-                localTestAxis = Vector3.Normalize(value);
-                Matrix3x3.Transform(ref localTestAxis, ref connectionB.orientationMatrix, out worldTestAxis);
-            }
-        }
-
-        /// <summary>
-        /// Gets or sets the maximum angle that entities can twist.
-        /// </summary>
-        public float MaximumAngle
-        {
-            get { return maximumAngle; }
-            set
-            {
-                maximumAngle = value % (MathHelper.TwoPi);
-                if (minimumAngle > MathHelper.Pi)
-                    minimumAngle -= MathHelper.TwoPi;
-                if (minimumAngle <= -MathHelper.Pi)
-                    minimumAngle += MathHelper.TwoPi;
-            }
-        }
-
-        /// <summary>
-        /// Gets or sets the minimum angle that entities can twist.
-        /// </summary>
-        public float MinimumAngle
-        {
-            get { return minimumAngle; }
-            set
-            {
-                minimumAngle = value % (MathHelper.TwoPi);
-                if (minimumAngle > MathHelper.Pi)
-                    minimumAngle -= MathHelper.TwoPi;
-                if (minimumAngle <= -MathHelper.Pi)
-                    minimumAngle += MathHelper.TwoPi;
-            }
-        }
-
-        /// <summary>
-        /// Gets or sets the axis attached to entity B in world space that will be tested against the limits.
-        /// </summary>
-        public Vector3 TestAxis
-        {
-            get { return worldTestAxis; }
-            set
-            {
-                worldTestAxis = Vector3.Normalize(value);
-                Matrix3x3.TransformTranspose(ref worldTestAxis, ref connectionB.orientationMatrix, out localTestAxis);
-            }
-        }
-
-        #region I2DImpulseConstraintWithError Members
-
-        /// <summary>
-        /// Gets the current relative velocity between the connected entities with respect to the constraint.
-        /// The revolute limit is special; internally, it is sometimes two constraints.
-        /// The X value of the vector is the "minimum" plane of the limit, and the Y value is the "maximum" plane.
-        /// If a plane isn't active, its error is zero.
-        /// </summary>
-        public Vector2 RelativeVelocity
-        {
-            get
-            {
-                if (isLimitActive)
-                {
-                    float velocityA, velocityB;
-                    Vector2 toReturn = Vector2.Zero;
-                    if (minIsActive)
-                    {
-                        Vector3.Dot(ref connectionA.angularVelocity, ref jacobianMinA, out velocityA);
-                        Vector3.Dot(ref connectionB.angularVelocity, ref jacobianMinB, out velocityB);
-                        toReturn.X = velocityA + velocityB;
-                    }
-                    if (maxIsActive)
-                    {
-                        Vector3.Dot(ref connectionA.angularVelocity, ref jacobianMaxA, out velocityA);
-                        Vector3.Dot(ref connectionB.angularVelocity, ref jacobianMaxB, out velocityB);
-                        toReturn.Y = velocityA + velocityB;
-                    }
-                    return toReturn;
-                }
-                return new Vector2();
-            }
-        }
-
-        /// <summary>
-        /// Gets the total impulse applied by this constraint.
-        /// The x component corresponds to the minimum plane limit,
-        /// while the y component corresponds to the maximum plane limit.
-        /// </summary>
-        public Vector2 TotalImpulse
-        {
-            get { return accumulatedImpulse; }
-        }
-
-        /// <summary>
-        /// Gets the current constraint error.
-        /// The x component corresponds to the minimum plane limit,
-        /// while the y component corresponds to the maximum plane limit.
-        /// </summary>
-        public Vector2 Error
-        {
-            get { return error; }
-        }
-
-        #endregion
-
-        //Newer version of revolute limit will use up to two planes.  This is sort of like being a double-constraint, with two jacobians and everything.
-        //Not going to solve both plane limits simultaneously because they can be redundant.  De-linking them will let the system deal with redundancy better.
-
-        #region I2DJacobianConstraint Members
-
-        /// <summary>
-        /// Gets the linear jacobian entry for the first connected entity.
-        /// </summary>
-        /// <param name="jacobianX">First linear jacobian entry for the first connected entity.</param>
-        /// <param name="jacobianY">Second linear jacobian entry for the first connected entity.</param>
-        public void GetLinearJacobianA(out Vector3 jacobianX, out Vector3 jacobianY)
-        {
-            jacobianX = Toolbox.ZeroVector;
-            jacobianY = Toolbox.ZeroVector;
-        }
-
-        /// <summary>
-        /// Gets the linear jacobian entry for the second connected entity.
-        /// </summary>
-        /// <param name="jacobianX">First linear jacobian entry for the second connected entity.</param>
-        /// <param name="jacobianY">Second linear jacobian entry for the second connected entity.</param>
-        public void GetLinearJacobianB(out Vector3 jacobianX, out Vector3 jacobianY)
-        {
-            jacobianX = Toolbox.ZeroVector;
-            jacobianY = Toolbox.ZeroVector;
-        }
-
-        /// <summary>
-        /// Gets the angular jacobian entry for the first connected entity.
-        /// </summary>
-        /// <param name="jacobianX">First angular jacobian entry for the first connected entity.</param>
-        /// <param name="jacobianY">Second angular jacobian entry for the first connected entity.</param>
-        public void GetAngularJacobianA(out Vector3 jacobianX, out Vector3 jacobianY)
-        {
-            jacobianX = jacobianMinA;
-            jacobianY = jacobianMaxA;
-        }
-
-        /// <summary>
-        /// Gets the angular jacobian entry for the second connected entity.
-        /// </summary>
-        /// <param name="jacobianX">First angular jacobian entry for the second connected entity.</param>
-        /// <param name="jacobianY">Second angular jacobian entry for the second connected entity.</param>
-        public void GetAngularJacobianB(out Vector3 jacobianX, out Vector3 jacobianY)
-        {
-            jacobianX = jacobianMinB;
-            jacobianY = jacobianMaxB;
-        }
-
-        /// <summary>
-        /// Gets the mass matrix of the revolute limit.
-        /// The revolute limit is special; in terms of solving, it is
-        /// actually sometimes TWO constraints; a minimum plane, and a
-        /// maximum plane.  The M11 field represents the minimum plane mass matrix
-        /// and the M22 field represents the maximum plane mass matrix.
-        /// </summary>
-        /// <param name="massMatrix">Mass matrix of the constraint.</param>
-        public void GetMassMatrix(out Matrix2x2 massMatrix)
-        {
-            massMatrix.M11 = velocityToImpulse.X;
-            massMatrix.M22 = velocityToImpulse.Y;
-            massMatrix.M12 = 0;
-            massMatrix.M21 = 0;
-        }
-
-        #endregion
-
-        /// <summary>
-        /// Computes one iteration of the constraint to meet the solver updateable's goal.
-        /// </summary>
-        /// <returns>The rough applied impulse magnitude.</returns>
-        public override float SolveIteration()
-        {
-            float lambda;
-            float lambdaTotal = 0;
-            float velocityA, velocityB;
-            float previousAccumulatedImpulse;
-            if (minIsActive)
-            {
-                //Find the velocity contribution from each connection
-                Vector3.Dot(ref connectionA.angularVelocity, ref jacobianMinA, out velocityA);
-                Vector3.Dot(ref connectionB.angularVelocity, ref jacobianMinB, out velocityB);
-                //Add in the constraint space bias velocity
-                lambda = -(velocityA + velocityB) + biasVelocity.X - softness * accumulatedImpulse.X;
-
-                //Transform to an impulse
-                lambda *= velocityToImpulse.X;
-
-                //Clamp accumulated impulse (can't go negative)
-                previousAccumulatedImpulse = accumulatedImpulse.X;
-                accumulatedImpulse.X = MathHelper.Max(accumulatedImpulse.X + lambda, 0);
-                lambda = accumulatedImpulse.X - previousAccumulatedImpulse;
-
-                //Apply the impulse
-                Vector3 impulse;
-                if (connectionA.isDynamic)
-                {
-                    Vector3.Multiply(ref jacobianMinA, lambda, out impulse);
-                    connectionA.ApplyAngularImpulse(ref impulse);
-                }
-                if (connectionB.isDynamic)
-                {
-                    Vector3.Multiply(ref jacobianMinB, lambda, out impulse);
-                    connectionB.ApplyAngularImpulse(ref impulse);
-                }
-
-                lambdaTotal += Math.Abs(lambda);
-            }
-            if (maxIsActive)
-            {
-                //Find the velocity contribution from each connection
-                Vector3.Dot(ref connectionA.angularVelocity, ref jacobianMaxA, out velocityA);
-                Vector3.Dot(ref connectionB.angularVelocity, ref jacobianMaxB, out velocityB);
-                //Add in the constraint space bias velocity
-                lambda = -(velocityA + velocityB) + biasVelocity.Y - softness * accumulatedImpulse.Y;
-
-                //Transform to an impulse
-                lambda *= velocityToImpulse.Y;
-
-                //Clamp accumulated impulse (can't go negative)
-                previousAccumulatedImpulse = accumulatedImpulse.Y;
-                accumulatedImpulse.Y = MathHelper.Max(accumulatedImpulse.Y + lambda, 0);
-                lambda = accumulatedImpulse.Y - previousAccumulatedImpulse;
-
-                //Apply the impulse
-                Vector3 impulse;
-                if (connectionA.isDynamic)
-                {
-                    Vector3.Multiply(ref jacobianMaxA, lambda, out impulse);
-                    connectionA.ApplyAngularImpulse(ref impulse);
-                }
-                if (connectionB.isDynamic)
-                {
-                    Vector3.Multiply(ref jacobianMaxB, lambda, out impulse);
-                    connectionB.ApplyAngularImpulse(ref impulse);
-                }
-
-                lambdaTotal += Math.Abs(lambda);
-            }
-            return lambdaTotal;
-        }
-
-        ///<summary>
-        /// Performs the frame's configuration step.
-        ///</summary>
-        ///<param name="dt">Timestep duration.</param>
-        public override void Update(float dt)
-        {
-            //Transform the axes into world space.
-            basis.rotationMatrix = connectionA.orientationMatrix;
-            basis.ComputeWorldSpaceAxes();
-            Matrix3x3.Transform(ref localTestAxis, ref connectionB.orientationMatrix, out worldTestAxis);
-
-            //Compute the plane normals.
-            Vector3 minPlaneNormal, maxPlaneNormal;
-            //Rotate basisA y axis around the basisA primary axis.
-            Matrix rotation;
-            Matrix.CreateFromAxisAngle(ref basis.primaryAxis, minimumAngle + MathHelper.PiOver2, out rotation);
-            Vector3.TransformNormal(ref basis.xAxis, ref rotation, out minPlaneNormal);
-            Matrix.CreateFromAxisAngle(ref basis.primaryAxis, maximumAngle - MathHelper.PiOver2, out rotation);
-            Vector3.TransformNormal(ref basis.xAxis, ref rotation, out maxPlaneNormal);
-
-            //Compute the errors along the two normals.
-            float planePositionMin, planePositionMax;
-            Vector3.Dot(ref minPlaneNormal, ref worldTestAxis, out planePositionMin);
-            Vector3.Dot(ref maxPlaneNormal, ref worldTestAxis, out planePositionMax);
-
-
-            float span = GetDistanceFromMinimum(maximumAngle);
-
-            //Early out and compute the determine the plane normal.
-            if (span >= MathHelper.Pi)
-            {
-                if (planePositionMax > 0 || planePositionMin > 0)
-                {
-                    //It's in a perfectly valid configuration, so skip.
-                    isActiveInSolver = false;
-                    minIsActive = false;
-                    maxIsActive = false;
-                    error = Vector2.Zero;
-                    accumulatedImpulse = Vector2.Zero;
-                    isLimitActive = false;
-                    return;
-                }
-
-                if (planePositionMax > planePositionMin)
-                {
-                    //It's quicker to escape out to the max plane than the min plane.
-                    error.X = 0;
-                    error.Y = -planePositionMax;
-                    accumulatedImpulse.X = 0;
-                    minIsActive = false;
-                    maxIsActive = true;
-                }
-                else
-                {
-                    //It's quicker to escape out to the min plane than the max plane.
-                    error.X = -planePositionMin;
-                    error.Y = 0;
-                    accumulatedImpulse.Y = 0;
-                    minIsActive = true;
-                    maxIsActive = false;
-                }
-                //There's never a non-degenerate situation where having both planes active with a span 
-                //greater than pi is useful.
-            }
-            else
-            {
-                if (planePositionMax > 0 && planePositionMin > 0)
-                {
-                    //It's in a perfectly valid configuration, so skip.
-                    isActiveInSolver = false;
-                    minIsActive = false;
-                    maxIsActive = false;
-                    error = Vector2.Zero;
-                    accumulatedImpulse = Vector2.Zero;
-                    isLimitActive = false;
-                    return;
-                }
-
-                if (planePositionMin <= 0 && planePositionMax <= 0)
-                {
-                    //Escape upward.
-                    //Activate both planes.
-                    error.X = -planePositionMin;
-                    error.Y = -planePositionMax;
-                    minIsActive = true;
-                    maxIsActive = true;
-                }
-                else if (planePositionMin <= 0)
-                {
-                    //It's quicker to escape out to the min plane than the max plane.
-                    error.X = -planePositionMin;
-                    error.Y = 0;
-                    accumulatedImpulse.Y = 0;
-                    minIsActive = true;
-                    maxIsActive = false;
-                }
-                else
-                {
-                    //It's quicker to escape out to the max plane than the min plane.
-                    error.X = 0;
-                    error.Y = -planePositionMax;
-                    accumulatedImpulse.X = 0;
-                    minIsActive = false;
-                    maxIsActive = true;
-                }
-            }
-            isLimitActive = true;
-
-
-            //****** VELOCITY BIAS ******//
-            //Compute the correction velocity
-            float errorReduction;
-            springSettings.ComputeErrorReductionAndSoftness(dt, out errorReduction, out softness);
-
-            //Compute the jacobians
-            if (minIsActive)
-            {
-                Vector3.Cross(ref minPlaneNormal, ref worldTestAxis, out jacobianMinA);
-                if (jacobianMinA.LengthSquared() < Toolbox.Epsilon)
-                {
-                    //The plane normal is aligned with the test axis.
-                    //Use the basis's free axis.
-                    jacobianMinA = basis.primaryAxis;
-                }
-                jacobianMinA.Normalize();
-                jacobianMinB.X = -jacobianMinA.X;
-                jacobianMinB.Y = -jacobianMinA.Y;
-                jacobianMinB.Z = -jacobianMinA.Z;
-            }
-            if (maxIsActive)
-            {
-                Vector3.Cross(ref maxPlaneNormal, ref worldTestAxis, out jacobianMaxA);
-                if (jacobianMaxA.LengthSquared() < Toolbox.Epsilon)
-                {
-                    //The plane normal is aligned with the test axis.
-                    //Use the basis's free axis.
-                    jacobianMaxA = basis.primaryAxis;
-                }
-                jacobianMaxA.Normalize();
-                jacobianMaxB.X = -jacobianMaxA.X;
-                jacobianMaxB.Y = -jacobianMaxA.Y;
-                jacobianMaxB.Z = -jacobianMaxA.Z;
-            }
-
-            //Error is always positive
-            if (minIsActive)
-            {
-                biasVelocity.X = MathHelper.Min(MathHelper.Max(0, error.X - margin) * errorReduction, maxCorrectiveVelocity);
-                if (bounciness > 0)
-                {
-                    float relativeVelocity;
-                    float dot;
-                    //Find the velocity contribution from each connection
-                    Vector3.Dot(ref connectionA.angularVelocity, ref jacobianMinA, out relativeVelocity);
-                    Vector3.Dot(ref connectionB.angularVelocity, ref jacobianMinB, out dot);
-                    relativeVelocity += dot;
-                    if (-relativeVelocity > bounceVelocityThreshold)
-                        biasVelocity.X = MathHelper.Max(biasVelocity.X, -bounciness * relativeVelocity);
-                }
-            }
-            if (maxIsActive)
-            {
-                biasVelocity.Y = MathHelper.Min(MathHelper.Max(0, error.Y - margin) * errorReduction, maxCorrectiveVelocity);
-                if (bounciness > 0)
-                {
-                    //Find the velocity contribution from each connection
-                    if (maxIsActive)
-                    {
-                        float relativeVelocity;
-                        Vector3.Dot(ref connectionA.angularVelocity, ref jacobianMaxA, out relativeVelocity);
-                        float dot;
-                        Vector3.Dot(ref connectionB.angularVelocity, ref jacobianMaxB, out dot);
-                        relativeVelocity += dot;
-                        if (-relativeVelocity > bounceVelocityThreshold)
-                            biasVelocity.Y = MathHelper.Max(biasVelocity.Y, -bounciness * relativeVelocity);
-                    }
-                }
-            }
-
-
-            //****** EFFECTIVE MASS MATRIX ******//
-            //Connection A's contribution to the mass matrix
-            float minEntryA, minEntryB;
-            float maxEntryA, maxEntryB;
-            Vector3 transformedAxis;
-            if (connectionA.isDynamic)
-            {
-                if (minIsActive)
-                {
-                    Matrix3x3.Transform(ref jacobianMinA, ref connectionA.inertiaTensorInverse, out transformedAxis);
-                    Vector3.Dot(ref transformedAxis, ref jacobianMinA, out minEntryA);
-                }
-                else
-                    minEntryA = 0;
-                if (maxIsActive)
-                {
-                    Matrix3x3.Transform(ref jacobianMaxA, ref connectionA.inertiaTensorInverse, out transformedAxis);
-                    Vector3.Dot(ref transformedAxis, ref jacobianMaxA, out maxEntryA);
-                }
-                else
-                    maxEntryA = 0;
-            }
-            else
-            {
-                minEntryA = 0;
-                maxEntryA = 0;
-            }
-            //Connection B's contribution to the mass matrix
-            if (connectionB.isDynamic)
-            {
-                if (minIsActive)
-                {
-                    Matrix3x3.Transform(ref jacobianMinB, ref connectionB.inertiaTensorInverse, out transformedAxis);
-                    Vector3.Dot(ref transformedAxis, ref jacobianMinB, out minEntryB);
-                }
-                else
-                    minEntryB = 0;
-                if (maxIsActive)
-                {
-                    Matrix3x3.Transform(ref jacobianMaxB, ref connectionB.inertiaTensorInverse, out transformedAxis);
-                    Vector3.Dot(ref transformedAxis, ref jacobianMaxB, out maxEntryB);
-                }
-                else
-                    maxEntryB = 0;
-            }
-            else
-            {
-                minEntryB = 0;
-                maxEntryB = 0;
-            }
-            //Compute the inverse mass matrix
-            //Notice that the mass matrix isn't linked, it's two separate ones.
-            velocityToImpulse.X = 1 / (softness + minEntryA + minEntryB);
-            velocityToImpulse.Y = 1 / (softness + maxEntryA + maxEntryB);
-
-            
-        }
-
-        /// <summary>
-        /// Performs any pre-solve iteration work that needs exclusive
-        /// access to the members of the solver updateable.
-        /// Usually, this is used for applying warmstarting impulses.
-        /// </summary>
-        public override void ExclusiveUpdate()
-        {
-            //****** WARM STARTING ******//
-            //Apply accumulated impulse
-            if (connectionA.isDynamic)
-            {
-                var impulse = new Vector3();
-                if (minIsActive)
-                {
-                    Vector3.Multiply(ref jacobianMinA, accumulatedImpulse.X, out impulse);
-                }
-                if (maxIsActive)
-                {
-                    Vector3 temp;
-                    Vector3.Multiply(ref jacobianMaxA, accumulatedImpulse.Y, out temp);
-                    Vector3.Add(ref impulse, ref temp, out impulse);
-                }
-                connectionA.ApplyAngularImpulse(ref impulse);
-            }
-            if (connectionB.isDynamic)
-            {
-                var impulse = new Vector3();
-                if (minIsActive)
-                {
-                    Vector3.Multiply(ref jacobianMinB, accumulatedImpulse.X, out impulse);
-                }
-                if (maxIsActive)
-                {
-                    Vector3 temp;
-                    Vector3.Multiply(ref jacobianMaxB, accumulatedImpulse.Y, out temp);
-                    Vector3.Add(ref impulse, ref temp, out impulse);
-                }
-                connectionB.ApplyAngularImpulse(ref impulse);
-            }
-        }
-
-        private float GetDistanceFromMinimum(float angle)
-        {
-            if (minimumAngle > 0)
-            {
-                if (angle >= minimumAngle)
-                    return angle - minimumAngle;
-                if (angle > 0)
-                    return MathHelper.TwoPi - minimumAngle + angle;
-                return MathHelper.TwoPi - minimumAngle + angle;
-            }
-            if (angle < minimumAngle)
-                return MathHelper.TwoPi - minimumAngle + angle;
-            return angle - minimumAngle;
-            //else //if (currentAngle >= 0)
-            //    return angle - minimumAngle;
-        }
-    }
+﻿using System;
+using BEPUphysics.Entities;
+using BEPUutilities;
+ 
+
+namespace BEPUphysics.Constraints.TwoEntity.JointLimits
+{
+    /// <summary>
+    /// Constraint which prevents the connected entities from rotating relative to each other around an axis beyond given limits.
+    /// </summary>
+    public class RevoluteLimit : JointLimit, I2DImpulseConstraintWithError, I2DJacobianConstraint
+    {
+        private readonly JointBasis2D basis = new JointBasis2D();
+
+        private Vector2 accumulatedImpulse;
+        private Vector2 biasVelocity;
+        private Vector3 jacobianMaxA;
+        private Vector3 jacobianMaxB;
+        private Vector3 jacobianMinA;
+        private Vector3 jacobianMinB;
+        private bool maxIsActive;
+        private bool minIsActive;
+        private Vector2 error;
+        private Vector3 localTestAxis;
+
+        /// <summary>
+        /// Naximum angle that entities can twist.
+        /// </summary>
+        protected float maximumAngle;
+
+        /// <summary>
+        /// Minimum angle that entities can twist.
+        /// </summary>
+        protected float minimumAngle;
+
+        private Vector3 worldTestAxis;
+        private Vector2 velocityToImpulse;
+
+        /// <summary>
+        /// Constructs a new constraint which prevents the connected entities from rotating relative to each other around an axis beyond given limits.
+        /// To finish the initialization, specify the connections (ConnectionA and ConnectionB) 
+        /// as well as the TestAxis (or its entity-local version) and the Basis.
+        /// This constructor sets the constraint's IsActive property to false by default.
+        /// </summary>
+        public RevoluteLimit()
+        {
+            IsActive = false;
+        }
+
+        /// <summary>
+        /// Constructs a new constraint which prevents the connected entities from rotating relative to each other around an axis beyond given limits.
+        /// </summary>
+        /// <param name="connectionA">First connection of the pair.</param>
+        /// <param name="connectionB">Second connection of the pair.</param>
+        /// <param name="limitedAxis">Axis of rotation to be limited.</param>
+        /// <param name="testAxis">Axis attached to connectionB that is tested to determine the current angle.
+        /// Will also be used as the base rotation axis representing 0 degrees.</param>
+        /// <param name="minimumAngle">Minimum twist angle allowed.</param>
+        /// <param name="maximumAngle">Maximum twist angle allowed.</param>
+        public RevoluteLimit(Entity connectionA, Entity connectionB, Vector3 limitedAxis, Vector3 testAxis, float minimumAngle, float maximumAngle)
+        {
+            ConnectionA = connectionA;
+            ConnectionB = connectionB;
+
+            //Put the axes into the joint transform of A.
+            basis.rotationMatrix = this.connectionA.orientationMatrix;
+            basis.SetWorldAxes(limitedAxis, testAxis);
+
+            //Put the axes into the 'joint transform' of B too.
+            TestAxis = basis.xAxis;
+
+            MinimumAngle = minimumAngle;
+            MaximumAngle = maximumAngle;
+        }
+
+
+        /// <summary>
+        /// Constructs a new constraint which prevents the connected entities from rotating relative to each other around an axis beyond given limits.
+        /// Using this constructor will leave the limit uninitialized.  Before using the limit in a simulation, be sure to set the basis axes using
+        /// Basis.SetLocalAxes or Basis.SetWorldAxes and the test axis using the LocalTestAxis or TestAxis properties.
+        /// </summary>
+        /// <param name="connectionA">First connection of the pair.</param>
+        /// <param name="connectionB">Second connection of the pair.</param>
+        public RevoluteLimit(Entity connectionA, Entity connectionB)
+        {
+            ConnectionA = connectionA;
+            ConnectionB = connectionB;
+        }
+
+        /// <summary>
+        /// Gets the basis attached to entity A.
+        /// The primary axis represents the limited axis of rotation.  The 'measurement plane' which the test axis is tested against is based on this primary axis.
+        /// The x axis defines the 'base' direction on the measurement plane corresponding to 0 degrees of relative rotation.
+        /// </summary>
+        public JointBasis2D Basis
+        {
+            get { return basis; }
+        }
+
+        /// <summary>
+        /// Gets or sets the axis attached to entity B in its local space that will be tested against the limits.
+        /// </summary>
+        public Vector3 LocalTestAxis
+        {
+            get { return localTestAxis; }
+            set
+            {
+                localTestAxis = Vector3.Normalize(value);
+                Matrix3x3.Transform(ref localTestAxis, ref connectionB.orientationMatrix, out worldTestAxis);
+            }
+        }
+
+        /// <summary>
+        /// Gets or sets the maximum angle that entities can twist.
+        /// </summary>
+        public float MaximumAngle
+        {
+            get { return maximumAngle; }
+            set
+            {
+                maximumAngle = value % (MathHelper.TwoPi);
+                if (minimumAngle > MathHelper.Pi)
+                    minimumAngle -= MathHelper.TwoPi;
+                if (minimumAngle <= -MathHelper.Pi)
+                    minimumAngle += MathHelper.TwoPi;
+            }
+        }
+
+        /// <summary>
+        /// Gets or sets the minimum angle that entities can twist.
+        /// </summary>
+        public float MinimumAngle
+        {
+            get { return minimumAngle; }
+            set
+            {
+                minimumAngle = value % (MathHelper.TwoPi);
+                if (minimumAngle > MathHelper.Pi)
+                    minimumAngle -= MathHelper.TwoPi;
+                if (minimumAngle <= -MathHelper.Pi)
+                    minimumAngle += MathHelper.TwoPi;
+            }
+        }
+
+        /// <summary>
+        /// Gets or sets the axis attached to entity B in world space that will be tested against the limits.
+        /// </summary>
+        public Vector3 TestAxis
+        {
+            get { return worldTestAxis; }
+            set
+            {
+                worldTestAxis = Vector3.Normalize(value);
+                Matrix3x3.TransformTranspose(ref worldTestAxis, ref connectionB.orientationMatrix, out localTestAxis);
+            }
+        }
+
+        #region I2DImpulseConstraintWithError Members
+
+        /// <summary>
+        /// Gets the current relative velocity between the connected entities with respect to the constraint.
+        /// The revolute limit is special; internally, it is sometimes two constraints.
+        /// The X value of the vector is the "minimum" plane of the limit, and the Y value is the "maximum" plane.
+        /// If a plane isn't active, its error is zero.
+        /// </summary>
+        public Vector2 RelativeVelocity
+        {
+            get
+            {
+                if (isLimitActive)
+                {
+                    float velocityA, velocityB;
+                    Vector2 toReturn = Vector2.Zero;
+                    if (minIsActive)
+                    {
+                        Vector3.Dot(ref connectionA.angularVelocity, ref jacobianMinA, out velocityA);
+                        Vector3.Dot(ref connectionB.angularVelocity, ref jacobianMinB, out velocityB);
+                        toReturn.X = velocityA + velocityB;
+                    }
+                    if (maxIsActive)
+                    {
+                        Vector3.Dot(ref connectionA.angularVelocity, ref jacobianMaxA, out velocityA);
+                        Vector3.Dot(ref connectionB.angularVelocity, ref jacobianMaxB, out velocityB);
+                        toReturn.Y = velocityA + velocityB;
+                    }
+                    return toReturn;
+                }
+                return new Vector2();
+            }
+        }
+
+        /// <summary>
+        /// Gets the total impulse applied by this constraint.
+        /// The x component corresponds to the minimum plane limit,
+        /// while the y component corresponds to the maximum plane limit.
+        /// </summary>
+        public Vector2 TotalImpulse
+        {
+            get { return accumulatedImpulse; }
+        }
+
+        /// <summary>
+        /// Gets the current constraint error.
+        /// The x component corresponds to the minimum plane limit,
+        /// while the y component corresponds to the maximum plane limit.
+        /// </summary>
+        public Vector2 Error
+        {
+            get { return error; }
+        }
+
+        #endregion
+
+        //Newer version of revolute limit will use up to two planes.  This is sort of like being a double-constraint, with two jacobians and everything.
+        //Not going to solve both plane limits simultaneously because they can be redundant.  De-linking them will let the system deal with redundancy better.
+
+        #region I2DJacobianConstraint Members
+
+        /// <summary>
+        /// Gets the linear jacobian entry for the first connected entity.
+        /// </summary>
+        /// <param name="jacobianX">First linear jacobian entry for the first connected entity.</param>
+        /// <param name="jacobianY">Second linear jacobian entry for the first connected entity.</param>
+        public void GetLinearJacobianA(out Vector3 jacobianX, out Vector3 jacobianY)
+        {
+            jacobianX = Toolbox.ZeroVector;
+            jacobianY = Toolbox.ZeroVector;
+        }
+
+        /// <summary>
+        /// Gets the linear jacobian entry for the second connected entity.
+        /// </summary>
+        /// <param name="jacobianX">First linear jacobian entry for the second connected entity.</param>
+        /// <param name="jacobianY">Second linear jacobian entry for the second connected entity.</param>
+        public void GetLinearJacobianB(out Vector3 jacobianX, out Vector3 jacobianY)
+        {
+            jacobianX = Toolbox.ZeroVector;
+            jacobianY = Toolbox.ZeroVector;
+        }
+
+        /// <summary>
+        /// Gets the angular jacobian entry for the first connected entity.
+        /// </summary>
+        /// <param name="jacobianX">First angular jacobian entry for the first connected entity.</param>
+        /// <param name="jacobianY">Second angular jacobian entry for the first connected entity.</param>
+        public void GetAngularJacobianA(out Vector3 jacobianX, out Vector3 jacobianY)
+        {
+            jacobianX = jacobianMinA;
+            jacobianY = jacobianMaxA;
+        }
+
+        /// <summary>
+        /// Gets the angular jacobian entry for the second connected entity.
+        /// </summary>
+        /// <param name="jacobianX">First angular jacobian entry for the second connected entity.</param>
+        /// <param name="jacobianY">Second angular jacobian entry for the second connected entity.</param>
+        public void GetAngularJacobianB(out Vector3 jacobianX, out Vector3 jacobianY)
+        {
+            jacobianX = jacobianMinB;
+            jacobianY = jacobianMaxB;
+        }
+
+        /// <summary>
+        /// Gets the mass matrix of the revolute limit.
+        /// The revolute limit is special; in terms of solving, it is
+        /// actually sometimes TWO constraints; a minimum plane, and a
+        /// maximum plane.  The M11 field represents the minimum plane mass matrix
+        /// and the M22 field represents the maximum plane mass matrix.
+        /// </summary>
+        /// <param name="massMatrix">Mass matrix of the constraint.</param>
+        public void GetMassMatrix(out Matrix2x2 massMatrix)
+        {
+            massMatrix.M11 = velocityToImpulse.X;
+            massMatrix.M22 = velocityToImpulse.Y;
+            massMatrix.M12 = 0;
+            massMatrix.M21 = 0;
+        }
+
+        #endregion
+
+        /// <summary>
+        /// Computes one iteration of the constraint to meet the solver updateable's goal.
+        /// </summary>
+        /// <returns>The rough applied impulse magnitude.</returns>
+        public override float SolveIteration()
+        {
+            float lambda;
+            float lambdaTotal = 0;
+            float velocityA, velocityB;
+            float previousAccumulatedImpulse;
+            if (minIsActive)
+            {
+                //Find the velocity contribution from each connection
+                Vector3.Dot(ref connectionA.angularVelocity, ref jacobianMinA, out velocityA);
+                Vector3.Dot(ref connectionB.angularVelocity, ref jacobianMinB, out velocityB);
+                //Add in the constraint space bias velocity
+                lambda = -(velocityA + velocityB) + biasVelocity.X - softness * accumulatedImpulse.X;
+
+                //Transform to an impulse
+                lambda *= velocityToImpulse.X;
+
+                //Clamp accumulated impulse (can't go negative)
+                previousAccumulatedImpulse = accumulatedImpulse.X;
+                accumulatedImpulse.X = MathHelper.Max(accumulatedImpulse.X + lambda, 0);
+                lambda = accumulatedImpulse.X - previousAccumulatedImpulse;
+
+                //Apply the impulse
+                Vector3 impulse;
+                if (connectionA.isDynamic)
+                {
+                    Vector3.Multiply(ref jacobianMinA, lambda, out impulse);
+                    connectionA.ApplyAngularImpulse(ref impulse);
+                }
+                if (connectionB.isDynamic)
+                {
+                    Vector3.Multiply(ref jacobianMinB, lambda, out impulse);
+                    connectionB.ApplyAngularImpulse(ref impulse);
+                }
+
+                lambdaTotal += Math.Abs(lambda);
+            }
+            if (maxIsActive)
+            {
+                //Find the velocity contribution from each connection
+                Vector3.Dot(ref connectionA.angularVelocity, ref jacobianMaxA, out velocityA);
+                Vector3.Dot(ref connectionB.angularVelocity, ref jacobianMaxB, out velocityB);
+                //Add in the constraint space bias velocity
+                lambda = -(velocityA + velocityB) + biasVelocity.Y - softness * accumulatedImpulse.Y;
+
+                //Transform to an impulse
+                lambda *= velocityToImpulse.Y;
+
+                //Clamp accumulated impulse (can't go negative)
+                previousAccumulatedImpulse = accumulatedImpulse.Y;
+                accumulatedImpulse.Y = MathHelper.Max(accumulatedImpulse.Y + lambda, 0);
+                lambda = accumulatedImpulse.Y - previousAccumulatedImpulse;
+
+                //Apply the impulse
+                Vector3 impulse;
+                if (connectionA.isDynamic)
+                {
+                    Vector3.Multiply(ref jacobianMaxA, lambda, out impulse);
+                    connectionA.ApplyAngularImpulse(ref impulse);
+                }
+                if (connectionB.isDynamic)
+                {
+                    Vector3.Multiply(ref jacobianMaxB, lambda, out impulse);
+                    connectionB.ApplyAngularImpulse(ref impulse);
+                }
+
+                lambdaTotal += Math.Abs(lambda);
+            }
+            return lambdaTotal;
+        }
+
+        ///<summary>
+        /// Performs the frame's configuration step.
+        ///</summary>
+        ///<param name="dt">Timestep duration.</param>
+        public override void Update(float dt)
+        {
+            //Transform the axes into world space.
+            basis.rotationMatrix = connectionA.orientationMatrix;
+            basis.ComputeWorldSpaceAxes();
+            Matrix3x3.Transform(ref localTestAxis, ref connectionB.orientationMatrix, out worldTestAxis);
+
+            //Compute the plane normals.
+            Vector3 minPlaneNormal, maxPlaneNormal;
+            //Rotate basisA y axis around the basisA primary axis.
+            Matrix rotation;
+            Matrix.CreateFromAxisAngle(ref basis.primaryAxis, minimumAngle + MathHelper.PiOver2, out rotation);
+            Vector3.TransformNormal(ref basis.xAxis, ref rotation, out minPlaneNormal);
+            Matrix.CreateFromAxisAngle(ref basis.primaryAxis, maximumAngle - MathHelper.PiOver2, out rotation);
+            Vector3.TransformNormal(ref basis.xAxis, ref rotation, out maxPlaneNormal);
+
+            //Compute the errors along the two normals.
+            float planePositionMin, planePositionMax;
+            Vector3.Dot(ref minPlaneNormal, ref worldTestAxis, out planePositionMin);
+            Vector3.Dot(ref maxPlaneNormal, ref worldTestAxis, out planePositionMax);
+
+
+            float span = GetDistanceFromMinimum(maximumAngle);
+
+            //Early out and compute the determine the plane normal.
+            if (span >= MathHelper.Pi)
+            {
+                if (planePositionMax > 0 || planePositionMin > 0)
+                {
+                    //It's in a perfectly valid configuration, so skip.
+                    isActiveInSolver = false;
+                    minIsActive = false;
+                    maxIsActive = false;
+                    error = Vector2.Zero;
+                    accumulatedImpulse = Vector2.Zero;
+                    isLimitActive = false;
+                    return;
+                }
+
+                if (planePositionMax > planePositionMin)
+                {
+                    //It's quicker to escape out to the max plane than the min plane.
+                    error.X = 0;
+                    error.Y = -planePositionMax;
+                    accumulatedImpulse.X = 0;
+                    minIsActive = false;
+                    maxIsActive = true;
+                }
+                else
+                {
+                    //It's quicker to escape out to the min plane than the max plane.
+                    error.X = -planePositionMin;
+                    error.Y = 0;
+                    accumulatedImpulse.Y = 0;
+                    minIsActive = true;
+                    maxIsActive = false;
+                }
+                //There's never a non-degenerate situation where having both planes active with a span 
+                //greater than pi is useful.
+            }
+            else
+            {
+                if (planePositionMax > 0 && planePositionMin > 0)
+                {
+                    //It's in a perfectly valid configuration, so skip.
+                    isActiveInSolver = false;
+                    minIsActive = false;
+                    maxIsActive = false;
+                    error = Vector2.Zero;
+                    accumulatedImpulse = Vector2.Zero;
+                    isLimitActive = false;
+                    return;
+                }
+
+                if (planePositionMin <= 0 && planePositionMax <= 0)
+                {
+                    //Escape upward.
+                    //Activate both planes.
+                    error.X = -planePositionMin;
+                    error.Y = -planePositionMax;
+                    minIsActive = true;
+                    maxIsActive = true;
+                }
+                else if (planePositionMin <= 0)
+                {
+                    //It's quicker to escape out to the min plane than the max plane.
+                    error.X = -planePositionMin;
+                    error.Y = 0;
+                    accumulatedImpulse.Y = 0;
+                    minIsActive = true;
+                    maxIsActive = false;
+                }
+                else
+                {
+                    //It's quicker to escape out to the max plane than the min plane.
+                    error.X = 0;
+                    error.Y = -planePositionMax;
+                    accumulatedImpulse.X = 0;
+                    minIsActive = false;
+                    maxIsActive = true;
+                }
+            }
+            isLimitActive = true;
+
+
+            //****** VELOCITY BIAS ******//
+            //Compute the correction velocity
+            float errorReduction;
+            springSettings.ComputeErrorReductionAndSoftness(dt, out errorReduction, out softness);
+
+            //Compute the jacobians
+            if (minIsActive)
+            {
+                Vector3.Cross(ref minPlaneNormal, ref worldTestAxis, out jacobianMinA);
+                if (jacobianMinA.LengthSquared() < Toolbox.Epsilon)
+                {
+                    //The plane normal is aligned with the test axis.
+                    //Use the basis's free axis.
+                    jacobianMinA = basis.primaryAxis;
+                }
+                jacobianMinA.Normalize();
+                jacobianMinB.X = -jacobianMinA.X;
+                jacobianMinB.Y = -jacobianMinA.Y;
+                jacobianMinB.Z = -jacobianMinA.Z;
+            }
+            if (maxIsActive)
+            {
+                Vector3.Cross(ref maxPlaneNormal, ref worldTestAxis, out jacobianMaxA);
+                if (jacobianMaxA.LengthSquared() < Toolbox.Epsilon)
+                {
+                    //The plane normal is aligned with the test axis.
+                    //Use the basis's free axis.
+                    jacobianMaxA = basis.primaryAxis;
+                }
+                jacobianMaxA.Normalize();
+                jacobianMaxB.X = -jacobianMaxA.X;
+                jacobianMaxB.Y = -jacobianMaxA.Y;
+                jacobianMaxB.Z = -jacobianMaxA.Z;
+            }
+
+            //Error is always positive
+            if (minIsActive)
+            {
+                biasVelocity.X = MathHelper.Min(MathHelper.Max(0, error.X - margin) * errorReduction, maxCorrectiveVelocity);
+                if (bounciness > 0)
+                {
+                    float relativeVelocity;
+                    float dot;
+                    //Find the velocity contribution from each connection
+                    Vector3.Dot(ref connectionA.angularVelocity, ref jacobianMinA, out relativeVelocity);
+                    Vector3.Dot(ref connectionB.angularVelocity, ref jacobianMinB, out dot);
+                    relativeVelocity += dot;
+                    if (-relativeVelocity > bounceVelocityThreshold)
+                        biasVelocity.X = MathHelper.Max(biasVelocity.X, -bounciness * relativeVelocity);
+                }
+            }
+            if (maxIsActive)
+            {
+                biasVelocity.Y = MathHelper.Min(MathHelper.Max(0, error.Y - margin) * errorReduction, maxCorrectiveVelocity);
+                if (bounciness > 0)
+                {
+                    //Find the velocity contribution from each connection
+                    if (maxIsActive)
+                    {
+                        float relativeVelocity;
+                        Vector3.Dot(ref connectionA.angularVelocity, ref jacobianMaxA, out relativeVelocity);
+                        float dot;
+                        Vector3.Dot(ref connectionB.angularVelocity, ref jacobianMaxB, out dot);
+                        relativeVelocity += dot;
+                        if (-relativeVelocity > bounceVelocityThreshold)
+                            biasVelocity.Y = MathHelper.Max(biasVelocity.Y, -bounciness * relativeVelocity);
+                    }
+                }
+            }
+
+
+            //****** EFFECTIVE MASS MATRIX ******//
+            //Connection A's contribution to the mass matrix
+            float minEntryA, minEntryB;
+            float maxEntryA, maxEntryB;
+            Vector3 transformedAxis;
+            if (connectionA.isDynamic)
+            {
+                if (minIsActive)
+                {
+                    Matrix3x3.Transform(ref jacobianMinA, ref connectionA.inertiaTensorInverse, out transformedAxis);
+                    Vector3.Dot(ref transformedAxis, ref jacobianMinA, out minEntryA);
+                }
+                else
+                    minEntryA = 0;
+                if (maxIsActive)
+                {
+                    Matrix3x3.Transform(ref jacobianMaxA, ref connectionA.inertiaTensorInverse, out transformedAxis);
+                    Vector3.Dot(ref transformedAxis, ref jacobianMaxA, out maxEntryA);
+                }
+                else
+                    maxEntryA = 0;
+            }
+            else
+            {
+                minEntryA = 0;
+                maxEntryA = 0;
+            }
+            //Connection B's contribution to the mass matrix
+            if (connectionB.isDynamic)
+            {
+                if (minIsActive)
+                {
+                    Matrix3x3.Transform(ref jacobianMinB, ref connectionB.inertiaTensorInverse, out transformedAxis);
+                    Vector3.Dot(ref transformedAxis, ref jacobianMinB, out minEntryB);
+                }
+                else
+                    minEntryB = 0;
+                if (maxIsActive)
+                {
+                    Matrix3x3.Transform(ref jacobianMaxB, ref connectionB.inertiaTensorInverse, out transformedAxis);
+                    Vector3.Dot(ref transformedAxis, ref jacobianMaxB, out maxEntryB);
+                }
+                else
+                    maxEntryB = 0;
+            }
+            else
+            {
+                minEntryB = 0;
+                maxEntryB = 0;
+            }
+            //Compute the inverse mass matrix
+            //Notice that the mass matrix isn't linked, it's two separate ones.
+            velocityToImpulse.X = 1 / (softness + minEntryA + minEntryB);
+            velocityToImpulse.Y = 1 / (softness + maxEntryA + maxEntryB);
+
+            
+        }
+
+        /// <summary>
+        /// Performs any pre-solve iteration work that needs exclusive
+        /// access to the members of the solver updateable.
+        /// Usually, this is used for applying warmstarting impulses.
+        /// </summary>
+        public override void ExclusiveUpdate()
+        {
+            //****** WARM STARTING ******//
+            //Apply accumulated impulse
+            if (connectionA.isDynamic)
+            {
+                var impulse = new Vector3();
+                if (minIsActive)
+                {
+                    Vector3.Multiply(ref jacobianMinA, accumulatedImpulse.X, out impulse);
+                }
+                if (maxIsActive)
+                {
+                    Vector3 temp;
+                    Vector3.Multiply(ref jacobianMaxA, accumulatedImpulse.Y, out temp);
+                    Vector3.Add(ref impulse, ref temp, out impulse);
+                }
+                connectionA.ApplyAngularImpulse(ref impulse);
+            }
+            if (connectionB.isDynamic)
+            {
+                var impulse = new Vector3();
+                if (minIsActive)
+                {
+                    Vector3.Multiply(ref jacobianMinB, accumulatedImpulse.X, out impulse);
+                }
+                if (maxIsActive)
+                {
+                    Vector3 temp;
+                    Vector3.Multiply(ref jacobianMaxB, accumulatedImpulse.Y, out temp);
+                    Vector3.Add(ref impulse, ref temp, out impulse);
+                }
+                connectionB.ApplyAngularImpulse(ref impulse);
+            }
+        }
+
+        private float GetDistanceFromMinimum(float angle)
+        {
+            if (minimumAngle > 0)
+            {
+                if (angle >= minimumAngle)
+                    return angle - minimumAngle;
+                if (angle > 0)
+                    return MathHelper.TwoPi - minimumAngle + angle;
+                return MathHelper.TwoPi - minimumAngle + angle;
+            }
+            if (angle < minimumAngle)
+                return MathHelper.TwoPi - minimumAngle + angle;
+            return angle - minimumAngle;
+            //else //if (currentAngle >= 0)
+            //    return angle - minimumAngle;
+        }
+    }
 }