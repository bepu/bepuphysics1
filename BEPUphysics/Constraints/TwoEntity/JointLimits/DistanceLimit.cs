--- conflicted
+++ resolved
@@ -1,463 +1,459 @@
-using System;
-using BEPUphysics.Entities;
-<<<<<<< HEAD
-using Microsoft.Xna.Framework;
-=======
- 
->>>>>>> d0a4deae
-using BEPUutilities;
-
-namespace BEPUphysics.Constraints.TwoEntity.JointLimits
-{
-    /// <summary>
-    /// A modified distance constraint allowing a range of lengths between two anchor points.
-    /// </summary>
-    public class DistanceLimit : JointLimit, I1DImpulseConstraintWithError, I1DJacobianConstraint
-    {
-        private float accumulatedImpulse;
-        private Vector3 anchorA;
-
-        private Vector3 anchorB;
-        private float biasVelocity;
-        private Vector3 jAngularA, jAngularB;
-        private Vector3 jLinearA, jLinearB;
-        private float error;
-
-        private Vector3 localAnchorA;
-
-        private Vector3 localAnchorB;
-
-        /// <summary>
-        /// Maximum distance allowed between the anchors.
-        /// </summary>
-        protected float maximumLength;
-
-        /// <summary>
-        /// Minimum distance maintained between the anchors.
-        /// </summary>
-        protected float minimumLength;
-
-
-        private Vector3 offsetA, offsetB;
-        private float velocityToImpulse;
-
-        /// <summary>
-        /// Constructs a distance limit joint.
-        /// To finish the initialization, specify the connections (ConnectionA and ConnectionB) 
-        /// as well as the WorldAnchorA and WorldAnchorB (or their entity-local versions)
-        /// and the MinimumLength and MaximumLength.
-        /// This constructor sets the constraint's IsActive property to false by default.
-        /// </summary>
-        public DistanceLimit()
-        {
-            IsActive = false;
-        }
-
-        /// <summary>
-        /// Constructs a distance limit joint.
-        /// </summary>
-        /// <param name="connectionA">First body connected to the distance limit.</param>
-        /// <param name="connectionB">Second body connected to the distance limit.</param>
-        /// <param name="anchorA">Connection to the spring from the first connected body in world space.</param>
-        /// <param name="anchorB"> Connection to the spring from the second connected body in world space.</param>
-        /// <param name="minimumLength">Minimum distance maintained between the anchors.</param>
-        /// <param name="maximumLength">Maximum distance allowed between the anchors.</param>
-        public DistanceLimit(Entity connectionA, Entity connectionB, Vector3 anchorA, Vector3 anchorB, float minimumLength, float maximumLength)
-        {
-            ConnectionA = connectionA;
-            ConnectionB = connectionB;
-            MinimumLength = minimumLength;
-            MaximumLength = maximumLength;
-
-            WorldAnchorA = anchorA;
-            WorldAnchorB = anchorB;
-        }
-
-        /// <summary>
-        /// Gets or sets the first entity's connection point in local space.
-        /// </summary>
-        public Vector3 LocalAnchorA
-        {
-            get { return localAnchorA; }
-            set
-            {
-                localAnchorA = value;
-                Matrix3x3.Transform(ref localAnchorA, ref connectionA.orientationMatrix, out anchorA);
-                anchorA += connectionA.position;
-            }
-        }
-
-        /// <summary>
-        /// Gets or sets the first entity's connection point in local space.
-        /// </summary>
-        public Vector3 LocalAnchorB
-        {
-            get { return localAnchorB; }
-            set
-            {
-                localAnchorB = value;
-                Matrix3x3.Transform(ref localAnchorB, ref connectionB.orientationMatrix, out anchorB);
-                anchorB += connectionB.position;
-            }
-        }
-
-        /// <summary>
-        /// Gets or sets the maximum distance allowed between the anchors.
-        /// </summary>
-        public float MaximumLength
-        {
-            get { return maximumLength; }
-            set
-            {
-                maximumLength = Math.Max(0, value);
-                minimumLength = Math.Min(minimumLength, maximumLength);
-            }
-        }
-
-        /// <summary>
-        /// Gets or sets the minimum distance maintained between the anchors.
-        /// </summary>
-        public float MinimumLength
-        {
-            get { return minimumLength; }
-            set
-            {
-                minimumLength = Math.Max(0, value);
-                maximumLength = Math.Max(minimumLength, maximumLength);
-            }
-        }
-
-        /// <summary>
-        /// Gets or sets the connection to the distance constraint from the first connected body in world space.
-        /// </summary>
-        public Vector3 WorldAnchorA
-        {
-            get { return anchorA; }
-            set
-            {
-                anchorA = value;
-                localAnchorA = Vector3.Transform(anchorA - connectionA.position, Quaternion.Conjugate(connectionA.orientation));
-            }
-        }
-
-        /// <summary>
-        /// Gets or sets the connection to the distance constraint from the second connected body in world space.
-        /// </summary>
-        public Vector3 WorldAnchorB
-        {
-            get { return anchorB; }
-            set
-            {
-                anchorB = value;
-                localAnchorB = Vector3.Transform(anchorB - connectionB.position, Quaternion.Conjugate(connectionB.orientation));
-            }
-        }
-
-        #region I1DImpulseConstraintWithError Members
-
-        /// <summary>
-        /// Gets the current relative velocity between the connected entities with respect to the constraint.
-        /// </summary>
-        public float RelativeVelocity
-        {
-            get
-            {
-                if (isLimitActive)
-                {
-                    float lambda, dot;
-                    Vector3.Dot(ref jLinearA, ref connectionA.linearVelocity, out lambda);
-                    Vector3.Dot(ref jAngularA, ref connectionA.angularVelocity, out dot);
-                    lambda += dot;
-                    Vector3.Dot(ref jLinearB, ref connectionB.linearVelocity, out dot);
-                    lambda += dot;
-                    Vector3.Dot(ref jAngularB, ref connectionB.angularVelocity, out dot);
-                    lambda += dot;
-                    return lambda;
-                }
-                return 0;
-            }
-        }
-
-
-        /// <summary>
-        /// Gets the total impulse applied by this constraint.
-        /// </summary>
-        public float TotalImpulse
-        {
-            get { return accumulatedImpulse; }
-        }
-
-        /// <summary>
-        /// Gets the current constraint error.
-        /// </summary>
-        public float Error
-        {
-            get { return error; }
-        }
-
-        #endregion
-
-        #region I1DJacobianConstraint Members
-
-        /// <summary>
-        /// Gets the linear jacobian entry for the first connected entity.
-        /// </summary>
-        /// <param name="jacobian">Linear jacobian entry for the first connected entity.</param>
-        public void GetLinearJacobianA(out Vector3 jacobian)
-        {
-            jacobian = jLinearA;
-        }
-
-        /// <summary>
-        /// Gets the linear jacobian entry for the second connected entity.
-        /// </summary>
-        /// <param name="jacobian">Linear jacobian entry for the second connected entity.</param>
-        public void GetLinearJacobianB(out Vector3 jacobian)
-        {
-            jacobian = jLinearB;
-        }
-
-        /// <summary>
-        /// Gets the angular jacobian entry for the first connected entity.
-        /// </summary>
-        /// <param name="jacobian">Angular jacobian entry for the first connected entity.</param>
-        public void GetAngularJacobianA(out Vector3 jacobian)
-        {
-            jacobian = jAngularA;
-        }
-
-        /// <summary>
-        /// Gets the angular jacobian entry for the second connected entity.
-        /// </summary>
-        /// <param name="jacobian">Angular jacobian entry for the second connected entity.</param>
-        public void GetAngularJacobianB(out Vector3 jacobian)
-        {
-            jacobian = jAngularB;
-        }
-
-        /// <summary>
-        /// Gets the mass matrix of the constraint.
-        /// </summary>
-        /// <param name="outputMassMatrix">Constraint's mass matrix.</param>
-        public void GetMassMatrix(out float outputMassMatrix)
-        {
-            outputMassMatrix = velocityToImpulse;
-        }
-
-        #endregion
-
-        /// <summary>
-        /// Calculates and applies corrective impulses.
-        /// Called automatically by space.
-        /// </summary>
-        public override float SolveIteration()
-        {
-            //Compute the current relative velocity.
-            float lambda, dot;
-            Vector3.Dot(ref jLinearA, ref connectionA.linearVelocity, out lambda);
-            Vector3.Dot(ref jAngularA, ref connectionA.angularVelocity, out dot);
-            lambda += dot;
-            Vector3.Dot(ref jLinearB, ref connectionB.linearVelocity, out dot);
-            lambda += dot;
-            Vector3.Dot(ref jAngularB, ref connectionB.angularVelocity, out dot);
-            lambda += dot;
-
-            //Add in the constraint space bias velocity
-            lambda = -lambda + biasVelocity - softness * accumulatedImpulse;
-
-            //Transform to an impulse
-            lambda *= velocityToImpulse;
-
-            //Clamp accumulated impulse (can't go negative)
-            float previousAccumulatedImpulse = accumulatedImpulse;
-            accumulatedImpulse = MathHelper.Max(accumulatedImpulse + lambda, 0);
-            lambda = accumulatedImpulse - previousAccumulatedImpulse;
-
-            //Apply the impulse
-            Vector3 impulse;
-            if (connectionA.isDynamic)
-            {
-                Vector3.Multiply(ref jLinearA, lambda, out impulse);
-                connectionA.ApplyLinearImpulse(ref impulse);
-                Vector3.Multiply(ref jAngularA, lambda, out impulse);
-                connectionA.ApplyAngularImpulse(ref impulse);
-            }
-            if (connectionB.isDynamic)
-            {
-                Vector3.Multiply(ref jLinearB, lambda, out impulse);
-                connectionB.ApplyLinearImpulse(ref impulse);
-                Vector3.Multiply(ref jAngularB, lambda, out impulse);
-                connectionB.ApplyAngularImpulse(ref impulse);
-            }
-
-            return (Math.Abs(lambda));
-        }
-
-        /// <summary>
-        /// Calculates necessary information for velocity solving.
-        /// </summary>
-        /// <param name="dt">Time in seconds since the last update.</param>
-        public override void Update(float dt)
-        {
-            //Transform the anchors and offsets into world space.
-            Matrix3x3.Transform(ref localAnchorA, ref connectionA.orientationMatrix, out offsetA);
-            Matrix3x3.Transform(ref localAnchorB, ref connectionB.orientationMatrix, out offsetB);
-            Vector3.Add(ref connectionA.position, ref offsetA, out anchorA);
-            Vector3.Add(ref connectionB.position, ref offsetB, out anchorB);
-
-            //Compute the distance.
-            Vector3 separation;
-            Vector3.Subtract(ref anchorB, ref anchorA, out separation);
-            float distance = separation.Length();
-            if (distance < maximumLength && distance > minimumLength)
-            {
-                isActiveInSolver = false;
-                accumulatedImpulse = 0;
-                error = 0;
-                isLimitActive = false;
-                return;
-            }
-            isLimitActive = true;
-
-
-            //Compute jacobians
-            if (distance > maximumLength)
-            {
-                //If it's beyond the max, all of the jacobians are reversed compared to what they are when it's below the min.
-                if (distance > Toolbox.Epsilon)
-                {
-                    jLinearA.X = separation.X / distance;
-                    jLinearA.Y = separation.Y / distance;
-                    jLinearA.Z = separation.Z / distance;
-                }
-                else
-                    jLinearB = Toolbox.ZeroVector;
-
-                jLinearB.X = -jLinearA.X;
-                jLinearB.Y = -jLinearA.Y;
-                jLinearB.Z = -jLinearA.Z;
-
-                Vector3.Cross(ref jLinearA, ref offsetA, out jAngularA);
-                //Still need to negate angular A.  It's done after the effective mass matrix.
-                Vector3.Cross(ref jLinearA, ref offsetB, out jAngularB);
-            }
-            else
-            {
-                if (distance > Toolbox.Epsilon)
-                {
-                    jLinearB.X = separation.X / distance;
-                    jLinearB.Y = separation.Y / distance;
-                    jLinearB.Z = separation.Z / distance;
-                }
-                else
-                    jLinearB = Toolbox.ZeroVector;
-
-                jLinearA.X = -jLinearB.X;
-                jLinearA.Y = -jLinearB.Y;
-                jLinearA.Z = -jLinearB.Z;
-
-                Vector3.Cross(ref offsetA, ref jLinearB, out jAngularA);
-                //Still need to negate angular A.  It's done after the effective mass matrix.
-                Vector3.Cross(ref offsetB, ref jLinearB, out jAngularB);
-            }
-
-
-            //Debug.WriteLine("BiasVelocity: " + biasVelocity);
-
-
-            //Compute effective mass matrix
-            if (connectionA.isDynamic && connectionB.isDynamic)
-            {
-                Vector3 aAngular;
-                Matrix3x3.Transform(ref jAngularA, ref connectionA.localInertiaTensorInverse, out aAngular);
-                Vector3.Cross(ref aAngular, ref offsetA, out aAngular);
-                Vector3 bAngular;
-                Matrix3x3.Transform(ref jAngularB, ref connectionB.localInertiaTensorInverse, out bAngular);
-                Vector3.Cross(ref bAngular, ref offsetB, out bAngular);
-                Vector3.Add(ref aAngular, ref bAngular, out aAngular);
-                Vector3.Dot(ref aAngular, ref jLinearB, out velocityToImpulse);
-                velocityToImpulse += connectionA.inverseMass + connectionB.inverseMass;
-            }
-            else if (connectionA.isDynamic)
-            {
-                Vector3 aAngular;
-                Matrix3x3.Transform(ref jAngularA, ref connectionA.localInertiaTensorInverse, out aAngular);
-                Vector3.Cross(ref aAngular, ref offsetA, out aAngular);
-                Vector3.Dot(ref aAngular, ref jLinearB, out velocityToImpulse);
-                velocityToImpulse += connectionA.inverseMass;
-            }
-            else if (connectionB.isDynamic)
-            {
-                Vector3 bAngular;
-                Matrix3x3.Transform(ref jAngularB, ref connectionB.localInertiaTensorInverse, out bAngular);
-                Vector3.Cross(ref bAngular, ref offsetB, out bAngular);
-                Vector3.Dot(ref bAngular, ref jLinearB, out velocityToImpulse);
-                velocityToImpulse += connectionB.inverseMass;
-            }
-            else
-            {
-                //No point in trying to solve with two kinematics.
-                isActiveInSolver = false;
-                accumulatedImpulse = 0;
-                return;
-            }
-
-            float errorReduction;
-            springSettings.ComputeErrorReductionAndSoftness(dt, out errorReduction, out softness);
-
-            velocityToImpulse = 1 / (softness + velocityToImpulse);
-            //Finish computing jacobian; it's down here as an optimization (since it didn't need to be negated in mass matrix)
-            jAngularA.X = -jAngularA.X;
-            jAngularA.Y = -jAngularA.Y;
-            jAngularA.Z = -jAngularA.Z;
-
-            //Compute bias velocity
-            if (distance > maximumLength)
-                error = Math.Max(0, distance - maximumLength - Margin);
-            else
-                error = Math.Max(0, minimumLength - Margin - distance);
-            biasVelocity = Math.Min(errorReduction * error, maxCorrectiveVelocity);
-            if (bounciness > 0)
-            {
-                //Compute currently relative velocity for bounciness.
-                float relativeVelocity, dot;
-                Vector3.Dot(ref jLinearA, ref connectionA.linearVelocity, out relativeVelocity);
-                Vector3.Dot(ref jAngularA, ref connectionA.angularVelocity, out dot);
-                relativeVelocity += dot;
-                Vector3.Dot(ref jLinearB, ref connectionB.linearVelocity, out dot);
-                relativeVelocity += dot;
-                Vector3.Dot(ref jAngularB, ref connectionB.angularVelocity, out dot);
-                relativeVelocity += dot;
-                if (-relativeVelocity > bounceVelocityThreshold)
-                    biasVelocity = Math.Max(biasVelocity, -relativeVelocity * bounciness);
-            }
-
-            
-        }
-
-        /// <summary>
-        /// Performs any pre-solve iteration work that needs exclusive
-        /// access to the members of the solver updateable.
-        /// Usually, this is used for applying warmstarting impulses.
-        /// </summary>
-        public override void ExclusiveUpdate()
-        {
-            //Warm starting
-            Vector3 impulse;
-            if (connectionA.isDynamic)
-            {
-                Vector3.Multiply(ref jLinearA, accumulatedImpulse, out impulse);
-                connectionA.ApplyLinearImpulse(ref impulse);
-                Vector3.Multiply(ref jAngularA, accumulatedImpulse, out impulse);
-                connectionA.ApplyAngularImpulse(ref impulse);
-            }
-            if (connectionB.isDynamic)
-            {
-                Vector3.Multiply(ref jLinearB, accumulatedImpulse, out impulse);
-                connectionB.ApplyLinearImpulse(ref impulse);
-                Vector3.Multiply(ref jAngularB, accumulatedImpulse, out impulse);
-                connectionB.ApplyAngularImpulse(ref impulse);
-            }
-        }
-    }
+using System;
+using BEPUphysics.Entities;
+ 
+using BEPUutilities;
+
+namespace BEPUphysics.Constraints.TwoEntity.JointLimits
+{
+    /// <summary>
+    /// A modified distance constraint allowing a range of lengths between two anchor points.
+    /// </summary>
+    public class DistanceLimit : JointLimit, I1DImpulseConstraintWithError, I1DJacobianConstraint
+    {
+        private float accumulatedImpulse;
+        private Vector3 anchorA;
+
+        private Vector3 anchorB;
+        private float biasVelocity;
+        private Vector3 jAngularA, jAngularB;
+        private Vector3 jLinearA, jLinearB;
+        private float error;
+
+        private Vector3 localAnchorA;
+
+        private Vector3 localAnchorB;
+
+        /// <summary>
+        /// Maximum distance allowed between the anchors.
+        /// </summary>
+        protected float maximumLength;
+
+        /// <summary>
+        /// Minimum distance maintained between the anchors.
+        /// </summary>
+        protected float minimumLength;
+
+
+        private Vector3 offsetA, offsetB;
+        private float velocityToImpulse;
+
+        /// <summary>
+        /// Constructs a distance limit joint.
+        /// To finish the initialization, specify the connections (ConnectionA and ConnectionB) 
+        /// as well as the WorldAnchorA and WorldAnchorB (or their entity-local versions)
+        /// and the MinimumLength and MaximumLength.
+        /// This constructor sets the constraint's IsActive property to false by default.
+        /// </summary>
+        public DistanceLimit()
+        {
+            IsActive = false;
+        }
+
+        /// <summary>
+        /// Constructs a distance limit joint.
+        /// </summary>
+        /// <param name="connectionA">First body connected to the distance limit.</param>
+        /// <param name="connectionB">Second body connected to the distance limit.</param>
+        /// <param name="anchorA">Connection to the spring from the first connected body in world space.</param>
+        /// <param name="anchorB"> Connection to the spring from the second connected body in world space.</param>
+        /// <param name="minimumLength">Minimum distance maintained between the anchors.</param>
+        /// <param name="maximumLength">Maximum distance allowed between the anchors.</param>
+        public DistanceLimit(Entity connectionA, Entity connectionB, Vector3 anchorA, Vector3 anchorB, float minimumLength, float maximumLength)
+        {
+            ConnectionA = connectionA;
+            ConnectionB = connectionB;
+            MinimumLength = minimumLength;
+            MaximumLength = maximumLength;
+
+            WorldAnchorA = anchorA;
+            WorldAnchorB = anchorB;
+        }
+
+        /// <summary>
+        /// Gets or sets the first entity's connection point in local space.
+        /// </summary>
+        public Vector3 LocalAnchorA
+        {
+            get { return localAnchorA; }
+            set
+            {
+                localAnchorA = value;
+                Matrix3x3.Transform(ref localAnchorA, ref connectionA.orientationMatrix, out anchorA);
+                anchorA += connectionA.position;
+            }
+        }
+
+        /// <summary>
+        /// Gets or sets the first entity's connection point in local space.
+        /// </summary>
+        public Vector3 LocalAnchorB
+        {
+            get { return localAnchorB; }
+            set
+            {
+                localAnchorB = value;
+                Matrix3x3.Transform(ref localAnchorB, ref connectionB.orientationMatrix, out anchorB);
+                anchorB += connectionB.position;
+            }
+        }
+
+        /// <summary>
+        /// Gets or sets the maximum distance allowed between the anchors.
+        /// </summary>
+        public float MaximumLength
+        {
+            get { return maximumLength; }
+            set
+            {
+                maximumLength = Math.Max(0, value);
+                minimumLength = Math.Min(minimumLength, maximumLength);
+            }
+        }
+
+        /// <summary>
+        /// Gets or sets the minimum distance maintained between the anchors.
+        /// </summary>
+        public float MinimumLength
+        {
+            get { return minimumLength; }
+            set
+            {
+                minimumLength = Math.Max(0, value);
+                maximumLength = Math.Max(minimumLength, maximumLength);
+            }
+        }
+
+        /// <summary>
+        /// Gets or sets the connection to the distance constraint from the first connected body in world space.
+        /// </summary>
+        public Vector3 WorldAnchorA
+        {
+            get { return anchorA; }
+            set
+            {
+                anchorA = value;
+                localAnchorA = Vector3.Transform(anchorA - connectionA.position, Quaternion.Conjugate(connectionA.orientation));
+            }
+        }
+
+        /// <summary>
+        /// Gets or sets the connection to the distance constraint from the second connected body in world space.
+        /// </summary>
+        public Vector3 WorldAnchorB
+        {
+            get { return anchorB; }
+            set
+            {
+                anchorB = value;
+                localAnchorB = Vector3.Transform(anchorB - connectionB.position, Quaternion.Conjugate(connectionB.orientation));
+            }
+        }
+
+        #region I1DImpulseConstraintWithError Members
+
+        /// <summary>
+        /// Gets the current relative velocity between the connected entities with respect to the constraint.
+        /// </summary>
+        public float RelativeVelocity
+        {
+            get
+            {
+                if (isLimitActive)
+                {
+                    float lambda, dot;
+                    Vector3.Dot(ref jLinearA, ref connectionA.linearVelocity, out lambda);
+                    Vector3.Dot(ref jAngularA, ref connectionA.angularVelocity, out dot);
+                    lambda += dot;
+                    Vector3.Dot(ref jLinearB, ref connectionB.linearVelocity, out dot);
+                    lambda += dot;
+                    Vector3.Dot(ref jAngularB, ref connectionB.angularVelocity, out dot);
+                    lambda += dot;
+                    return lambda;
+                }
+                return 0;
+            }
+        }
+
+
+        /// <summary>
+        /// Gets the total impulse applied by this constraint.
+        /// </summary>
+        public float TotalImpulse
+        {
+            get { return accumulatedImpulse; }
+        }
+
+        /// <summary>
+        /// Gets the current constraint error.
+        /// </summary>
+        public float Error
+        {
+            get { return error; }
+        }
+
+        #endregion
+
+        #region I1DJacobianConstraint Members
+
+        /// <summary>
+        /// Gets the linear jacobian entry for the first connected entity.
+        /// </summary>
+        /// <param name="jacobian">Linear jacobian entry for the first connected entity.</param>
+        public void GetLinearJacobianA(out Vector3 jacobian)
+        {
+            jacobian = jLinearA;
+        }
+
+        /// <summary>
+        /// Gets the linear jacobian entry for the second connected entity.
+        /// </summary>
+        /// <param name="jacobian">Linear jacobian entry for the second connected entity.</param>
+        public void GetLinearJacobianB(out Vector3 jacobian)
+        {
+            jacobian = jLinearB;
+        }
+
+        /// <summary>
+        /// Gets the angular jacobian entry for the first connected entity.
+        /// </summary>
+        /// <param name="jacobian">Angular jacobian entry for the first connected entity.</param>
+        public void GetAngularJacobianA(out Vector3 jacobian)
+        {
+            jacobian = jAngularA;
+        }
+
+        /// <summary>
+        /// Gets the angular jacobian entry for the second connected entity.
+        /// </summary>
+        /// <param name="jacobian">Angular jacobian entry for the second connected entity.</param>
+        public void GetAngularJacobianB(out Vector3 jacobian)
+        {
+            jacobian = jAngularB;
+        }
+
+        /// <summary>
+        /// Gets the mass matrix of the constraint.
+        /// </summary>
+        /// <param name="outputMassMatrix">Constraint's mass matrix.</param>
+        public void GetMassMatrix(out float outputMassMatrix)
+        {
+            outputMassMatrix = velocityToImpulse;
+        }
+
+        #endregion
+
+        /// <summary>
+        /// Calculates and applies corrective impulses.
+        /// Called automatically by space.
+        /// </summary>
+        public override float SolveIteration()
+        {
+            //Compute the current relative velocity.
+            float lambda, dot;
+            Vector3.Dot(ref jLinearA, ref connectionA.linearVelocity, out lambda);
+            Vector3.Dot(ref jAngularA, ref connectionA.angularVelocity, out dot);
+            lambda += dot;
+            Vector3.Dot(ref jLinearB, ref connectionB.linearVelocity, out dot);
+            lambda += dot;
+            Vector3.Dot(ref jAngularB, ref connectionB.angularVelocity, out dot);
+            lambda += dot;
+
+            //Add in the constraint space bias velocity
+            lambda = -lambda + biasVelocity - softness * accumulatedImpulse;
+
+            //Transform to an impulse
+            lambda *= velocityToImpulse;
+
+            //Clamp accumulated impulse (can't go negative)
+            float previousAccumulatedImpulse = accumulatedImpulse;
+            accumulatedImpulse = MathHelper.Max(accumulatedImpulse + lambda, 0);
+            lambda = accumulatedImpulse - previousAccumulatedImpulse;
+
+            //Apply the impulse
+            Vector3 impulse;
+            if (connectionA.isDynamic)
+            {
+                Vector3.Multiply(ref jLinearA, lambda, out impulse);
+                connectionA.ApplyLinearImpulse(ref impulse);
+                Vector3.Multiply(ref jAngularA, lambda, out impulse);
+                connectionA.ApplyAngularImpulse(ref impulse);
+            }
+            if (connectionB.isDynamic)
+            {
+                Vector3.Multiply(ref jLinearB, lambda, out impulse);
+                connectionB.ApplyLinearImpulse(ref impulse);
+                Vector3.Multiply(ref jAngularB, lambda, out impulse);
+                connectionB.ApplyAngularImpulse(ref impulse);
+            }
+
+            return (Math.Abs(lambda));
+        }
+
+        /// <summary>
+        /// Calculates necessary information for velocity solving.
+        /// </summary>
+        /// <param name="dt">Time in seconds since the last update.</param>
+        public override void Update(float dt)
+        {
+            //Transform the anchors and offsets into world space.
+            Matrix3x3.Transform(ref localAnchorA, ref connectionA.orientationMatrix, out offsetA);
+            Matrix3x3.Transform(ref localAnchorB, ref connectionB.orientationMatrix, out offsetB);
+            Vector3.Add(ref connectionA.position, ref offsetA, out anchorA);
+            Vector3.Add(ref connectionB.position, ref offsetB, out anchorB);
+
+            //Compute the distance.
+            Vector3 separation;
+            Vector3.Subtract(ref anchorB, ref anchorA, out separation);
+            float distance = separation.Length();
+            if (distance < maximumLength && distance > minimumLength)
+            {
+                isActiveInSolver = false;
+                accumulatedImpulse = 0;
+                error = 0;
+                isLimitActive = false;
+                return;
+            }
+            isLimitActive = true;
+
+
+            //Compute jacobians
+            if (distance > maximumLength)
+            {
+                //If it's beyond the max, all of the jacobians are reversed compared to what they are when it's below the min.
+                if (distance > Toolbox.Epsilon)
+                {
+                    jLinearA.X = separation.X / distance;
+                    jLinearA.Y = separation.Y / distance;
+                    jLinearA.Z = separation.Z / distance;
+                }
+                else
+                    jLinearB = Toolbox.ZeroVector;
+
+                jLinearB.X = -jLinearA.X;
+                jLinearB.Y = -jLinearA.Y;
+                jLinearB.Z = -jLinearA.Z;
+
+                Vector3.Cross(ref jLinearA, ref offsetA, out jAngularA);
+                //Still need to negate angular A.  It's done after the effective mass matrix.
+                Vector3.Cross(ref jLinearA, ref offsetB, out jAngularB);
+            }
+            else
+            {
+                if (distance > Toolbox.Epsilon)
+                {
+                    jLinearB.X = separation.X / distance;
+                    jLinearB.Y = separation.Y / distance;
+                    jLinearB.Z = separation.Z / distance;
+                }
+                else
+                    jLinearB = Toolbox.ZeroVector;
+
+                jLinearA.X = -jLinearB.X;
+                jLinearA.Y = -jLinearB.Y;
+                jLinearA.Z = -jLinearB.Z;
+
+                Vector3.Cross(ref offsetA, ref jLinearB, out jAngularA);
+                //Still need to negate angular A.  It's done after the effective mass matrix.
+                Vector3.Cross(ref offsetB, ref jLinearB, out jAngularB);
+            }
+
+
+            //Debug.WriteLine("BiasVelocity: " + biasVelocity);
+
+
+            //Compute effective mass matrix
+            if (connectionA.isDynamic && connectionB.isDynamic)
+            {
+                Vector3 aAngular;
+                Matrix3x3.Transform(ref jAngularA, ref connectionA.localInertiaTensorInverse, out aAngular);
+                Vector3.Cross(ref aAngular, ref offsetA, out aAngular);
+                Vector3 bAngular;
+                Matrix3x3.Transform(ref jAngularB, ref connectionB.localInertiaTensorInverse, out bAngular);
+                Vector3.Cross(ref bAngular, ref offsetB, out bAngular);
+                Vector3.Add(ref aAngular, ref bAngular, out aAngular);
+                Vector3.Dot(ref aAngular, ref jLinearB, out velocityToImpulse);
+                velocityToImpulse += connectionA.inverseMass + connectionB.inverseMass;
+            }
+            else if (connectionA.isDynamic)
+            {
+                Vector3 aAngular;
+                Matrix3x3.Transform(ref jAngularA, ref connectionA.localInertiaTensorInverse, out aAngular);
+                Vector3.Cross(ref aAngular, ref offsetA, out aAngular);
+                Vector3.Dot(ref aAngular, ref jLinearB, out velocityToImpulse);
+                velocityToImpulse += connectionA.inverseMass;
+            }
+            else if (connectionB.isDynamic)
+            {
+                Vector3 bAngular;
+                Matrix3x3.Transform(ref jAngularB, ref connectionB.localInertiaTensorInverse, out bAngular);
+                Vector3.Cross(ref bAngular, ref offsetB, out bAngular);
+                Vector3.Dot(ref bAngular, ref jLinearB, out velocityToImpulse);
+                velocityToImpulse += connectionB.inverseMass;
+            }
+            else
+            {
+                //No point in trying to solve with two kinematics.
+                isActiveInSolver = false;
+                accumulatedImpulse = 0;
+                return;
+            }
+
+            float errorReduction;
+            springSettings.ComputeErrorReductionAndSoftness(dt, out errorReduction, out softness);
+
+            velocityToImpulse = 1 / (softness + velocityToImpulse);
+            //Finish computing jacobian; it's down here as an optimization (since it didn't need to be negated in mass matrix)
+            jAngularA.X = -jAngularA.X;
+            jAngularA.Y = -jAngularA.Y;
+            jAngularA.Z = -jAngularA.Z;
+
+            //Compute bias velocity
+            if (distance > maximumLength)
+                error = Math.Max(0, distance - maximumLength - Margin);
+            else
+                error = Math.Max(0, minimumLength - Margin - distance);
+            biasVelocity = Math.Min(errorReduction * error, maxCorrectiveVelocity);
+            if (bounciness > 0)
+            {
+                //Compute currently relative velocity for bounciness.
+                float relativeVelocity, dot;
+                Vector3.Dot(ref jLinearA, ref connectionA.linearVelocity, out relativeVelocity);
+                Vector3.Dot(ref jAngularA, ref connectionA.angularVelocity, out dot);
+                relativeVelocity += dot;
+                Vector3.Dot(ref jLinearB, ref connectionB.linearVelocity, out dot);
+                relativeVelocity += dot;
+                Vector3.Dot(ref jAngularB, ref connectionB.angularVelocity, out dot);
+                relativeVelocity += dot;
+                if (-relativeVelocity > bounceVelocityThreshold)
+                    biasVelocity = Math.Max(biasVelocity, -relativeVelocity * bounciness);
+            }
+
+            
+        }
+
+        /// <summary>
+        /// Performs any pre-solve iteration work that needs exclusive
+        /// access to the members of the solver updateable.
+        /// Usually, this is used for applying warmstarting impulses.
+        /// </summary>
+        public override void ExclusiveUpdate()
+        {
+            //Warm starting
+            Vector3 impulse;
+            if (connectionA.isDynamic)
+            {
+                Vector3.Multiply(ref jLinearA, accumulatedImpulse, out impulse);
+                connectionA.ApplyLinearImpulse(ref impulse);
+                Vector3.Multiply(ref jAngularA, accumulatedImpulse, out impulse);
+                connectionA.ApplyAngularImpulse(ref impulse);
+            }
+            if (connectionB.isDynamic)
+            {
+                Vector3.Multiply(ref jLinearB, accumulatedImpulse, out impulse);
+                connectionB.ApplyLinearImpulse(ref impulse);
+                Vector3.Multiply(ref jAngularB, accumulatedImpulse, out impulse);
+                connectionB.ApplyAngularImpulse(ref impulse);
+            }
+        }
+    }
 }