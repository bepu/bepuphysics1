--- conflicted
+++ resolved
@@ -1,460 +1,456 @@
-﻿using System;
-using BEPUphysics.Entities;
-<<<<<<< HEAD
-using Microsoft.Xna.Framework;
-=======
- 
->>>>>>> d0a4deae
-using BEPUutilities;
-
-namespace BEPUphysics.Constraints.TwoEntity.JointLimits
-{
-    /// <summary>
-    /// Constrains the relative orientation of two entities to within an ellipse.
-    /// </summary>
-    public class EllipseSwingLimit : JointLimit, I1DImpulseConstraintWithError, I1DJacobianConstraint
-    {
-        private readonly JointBasis3D basis = new JointBasis3D();
-        private float accumulatedImpulse;
-        private float biasVelocity;
-        private Vector3 jacobianA, jacobianB;
-        private float error;
-
-        private Vector3 localTwistAxisB;
-        private float maximumAngleX;
-        private float maximumAngleY;
-        private Vector3 worldTwistAxisB;
-        private float velocityToImpulse;
-
-        /// <summary>
-        /// Constructs a new swing limit.
-        /// To finish the initialization, specify the connections (ConnectionA and ConnectionB) 
-        /// as well as the TwistAxis (or its entity-local version),
-        /// the MaximumAngleX and MaximumAngleY,
-        /// and the Basis.
-        /// This constructor sets the constraint's IsActive property to false by default.
-        /// </summary>
-        public EllipseSwingLimit()
-        {
-            SpringSettings.StiffnessConstant /= 5;
-            SpringSettings.Advanced.ErrorReductionFactor /= 5;
-            Margin = .05f;
-
-            IsActive = false;
-        }
-
-        /// <summary>
-        /// Constructs a new swing limit.
-        /// </summary>
-        /// <param name="connectionA">First entity connected by the constraint.</param>
-        /// <param name="connectionB">Second entity connected by the constraint.</param>
-        /// <param name="twistAxis">Axis in world space to use as the initial unrestricted twist direction.
-        /// This direction will be transformed to entity A's local space to form the basis's primary axis
-        /// and to entity B's local space to form its twist axis.
-        /// The basis's x and y axis are automatically created from the twist axis.</param>
-        /// <param name="maximumAngleX">Maximum angle of rotation around the basis X axis.</param>
-        /// <param name="maximumAngleY">Maximum angle of rotation around the basis Y axis.</param>
-        public EllipseSwingLimit(Entity connectionA, Entity connectionB, Vector3 twistAxis, float maximumAngleX, float maximumAngleY)
-        {
-            ConnectionA = connectionA;
-            ConnectionB = connectionB;
-            SetupJointTransforms(twistAxis);
-            MaximumAngleX = maximumAngleX;
-            MaximumAngleY = maximumAngleY;
-
-            SpringSettings.StiffnessConstant /= 5;
-            SpringSettings.Advanced.ErrorReductionFactor /= 5;
-            Margin = .05f;
-        }
-
-        /// <summary>
-        /// Constructs a new swing limit.
-        /// Using this constructor will leave the limit uninitialized.  Before using the limit in a simulation, be sure to set the basis axes using
-        /// limit.basis.setLocalAxes or limit.basis.setWorldAxes and b's twist axis using the localTwistAxisB or twistAxisB properties.
-        /// </summary>
-        /// <param name="connectionA">First entity connected by the constraint.</param>
-        /// <param name="connectionB">Second entity connected by the constraint.</param>
-        public EllipseSwingLimit(Entity connectionA, Entity connectionB)
-        {
-            ConnectionA = connectionA;
-            ConnectionB = connectionB;
-
-
-            SpringSettings.StiffnessConstant /= 5;
-            SpringSettings.Advanced.ErrorReductionFactor /= 5;
-            Margin = .05f;
-        }
-
-        /// <summary>
-        /// Gets the basis attached to entity A.
-        /// The primary axis is the "twist" axis attached to entity A.
-        /// The xAxis is the axis around which the angle will be limited by maximumAngleX.
-        /// Similarly, the yAxis is the axis around which the angle will be limited by maximumAngleY.
-        /// </summary>
-        public JointBasis3D Basis
-        {
-            get { return basis; }
-        }
-
-        /// <summary>
-        /// Gets or sets the twist axis attached to entity B in its local space.
-        /// The transformed twist axis will be used to determine the angles around entity A's basis axes.
-        /// </summary>
-        public Vector3 LocalTwistAxisB
-        {
-            get { return localTwistAxisB; }
-            set
-            {
-                localTwistAxisB = value;
-                Matrix3x3.Transform(ref localTwistAxisB, ref connectionB.orientationMatrix, out worldTwistAxisB);
-            }
-        }
-
-        /// <summary>
-        /// Gets or sets the maximum angle of rotation around the x axis.
-        /// This can be thought of as the major radius of the swing limit's ellipse.
-        /// </summary>
-        public float MaximumAngleX
-        {
-            get { return maximumAngleX; }
-            set { maximumAngleX = MathHelper.Clamp(value, Toolbox.BigEpsilon, MathHelper.Pi); }
-        }
-
-        /// <summary>
-        /// Gets or sets the maximum angle of rotation around the y axis.
-        /// This can be thought of as the minor radius of the swing limit's ellipse.
-        /// </summary>
-        public float MaximumAngleY
-        {
-            get { return maximumAngleY; }
-            set { maximumAngleY = MathHelper.Clamp(value, Toolbox.BigEpsilon, MathHelper.Pi); }
-        }
-
-        /// <summary>
-        /// Gets or sets the twist axis attached to entity B in world space.
-        /// The transformed twist axis will be used to determine the angles around entity A's basis axes.
-        /// </summary>
-        public Vector3 TwistAxisB
-        {
-            get { return worldTwistAxisB; }
-            set
-            {
-                worldTwistAxisB = value;
-                Matrix3x3.TransformTranspose(ref worldTwistAxisB, ref connectionB.orientationMatrix, out localTwistAxisB);
-            }
-        }
-
-        #region I1DImpulseConstraintWithError Members
-
-        /// <summary>
-        /// Gets the current relative velocity between the connected entities with respect to the constraint.
-        /// </summary>
-        public float RelativeVelocity
-        {
-            get
-            {
-                if (isLimitActive)
-                {
-                    float velocityA, velocityB;
-                    Vector3.Dot(ref connectionA.angularVelocity, ref jacobianA, out velocityA);
-                    Vector3.Dot(ref connectionB.angularVelocity, ref jacobianB, out velocityB);
-                    return velocityA + velocityB;
-                }
-                return 0;
-            }
-        }
-
-
-        /// <summary>
-        /// Gets the total impulse applied by this constraint.
-        /// </summary>
-        public float TotalImpulse
-        {
-            get { return accumulatedImpulse; }
-        }
-
-        /// <summary>
-        /// Gets the current constraint error.
-        /// </summary>
-        public float Error
-        {
-            get { return error; }
-        }
-
-        #endregion
-
-        #region I1DJacobianConstraint Members
-
-        /// <summary>
-        /// Gets the linear jacobian entry for the first connected entity.
-        /// </summary>
-        /// <param name="jacobian">Linear jacobian entry for the first connected entity.</param>
-        public void GetLinearJacobianA(out Vector3 jacobian)
-        {
-            jacobian = Toolbox.ZeroVector;
-        }
-
-        /// <summary>
-        /// Gets the linear jacobian entry for the second connected entity.
-        /// </summary>
-        /// <param name="jacobian">Linear jacobian entry for the second connected entity.</param>
-        public void GetLinearJacobianB(out Vector3 jacobian)
-        {
-            jacobian = Toolbox.ZeroVector;
-        }
-
-        /// <summary>
-        /// Gets the angular jacobian entry for the first connected entity.
-        /// </summary>
-        /// <param name="jacobian">Angular jacobian entry for the first connected entity.</param>
-        public void GetAngularJacobianA(out Vector3 jacobian)
-        {
-            jacobian = jacobianA;
-        }
-
-        /// <summary>
-        /// Gets the angular jacobian entry for the second connected entity.
-        /// </summary>
-        /// <param name="jacobian">Angular jacobian entry for the second connected entity.</param>
-        public void GetAngularJacobianB(out Vector3 jacobian)
-        {
-            jacobian = jacobianB;
-        }
-
-        /// <summary>
-        /// Gets the mass matrix of the constraint.
-        /// </summary>
-        /// <param name="outputMassMatrix">Constraint's mass matrix.</param>
-        public void GetMassMatrix(out float outputMassMatrix)
-        {
-            outputMassMatrix = velocityToImpulse;
-        }
-
-        #endregion
-
-        /// <summary>
-        /// Sets up the joint transforms by automatically creating perpendicular vectors to complete the bases.
-        /// </summary>
-        /// <param name="twistAxis">Axis around which rotation is allowed.</param>
-        public void SetupJointTransforms(Vector3 twistAxis)
-        {
-            //Compute a vector which is perpendicular to the axis.  It'll be added in local space to both connections.
-            Vector3 xAxis;
-            Vector3.Cross(ref twistAxis, ref Toolbox.UpVector, out xAxis);
-            float length = xAxis.LengthSquared();
-            if (length < Toolbox.Epsilon)
-            {
-                Vector3.Cross(ref twistAxis, ref Toolbox.RightVector, out xAxis);
-            }
-
-            Vector3 yAxis;
-            Vector3.Cross(ref twistAxis, ref xAxis, out yAxis);
-
-            //Put the axes into the joint transform of A.
-            basis.rotationMatrix = connectionA.orientationMatrix;
-            basis.SetWorldAxes(twistAxis, xAxis, yAxis);
-
-
-            //Put the axes into the 'joint transform' of B too.
-            TwistAxisB = twistAxis;
-        }
-
-        /// <summary>
-        /// Computes one iteration of the constraint to meet the solver updateable's goal.
-        /// </summary>
-        /// <returns>The rough applied impulse magnitude.</returns>
-        public override float SolveIteration()
-        {
-            float velocityA, velocityB;
-            //Find the velocity contribution from each connection
-            Vector3.Dot(ref connectionA.angularVelocity, ref jacobianA, out velocityA);
-            Vector3.Dot(ref connectionB.angularVelocity, ref jacobianB, out velocityB);
-            //Add in the constraint space bias velocity
-            float lambda = (-velocityA - velocityB) - biasVelocity - softness * accumulatedImpulse;
-
-            //Transform to an impulse
-            lambda *= velocityToImpulse;
-
-            //Clamp accumulated impulse (can't go negative)
-            float previousAccumulatedImpulse = accumulatedImpulse;
-            accumulatedImpulse = MathHelper.Min(accumulatedImpulse + lambda, 0);
-            lambda = accumulatedImpulse - previousAccumulatedImpulse;
-
-            //Apply the impulse
-            Vector3 impulse;
-            if (connectionA.isDynamic)
-            {
-                Vector3.Multiply(ref jacobianA, lambda, out impulse);
-                connectionA.ApplyAngularImpulse(ref impulse);
-            }
-            if (connectionB.isDynamic)
-            {
-                Vector3.Multiply(ref jacobianB, lambda, out impulse);
-                connectionB.ApplyAngularImpulse(ref impulse);
-            }
-
-            return (Math.Abs(lambda));
-        }
-
-        ///<summary>
-        /// Performs the frame's configuration step.
-        ///</summary>
-        ///<param name="dt">Timestep duration.</param>
-        public override void Update(float dt)
-        {
-            //Transform the axes into world space.
-            basis.rotationMatrix = connectionA.orientationMatrix;
-            basis.ComputeWorldSpaceAxes();
-            Matrix3x3.Transform(ref localTwistAxisB, ref connectionB.orientationMatrix, out worldTwistAxisB);
-
-            //Compute the individual swing angles.
-            Quaternion relativeRotation;
-            Toolbox.GetQuaternionBetweenNormalizedVectors(ref worldTwistAxisB, ref basis.primaryAxis, out relativeRotation);
-            Vector3 axis;
-            float angle;
-            Toolbox.GetAxisAngleFromQuaternion(ref relativeRotation, out axis, out angle);
-
-#if !WINDOWS
-            Vector3 axisAngle = new Vector3();
-#else
-            Vector3 axisAngle;
-#endif
-            axisAngle.X = axis.X * angle;
-            axisAngle.Y = axis.Y * angle;
-            axisAngle.Z = axis.Z * angle;
-
-            float angleX;
-            Vector3.Dot(ref axisAngle, ref basis.xAxis, out angleX);
-            float angleY;
-            Vector3.Dot(ref axisAngle, ref basis.yAxis, out angleY);
-
-
-            float maxAngleXSquared = maximumAngleX * maximumAngleX;
-            float maxAngleYSquared = maximumAngleY * maximumAngleY;
-            error = angleX * angleX * maxAngleYSquared + angleY * angleY * maxAngleXSquared - maxAngleXSquared * maxAngleYSquared;
-
-
-            //float ellipseAngle = (float)Math.Atan2(angleY, angleX) + MathHelper.PiOver2;
-            ////This angle may need to have pi/2 added to it, since it is perpendicular
-
-            ////Compute the maximum angle, based on the ellipse
-            //float cosAngle = (float)Math.Cos(ellipseAngle);
-            //float sinAngle = (float)Math.Sin(ellipseAngle);
-            //float denominator = myMaximumAngleX * cosAngle;
-            //denominator *= denominator;
-            //float denominator2 = myMaximumAngleY * sinAngle;
-            //denominator += denominator2 * denominator2;
-            //denominator = (float)Math.Sqrt(denominator);
-
-            //float maximumAngle = myMaximumAngleX * myMaximumAngleY / denominator;
-            //myError = angle - maximumAngle;
-
-            //myError = angleX * angleX / (myMaximumAngleX * myMaximumAngleX) + angleY * angleY / (myMaximumAngleY * myMaximumAngleY) - 1;
-            if (error <= 0)
-            {
-                isActiveInSolver = false;
-                error = 0;
-                accumulatedImpulse = 0;
-                isLimitActive = false;
-                return;
-            }
-            isLimitActive = true;
-
-#if !WINDOWS
-            Vector2 tangent = new Vector2();
-#else
-            Vector2 tangent;
-#endif
-            //tangent.X = angleX * myMaximumAngleY / myMaximumAngleX;
-            //tangent.Y = angleY * myMaximumAngleX / myMaximumAngleY;
-            tangent.X = angleX / maxAngleXSquared;
-            tangent.Y = angleY / maxAngleYSquared;
-            tangent.Normalize();
-
-            //Create a rotation which swings our basis 'out' to b's world orientation.
-            Quaternion.Conjugate(ref relativeRotation, out relativeRotation);
-            Vector3 sphereTangentX, sphereTangentY;
-            Vector3.Transform(ref basis.xAxis, ref relativeRotation, out sphereTangentX);
-            Vector3.Transform(ref basis.yAxis, ref relativeRotation, out sphereTangentY);
-
-            Vector3.Multiply(ref sphereTangentX, tangent.X, out jacobianA); //not actually jA, just storing it there.
-            Vector3.Multiply(ref sphereTangentY, tangent.Y, out jacobianB); //not actually jB, just storing it there.
-            Vector3.Add(ref jacobianA, ref jacobianB, out jacobianA);
-            //jacobianA = tangent.X * sphereTangentX + tangent.Y * sphereTangentY;
-
-            jacobianB.X = -jacobianA.X;
-            jacobianB.Y = -jacobianA.Y;
-            jacobianB.Z = -jacobianA.Z;
-
-
-            float errorReduction;
-            springSettings.ComputeErrorReductionAndSoftness(dt, out errorReduction, out softness);
-
-            //Compute the error correcting velocity
-            error = error - margin;
-            biasVelocity = MathHelper.Min(Math.Max(error, 0) * errorReduction, maxCorrectiveVelocity);
-            if (bounciness > 0)
-            {
-                float relativeVelocity;
-                float dot;
-                //Find the velocity contribution from each connection
-                Vector3.Dot(ref connectionA.angularVelocity, ref jacobianA, out relativeVelocity);
-                Vector3.Dot(ref connectionB.angularVelocity, ref jacobianB, out dot);
-                relativeVelocity += dot;
-                relativeVelocity /= 5; //HEEAAAAACK
-                if (relativeVelocity > bounceVelocityThreshold)
-                    biasVelocity = MathHelper.Max(biasVelocity, bounciness * relativeVelocity);
-            }
-
-
-            //****** EFFECTIVE MASS MATRIX ******//
-            //Connection A's contribution to the mass matrix
-            float entryA;
-            Vector3 transformedAxis;
-            if (connectionA.isDynamic)
-            {
-                Matrix3x3.Transform(ref jacobianA, ref connectionA.inertiaTensorInverse, out transformedAxis);
-                Vector3.Dot(ref transformedAxis, ref jacobianA, out entryA);
-            }
-            else
-                entryA = 0;
-
-            //Connection B's contribution to the mass matrix
-            float entryB;
-            if (connectionB.isDynamic)
-            {
-                Matrix3x3.Transform(ref jacobianB, ref connectionB.inertiaTensorInverse, out transformedAxis);
-                Vector3.Dot(ref transformedAxis, ref jacobianB, out entryB);
-            }
-            else
-                entryB = 0;
-
-            //Compute the inverse mass matrix
-            velocityToImpulse = 1 / (softness + entryA + entryB);
-
-            
-        }
-
-        /// <summary>
-        /// Performs any pre-solve iteration work that needs exclusive
-        /// access to the members of the solver updateable.
-        /// Usually, this is used for applying warmstarting impulses.
-        /// </summary>
-        public override void ExclusiveUpdate()
-        {
-            //****** WARM STARTING ******//
-            //Apply accumulated impulse
-            Vector3 impulse;
-            if (connectionA.isDynamic)
-            {
-                Vector3.Multiply(ref jacobianA, accumulatedImpulse, out impulse);
-                connectionA.ApplyAngularImpulse(ref impulse);
-            }
-            if (connectionB.isDynamic)
-            {
-                Vector3.Multiply(ref jacobianB, accumulatedImpulse, out impulse);
-                connectionB.ApplyAngularImpulse(ref impulse);
-            }
-        }
-    }
+﻿using System;
+using BEPUphysics.Entities;
+ 
+using BEPUutilities;
+
+namespace BEPUphysics.Constraints.TwoEntity.JointLimits
+{
+    /// <summary>
+    /// Constrains the relative orientation of two entities to within an ellipse.
+    /// </summary>
+    public class EllipseSwingLimit : JointLimit, I1DImpulseConstraintWithError, I1DJacobianConstraint
+    {
+        private readonly JointBasis3D basis = new JointBasis3D();
+        private float accumulatedImpulse;
+        private float biasVelocity;
+        private Vector3 jacobianA, jacobianB;
+        private float error;
+
+        private Vector3 localTwistAxisB;
+        private float maximumAngleX;
+        private float maximumAngleY;
+        private Vector3 worldTwistAxisB;
+        private float velocityToImpulse;
+
+        /// <summary>
+        /// Constructs a new swing limit.
+        /// To finish the initialization, specify the connections (ConnectionA and ConnectionB) 
+        /// as well as the TwistAxis (or its entity-local version),
+        /// the MaximumAngleX and MaximumAngleY,
+        /// and the Basis.
+        /// This constructor sets the constraint's IsActive property to false by default.
+        /// </summary>
+        public EllipseSwingLimit()
+        {
+            SpringSettings.StiffnessConstant /= 5;
+            SpringSettings.Advanced.ErrorReductionFactor /= 5;
+            Margin = .05f;
+
+            IsActive = false;
+        }
+
+        /// <summary>
+        /// Constructs a new swing limit.
+        /// </summary>
+        /// <param name="connectionA">First entity connected by the constraint.</param>
+        /// <param name="connectionB">Second entity connected by the constraint.</param>
+        /// <param name="twistAxis">Axis in world space to use as the initial unrestricted twist direction.
+        /// This direction will be transformed to entity A's local space to form the basis's primary axis
+        /// and to entity B's local space to form its twist axis.
+        /// The basis's x and y axis are automatically created from the twist axis.</param>
+        /// <param name="maximumAngleX">Maximum angle of rotation around the basis X axis.</param>
+        /// <param name="maximumAngleY">Maximum angle of rotation around the basis Y axis.</param>
+        public EllipseSwingLimit(Entity connectionA, Entity connectionB, Vector3 twistAxis, float maximumAngleX, float maximumAngleY)
+        {
+            ConnectionA = connectionA;
+            ConnectionB = connectionB;
+            SetupJointTransforms(twistAxis);
+            MaximumAngleX = maximumAngleX;
+            MaximumAngleY = maximumAngleY;
+
+            SpringSettings.StiffnessConstant /= 5;
+            SpringSettings.Advanced.ErrorReductionFactor /= 5;
+            Margin = .05f;
+        }
+
+        /// <summary>
+        /// Constructs a new swing limit.
+        /// Using this constructor will leave the limit uninitialized.  Before using the limit in a simulation, be sure to set the basis axes using
+        /// limit.basis.setLocalAxes or limit.basis.setWorldAxes and b's twist axis using the localTwistAxisB or twistAxisB properties.
+        /// </summary>
+        /// <param name="connectionA">First entity connected by the constraint.</param>
+        /// <param name="connectionB">Second entity connected by the constraint.</param>
+        public EllipseSwingLimit(Entity connectionA, Entity connectionB)
+        {
+            ConnectionA = connectionA;
+            ConnectionB = connectionB;
+
+
+            SpringSettings.StiffnessConstant /= 5;
+            SpringSettings.Advanced.ErrorReductionFactor /= 5;
+            Margin = .05f;
+        }
+
+        /// <summary>
+        /// Gets the basis attached to entity A.
+        /// The primary axis is the "twist" axis attached to entity A.
+        /// The xAxis is the axis around which the angle will be limited by maximumAngleX.
+        /// Similarly, the yAxis is the axis around which the angle will be limited by maximumAngleY.
+        /// </summary>
+        public JointBasis3D Basis
+        {
+            get { return basis; }
+        }
+
+        /// <summary>
+        /// Gets or sets the twist axis attached to entity B in its local space.
+        /// The transformed twist axis will be used to determine the angles around entity A's basis axes.
+        /// </summary>
+        public Vector3 LocalTwistAxisB
+        {
+            get { return localTwistAxisB; }
+            set
+            {
+                localTwistAxisB = value;
+                Matrix3x3.Transform(ref localTwistAxisB, ref connectionB.orientationMatrix, out worldTwistAxisB);
+            }
+        }
+
+        /// <summary>
+        /// Gets or sets the maximum angle of rotation around the x axis.
+        /// This can be thought of as the major radius of the swing limit's ellipse.
+        /// </summary>
+        public float MaximumAngleX
+        {
+            get { return maximumAngleX; }
+            set { maximumAngleX = MathHelper.Clamp(value, Toolbox.BigEpsilon, MathHelper.Pi); }
+        }
+
+        /// <summary>
+        /// Gets or sets the maximum angle of rotation around the y axis.
+        /// This can be thought of as the minor radius of the swing limit's ellipse.
+        /// </summary>
+        public float MaximumAngleY
+        {
+            get { return maximumAngleY; }
+            set { maximumAngleY = MathHelper.Clamp(value, Toolbox.BigEpsilon, MathHelper.Pi); }
+        }
+
+        /// <summary>
+        /// Gets or sets the twist axis attached to entity B in world space.
+        /// The transformed twist axis will be used to determine the angles around entity A's basis axes.
+        /// </summary>
+        public Vector3 TwistAxisB
+        {
+            get { return worldTwistAxisB; }
+            set
+            {
+                worldTwistAxisB = value;
+                Matrix3x3.TransformTranspose(ref worldTwistAxisB, ref connectionB.orientationMatrix, out localTwistAxisB);
+            }
+        }
+
+        #region I1DImpulseConstraintWithError Members
+
+        /// <summary>
+        /// Gets the current relative velocity between the connected entities with respect to the constraint.
+        /// </summary>
+        public float RelativeVelocity
+        {
+            get
+            {
+                if (isLimitActive)
+                {
+                    float velocityA, velocityB;
+                    Vector3.Dot(ref connectionA.angularVelocity, ref jacobianA, out velocityA);
+                    Vector3.Dot(ref connectionB.angularVelocity, ref jacobianB, out velocityB);
+                    return velocityA + velocityB;
+                }
+                return 0;
+            }
+        }
+
+
+        /// <summary>
+        /// Gets the total impulse applied by this constraint.
+        /// </summary>
+        public float TotalImpulse
+        {
+            get { return accumulatedImpulse; }
+        }
+
+        /// <summary>
+        /// Gets the current constraint error.
+        /// </summary>
+        public float Error
+        {
+            get { return error; }
+        }
+
+        #endregion
+
+        #region I1DJacobianConstraint Members
+
+        /// <summary>
+        /// Gets the linear jacobian entry for the first connected entity.
+        /// </summary>
+        /// <param name="jacobian">Linear jacobian entry for the first connected entity.</param>
+        public void GetLinearJacobianA(out Vector3 jacobian)
+        {
+            jacobian = Toolbox.ZeroVector;
+        }
+
+        /// <summary>
+        /// Gets the linear jacobian entry for the second connected entity.
+        /// </summary>
+        /// <param name="jacobian">Linear jacobian entry for the second connected entity.</param>
+        public void GetLinearJacobianB(out Vector3 jacobian)
+        {
+            jacobian = Toolbox.ZeroVector;
+        }
+
+        /// <summary>
+        /// Gets the angular jacobian entry for the first connected entity.
+        /// </summary>
+        /// <param name="jacobian">Angular jacobian entry for the first connected entity.</param>
+        public void GetAngularJacobianA(out Vector3 jacobian)
+        {
+            jacobian = jacobianA;
+        }
+
+        /// <summary>
+        /// Gets the angular jacobian entry for the second connected entity.
+        /// </summary>
+        /// <param name="jacobian">Angular jacobian entry for the second connected entity.</param>
+        public void GetAngularJacobianB(out Vector3 jacobian)
+        {
+            jacobian = jacobianB;
+        }
+
+        /// <summary>
+        /// Gets the mass matrix of the constraint.
+        /// </summary>
+        /// <param name="outputMassMatrix">Constraint's mass matrix.</param>
+        public void GetMassMatrix(out float outputMassMatrix)
+        {
+            outputMassMatrix = velocityToImpulse;
+        }
+
+        #endregion
+
+        /// <summary>
+        /// Sets up the joint transforms by automatically creating perpendicular vectors to complete the bases.
+        /// </summary>
+        /// <param name="twistAxis">Axis around which rotation is allowed.</param>
+        public void SetupJointTransforms(Vector3 twistAxis)
+        {
+            //Compute a vector which is perpendicular to the axis.  It'll be added in local space to both connections.
+            Vector3 xAxis;
+            Vector3.Cross(ref twistAxis, ref Toolbox.UpVector, out xAxis);
+            float length = xAxis.LengthSquared();
+            if (length < Toolbox.Epsilon)
+            {
+                Vector3.Cross(ref twistAxis, ref Toolbox.RightVector, out xAxis);
+            }
+
+            Vector3 yAxis;
+            Vector3.Cross(ref twistAxis, ref xAxis, out yAxis);
+
+            //Put the axes into the joint transform of A.
+            basis.rotationMatrix = connectionA.orientationMatrix;
+            basis.SetWorldAxes(twistAxis, xAxis, yAxis);
+
+
+            //Put the axes into the 'joint transform' of B too.
+            TwistAxisB = twistAxis;
+        }
+
+        /// <summary>
+        /// Computes one iteration of the constraint to meet the solver updateable's goal.
+        /// </summary>
+        /// <returns>The rough applied impulse magnitude.</returns>
+        public override float SolveIteration()
+        {
+            float velocityA, velocityB;
+            //Find the velocity contribution from each connection
+            Vector3.Dot(ref connectionA.angularVelocity, ref jacobianA, out velocityA);
+            Vector3.Dot(ref connectionB.angularVelocity, ref jacobianB, out velocityB);
+            //Add in the constraint space bias velocity
+            float lambda = (-velocityA - velocityB) - biasVelocity - softness * accumulatedImpulse;
+
+            //Transform to an impulse
+            lambda *= velocityToImpulse;
+
+            //Clamp accumulated impulse (can't go negative)
+            float previousAccumulatedImpulse = accumulatedImpulse;
+            accumulatedImpulse = MathHelper.Min(accumulatedImpulse + lambda, 0);
+            lambda = accumulatedImpulse - previousAccumulatedImpulse;
+
+            //Apply the impulse
+            Vector3 impulse;
+            if (connectionA.isDynamic)
+            {
+                Vector3.Multiply(ref jacobianA, lambda, out impulse);
+                connectionA.ApplyAngularImpulse(ref impulse);
+            }
+            if (connectionB.isDynamic)
+            {
+                Vector3.Multiply(ref jacobianB, lambda, out impulse);
+                connectionB.ApplyAngularImpulse(ref impulse);
+            }
+
+            return (Math.Abs(lambda));
+        }
+
+        ///<summary>
+        /// Performs the frame's configuration step.
+        ///</summary>
+        ///<param name="dt">Timestep duration.</param>
+        public override void Update(float dt)
+        {
+            //Transform the axes into world space.
+            basis.rotationMatrix = connectionA.orientationMatrix;
+            basis.ComputeWorldSpaceAxes();
+            Matrix3x3.Transform(ref localTwistAxisB, ref connectionB.orientationMatrix, out worldTwistAxisB);
+
+            //Compute the individual swing angles.
+            Quaternion relativeRotation;
+            Toolbox.GetQuaternionBetweenNormalizedVectors(ref worldTwistAxisB, ref basis.primaryAxis, out relativeRotation);
+            Vector3 axis;
+            float angle;
+            Toolbox.GetAxisAngleFromQuaternion(ref relativeRotation, out axis, out angle);
+
+#if !WINDOWS
+            Vector3 axisAngle = new Vector3();
+#else
+            Vector3 axisAngle;
+#endif
+            axisAngle.X = axis.X * angle;
+            axisAngle.Y = axis.Y * angle;
+            axisAngle.Z = axis.Z * angle;
+
+            float angleX;
+            Vector3.Dot(ref axisAngle, ref basis.xAxis, out angleX);
+            float angleY;
+            Vector3.Dot(ref axisAngle, ref basis.yAxis, out angleY);
+
+
+            float maxAngleXSquared = maximumAngleX * maximumAngleX;
+            float maxAngleYSquared = maximumAngleY * maximumAngleY;
+            error = angleX * angleX * maxAngleYSquared + angleY * angleY * maxAngleXSquared - maxAngleXSquared * maxAngleYSquared;
+
+
+            //float ellipseAngle = (float)Math.Atan2(angleY, angleX) + MathHelper.PiOver2;
+            ////This angle may need to have pi/2 added to it, since it is perpendicular
+
+            ////Compute the maximum angle, based on the ellipse
+            //float cosAngle = (float)Math.Cos(ellipseAngle);
+            //float sinAngle = (float)Math.Sin(ellipseAngle);
+            //float denominator = myMaximumAngleX * cosAngle;
+            //denominator *= denominator;
+            //float denominator2 = myMaximumAngleY * sinAngle;
+            //denominator += denominator2 * denominator2;
+            //denominator = (float)Math.Sqrt(denominator);
+
+            //float maximumAngle = myMaximumAngleX * myMaximumAngleY / denominator;
+            //myError = angle - maximumAngle;
+
+            //myError = angleX * angleX / (myMaximumAngleX * myMaximumAngleX) + angleY * angleY / (myMaximumAngleY * myMaximumAngleY) - 1;
+            if (error <= 0)
+            {
+                isActiveInSolver = false;
+                error = 0;
+                accumulatedImpulse = 0;
+                isLimitActive = false;
+                return;
+            }
+            isLimitActive = true;
+
+#if !WINDOWS
+            Vector2 tangent = new Vector2();
+#else
+            Vector2 tangent;
+#endif
+            //tangent.X = angleX * myMaximumAngleY / myMaximumAngleX;
+            //tangent.Y = angleY * myMaximumAngleX / myMaximumAngleY;
+            tangent.X = angleX / maxAngleXSquared;
+            tangent.Y = angleY / maxAngleYSquared;
+            tangent.Normalize();
+
+            //Create a rotation which swings our basis 'out' to b's world orientation.
+            Quaternion.Conjugate(ref relativeRotation, out relativeRotation);
+            Vector3 sphereTangentX, sphereTangentY;
+            Vector3.Transform(ref basis.xAxis, ref relativeRotation, out sphereTangentX);
+            Vector3.Transform(ref basis.yAxis, ref relativeRotation, out sphereTangentY);
+
+            Vector3.Multiply(ref sphereTangentX, tangent.X, out jacobianA); //not actually jA, just storing it there.
+            Vector3.Multiply(ref sphereTangentY, tangent.Y, out jacobianB); //not actually jB, just storing it there.
+            Vector3.Add(ref jacobianA, ref jacobianB, out jacobianA);
+            //jacobianA = tangent.X * sphereTangentX + tangent.Y * sphereTangentY;
+
+            jacobianB.X = -jacobianA.X;
+            jacobianB.Y = -jacobianA.Y;
+            jacobianB.Z = -jacobianA.Z;
+
+
+            float errorReduction;
+            springSettings.ComputeErrorReductionAndSoftness(dt, out errorReduction, out softness);
+
+            //Compute the error correcting velocity
+            error = error - margin;
+            biasVelocity = MathHelper.Min(Math.Max(error, 0) * errorReduction, maxCorrectiveVelocity);
+            if (bounciness > 0)
+            {
+                float relativeVelocity;
+                float dot;
+                //Find the velocity contribution from each connection
+                Vector3.Dot(ref connectionA.angularVelocity, ref jacobianA, out relativeVelocity);
+                Vector3.Dot(ref connectionB.angularVelocity, ref jacobianB, out dot);
+                relativeVelocity += dot;
+                relativeVelocity /= 5; //HEEAAAAACK
+                if (relativeVelocity > bounceVelocityThreshold)
+                    biasVelocity = MathHelper.Max(biasVelocity, bounciness * relativeVelocity);
+            }
+
+
+            //****** EFFECTIVE MASS MATRIX ******//
+            //Connection A's contribution to the mass matrix
+            float entryA;
+            Vector3 transformedAxis;
+            if (connectionA.isDynamic)
+            {
+                Matrix3x3.Transform(ref jacobianA, ref connectionA.inertiaTensorInverse, out transformedAxis);
+                Vector3.Dot(ref transformedAxis, ref jacobianA, out entryA);
+            }
+            else
+                entryA = 0;
+
+            //Connection B's contribution to the mass matrix
+            float entryB;
+            if (connectionB.isDynamic)
+            {
+                Matrix3x3.Transform(ref jacobianB, ref connectionB.inertiaTensorInverse, out transformedAxis);
+                Vector3.Dot(ref transformedAxis, ref jacobianB, out entryB);
+            }
+            else
+                entryB = 0;
+
+            //Compute the inverse mass matrix
+            velocityToImpulse = 1 / (softness + entryA + entryB);
+
+            
+        }
+
+        /// <summary>
+        /// Performs any pre-solve iteration work that needs exclusive
+        /// access to the members of the solver updateable.
+        /// Usually, this is used for applying warmstarting impulses.
+        /// </summary>
+        public override void ExclusiveUpdate()
+        {
+            //****** WARM STARTING ******//
+            //Apply accumulated impulse
+            Vector3 impulse;
+            if (connectionA.isDynamic)
+            {
+                Vector3.Multiply(ref jacobianA, accumulatedImpulse, out impulse);
+                connectionA.ApplyAngularImpulse(ref impulse);
+            }
+            if (connectionB.isDynamic)
+            {
+                Vector3.Multiply(ref jacobianB, accumulatedImpulse, out impulse);
+                connectionB.ApplyAngularImpulse(ref impulse);
+            }
+        }
+    }
 }