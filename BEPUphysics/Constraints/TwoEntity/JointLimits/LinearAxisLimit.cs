--- conflicted
+++ resolved
@@ -1,477 +1,473 @@
-﻿using System;
-using BEPUphysics.Entities;
-<<<<<<< HEAD
-using Microsoft.Xna.Framework;
-=======
- 
->>>>>>> d0a4deae
-using BEPUutilities;
-
-namespace BEPUphysics.Constraints.TwoEntity.JointLimits
-{
-    /// <summary>
-    /// Constrains the distance along an axis between anchor points attached to two entities.
-    /// </summary>
-    public class LinearAxisLimit : JointLimit, I1DImpulseConstraintWithError, I1DJacobianConstraint
-    {
-        private float accumulatedImpulse;
-        private float biasVelocity;
-        private Vector3 jAngularA, jAngularB;
-        private Vector3 jLinearA, jLinearB;
-        private Vector3 localAnchorA;
-        private Vector3 localAnchorB;
-        private float massMatrix;
-        private float error;
-        private Vector3 localAxis;
-        private float maximum;
-        private float minimum;
-        private Vector3 worldAxis;
-        private Vector3 rA; //Jacobian entry for entity A.
-        private float unadjustedError;
-        private Vector3 worldAnchorA;
-        private Vector3 worldAnchorB;
-        private Vector3 worldOffsetA, worldOffsetB;
-
-        /// <summary>
-        /// Constructs a constraint which tries to keep anchors on two entities within a certain distance of each other along an axis.
-        /// To finish the initialization, specify the connections (ConnectionA and ConnectionB) 
-        /// as well as the AnchorA, AnchorB, and Axis (or their entity-local versions),
-        /// and the Minimum and Maximum.
-        /// This constructor sets the constraint's IsActive property to false by default.
-        /// </summary>
-        public LinearAxisLimit()
-        {
-            IsActive = false;
-        }
-
-        /// <summary>
-        /// Constructs a constraint which tries to keep anchors on two entities within a certain distance of each other along an axis.
-        /// </summary>
-        /// <param name="connectionA">First connection of the pair.</param>
-        /// <param name="connectionB">Second connection of the pair.</param>
-        /// <param name="anchorA">World space point to attach to connection A that will be constrained.</param>
-        /// <param name="anchorB">World space point to attach to connection B that will be constrained.</param>
-        /// <param name="axis">Limited axis in world space to attach to connection A.</param>
-        /// <param name="minimum">Minimum allowed position along the axis.</param>
-        /// <param name="maximum">Maximum allowed position along the axis.</param>
-        public LinearAxisLimit(Entity connectionA, Entity connectionB, Vector3 anchorA, Vector3 anchorB, Vector3 axis, float minimum, float maximum)
-        {
-            ConnectionA = connectionA;
-            ConnectionB = connectionB;
-            AnchorA = anchorA;
-            AnchorB = anchorB;
-            Axis = axis;
-            Minimum = minimum;
-            Maximum = maximum;
-        }
-
-        /// <summary>
-        /// Gets or sets the anchor point attached to entity A in world space.
-        /// </summary>
-        public Vector3 AnchorA
-        {
-            get { return worldAnchorA; }
-            set
-            {
-                worldAnchorA = value;
-                worldOffsetA = worldAnchorA - connectionA.position;
-                Matrix3x3.TransformTranspose(ref worldOffsetA, ref connectionA.orientationMatrix, out localAnchorA);
-            }
-        }
-
-        /// <summary>
-        /// Gets or sets the anchor point attached to entity A in world space.
-        /// </summary>
-        public Vector3 AnchorB
-        {
-            get { return worldAnchorB; }
-            set
-            {
-                worldAnchorB = value;
-                worldOffsetB = worldAnchorB - connectionB.position;
-                Matrix3x3.TransformTranspose(ref worldOffsetB, ref connectionB.orientationMatrix, out localAnchorB);
-            }
-        }
-
-        /// <summary>
-        /// Gets or sets the limited axis in world space.
-        /// </summary>
-        public Vector3 Axis
-        {
-            get { return worldAxis; }
-            set
-            {
-                worldAxis = Vector3.Normalize(value);
-                Matrix3x3.TransformTranspose(ref worldAxis, ref connectionA.orientationMatrix, out localAxis);
-            }
-        }
-
-        /// <summary>
-        /// Gets or sets the limited axis in the local space of connection A.
-        /// </summary>
-        public Vector3 LocalAxis
-        {
-            get { return localAxis; }
-            set
-            {
-                localAxis = Vector3.Normalize(value);
-                Matrix3x3.Transform(ref localAxis, ref connectionA.orientationMatrix, out worldAxis);
-            }
-        }
-
-        /// <summary>
-        /// Gets or sets the offset from the first entity's center of mass to the anchor point in its local space.
-        /// </summary>
-        public Vector3 LocalOffsetA
-        {
-            get { return localAnchorA; }
-            set
-            {
-                localAnchorA = value;
-                Matrix3x3.Transform(ref localAnchorA, ref connectionA.orientationMatrix, out worldOffsetA);
-                worldAnchorA = connectionA.position + worldOffsetA;
-            }
-        }
-
-        /// <summary>
-        /// Gets or sets the offset from the second entity's center of mass to the anchor point in its local space.
-        /// </summary>
-        public Vector3 LocalOffsetB
-        {
-            get { return localAnchorB; }
-            set
-            {
-                localAnchorB = value;
-                Matrix3x3.Transform(ref localAnchorB, ref connectionB.orientationMatrix, out worldOffsetB);
-                worldAnchorB = connectionB.position + worldOffsetB;
-            }
-        }
-
-        /// <summary>
-        /// Gets or sets the maximum allowed distance along the axis.
-        /// </summary>
-        public float Maximum
-        {
-            get { return maximum; }
-            set
-            {
-                maximum = value;
-                minimum = MathHelper.Min(minimum, maximum);
-            }
-        }
-
-        /// <summary>
-        /// Gets or sets the minimum allowed distance along the axis.
-        /// </summary>
-        public float Minimum
-        {
-            get { return minimum; }
-            set
-            {
-                minimum = value;
-                maximum = MathHelper.Max(minimum, maximum);
-            }
-        }
-
-        /// <summary>
-        /// Gets or sets the offset from the first entity's center of mass to the anchor point in world space.
-        /// </summary>
-        public Vector3 OffsetA
-        {
-            get { return worldOffsetA; }
-            set
-            {
-                worldOffsetA = value;
-                worldAnchorA = connectionA.position + worldOffsetA;
-                Matrix3x3.TransformTranspose(ref worldOffsetA, ref connectionA.orientationMatrix, out localAnchorA);
-            }
-        }
-
-        /// <summary>
-        /// Gets or sets the offset from the second entity's center of mass to the anchor point in world space.
-        /// </summary>
-        public Vector3 OffsetB
-        {
-            get { return worldOffsetB; }
-            set
-            {
-                worldOffsetB = value;
-                worldAnchorB = connectionB.position + worldOffsetB;
-                Matrix3x3.TransformTranspose(ref worldOffsetB, ref connectionB.orientationMatrix, out localAnchorB);
-            }
-        }
-
-        #region I1DImpulseConstraintWithError Members
-
-        /// <summary>
-        /// Gets the current relative velocity between the connected entities with respect to the constraint.
-        /// </summary>
-        public float RelativeVelocity
-        {
-            get
-            {
-                if (isLimitActive)
-                {
-                    float lambda, dot;
-                    Vector3.Dot(ref jLinearA, ref connectionA.linearVelocity, out lambda);
-                    Vector3.Dot(ref jAngularA, ref connectionA.angularVelocity, out dot);
-                    lambda += dot;
-                    Vector3.Dot(ref jLinearB, ref connectionB.linearVelocity, out dot);
-                    lambda += dot;
-                    Vector3.Dot(ref jAngularB, ref connectionB.angularVelocity, out dot);
-                    lambda += dot;
-                    return lambda;
-                }
-                return 0;
-            }
-        }
-
-        /// <summary>
-        /// Gets the total impulse applied by this constraint.
-        /// </summary>
-        public float TotalImpulse
-        {
-            get { return accumulatedImpulse; }
-        }
-
-        /// <summary>
-        /// Gets the current constraint error.
-        /// </summary>
-        public float Error
-        {
-            get { return error; }
-        }
-
-        #endregion
-
-        //Jacobians
-
-        #region I1DJacobianConstraint Members
-
-        /// <summary>
-        /// Gets the linear jacobian entry for the first connected entity.
-        /// </summary>
-        /// <param name="jacobian">Linear jacobian entry for the first connected entity.</param>
-        public void GetLinearJacobianA(out Vector3 jacobian)
-        {
-            jacobian = jLinearA;
-        }
-
-        /// <summary>
-        /// Gets the linear jacobian entry for the second connected entity.
-        /// </summary>
-        /// <param name="jacobian">Linear jacobian entry for the second connected entity.</param>
-        public void GetLinearJacobianB(out Vector3 jacobian)
-        {
-            jacobian = jLinearB;
-        }
-
-        /// <summary>
-        /// Gets the angular jacobian entry for the first connected entity.
-        /// </summary>
-        /// <param name="jacobian">Angular jacobian entry for the first connected entity.</param>
-        public void GetAngularJacobianA(out Vector3 jacobian)
-        {
-            jacobian = jAngularA;
-        }
-
-        /// <summary>
-        /// Gets the angular jacobian entry for the second connected entity.
-        /// </summary>
-        /// <param name="jacobian">Angular jacobian entry for the second connected entity.</param>
-        public void GetAngularJacobianB(out Vector3 jacobian)
-        {
-            jacobian = jAngularB;
-        }
-
-        /// <summary>
-        /// Gets the mass matrix of the constraint.
-        /// </summary>
-        /// <param name="outputMassMatrix">Constraint's mass matrix.</param>
-        public void GetMassMatrix(out float outputMassMatrix)
-        {
-            outputMassMatrix = massMatrix;
-        }
-
-        #endregion
-
-        /// <summary>
-        /// Computes one iteration of the constraint to meet the solver updateable's goal.
-        /// </summary>
-        /// <returns>The rough applied impulse magnitude.</returns>
-        public override float SolveIteration()
-        {
-            //Compute the current relative velocity.
-            float lambda, dot;
-            Vector3.Dot(ref jLinearA, ref connectionA.linearVelocity, out lambda);
-            Vector3.Dot(ref jAngularA, ref connectionA.angularVelocity, out dot);
-            lambda += dot;
-            Vector3.Dot(ref jLinearB, ref connectionB.linearVelocity, out dot);
-            lambda += dot;
-            Vector3.Dot(ref jAngularB, ref connectionB.angularVelocity, out dot);
-            lambda += dot;
-
-            //Add in the constraint space bias velocity
-            lambda = -lambda + biasVelocity - softness * accumulatedImpulse;
-
-            //Transform to an impulse
-            lambda *= massMatrix;
-
-            //Clamp accumulated impulse (can't go negative)
-            float previousAccumulatedImpulse = accumulatedImpulse;
-            if (unadjustedError < 0)
-                accumulatedImpulse = MathHelper.Min(accumulatedImpulse + lambda, 0);
-            else
-                accumulatedImpulse = MathHelper.Max(accumulatedImpulse + lambda, 0);
-            lambda = accumulatedImpulse - previousAccumulatedImpulse;
-
-            //Apply the impulse
-            Vector3 impulse;
-            if (connectionA.isDynamic)
-            {
-                Vector3.Multiply(ref jLinearA, lambda, out impulse);
-                connectionA.ApplyLinearImpulse(ref impulse);
-                Vector3.Multiply(ref jAngularA, lambda, out impulse);
-                connectionA.ApplyAngularImpulse(ref impulse);
-            }
-            if (connectionB.isDynamic)
-            {
-                Vector3.Multiply(ref jLinearB, lambda, out impulse);
-                connectionB.ApplyLinearImpulse(ref impulse);
-                Vector3.Multiply(ref jAngularB, lambda, out impulse);
-                connectionB.ApplyAngularImpulse(ref impulse);
-            }
-
-            return (Math.Abs(lambda));
-        }
-
-        ///<summary>
-        /// Performs the frame's configuration step.
-        ///</summary>
-        ///<param name="dt">Timestep duration.</param>
-        public override void Update(float dt)
-        {
-            //Compute the 'pre'-jacobians
-            Matrix3x3.Transform(ref localAnchorA, ref connectionA.orientationMatrix, out worldOffsetA);
-            Matrix3x3.Transform(ref localAnchorB, ref connectionB.orientationMatrix, out worldOffsetB);
-            Vector3.Add(ref worldOffsetA, ref connectionA.position, out worldAnchorA);
-            Vector3.Add(ref worldOffsetB, ref connectionB.position, out worldAnchorB);
-            Vector3.Subtract(ref worldAnchorB, ref connectionA.position, out rA);
-            Matrix3x3.Transform(ref localAxis, ref connectionA.orientationMatrix, out worldAxis);
-
-            //Compute error
-#if !WINDOWS
-            Vector3 separation = new Vector3();
-#else
-            Vector3 separation;
-#endif
-            separation.X = worldAnchorB.X - worldAnchorA.X;
-            separation.Y = worldAnchorB.Y - worldAnchorA.Y;
-            separation.Z = worldAnchorB.Z - worldAnchorA.Z;
-
-            Vector3.Dot(ref separation, ref worldAxis, out unadjustedError);
-
-            //Compute error
-            if (unadjustedError < minimum)
-                unadjustedError = minimum - unadjustedError;
-            else if (unadjustedError > maximum)
-                unadjustedError = maximum - unadjustedError;
-            else
-            {
-                unadjustedError = 0;
-                isActiveInSolver = false;
-                accumulatedImpulse = 0;
-                isLimitActive = false;
-                return;
-            }
-            isLimitActive = true;
-
-            unadjustedError = -unadjustedError;
-            //Adjust Error
-            if (unadjustedError > 0)
-                error = MathHelper.Max(0, unadjustedError - margin);
-            else if (unadjustedError < 0)
-                error = MathHelper.Min(0, unadjustedError + margin);
-
-            //Compute jacobians
-            jLinearA = worldAxis;
-            jLinearB.X = -jLinearA.X;
-            jLinearB.Y = -jLinearA.Y;
-            jLinearB.Z = -jLinearA.Z;
-            Vector3.Cross(ref rA, ref jLinearA, out jAngularA);
-            Vector3.Cross(ref worldOffsetB, ref jLinearB, out jAngularB);
-
-            //Compute bias
-            float errorReductionParameter;
-            springSettings.ComputeErrorReductionAndSoftness(dt, out errorReductionParameter, out softness);
-
-            biasVelocity = MathHelper.Clamp(errorReductionParameter * error, -maxCorrectiveVelocity, maxCorrectiveVelocity);
-            if (bounciness > 0)
-            {
-                //Compute currently relative velocity for bounciness.
-                float relativeVelocity, dot;
-                Vector3.Dot(ref jLinearA, ref connectionA.linearVelocity, out relativeVelocity);
-                Vector3.Dot(ref jAngularA, ref connectionA.angularVelocity, out dot);
-                relativeVelocity += dot;
-                Vector3.Dot(ref jLinearB, ref connectionB.linearVelocity, out dot);
-                relativeVelocity += dot;
-                Vector3.Dot(ref jAngularB, ref connectionB.angularVelocity, out dot);
-                relativeVelocity += dot;
-                if (unadjustedError > 0 && -relativeVelocity > bounceVelocityThreshold)
-                    biasVelocity = Math.Max(biasVelocity, -relativeVelocity * bounciness);
-                else if (unadjustedError < 0 && relativeVelocity > bounceVelocityThreshold)
-                    biasVelocity = Math.Min(biasVelocity, -relativeVelocity * bounciness);
-            }
-
-
-            //compute mass matrix
-            float entryA, entryB;
-            Vector3 intermediate;
-            if (connectionA.isDynamic)
-            {
-                Matrix3x3.Transform(ref jAngularA, ref connectionA.inertiaTensorInverse, out intermediate);
-                Vector3.Dot(ref intermediate, ref jAngularA, out entryA);
-                entryA += connectionA.inverseMass;
-            }
-            else
-                entryA = 0;
-            if (connectionB.isDynamic)
-            {
-                Matrix3x3.Transform(ref jAngularB, ref connectionB.inertiaTensorInverse, out intermediate);
-                Vector3.Dot(ref intermediate, ref jAngularB, out entryB);
-                entryB += connectionB.inverseMass;
-            }
-            else
-                entryB = 0;
-            massMatrix = 1 / (entryA + entryB + softness);
-
-
-            
-        }
-
-        /// <summary>
-        /// Performs any pre-solve iteration work that needs exclusive
-        /// access to the members of the solver updateable.
-        /// Usually, this is used for applying warmstarting impulses.
-        /// </summary>
-        public override void ExclusiveUpdate()
-        {
-            //Warm starting
-            Vector3 impulse;
-            if (connectionA.isDynamic)
-            {
-                Vector3.Multiply(ref jLinearA, accumulatedImpulse, out impulse);
-                connectionA.ApplyLinearImpulse(ref impulse);
-                Vector3.Multiply(ref jAngularA, accumulatedImpulse, out impulse);
-                connectionA.ApplyAngularImpulse(ref impulse);
-            }
-            if (connectionB.isDynamic)
-            {
-                Vector3.Multiply(ref jLinearB, accumulatedImpulse, out impulse);
-                connectionB.ApplyLinearImpulse(ref impulse);
-                Vector3.Multiply(ref jAngularB, accumulatedImpulse, out impulse);
-                connectionB.ApplyAngularImpulse(ref impulse);
-            }
-        } 
-    }
+﻿using System;
+using BEPUphysics.Entities;
+ 
+using BEPUutilities;
+
+namespace BEPUphysics.Constraints.TwoEntity.JointLimits
+{
+    /// <summary>
+    /// Constrains the distance along an axis between anchor points attached to two entities.
+    /// </summary>
+    public class LinearAxisLimit : JointLimit, I1DImpulseConstraintWithError, I1DJacobianConstraint
+    {
+        private float accumulatedImpulse;
+        private float biasVelocity;
+        private Vector3 jAngularA, jAngularB;
+        private Vector3 jLinearA, jLinearB;
+        private Vector3 localAnchorA;
+        private Vector3 localAnchorB;
+        private float massMatrix;
+        private float error;
+        private Vector3 localAxis;
+        private float maximum;
+        private float minimum;
+        private Vector3 worldAxis;
+        private Vector3 rA; //Jacobian entry for entity A.
+        private float unadjustedError;
+        private Vector3 worldAnchorA;
+        private Vector3 worldAnchorB;
+        private Vector3 worldOffsetA, worldOffsetB;
+
+        /// <summary>
+        /// Constructs a constraint which tries to keep anchors on two entities within a certain distance of each other along an axis.
+        /// To finish the initialization, specify the connections (ConnectionA and ConnectionB) 
+        /// as well as the AnchorA, AnchorB, and Axis (or their entity-local versions),
+        /// and the Minimum and Maximum.
+        /// This constructor sets the constraint's IsActive property to false by default.
+        /// </summary>
+        public LinearAxisLimit()
+        {
+            IsActive = false;
+        }
+
+        /// <summary>
+        /// Constructs a constraint which tries to keep anchors on two entities within a certain distance of each other along an axis.
+        /// </summary>
+        /// <param name="connectionA">First connection of the pair.</param>
+        /// <param name="connectionB">Second connection of the pair.</param>
+        /// <param name="anchorA">World space point to attach to connection A that will be constrained.</param>
+        /// <param name="anchorB">World space point to attach to connection B that will be constrained.</param>
+        /// <param name="axis">Limited axis in world space to attach to connection A.</param>
+        /// <param name="minimum">Minimum allowed position along the axis.</param>
+        /// <param name="maximum">Maximum allowed position along the axis.</param>
+        public LinearAxisLimit(Entity connectionA, Entity connectionB, Vector3 anchorA, Vector3 anchorB, Vector3 axis, float minimum, float maximum)
+        {
+            ConnectionA = connectionA;
+            ConnectionB = connectionB;
+            AnchorA = anchorA;
+            AnchorB = anchorB;
+            Axis = axis;
+            Minimum = minimum;
+            Maximum = maximum;
+        }
+
+        /// <summary>
+        /// Gets or sets the anchor point attached to entity A in world space.
+        /// </summary>
+        public Vector3 AnchorA
+        {
+            get { return worldAnchorA; }
+            set
+            {
+                worldAnchorA = value;
+                worldOffsetA = worldAnchorA - connectionA.position;
+                Matrix3x3.TransformTranspose(ref worldOffsetA, ref connectionA.orientationMatrix, out localAnchorA);
+            }
+        }
+
+        /// <summary>
+        /// Gets or sets the anchor point attached to entity A in world space.
+        /// </summary>
+        public Vector3 AnchorB
+        {
+            get { return worldAnchorB; }
+            set
+            {
+                worldAnchorB = value;
+                worldOffsetB = worldAnchorB - connectionB.position;
+                Matrix3x3.TransformTranspose(ref worldOffsetB, ref connectionB.orientationMatrix, out localAnchorB);
+            }
+        }
+
+        /// <summary>
+        /// Gets or sets the limited axis in world space.
+        /// </summary>
+        public Vector3 Axis
+        {
+            get { return worldAxis; }
+            set
+            {
+                worldAxis = Vector3.Normalize(value);
+                Matrix3x3.TransformTranspose(ref worldAxis, ref connectionA.orientationMatrix, out localAxis);
+            }
+        }
+
+        /// <summary>
+        /// Gets or sets the limited axis in the local space of connection A.
+        /// </summary>
+        public Vector3 LocalAxis
+        {
+            get { return localAxis; }
+            set
+            {
+                localAxis = Vector3.Normalize(value);
+                Matrix3x3.Transform(ref localAxis, ref connectionA.orientationMatrix, out worldAxis);
+            }
+        }
+
+        /// <summary>
+        /// Gets or sets the offset from the first entity's center of mass to the anchor point in its local space.
+        /// </summary>
+        public Vector3 LocalOffsetA
+        {
+            get { return localAnchorA; }
+            set
+            {
+                localAnchorA = value;
+                Matrix3x3.Transform(ref localAnchorA, ref connectionA.orientationMatrix, out worldOffsetA);
+                worldAnchorA = connectionA.position + worldOffsetA;
+            }
+        }
+
+        /// <summary>
+        /// Gets or sets the offset from the second entity's center of mass to the anchor point in its local space.
+        /// </summary>
+        public Vector3 LocalOffsetB
+        {
+            get { return localAnchorB; }
+            set
+            {
+                localAnchorB = value;
+                Matrix3x3.Transform(ref localAnchorB, ref connectionB.orientationMatrix, out worldOffsetB);
+                worldAnchorB = connectionB.position + worldOffsetB;
+            }
+        }
+
+        /// <summary>
+        /// Gets or sets the maximum allowed distance along the axis.
+        /// </summary>
+        public float Maximum
+        {
+            get { return maximum; }
+            set
+            {
+                maximum = value;
+                minimum = MathHelper.Min(minimum, maximum);
+            }
+        }
+
+        /// <summary>
+        /// Gets or sets the minimum allowed distance along the axis.
+        /// </summary>
+        public float Minimum
+        {
+            get { return minimum; }
+            set
+            {
+                minimum = value;
+                maximum = MathHelper.Max(minimum, maximum);
+            }
+        }
+
+        /// <summary>
+        /// Gets or sets the offset from the first entity's center of mass to the anchor point in world space.
+        /// </summary>
+        public Vector3 OffsetA
+        {
+            get { return worldOffsetA; }
+            set
+            {
+                worldOffsetA = value;
+                worldAnchorA = connectionA.position + worldOffsetA;
+                Matrix3x3.TransformTranspose(ref worldOffsetA, ref connectionA.orientationMatrix, out localAnchorA);
+            }
+        }
+
+        /// <summary>
+        /// Gets or sets the offset from the second entity's center of mass to the anchor point in world space.
+        /// </summary>
+        public Vector3 OffsetB
+        {
+            get { return worldOffsetB; }
+            set
+            {
+                worldOffsetB = value;
+                worldAnchorB = connectionB.position + worldOffsetB;
+                Matrix3x3.TransformTranspose(ref worldOffsetB, ref connectionB.orientationMatrix, out localAnchorB);
+            }
+        }
+
+        #region I1DImpulseConstraintWithError Members
+
+        /// <summary>
+        /// Gets the current relative velocity between the connected entities with respect to the constraint.
+        /// </summary>
+        public float RelativeVelocity
+        {
+            get
+            {
+                if (isLimitActive)
+                {
+                    float lambda, dot;
+                    Vector3.Dot(ref jLinearA, ref connectionA.linearVelocity, out lambda);
+                    Vector3.Dot(ref jAngularA, ref connectionA.angularVelocity, out dot);
+                    lambda += dot;
+                    Vector3.Dot(ref jLinearB, ref connectionB.linearVelocity, out dot);
+                    lambda += dot;
+                    Vector3.Dot(ref jAngularB, ref connectionB.angularVelocity, out dot);
+                    lambda += dot;
+                    return lambda;
+                }
+                return 0;
+            }
+        }
+
+        /// <summary>
+        /// Gets the total impulse applied by this constraint.
+        /// </summary>
+        public float TotalImpulse
+        {
+            get { return accumulatedImpulse; }
+        }
+
+        /// <summary>
+        /// Gets the current constraint error.
+        /// </summary>
+        public float Error
+        {
+            get { return error; }
+        }
+
+        #endregion
+
+        //Jacobians
+
+        #region I1DJacobianConstraint Members
+
+        /// <summary>
+        /// Gets the linear jacobian entry for the first connected entity.
+        /// </summary>
+        /// <param name="jacobian">Linear jacobian entry for the first connected entity.</param>
+        public void GetLinearJacobianA(out Vector3 jacobian)
+        {
+            jacobian = jLinearA;
+        }
+
+        /// <summary>
+        /// Gets the linear jacobian entry for the second connected entity.
+        /// </summary>
+        /// <param name="jacobian">Linear jacobian entry for the second connected entity.</param>
+        public void GetLinearJacobianB(out Vector3 jacobian)
+        {
+            jacobian = jLinearB;
+        }
+
+        /// <summary>
+        /// Gets the angular jacobian entry for the first connected entity.
+        /// </summary>
+        /// <param name="jacobian">Angular jacobian entry for the first connected entity.</param>
+        public void GetAngularJacobianA(out Vector3 jacobian)
+        {
+            jacobian = jAngularA;
+        }
+
+        /// <summary>
+        /// Gets the angular jacobian entry for the second connected entity.
+        /// </summary>
+        /// <param name="jacobian">Angular jacobian entry for the second connected entity.</param>
+        public void GetAngularJacobianB(out Vector3 jacobian)
+        {
+            jacobian = jAngularB;
+        }
+
+        /// <summary>
+        /// Gets the mass matrix of the constraint.
+        /// </summary>
+        /// <param name="outputMassMatrix">Constraint's mass matrix.</param>
+        public void GetMassMatrix(out float outputMassMatrix)
+        {
+            outputMassMatrix = massMatrix;
+        }
+
+        #endregion
+
+        /// <summary>
+        /// Computes one iteration of the constraint to meet the solver updateable's goal.
+        /// </summary>
+        /// <returns>The rough applied impulse magnitude.</returns>
+        public override float SolveIteration()
+        {
+            //Compute the current relative velocity.
+            float lambda, dot;
+            Vector3.Dot(ref jLinearA, ref connectionA.linearVelocity, out lambda);
+            Vector3.Dot(ref jAngularA, ref connectionA.angularVelocity, out dot);
+            lambda += dot;
+            Vector3.Dot(ref jLinearB, ref connectionB.linearVelocity, out dot);
+            lambda += dot;
+            Vector3.Dot(ref jAngularB, ref connectionB.angularVelocity, out dot);
+            lambda += dot;
+
+            //Add in the constraint space bias velocity
+            lambda = -lambda + biasVelocity - softness * accumulatedImpulse;
+
+            //Transform to an impulse
+            lambda *= massMatrix;
+
+            //Clamp accumulated impulse (can't go negative)
+            float previousAccumulatedImpulse = accumulatedImpulse;
+            if (unadjustedError < 0)
+                accumulatedImpulse = MathHelper.Min(accumulatedImpulse + lambda, 0);
+            else
+                accumulatedImpulse = MathHelper.Max(accumulatedImpulse + lambda, 0);
+            lambda = accumulatedImpulse - previousAccumulatedImpulse;
+
+            //Apply the impulse
+            Vector3 impulse;
+            if (connectionA.isDynamic)
+            {
+                Vector3.Multiply(ref jLinearA, lambda, out impulse);
+                connectionA.ApplyLinearImpulse(ref impulse);
+                Vector3.Multiply(ref jAngularA, lambda, out impulse);
+                connectionA.ApplyAngularImpulse(ref impulse);
+            }
+            if (connectionB.isDynamic)
+            {
+                Vector3.Multiply(ref jLinearB, lambda, out impulse);
+                connectionB.ApplyLinearImpulse(ref impulse);
+                Vector3.Multiply(ref jAngularB, lambda, out impulse);
+                connectionB.ApplyAngularImpulse(ref impulse);
+            }
+
+            return (Math.Abs(lambda));
+        }
+
+        ///<summary>
+        /// Performs the frame's configuration step.
+        ///</summary>
+        ///<param name="dt">Timestep duration.</param>
+        public override void Update(float dt)
+        {
+            //Compute the 'pre'-jacobians
+            Matrix3x3.Transform(ref localAnchorA, ref connectionA.orientationMatrix, out worldOffsetA);
+            Matrix3x3.Transform(ref localAnchorB, ref connectionB.orientationMatrix, out worldOffsetB);
+            Vector3.Add(ref worldOffsetA, ref connectionA.position, out worldAnchorA);
+            Vector3.Add(ref worldOffsetB, ref connectionB.position, out worldAnchorB);
+            Vector3.Subtract(ref worldAnchorB, ref connectionA.position, out rA);
+            Matrix3x3.Transform(ref localAxis, ref connectionA.orientationMatrix, out worldAxis);
+
+            //Compute error
+#if !WINDOWS
+            Vector3 separation = new Vector3();
+#else
+            Vector3 separation;
+#endif
+            separation.X = worldAnchorB.X - worldAnchorA.X;
+            separation.Y = worldAnchorB.Y - worldAnchorA.Y;
+            separation.Z = worldAnchorB.Z - worldAnchorA.Z;
+
+            Vector3.Dot(ref separation, ref worldAxis, out unadjustedError);
+
+            //Compute error
+            if (unadjustedError < minimum)
+                unadjustedError = minimum - unadjustedError;
+            else if (unadjustedError > maximum)
+                unadjustedError = maximum - unadjustedError;
+            else
+            {
+                unadjustedError = 0;
+                isActiveInSolver = false;
+                accumulatedImpulse = 0;
+                isLimitActive = false;
+                return;
+            }
+            isLimitActive = true;
+
+            unadjustedError = -unadjustedError;
+            //Adjust Error
+            if (unadjustedError > 0)
+                error = MathHelper.Max(0, unadjustedError - margin);
+            else if (unadjustedError < 0)
+                error = MathHelper.Min(0, unadjustedError + margin);
+
+            //Compute jacobians
+            jLinearA = worldAxis;
+            jLinearB.X = -jLinearA.X;
+            jLinearB.Y = -jLinearA.Y;
+            jLinearB.Z = -jLinearA.Z;
+            Vector3.Cross(ref rA, ref jLinearA, out jAngularA);
+            Vector3.Cross(ref worldOffsetB, ref jLinearB, out jAngularB);
+
+            //Compute bias
+            float errorReductionParameter;
+            springSettings.ComputeErrorReductionAndSoftness(dt, out errorReductionParameter, out softness);
+
+            biasVelocity = MathHelper.Clamp(errorReductionParameter * error, -maxCorrectiveVelocity, maxCorrectiveVelocity);
+            if (bounciness > 0)
+            {
+                //Compute currently relative velocity for bounciness.
+                float relativeVelocity, dot;
+                Vector3.Dot(ref jLinearA, ref connectionA.linearVelocity, out relativeVelocity);
+                Vector3.Dot(ref jAngularA, ref connectionA.angularVelocity, out dot);
+                relativeVelocity += dot;
+                Vector3.Dot(ref jLinearB, ref connectionB.linearVelocity, out dot);
+                relativeVelocity += dot;
+                Vector3.Dot(ref jAngularB, ref connectionB.angularVelocity, out dot);
+                relativeVelocity += dot;
+                if (unadjustedError > 0 && -relativeVelocity > bounceVelocityThreshold)
+                    biasVelocity = Math.Max(biasVelocity, -relativeVelocity * bounciness);
+                else if (unadjustedError < 0 && relativeVelocity > bounceVelocityThreshold)
+                    biasVelocity = Math.Min(biasVelocity, -relativeVelocity * bounciness);
+            }
+
+
+            //compute mass matrix
+            float entryA, entryB;
+            Vector3 intermediate;
+            if (connectionA.isDynamic)
+            {
+                Matrix3x3.Transform(ref jAngularA, ref connectionA.inertiaTensorInverse, out intermediate);
+                Vector3.Dot(ref intermediate, ref jAngularA, out entryA);
+                entryA += connectionA.inverseMass;
+            }
+            else
+                entryA = 0;
+            if (connectionB.isDynamic)
+            {
+                Matrix3x3.Transform(ref jAngularB, ref connectionB.inertiaTensorInverse, out intermediate);
+                Vector3.Dot(ref intermediate, ref jAngularB, out entryB);
+                entryB += connectionB.inverseMass;
+            }
+            else
+                entryB = 0;
+            massMatrix = 1 / (entryA + entryB + softness);
+
+
+            
+        }
+
+        /// <summary>
+        /// Performs any pre-solve iteration work that needs exclusive
+        /// access to the members of the solver updateable.
+        /// Usually, this is used for applying warmstarting impulses.
+        /// </summary>
+        public override void ExclusiveUpdate()
+        {
+            //Warm starting
+            Vector3 impulse;
+            if (connectionA.isDynamic)
+            {
+                Vector3.Multiply(ref jLinearA, accumulatedImpulse, out impulse);
+                connectionA.ApplyLinearImpulse(ref impulse);
+                Vector3.Multiply(ref jAngularA, accumulatedImpulse, out impulse);
+                connectionA.ApplyAngularImpulse(ref impulse);
+            }
+            if (connectionB.isDynamic)
+            {
+                Vector3.Multiply(ref jLinearB, accumulatedImpulse, out impulse);
+                connectionB.ApplyLinearImpulse(ref impulse);
+                Vector3.Multiply(ref jAngularB, accumulatedImpulse, out impulse);
+                connectionB.ApplyAngularImpulse(ref impulse);
+            }
+        } 
+    }
 }