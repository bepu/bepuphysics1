﻿using BEPUutilities;
<<<<<<< HEAD
using Microsoft.Xna.Framework;
=======
 
>>>>>>> d0a4deae

namespace BEPUphysics.Constraints
{
    /// <summary>
    /// Denotes a class that uses a single linear jacobian axis.
    /// </summary>
    public interface I1DJacobianConstraint
    {
        /// <summary>
        /// Gets the angular jacobian entry for the first connected entity.
        /// </summary>
        /// <param name="jacobian">Angular jacobian entry for the first connected entity.</param>
        void GetAngularJacobianA(out Vector3 jacobian);

        /// <summary>
        /// Gets the angular jacobian entry for the second connected entity.
        /// </summary>
        /// <param name="jacobian">Angular jacobian entry for the second connected entity.</param>
        void GetAngularJacobianB(out Vector3 jacobian);

        /// <summary>
        /// Gets the linear jacobian entry for the first connected entity.
        /// </summary>
        /// <param name="jacobian">Linear jacobian entry for the first connected entity.</param>
        void GetLinearJacobianA(out Vector3 jacobian);

        /// <summary>
        /// Gets the linear jacobian entry for the second connected entity.
        /// </summary>
        /// <param name="jacobian">Linear jacobian entry for the second connected entity.</param>
        void GetLinearJacobianB(out Vector3 jacobian);

        /// <summary>
        /// Gets the mass matrix of the constraint.
        /// </summary>
        /// <param name="outputMassMatrix">Constraint's mass matrix.</param>
        void GetMassMatrix(out float outputMassMatrix);
    }

    /// <summary>
    /// Denotes a class that uses two linear jacobian axes.
    /// </summary>
    public interface I2DJacobianConstraint
    {
        /// <summary>
        /// Gets the angular jacobian entry for the first connected entity.
        /// </summary>
        /// <param name="jacobianX">First angular jacobian entry for the first connected entity.</param>
        /// <param name="jacobianY">Second angular jacobian entry for the first connected entity.</param>
        void GetAngularJacobianA(out Vector3 jacobianX, out Vector3 jacobianY);

        /// <summary>
        /// Gets the angular jacobian entry for the second connected entity.
        /// </summary>
        /// <param name="jacobianX">First angular jacobian entry for the second connected entity.</param>
        /// <param name="jacobianY">Second angular jacobian entry for the second connected entity.</param>
        void GetAngularJacobianB(out Vector3 jacobianX, out Vector3 jacobianY);

        /// <summary>
        /// Gets the linear jacobian entry for the first connected entity.
        /// </summary>
        /// <param name="jacobianX">First linear jacobian entry for the first connected entity.</param>
        /// <param name="jacobianY">Second linear jacobian entry for the first connected entity.</param>
        void GetLinearJacobianA(out Vector3 jacobianX, out Vector3 jacobianY);

        /// <summary>
        /// Gets the linear jacobian entry for the second connected entity.
        /// </summary>
        /// <param name="jacobianX">First linear jacobian entry for the second connected entity.</param>
        /// <param name="jacobianY">Second linear jacobian entry for the second connected entity.</param>
        void GetLinearJacobianB(out Vector3 jacobianX, out Vector3 jacobianY);

        /// <summary>
        /// Gets the mass matrix of the constraint.
        /// </summary>
        /// <param name="massMatrix">Constraint's mass matrix.</param>
        void GetMassMatrix(out Matrix2x2 massMatrix);
    }

    /// <summary>
    /// Denotes a class that uses three linear jacobian axes.
    /// </summary>
    public interface I3DJacobianConstraint
    {
        /// <summary>
        /// Gets the angular jacobian entry for the first connected entity.
        /// </summary>
        /// <param name="jacobianX">First angular jacobian entry for the first connected entity.</param>
        /// <param name="jacobianY">Second angular jacobian entry for the first connected entity.</param>
        /// <param name="jacobianZ">Third angular jacobian entry for the first connected entity.</param>
        void GetAngularJacobianA(out Vector3 jacobianX, out Vector3 jacobianY, out Vector3 jacobianZ);

        /// <summary>
        /// Gets the angular jacobian entry for the second connected entity.
        /// </summary>
        /// <param name="jacobianX">First angular jacobian entry for the second connected entity.</param>
        /// <param name="jacobianY">Second angular jacobian entry for the second connected entity.</param>
        /// <param name="jacobianZ">Third angular jacobian entry for the second connected entity.</param>
        void GetAngularJacobianB(out Vector3 jacobianX, out Vector3 jacobianY, out Vector3 jacobianZ);

        /// <summary>
        /// Gets the linear jacobian entry for the first connected entity.
        /// </summary>
        /// <param name="jacobianX">First linear jacobian entry for the first connected entity.</param>
        /// <param name="jacobianY">Second linear jacobian entry for the first connected entity.</param>
        /// <param name="jacobianZ">Third linear jacobian entry for the first connected entity.</param>
        void GetLinearJacobianA(out Vector3 jacobianX, out Vector3 jacobianY, out Vector3 jacobianZ);

        /// <summary>
        /// Gets the linear jacobian entry for the second connected entity.
        /// </summary>
        /// <param name="jacobianX">First linear jacobian entry for the second connected entity.</param>
        /// <param name="jacobianY">Second linear jacobian entry for the second connected entity.</param>
        /// <param name="jacobianZ">Third linear jacobian entry for the second connected entity.</param>
        void GetLinearJacobianB(out Vector3 jacobianX, out Vector3 jacobianY, out Vector3 jacobianZ);

        /// <summary>
        /// Gets the mass matrix of the constraint.
        /// </summary>
        /// <param name="outputMassMatrix">Constraint's mass matrix.</param>
        void GetMassMatrix(out Matrix3x3 outputMassMatrix);
    }
}<|MERGE_RESOLUTION|>--- conflicted
+++ resolved
@@ -1,129 +1,125 @@
-﻿using BEPUutilities;
-<<<<<<< HEAD
-using Microsoft.Xna.Framework;
-=======
- 
->>>>>>> d0a4deae
-
-namespace BEPUphysics.Constraints
-{
-    /// <summary>
-    /// Denotes a class that uses a single linear jacobian axis.
-    /// </summary>
-    public interface I1DJacobianConstraint
-    {
-        /// <summary>
-        /// Gets the angular jacobian entry for the first connected entity.
-        /// </summary>
-        /// <param name="jacobian">Angular jacobian entry for the first connected entity.</param>
-        void GetAngularJacobianA(out Vector3 jacobian);
-
-        /// <summary>
-        /// Gets the angular jacobian entry for the second connected entity.
-        /// </summary>
-        /// <param name="jacobian">Angular jacobian entry for the second connected entity.</param>
-        void GetAngularJacobianB(out Vector3 jacobian);
-
-        /// <summary>
-        /// Gets the linear jacobian entry for the first connected entity.
-        /// </summary>
-        /// <param name="jacobian">Linear jacobian entry for the first connected entity.</param>
-        void GetLinearJacobianA(out Vector3 jacobian);
-
-        /// <summary>
-        /// Gets the linear jacobian entry for the second connected entity.
-        /// </summary>
-        /// <param name="jacobian">Linear jacobian entry for the second connected entity.</param>
-        void GetLinearJacobianB(out Vector3 jacobian);
-
-        /// <summary>
-        /// Gets the mass matrix of the constraint.
-        /// </summary>
-        /// <param name="outputMassMatrix">Constraint's mass matrix.</param>
-        void GetMassMatrix(out float outputMassMatrix);
-    }
-
-    /// <summary>
-    /// Denotes a class that uses two linear jacobian axes.
-    /// </summary>
-    public interface I2DJacobianConstraint
-    {
-        /// <summary>
-        /// Gets the angular jacobian entry for the first connected entity.
-        /// </summary>
-        /// <param name="jacobianX">First angular jacobian entry for the first connected entity.</param>
-        /// <param name="jacobianY">Second angular jacobian entry for the first connected entity.</param>
-        void GetAngularJacobianA(out Vector3 jacobianX, out Vector3 jacobianY);
-
-        /// <summary>
-        /// Gets the angular jacobian entry for the second connected entity.
-        /// </summary>
-        /// <param name="jacobianX">First angular jacobian entry for the second connected entity.</param>
-        /// <param name="jacobianY">Second angular jacobian entry for the second connected entity.</param>
-        void GetAngularJacobianB(out Vector3 jacobianX, out Vector3 jacobianY);
-
-        /// <summary>
-        /// Gets the linear jacobian entry for the first connected entity.
-        /// </summary>
-        /// <param name="jacobianX">First linear jacobian entry for the first connected entity.</param>
-        /// <param name="jacobianY">Second linear jacobian entry for the first connected entity.</param>
-        void GetLinearJacobianA(out Vector3 jacobianX, out Vector3 jacobianY);
-
-        /// <summary>
-        /// Gets the linear jacobian entry for the second connected entity.
-        /// </summary>
-        /// <param name="jacobianX">First linear jacobian entry for the second connected entity.</param>
-        /// <param name="jacobianY">Second linear jacobian entry for the second connected entity.</param>
-        void GetLinearJacobianB(out Vector3 jacobianX, out Vector3 jacobianY);
-
-        /// <summary>
-        /// Gets the mass matrix of the constraint.
-        /// </summary>
-        /// <param name="massMatrix">Constraint's mass matrix.</param>
-        void GetMassMatrix(out Matrix2x2 massMatrix);
-    }
-
-    /// <summary>
-    /// Denotes a class that uses three linear jacobian axes.
-    /// </summary>
-    public interface I3DJacobianConstraint
-    {
-        /// <summary>
-        /// Gets the angular jacobian entry for the first connected entity.
-        /// </summary>
-        /// <param name="jacobianX">First angular jacobian entry for the first connected entity.</param>
-        /// <param name="jacobianY">Second angular jacobian entry for the first connected entity.</param>
-        /// <param name="jacobianZ">Third angular jacobian entry for the first connected entity.</param>
-        void GetAngularJacobianA(out Vector3 jacobianX, out Vector3 jacobianY, out Vector3 jacobianZ);
-
-        /// <summary>
-        /// Gets the angular jacobian entry for the second connected entity.
-        /// </summary>
-        /// <param name="jacobianX">First angular jacobian entry for the second connected entity.</param>
-        /// <param name="jacobianY">Second angular jacobian entry for the second connected entity.</param>
-        /// <param name="jacobianZ">Third angular jacobian entry for the second connected entity.</param>
-        void GetAngularJacobianB(out Vector3 jacobianX, out Vector3 jacobianY, out Vector3 jacobianZ);
-
-        /// <summary>
-        /// Gets the linear jacobian entry for the first connected entity.
-        /// </summary>
-        /// <param name="jacobianX">First linear jacobian entry for the first connected entity.</param>
-        /// <param name="jacobianY">Second linear jacobian entry for the first connected entity.</param>
-        /// <param name="jacobianZ">Third linear jacobian entry for the first connected entity.</param>
-        void GetLinearJacobianA(out Vector3 jacobianX, out Vector3 jacobianY, out Vector3 jacobianZ);
-
-        /// <summary>
-        /// Gets the linear jacobian entry for the second connected entity.
-        /// </summary>
-        /// <param name="jacobianX">First linear jacobian entry for the second connected entity.</param>
-        /// <param name="jacobianY">Second linear jacobian entry for the second connected entity.</param>
-        /// <param name="jacobianZ">Third linear jacobian entry for the second connected entity.</param>
-        void GetLinearJacobianB(out Vector3 jacobianX, out Vector3 jacobianY, out Vector3 jacobianZ);
-
-        /// <summary>
-        /// Gets the mass matrix of the constraint.
-        /// </summary>
-        /// <param name="outputMassMatrix">Constraint's mass matrix.</param>
-        void GetMassMatrix(out Matrix3x3 outputMassMatrix);
-    }
+﻿using BEPUutilities;
+ 
+
+namespace BEPUphysics.Constraints
+{
+    /// <summary>
+    /// Denotes a class that uses a single linear jacobian axis.
+    /// </summary>
+    public interface I1DJacobianConstraint
+    {
+        /// <summary>
+        /// Gets the angular jacobian entry for the first connected entity.
+        /// </summary>
+        /// <param name="jacobian">Angular jacobian entry for the first connected entity.</param>
+        void GetAngularJacobianA(out Vector3 jacobian);
+
+        /// <summary>
+        /// Gets the angular jacobian entry for the second connected entity.
+        /// </summary>
+        /// <param name="jacobian">Angular jacobian entry for the second connected entity.</param>
+        void GetAngularJacobianB(out Vector3 jacobian);
+
+        /// <summary>
+        /// Gets the linear jacobian entry for the first connected entity.
+        /// </summary>
+        /// <param name="jacobian">Linear jacobian entry for the first connected entity.</param>
+        void GetLinearJacobianA(out Vector3 jacobian);
+
+        /// <summary>
+        /// Gets the linear jacobian entry for the second connected entity.
+        /// </summary>
+        /// <param name="jacobian">Linear jacobian entry for the second connected entity.</param>
+        void GetLinearJacobianB(out Vector3 jacobian);
+
+        /// <summary>
+        /// Gets the mass matrix of the constraint.
+        /// </summary>
+        /// <param name="outputMassMatrix">Constraint's mass matrix.</param>
+        void GetMassMatrix(out float outputMassMatrix);
+    }
+
+    /// <summary>
+    /// Denotes a class that uses two linear jacobian axes.
+    /// </summary>
+    public interface I2DJacobianConstraint
+    {
+        /// <summary>
+        /// Gets the angular jacobian entry for the first connected entity.
+        /// </summary>
+        /// <param name="jacobianX">First angular jacobian entry for the first connected entity.</param>
+        /// <param name="jacobianY">Second angular jacobian entry for the first connected entity.</param>
+        void GetAngularJacobianA(out Vector3 jacobianX, out Vector3 jacobianY);
+
+        /// <summary>
+        /// Gets the angular jacobian entry for the second connected entity.
+        /// </summary>
+        /// <param name="jacobianX">First angular jacobian entry for the second connected entity.</param>
+        /// <param name="jacobianY">Second angular jacobian entry for the second connected entity.</param>
+        void GetAngularJacobianB(out Vector3 jacobianX, out Vector3 jacobianY);
+
+        /// <summary>
+        /// Gets the linear jacobian entry for the first connected entity.
+        /// </summary>
+        /// <param name="jacobianX">First linear jacobian entry for the first connected entity.</param>
+        /// <param name="jacobianY">Second linear jacobian entry for the first connected entity.</param>
+        void GetLinearJacobianA(out Vector3 jacobianX, out Vector3 jacobianY);
+
+        /// <summary>
+        /// Gets the linear jacobian entry for the second connected entity.
+        /// </summary>
+        /// <param name="jacobianX">First linear jacobian entry for the second connected entity.</param>
+        /// <param name="jacobianY">Second linear jacobian entry for the second connected entity.</param>
+        void GetLinearJacobianB(out Vector3 jacobianX, out Vector3 jacobianY);
+
+        /// <summary>
+        /// Gets the mass matrix of the constraint.
+        /// </summary>
+        /// <param name="massMatrix">Constraint's mass matrix.</param>
+        void GetMassMatrix(out Matrix2x2 massMatrix);
+    }
+
+    /// <summary>
+    /// Denotes a class that uses three linear jacobian axes.
+    /// </summary>
+    public interface I3DJacobianConstraint
+    {
+        /// <summary>
+        /// Gets the angular jacobian entry for the first connected entity.
+        /// </summary>
+        /// <param name="jacobianX">First angular jacobian entry for the first connected entity.</param>
+        /// <param name="jacobianY">Second angular jacobian entry for the first connected entity.</param>
+        /// <param name="jacobianZ">Third angular jacobian entry for the first connected entity.</param>
+        void GetAngularJacobianA(out Vector3 jacobianX, out Vector3 jacobianY, out Vector3 jacobianZ);
+
+        /// <summary>
+        /// Gets the angular jacobian entry for the second connected entity.
+        /// </summary>
+        /// <param name="jacobianX">First angular jacobian entry for the second connected entity.</param>
+        /// <param name="jacobianY">Second angular jacobian entry for the second connected entity.</param>
+        /// <param name="jacobianZ">Third angular jacobian entry for the second connected entity.</param>
+        void GetAngularJacobianB(out Vector3 jacobianX, out Vector3 jacobianY, out Vector3 jacobianZ);
+
+        /// <summary>
+        /// Gets the linear jacobian entry for the first connected entity.
+        /// </summary>
+        /// <param name="jacobianX">First linear jacobian entry for the first connected entity.</param>
+        /// <param name="jacobianY">Second linear jacobian entry for the first connected entity.</param>
+        /// <param name="jacobianZ">Third linear jacobian entry for the first connected entity.</param>
+        void GetLinearJacobianA(out Vector3 jacobianX, out Vector3 jacobianY, out Vector3 jacobianZ);
+
+        /// <summary>
+        /// Gets the linear jacobian entry for the second connected entity.
+        /// </summary>
+        /// <param name="jacobianX">First linear jacobian entry for the second connected entity.</param>
+        /// <param name="jacobianY">Second linear jacobian entry for the second connected entity.</param>
+        /// <param name="jacobianZ">Third linear jacobian entry for the second connected entity.</param>
+        void GetLinearJacobianB(out Vector3 jacobianX, out Vector3 jacobianY, out Vector3 jacobianZ);
+
+        /// <summary>
+        /// Gets the mass matrix of the constraint.
+        /// </summary>
+        /// <param name="outputMassMatrix">Constraint's mass matrix.</param>
+        void GetMassMatrix(out Matrix3x3 outputMassMatrix);
+    }
 }