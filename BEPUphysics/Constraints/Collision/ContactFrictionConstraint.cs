--- conflicted
+++ resolved
@@ -1,342 +1,337 @@
-﻿using System;
-using BEPUphysics.Entities;
-<<<<<<< HEAD
-using BEPUutilities;
-using BEPUutilities.DataStructures;
-using Microsoft.Xna.Framework;
-=======
- 
->>>>>>> d0a4deae
-using BEPUphysics.Settings;
-using BEPUutilities;
-using BEPUutilities.DataStructures;
-
-namespace BEPUphysics.Constraints.Collision
-{
-    /// <summary>
-    /// Computes the friction force for a contact when central friction cannot be used.
-    /// </summary>
-    public class ContactFrictionConstraint : EntitySolverUpdateable
-    {
-        private ContactManifoldConstraint contactManifoldConstraint;
-        ///<summary>
-        /// Gets the manifold constraint associated with this friction constraint.
-        ///</summary>
-        public ContactManifoldConstraint ContactManifoldConstraint
-        {
-            get
-            {
-                return contactManifoldConstraint;
-            }
-        }
-        private ContactPenetrationConstraint penetrationConstraint;
-        ///<summary>
-        /// Gets the penetration constraint associated with this friction constraint.
-        ///</summary>
-        public ContactPenetrationConstraint PenetrationConstraint
-        {
-            get
-            {
-                return penetrationConstraint;
-            }
-        }
-
-        ///<summary>
-        /// Constructs a new friction constraint.
-        ///</summary>
-        public ContactFrictionConstraint()
-        {
-            isActive = false;
-        }
-
-        internal float accumulatedImpulse;
-        //float linearBX, linearBY, linearBZ;
-        private float angularAX, angularAY, angularAZ;
-        private float angularBX, angularBY, angularBZ;
-
-        //Inverse effective mass matrix
-
-
-        private float friction;
-        internal float linearAX, linearAY, linearAZ;
-        private Entity entityA, entityB;
-        private bool entityAIsDynamic, entityBIsDynamic;
-        private float velocityToImpulse;
-
-
-        ///<summary>
-        /// Configures the friction constraint for a new contact.
-        ///</summary>
-        ///<param name="contactManifoldConstraint">Manifold to which the constraint belongs.</param>
-        ///<param name="penetrationConstraint">Penetration constraint associated with this friction constraint.</param>
-        public void Setup(ContactManifoldConstraint contactManifoldConstraint, ContactPenetrationConstraint penetrationConstraint)
-        {
-            this.contactManifoldConstraint = contactManifoldConstraint;
-            this.penetrationConstraint = penetrationConstraint;
-            IsActive = true;
-            linearAX = 0;
-            linearAY = 0;
-            linearAZ = 0;
-
-            entityA = contactManifoldConstraint.EntityA;
-            entityB = contactManifoldConstraint.EntityB;
-        }
-
-        ///<summary>
-        /// Cleans upt he friction constraint.
-        ///</summary>
-        public void CleanUp()
-        {
-            accumulatedImpulse = 0;
-            contactManifoldConstraint = null;
-            penetrationConstraint = null;
-            entityA = null;
-            entityB = null;
-            IsActive = false;
-        }
-
-        /// <summary>
-        /// Gets the direction in which the friction force acts.
-        /// </summary>
-        public Vector3 FrictionDirection
-        {
-            get { return new Vector3(linearAX, linearAY, linearAZ); }
-        }
-
-        /// <summary>
-        /// Gets the total impulse applied by this friction constraint in the last time step.
-        /// </summary>
-        public float TotalImpulse
-        {
-            get { return accumulatedImpulse; }
-        }
-
-        ///<summary>
-        /// Gets the relative velocity of the constraint.  This is the velocity along the tangent movement direction.
-        ///</summary>
-        public float RelativeVelocity
-        {
-            get
-            {
-                float velocity = 0;
-                if (entityA != null)
-                    velocity += entityA.linearVelocity.X * linearAX + entityA.linearVelocity.Y * linearAY + entityA.linearVelocity.Z * linearAZ +
-                                entityA.angularVelocity.X * angularAX + entityA.angularVelocity.Y * angularAY + entityA.angularVelocity.Z * angularAZ;
-                if (entityB != null)
-                    velocity += -entityB.linearVelocity.X * linearAX - entityB.linearVelocity.Y * linearAY - entityB.linearVelocity.Z * linearAZ +
-                                entityB.angularVelocity.X * angularBX + entityB.angularVelocity.Y * angularBY + entityB.angularVelocity.Z * angularBZ;
-                return velocity;
-            }
-        }
-
-
-        /// <summary>
-        /// Computes one iteration of the constraint to meet the solver updateable's goal.
-        /// </summary>
-        /// <returns>The rough applied impulse magnitude.</returns>
-        public override float SolveIteration()
-        {
-            //Compute relative velocity and convert to impulse
-            float lambda = RelativeVelocity * velocityToImpulse;
-
-
-            //Clamp accumulated impulse
-            float previousAccumulatedImpulse = accumulatedImpulse;
-            float maxForce = friction * penetrationConstraint.accumulatedImpulse;
-            accumulatedImpulse = MathHelper.Clamp(accumulatedImpulse + lambda, -maxForce, maxForce);
-            lambda = accumulatedImpulse - previousAccumulatedImpulse;
-
-            //Apply the impulse
-#if !WINDOWS
-            Vector3 linear = new Vector3();
-            Vector3 angular = new Vector3();
-#else
-            Vector3 linear, angular;
-#endif
-            linear.X = lambda * linearAX;
-            linear.Y = lambda * linearAY;
-            linear.Z = lambda * linearAZ;
-            if (entityAIsDynamic)
-            {
-                angular.X = lambda * angularAX;
-                angular.Y = lambda * angularAY;
-                angular.Z = lambda * angularAZ;
-                entityA.ApplyLinearImpulse(ref linear);
-                entityA.ApplyAngularImpulse(ref angular);
-            }
-            if (entityBIsDynamic)
-            {
-                linear.X = -linear.X;
-                linear.Y = -linear.Y;
-                linear.Z = -linear.Z;
-                angular.X = lambda * angularBX;
-                angular.Y = lambda * angularBY;
-                angular.Z = lambda * angularBZ;
-                entityB.ApplyLinearImpulse(ref linear);
-                entityB.ApplyAngularImpulse(ref angular);
-            }
-
-            return Math.Abs(lambda);
-        }
-
-        /// <summary>
-        /// Initializes the constraint for this frame.
-        /// </summary>
-        /// <param name="dt">Time since the last frame.</param>
-        public override void Update(float dt)
-        {
-
-
-            entityAIsDynamic = entityA != null && entityA.isDynamic;
-            entityBIsDynamic = entityB != null && entityB.isDynamic;
-
-            //Compute the three dimensional relative velocity at the point.
-
-            Vector3 velocityA = new Vector3(), velocityB = new Vector3();
-            Vector3 ra = penetrationConstraint.ra, rb = penetrationConstraint.rb;
-            if (entityA != null)
-            {
-                Vector3.Cross(ref entityA.angularVelocity, ref ra, out velocityA);
-                Vector3.Add(ref velocityA, ref entityA.linearVelocity, out velocityA);
-            }
-            if (entityB != null)
-            {
-                Vector3.Cross(ref entityB.angularVelocity, ref rb, out velocityB);
-                Vector3.Add(ref velocityB, ref entityB.linearVelocity, out velocityB);
-            }
-            Vector3 relativeVelocity;
-            Vector3.Subtract(ref velocityA, ref velocityB, out relativeVelocity);
-
-            //Get rid of the normal velocity.
-            Vector3 normal = penetrationConstraint.contact.Normal;
-            float normalVelocityScalar = normal.X * relativeVelocity.X + normal.Y * relativeVelocity.Y + normal.Z * relativeVelocity.Z;
-            relativeVelocity.X -= normalVelocityScalar * normal.X;
-            relativeVelocity.Y -= normalVelocityScalar * normal.Y;
-            relativeVelocity.Z -= normalVelocityScalar * normal.Z;
-
-            //Create the jacobian entry and decide the friction coefficient.
-            float length = relativeVelocity.LengthSquared();
-            if (length > Toolbox.Epsilon)
-            {
-                length = (float)Math.Sqrt(length);
-                linearAX = relativeVelocity.X / length;
-                linearAY = relativeVelocity.Y / length;
-                linearAZ = relativeVelocity.Z / length;
-
-                friction = length > CollisionResponseSettings.StaticFrictionVelocityThreshold
-                               ? contactManifoldConstraint.materialInteraction.KineticFriction
-                               : contactManifoldConstraint.materialInteraction.StaticFriction;
-            }
-            else
-            {
-                //If there's no velocity, there's no jacobian.  Give up.
-                //This is 'fast' in that it will early out on essentially resting objects,
-                //but it may introduce instability.
-                //If it doesn't look good, try the next approach.
-                //isActive = false;
-                //return;
-
-                //if the above doesn't work well, try using the previous frame's jacobian.
-                if (linearAX != 0 || linearAY != 0 || linearAZ != 0)
-                {
-                    friction = contactManifoldConstraint.materialInteraction.StaticFriction;
-                }
-                else
-                {
-                    //Can't really do anything here, give up.
-                    isActiveInSolver = false;
-                    return;
-                    //Could also cross the up with normal to get a random direction.  Questionable value.
-                }
-            }
-
-
-            //angular A = Ra x N
-            angularAX = (ra.Y * linearAZ) - (ra.Z * linearAY);
-            angularAY = (ra.Z * linearAX) - (ra.X * linearAZ);
-            angularAZ = (ra.X * linearAY) - (ra.Y * linearAX);
-
-            //Angular B = N x Rb
-            angularBX = (linearAY * rb.Z) - (linearAZ * rb.Y);
-            angularBY = (linearAZ * rb.X) - (linearAX * rb.Z);
-            angularBZ = (linearAX * rb.Y) - (linearAY * rb.X);
-
-            //Compute inverse effective mass matrix
-            float entryA, entryB;
-
-            //these are the transformed coordinates
-            float tX, tY, tZ;
-            if (entityAIsDynamic)
-            {
-                tX = angularAX * entityA.inertiaTensorInverse.M11 + angularAY * entityA.inertiaTensorInverse.M21 + angularAZ * entityA.inertiaTensorInverse.M31;
-                tY = angularAX * entityA.inertiaTensorInverse.M12 + angularAY * entityA.inertiaTensorInverse.M22 + angularAZ * entityA.inertiaTensorInverse.M32;
-                tZ = angularAX * entityA.inertiaTensorInverse.M13 + angularAY * entityA.inertiaTensorInverse.M23 + angularAZ * entityA.inertiaTensorInverse.M33;
-                entryA = tX * angularAX + tY * angularAY + tZ * angularAZ + entityA.inverseMass;
-            }
-            else
-                entryA = 0;
-
-            if (entityBIsDynamic)
-            {
-                tX = angularBX * entityB.inertiaTensorInverse.M11 + angularBY * entityB.inertiaTensorInverse.M21 + angularBZ * entityB.inertiaTensorInverse.M31;
-                tY = angularBX * entityB.inertiaTensorInverse.M12 + angularBY * entityB.inertiaTensorInverse.M22 + angularBZ * entityB.inertiaTensorInverse.M32;
-                tZ = angularBX * entityB.inertiaTensorInverse.M13 + angularBY * entityB.inertiaTensorInverse.M23 + angularBZ * entityB.inertiaTensorInverse.M33;
-                entryB = tX * angularBX + tY * angularBY + tZ * angularBZ + entityB.inverseMass;
-            }
-            else
-                entryB = 0;
-
-            velocityToImpulse = -1 / (entryA + entryB); //Softness?
-
-
-
-        }
-
-        /// <summary>
-        /// Performs any pre-solve iteration work that needs exclusive
-        /// access to the members of the solver updateable.
-        /// Usually, this is used for applying warmstarting impulses.
-        /// </summary>
-        public override void ExclusiveUpdate()
-        {
-            //Warm starting
-#if !WINDOWS
-            Vector3 linear = new Vector3();
-            Vector3 angular = new Vector3();
-#else
-            Vector3 linear, angular;
-#endif
-            linear.X = accumulatedImpulse * linearAX;
-            linear.Y = accumulatedImpulse * linearAY;
-            linear.Z = accumulatedImpulse * linearAZ;
-            if (entityAIsDynamic)
-            {
-                angular.X = accumulatedImpulse * angularAX;
-                angular.Y = accumulatedImpulse * angularAY;
-                angular.Z = accumulatedImpulse * angularAZ;
-                entityA.ApplyLinearImpulse(ref linear);
-                entityA.ApplyAngularImpulse(ref angular);
-            }
-            if (entityBIsDynamic)
-            {
-                linear.X = -linear.X;
-                linear.Y = -linear.Y;
-                linear.Z = -linear.Z;
-                angular.X = accumulatedImpulse * angularBX;
-                angular.Y = accumulatedImpulse * angularBY;
-                angular.Z = accumulatedImpulse * angularBZ;
-                entityB.ApplyLinearImpulse(ref linear);
-                entityB.ApplyAngularImpulse(ref angular);
-            }
-        }
-
-        protected internal override void CollectInvolvedEntities(RawList<Entity> outputInvolvedEntities)
-        {
-            //This should never really have to be called.
-            if (entityA != null)
-                outputInvolvedEntities.Add(entityA);
-            if (entityB != null)
-                outputInvolvedEntities.Add(entityB);
-        }
-    }
+﻿using System;
+using BEPUphysics.Entities;
+ 
+using BEPUutilities.DataStructures;
+using BEPUphysics.Settings;
+using BEPUutilities;
+using BEPUutilities.DataStructures;
+
+namespace BEPUphysics.Constraints.Collision
+{
+    /// <summary>
+    /// Computes the friction force for a contact when central friction cannot be used.
+    /// </summary>
+    public class ContactFrictionConstraint : EntitySolverUpdateable
+    {
+        private ContactManifoldConstraint contactManifoldConstraint;
+        ///<summary>
+        /// Gets the manifold constraint associated with this friction constraint.
+        ///</summary>
+        public ContactManifoldConstraint ContactManifoldConstraint
+        {
+            get
+            {
+                return contactManifoldConstraint;
+            }
+        }
+        private ContactPenetrationConstraint penetrationConstraint;
+        ///<summary>
+        /// Gets the penetration constraint associated with this friction constraint.
+        ///</summary>
+        public ContactPenetrationConstraint PenetrationConstraint
+        {
+            get
+            {
+                return penetrationConstraint;
+            }
+        }
+
+        ///<summary>
+        /// Constructs a new friction constraint.
+        ///</summary>
+        public ContactFrictionConstraint()
+        {
+            isActive = false;
+        }
+
+        internal float accumulatedImpulse;
+        //float linearBX, linearBY, linearBZ;
+        private float angularAX, angularAY, angularAZ;
+        private float angularBX, angularBY, angularBZ;
+
+        //Inverse effective mass matrix
+
+
+        private float friction;
+        internal float linearAX, linearAY, linearAZ;
+        private Entity entityA, entityB;
+        private bool entityAIsDynamic, entityBIsDynamic;
+        private float velocityToImpulse;
+
+
+        ///<summary>
+        /// Configures the friction constraint for a new contact.
+        ///</summary>
+        ///<param name="contactManifoldConstraint">Manifold to which the constraint belongs.</param>
+        ///<param name="penetrationConstraint">Penetration constraint associated with this friction constraint.</param>
+        public void Setup(ContactManifoldConstraint contactManifoldConstraint, ContactPenetrationConstraint penetrationConstraint)
+        {
+            this.contactManifoldConstraint = contactManifoldConstraint;
+            this.penetrationConstraint = penetrationConstraint;
+            IsActive = true;
+            linearAX = 0;
+            linearAY = 0;
+            linearAZ = 0;
+
+            entityA = contactManifoldConstraint.EntityA;
+            entityB = contactManifoldConstraint.EntityB;
+        }
+
+        ///<summary>
+        /// Cleans upt he friction constraint.
+        ///</summary>
+        public void CleanUp()
+        {
+            accumulatedImpulse = 0;
+            contactManifoldConstraint = null;
+            penetrationConstraint = null;
+            entityA = null;
+            entityB = null;
+            IsActive = false;
+        }
+
+        /// <summary>
+        /// Gets the direction in which the friction force acts.
+        /// </summary>
+        public Vector3 FrictionDirection
+        {
+            get { return new Vector3(linearAX, linearAY, linearAZ); }
+        }
+
+        /// <summary>
+        /// Gets the total impulse applied by this friction constraint in the last time step.
+        /// </summary>
+        public float TotalImpulse
+        {
+            get { return accumulatedImpulse; }
+        }
+
+        ///<summary>
+        /// Gets the relative velocity of the constraint.  This is the velocity along the tangent movement direction.
+        ///</summary>
+        public float RelativeVelocity
+        {
+            get
+            {
+                float velocity = 0;
+                if (entityA != null)
+                    velocity += entityA.linearVelocity.X * linearAX + entityA.linearVelocity.Y * linearAY + entityA.linearVelocity.Z * linearAZ +
+                                entityA.angularVelocity.X * angularAX + entityA.angularVelocity.Y * angularAY + entityA.angularVelocity.Z * angularAZ;
+                if (entityB != null)
+                    velocity += -entityB.linearVelocity.X * linearAX - entityB.linearVelocity.Y * linearAY - entityB.linearVelocity.Z * linearAZ +
+                                entityB.angularVelocity.X * angularBX + entityB.angularVelocity.Y * angularBY + entityB.angularVelocity.Z * angularBZ;
+                return velocity;
+            }
+        }
+
+
+        /// <summary>
+        /// Computes one iteration of the constraint to meet the solver updateable's goal.
+        /// </summary>
+        /// <returns>The rough applied impulse magnitude.</returns>
+        public override float SolveIteration()
+        {
+            //Compute relative velocity and convert to impulse
+            float lambda = RelativeVelocity * velocityToImpulse;
+
+
+            //Clamp accumulated impulse
+            float previousAccumulatedImpulse = accumulatedImpulse;
+            float maxForce = friction * penetrationConstraint.accumulatedImpulse;
+            accumulatedImpulse = MathHelper.Clamp(accumulatedImpulse + lambda, -maxForce, maxForce);
+            lambda = accumulatedImpulse - previousAccumulatedImpulse;
+
+            //Apply the impulse
+#if !WINDOWS
+            Vector3 linear = new Vector3();
+            Vector3 angular = new Vector3();
+#else
+            Vector3 linear, angular;
+#endif
+            linear.X = lambda * linearAX;
+            linear.Y = lambda * linearAY;
+            linear.Z = lambda * linearAZ;
+            if (entityAIsDynamic)
+            {
+                angular.X = lambda * angularAX;
+                angular.Y = lambda * angularAY;
+                angular.Z = lambda * angularAZ;
+                entityA.ApplyLinearImpulse(ref linear);
+                entityA.ApplyAngularImpulse(ref angular);
+            }
+            if (entityBIsDynamic)
+            {
+                linear.X = -linear.X;
+                linear.Y = -linear.Y;
+                linear.Z = -linear.Z;
+                angular.X = lambda * angularBX;
+                angular.Y = lambda * angularBY;
+                angular.Z = lambda * angularBZ;
+                entityB.ApplyLinearImpulse(ref linear);
+                entityB.ApplyAngularImpulse(ref angular);
+            }
+
+            return Math.Abs(lambda);
+        }
+
+        /// <summary>
+        /// Initializes the constraint for this frame.
+        /// </summary>
+        /// <param name="dt">Time since the last frame.</param>
+        public override void Update(float dt)
+        {
+
+
+            entityAIsDynamic = entityA != null && entityA.isDynamic;
+            entityBIsDynamic = entityB != null && entityB.isDynamic;
+
+            //Compute the three dimensional relative velocity at the point.
+
+            Vector3 velocityA = new Vector3(), velocityB = new Vector3();
+            Vector3 ra = penetrationConstraint.ra, rb = penetrationConstraint.rb;
+            if (entityA != null)
+            {
+                Vector3.Cross(ref entityA.angularVelocity, ref ra, out velocityA);
+                Vector3.Add(ref velocityA, ref entityA.linearVelocity, out velocityA);
+            }
+            if (entityB != null)
+            {
+                Vector3.Cross(ref entityB.angularVelocity, ref rb, out velocityB);
+                Vector3.Add(ref velocityB, ref entityB.linearVelocity, out velocityB);
+            }
+            Vector3 relativeVelocity;
+            Vector3.Subtract(ref velocityA, ref velocityB, out relativeVelocity);
+
+            //Get rid of the normal velocity.
+            Vector3 normal = penetrationConstraint.contact.Normal;
+            float normalVelocityScalar = normal.X * relativeVelocity.X + normal.Y * relativeVelocity.Y + normal.Z * relativeVelocity.Z;
+            relativeVelocity.X -= normalVelocityScalar * normal.X;
+            relativeVelocity.Y -= normalVelocityScalar * normal.Y;
+            relativeVelocity.Z -= normalVelocityScalar * normal.Z;
+
+            //Create the jacobian entry and decide the friction coefficient.
+            float length = relativeVelocity.LengthSquared();
+            if (length > Toolbox.Epsilon)
+            {
+                length = (float)Math.Sqrt(length);
+                linearAX = relativeVelocity.X / length;
+                linearAY = relativeVelocity.Y / length;
+                linearAZ = relativeVelocity.Z / length;
+
+                friction = length > CollisionResponseSettings.StaticFrictionVelocityThreshold
+                               ? contactManifoldConstraint.materialInteraction.KineticFriction
+                               : contactManifoldConstraint.materialInteraction.StaticFriction;
+            }
+            else
+            {
+                //If there's no velocity, there's no jacobian.  Give up.
+                //This is 'fast' in that it will early out on essentially resting objects,
+                //but it may introduce instability.
+                //If it doesn't look good, try the next approach.
+                //isActive = false;
+                //return;
+
+                //if the above doesn't work well, try using the previous frame's jacobian.
+                if (linearAX != 0 || linearAY != 0 || linearAZ != 0)
+                {
+                    friction = contactManifoldConstraint.materialInteraction.StaticFriction;
+                }
+                else
+                {
+                    //Can't really do anything here, give up.
+                    isActiveInSolver = false;
+                    return;
+                    //Could also cross the up with normal to get a random direction.  Questionable value.
+                }
+            }
+
+
+            //angular A = Ra x N
+            angularAX = (ra.Y * linearAZ) - (ra.Z * linearAY);
+            angularAY = (ra.Z * linearAX) - (ra.X * linearAZ);
+            angularAZ = (ra.X * linearAY) - (ra.Y * linearAX);
+
+            //Angular B = N x Rb
+            angularBX = (linearAY * rb.Z) - (linearAZ * rb.Y);
+            angularBY = (linearAZ * rb.X) - (linearAX * rb.Z);
+            angularBZ = (linearAX * rb.Y) - (linearAY * rb.X);
+
+            //Compute inverse effective mass matrix
+            float entryA, entryB;
+
+            //these are the transformed coordinates
+            float tX, tY, tZ;
+            if (entityAIsDynamic)
+            {
+                tX = angularAX * entityA.inertiaTensorInverse.M11 + angularAY * entityA.inertiaTensorInverse.M21 + angularAZ * entityA.inertiaTensorInverse.M31;
+                tY = angularAX * entityA.inertiaTensorInverse.M12 + angularAY * entityA.inertiaTensorInverse.M22 + angularAZ * entityA.inertiaTensorInverse.M32;
+                tZ = angularAX * entityA.inertiaTensorInverse.M13 + angularAY * entityA.inertiaTensorInverse.M23 + angularAZ * entityA.inertiaTensorInverse.M33;
+                entryA = tX * angularAX + tY * angularAY + tZ * angularAZ + entityA.inverseMass;
+            }
+            else
+                entryA = 0;
+
+            if (entityBIsDynamic)
+            {
+                tX = angularBX * entityB.inertiaTensorInverse.M11 + angularBY * entityB.inertiaTensorInverse.M21 + angularBZ * entityB.inertiaTensorInverse.M31;
+                tY = angularBX * entityB.inertiaTensorInverse.M12 + angularBY * entityB.inertiaTensorInverse.M22 + angularBZ * entityB.inertiaTensorInverse.M32;
+                tZ = angularBX * entityB.inertiaTensorInverse.M13 + angularBY * entityB.inertiaTensorInverse.M23 + angularBZ * entityB.inertiaTensorInverse.M33;
+                entryB = tX * angularBX + tY * angularBY + tZ * angularBZ + entityB.inverseMass;
+            }
+            else
+                entryB = 0;
+
+            velocityToImpulse = -1 / (entryA + entryB); //Softness?
+
+
+
+        }
+
+        /// <summary>
+        /// Performs any pre-solve iteration work that needs exclusive
+        /// access to the members of the solver updateable.
+        /// Usually, this is used for applying warmstarting impulses.
+        /// </summary>
+        public override void ExclusiveUpdate()
+        {
+            //Warm starting
+#if !WINDOWS
+            Vector3 linear = new Vector3();
+            Vector3 angular = new Vector3();
+#else
+            Vector3 linear, angular;
+#endif
+            linear.X = accumulatedImpulse * linearAX;
+            linear.Y = accumulatedImpulse * linearAY;
+            linear.Z = accumulatedImpulse * linearAZ;
+            if (entityAIsDynamic)
+            {
+                angular.X = accumulatedImpulse * angularAX;
+                angular.Y = accumulatedImpulse * angularAY;
+                angular.Z = accumulatedImpulse * angularAZ;
+                entityA.ApplyLinearImpulse(ref linear);
+                entityA.ApplyAngularImpulse(ref angular);
+            }
+            if (entityBIsDynamic)
+            {
+                linear.X = -linear.X;
+                linear.Y = -linear.Y;
+                linear.Z = -linear.Z;
+                angular.X = accumulatedImpulse * angularBX;
+                angular.Y = accumulatedImpulse * angularBY;
+                angular.Z = accumulatedImpulse * angularBZ;
+                entityB.ApplyLinearImpulse(ref linear);
+                entityB.ApplyAngularImpulse(ref angular);
+            }
+        }
+
+        protected internal override void CollectInvolvedEntities(RawList<Entity> outputInvolvedEntities)
+        {
+            //This should never really have to be called.
+            if (entityA != null)
+                outputInvolvedEntities.Add(entityA);
+            if (entityB != null)
+                outputInvolvedEntities.Add(entityB);
+        }
+    }
 }