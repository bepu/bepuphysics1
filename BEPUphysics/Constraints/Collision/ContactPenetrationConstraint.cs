--- conflicted
+++ resolved
@@ -1,333 +1,328 @@
-﻿using BEPUphysics.Entities;
-<<<<<<< HEAD
-using BEPUutilities.DataStructures;
-using Microsoft.Xna.Framework;
-=======
- 
->>>>>>> d0a4deae
-using BEPUphysics.CollisionTests;
-using BEPUphysics.Settings;
-using BEPUutilities;
-using System;
-using BEPUutilities.DataStructures;
-
-namespace BEPUphysics.Constraints.Collision
-{
-    /// <summary>
-    /// Computes the forces necessary to keep two entities from going through each other at a contact point.
-    /// </summary>
-    public class ContactPenetrationConstraint : EntitySolverUpdateable
-    {
-        internal Contact contact;
-
-        ///<summary>
-        /// Gets the contact associated with this penetration constraint.
-        ///</summary>
-        public Contact Contact { get { return contact; } }
-        internal float accumulatedImpulse;
-        //float linearBX, linearBY, linearBZ;
-        internal float angularAX, angularAY, angularAZ;
-        internal float angularBX, angularBY, angularBZ;
-
-        private float softness;
-        private float bias;
-        private float linearAX, linearAY, linearAZ;
-        private Entity entityA, entityB;
-        private bool entityADynamic, entityBDynamic;
-        //Inverse effective mass matrix
-        internal float velocityToImpulse;
-        private ContactManifoldConstraint contactManifoldConstraint;
-
-        internal Vector3 ra, rb;
-
-        ///<summary>
-        /// Constructs a new penetration constraint.
-        ///</summary>
-        public ContactPenetrationConstraint()
-        {
-            isActive = false;
-        }
-
-
-        ///<summary>
-        /// Configures the penetration constraint.
-        ///</summary>
-        ///<param name="contactManifoldConstraint">Owning manifold constraint.</param>
-        ///<param name="contact">Contact associated with the penetration constraint.</param>
-        public void Setup(ContactManifoldConstraint contactManifoldConstraint, Contact contact)
-        {
-            this.contactManifoldConstraint = contactManifoldConstraint;
-            this.contact = contact;
-            isActive = true;
-
-            entityA = contactManifoldConstraint.EntityA;
-            entityB = contactManifoldConstraint.EntityB;
-
-        }
-
-        ///<summary>
-        /// Cleans up the constraint.
-        ///</summary>
-        public void CleanUp()
-        {
-            accumulatedImpulse = 0;
-            contactManifoldConstraint = null;
-            contact = null;
-            entityA = null;
-            entityB = null;
-            isActive = false;
-
-
-        }
-
-        /// <summary>
-        /// Gets the total normal impulse applied by this penetration constraint to maintain the separation of the involved entities.
-        /// </summary>
-        public float NormalImpulse
-        {
-            get { return accumulatedImpulse; }
-        }
-
-        ///<summary>
-        /// Gets the relative velocity between the associated entities at the contact point along the contact normal.
-        ///</summary>
-        public float RelativeVelocity
-        {
-            get
-            {
-                float lambda = 0;
-                if (entityA != null)
-                {
-                    lambda = entityA.linearVelocity.X * linearAX + entityA.linearVelocity.Y * linearAY + entityA.linearVelocity.Z * linearAZ +
-                             entityA.angularVelocity.X * angularAX + entityA.angularVelocity.Y * angularAY + entityA.angularVelocity.Z * angularAZ;
-                }
-                if (entityB != null)
-                {
-                    lambda += -entityB.linearVelocity.X * linearAX - entityB.linearVelocity.Y * linearAY - entityB.linearVelocity.Z * linearAZ +
-                              entityB.angularVelocity.X * angularBX + entityB.angularVelocity.Y * angularBY + entityB.angularVelocity.Z * angularBZ;
-                }
-                return lambda;
-            }
-        }
-
-
-
-
-        ///<summary>
-        /// Performs the frame's configuration step.
-        ///</summary>
-        ///<param name="dt">Timestep duration.</param>
-        public override void Update(float dt)
-        {
-
-            entityADynamic = entityA != null && entityA.isDynamic;
-            entityBDynamic = entityB != null && entityB.isDynamic;
-
-            //Set up the jacobians.
-            linearAX = -contact.Normal.X;
-            linearAY = -contact.Normal.Y;
-            linearAZ = -contact.Normal.Z;
-            //linearBX = -linearAX;
-            //linearBY = -linearAY;
-            //linearBZ = -linearAZ;
-
-
-
-            //angular A = Ra x N
-            if (entityA != null)
-            {
-                Vector3.Subtract(ref contact.Position, ref entityA.position, out ra);
-                angularAX = (ra.Y * linearAZ) - (ra.Z * linearAY);
-                angularAY = (ra.Z * linearAX) - (ra.X * linearAZ);
-                angularAZ = (ra.X * linearAY) - (ra.Y * linearAX);
-            }
-
-
-            //Angular B = N x Rb
-            if (entityB != null)
-            {
-                Vector3.Subtract(ref contact.Position, ref entityB.position, out rb);
-                angularBX = (linearAY * rb.Z) - (linearAZ * rb.Y);
-                angularBY = (linearAZ * rb.X) - (linearAX * rb.Z);
-                angularBZ = (linearAX * rb.Y) - (linearAY * rb.X);
-            }
-
-
-            //Compute inverse effective mass matrix
-            float entryA, entryB;
-
-            //these are the transformed coordinates
-            float tX, tY, tZ;
-            if (entityADynamic)
-            {
-                tX = angularAX * entityA.inertiaTensorInverse.M11 + angularAY * entityA.inertiaTensorInverse.M21 + angularAZ * entityA.inertiaTensorInverse.M31;
-                tY = angularAX * entityA.inertiaTensorInverse.M12 + angularAY * entityA.inertiaTensorInverse.M22 + angularAZ * entityA.inertiaTensorInverse.M32;
-                tZ = angularAX * entityA.inertiaTensorInverse.M13 + angularAY * entityA.inertiaTensorInverse.M23 + angularAZ * entityA.inertiaTensorInverse.M33;
-                entryA = tX * angularAX + tY * angularAY + tZ * angularAZ + entityA.inverseMass;
-            }
-            else
-                entryA = 0;
-
-            if (entityBDynamic)
-            {
-                tX = angularBX * entityB.inertiaTensorInverse.M11 + angularBY * entityB.inertiaTensorInverse.M21 + angularBZ * entityB.inertiaTensorInverse.M31;
-                tY = angularBX * entityB.inertiaTensorInverse.M12 + angularBY * entityB.inertiaTensorInverse.M22 + angularBZ * entityB.inertiaTensorInverse.M32;
-                tZ = angularBX * entityB.inertiaTensorInverse.M13 + angularBY * entityB.inertiaTensorInverse.M23 + angularBZ * entityB.inertiaTensorInverse.M33;
-                entryB = tX * angularBX + tY * angularBY + tZ * angularBZ + entityB.inverseMass;
-            }
-            else
-                entryB = 0;
-
-            //If we used a single fixed softness value, then heavier objects will tend to 'squish' more than light objects.
-            //In the extreme case, very heavy objects could simply fall through the ground by force of gravity.
-            //To see why this is the case, consider that a given dt, softness, and bias factor correspond to an equivalent spring's damping and stiffness coefficients.
-            //Imagine trying to hang objects of different masses on the fixed-strength spring: obviously, heavier ones will pull it further down.
-
-            //To counteract this, scale the softness value based on the effective mass felt by the constraint.
-            //Larger effective masses should correspond to smaller softnesses so that the spring has the same positional behavior.
-            //Fortunately, we're already computing the necessary values: the raw, unsoftened effective mass inverse shall be used to compute the softness.
-    
-            float effectiveMassInverse = entryA + entryB;
-            softness = CollisionResponseSettings.Softness * effectiveMassInverse;
-            velocityToImpulse = -1 / (softness + effectiveMassInverse);
-
-
-            //Bounciness and bias (penetration correction)
-            if (contact.PenetrationDepth >= 0)
-            {
-                bias = MathHelper.Min(
-                    MathHelper.Max(0, contact.PenetrationDepth - CollisionDetectionSettings.AllowedPenetration) *
-                    CollisionResponseSettings.PenetrationRecoveryStiffness / dt,
-                    CollisionResponseSettings.MaximumPenetrationCorrectionSpeed);
-
-                if (contactManifoldConstraint.materialInteraction.Bounciness > 0)
-                {
-                    //Target a velocity which includes a portion of the incident velocity.
-                    float relativeVelocity = -RelativeVelocity;
-                    if (relativeVelocity > CollisionResponseSettings.BouncinessVelocityThreshold)
-                        bias = MathHelper.Max(relativeVelocity * contactManifoldConstraint.materialInteraction.Bounciness, bias);
-                }
-            }
-            else
-            {
-                //The contact is actually separated right now.  Allow the solver to target a position that is just barely in collision.
-                //If the solver finds that an accumulated negative impulse is required to hit this target, then no work will be done.
-                bias = contact.PenetrationDepth / dt;
-
-                //This implementation is going to ignore bounciness for now.
-                //Since it's not being used for CCD, these negative-depth contacts
-                //only really occur in situations where no bounce should occur.
-                
-                //if (contactManifoldConstraint.materialInteraction.Bounciness > 0)
-                //{
-                //    //Target a velocity which includes a portion of the incident velocity.
-                //    //The contact isn't colliding currently, but go ahead and target the post-bounce velocity.
-                //    //The bias is added to the bounce velocity to simulate the object continuing to the surface and then bouncing off.
-                //    float relativeVelocity = -RelativeVelocity;
-                //    if (relativeVelocity > CollisionResponseSettings.BouncinessVelocityThreshold)
-                //        bias = relativeVelocity * contactManifoldConstraint.materialInteraction.Bounciness + bias;
-                //}
-            }
- 
-
-        }
-
-        /// <summary>
-        /// Performs any pre-solve iteration work that needs exclusive
-        /// access to the members of the solver updateable.
-        /// Usually, this is used for applying warmstarting impulses.
-        /// </summary>
-        public override void ExclusiveUpdate()
-        {
-            //Warm starting
-#if !WINDOWS
-            Vector3 linear = new Vector3();
-            Vector3 angular = new Vector3();
-#else
-            Vector3 linear, angular;
-#endif
-            linear.X = accumulatedImpulse * linearAX;
-            linear.Y = accumulatedImpulse * linearAY;
-            linear.Z = accumulatedImpulse * linearAZ;
-            if (entityADynamic)
-            {
-                angular.X = accumulatedImpulse * angularAX;
-                angular.Y = accumulatedImpulse * angularAY;
-                angular.Z = accumulatedImpulse * angularAZ;
-                entityA.ApplyLinearImpulse(ref linear);
-                entityA.ApplyAngularImpulse(ref angular);
-            }
-            if (entityBDynamic)
-            {
-                linear.X = -linear.X;
-                linear.Y = -linear.Y;
-                linear.Z = -linear.Z;
-                angular.X = accumulatedImpulse * angularBX;
-                angular.Y = accumulatedImpulse * angularBY;
-                angular.Z = accumulatedImpulse * angularBZ;
-                entityB.ApplyLinearImpulse(ref linear);
-                entityB.ApplyAngularImpulse(ref angular);
-            }
-        }
-
-
-        /// <summary>
-        /// Computes and applies an impulse to keep the colliders from penetrating.
-        /// </summary>
-        /// <returns>Impulse applied.</returns>
-        public override float SolveIteration()
-        {
-
-            //Compute relative velocity
-            float lambda = (RelativeVelocity - bias + softness * accumulatedImpulse) * velocityToImpulse;
-
-            //Clamp accumulated impulse
-            float previousAccumulatedImpulse = accumulatedImpulse;
-            accumulatedImpulse = MathHelper.Max(0, accumulatedImpulse + lambda);
-            lambda = accumulatedImpulse - previousAccumulatedImpulse;
- 
-
-            //Apply the impulse
-#if !WINDOWS
-            Vector3 linear = new Vector3();
-            Vector3 angular = new Vector3();
-#else
-            Vector3 linear, angular;
-#endif
-            linear.X = lambda * linearAX;
-            linear.Y = lambda * linearAY;
-            linear.Z = lambda * linearAZ;
-            if (entityADynamic)
-            {
-                angular.X = lambda * angularAX;
-                angular.Y = lambda * angularAY;
-                angular.Z = lambda * angularAZ;
-                entityA.ApplyLinearImpulse(ref linear);
-                entityA.ApplyAngularImpulse(ref angular);
-            }
-            if (entityBDynamic)
-            {
-                linear.X = -linear.X;
-                linear.Y = -linear.Y;
-                linear.Z = -linear.Z;
-                angular.X = lambda * angularBX;
-                angular.Y = lambda * angularBY;
-                angular.Z = lambda * angularBZ;
-                entityB.ApplyLinearImpulse(ref linear);
-                entityB.ApplyAngularImpulse(ref angular);
-            }
-
-            return Math.Abs(lambda);
-        }
-
-        protected internal override void CollectInvolvedEntities(RawList<Entity> outputInvolvedEntities)
-        {
-            //This should never really have to be called.
-            if (entityA != null)
-                outputInvolvedEntities.Add(entityA);
-            if (entityB != null)
-                outputInvolvedEntities.Add(entityB);
-        }
-
-    }
+﻿using BEPUphysics.Entities;
+ 
+using BEPUphysics.CollisionTests;
+using BEPUphysics.Settings;
+using BEPUutilities;
+using System;
+using BEPUutilities.DataStructures;
+
+namespace BEPUphysics.Constraints.Collision
+{
+    /// <summary>
+    /// Computes the forces necessary to keep two entities from going through each other at a contact point.
+    /// </summary>
+    public class ContactPenetrationConstraint : EntitySolverUpdateable
+    {
+        internal Contact contact;
+
+        ///<summary>
+        /// Gets the contact associated with this penetration constraint.
+        ///</summary>
+        public Contact Contact { get { return contact; } }
+        internal float accumulatedImpulse;
+        //float linearBX, linearBY, linearBZ;
+        internal float angularAX, angularAY, angularAZ;
+        internal float angularBX, angularBY, angularBZ;
+
+        private float softness;
+        private float bias;
+        private float linearAX, linearAY, linearAZ;
+        private Entity entityA, entityB;
+        private bool entityADynamic, entityBDynamic;
+        //Inverse effective mass matrix
+        internal float velocityToImpulse;
+        private ContactManifoldConstraint contactManifoldConstraint;
+
+        internal Vector3 ra, rb;
+
+        ///<summary>
+        /// Constructs a new penetration constraint.
+        ///</summary>
+        public ContactPenetrationConstraint()
+        {
+            isActive = false;
+        }
+
+
+        ///<summary>
+        /// Configures the penetration constraint.
+        ///</summary>
+        ///<param name="contactManifoldConstraint">Owning manifold constraint.</param>
+        ///<param name="contact">Contact associated with the penetration constraint.</param>
+        public void Setup(ContactManifoldConstraint contactManifoldConstraint, Contact contact)
+        {
+            this.contactManifoldConstraint = contactManifoldConstraint;
+            this.contact = contact;
+            isActive = true;
+
+            entityA = contactManifoldConstraint.EntityA;
+            entityB = contactManifoldConstraint.EntityB;
+
+        }
+
+        ///<summary>
+        /// Cleans up the constraint.
+        ///</summary>
+        public void CleanUp()
+        {
+            accumulatedImpulse = 0;
+            contactManifoldConstraint = null;
+            contact = null;
+            entityA = null;
+            entityB = null;
+            isActive = false;
+
+
+        }
+
+        /// <summary>
+        /// Gets the total normal impulse applied by this penetration constraint to maintain the separation of the involved entities.
+        /// </summary>
+        public float NormalImpulse
+        {
+            get { return accumulatedImpulse; }
+        }
+
+        ///<summary>
+        /// Gets the relative velocity between the associated entities at the contact point along the contact normal.
+        ///</summary>
+        public float RelativeVelocity
+        {
+            get
+            {
+                float lambda = 0;
+                if (entityA != null)
+                {
+                    lambda = entityA.linearVelocity.X * linearAX + entityA.linearVelocity.Y * linearAY + entityA.linearVelocity.Z * linearAZ +
+                             entityA.angularVelocity.X * angularAX + entityA.angularVelocity.Y * angularAY + entityA.angularVelocity.Z * angularAZ;
+                }
+                if (entityB != null)
+                {
+                    lambda += -entityB.linearVelocity.X * linearAX - entityB.linearVelocity.Y * linearAY - entityB.linearVelocity.Z * linearAZ +
+                              entityB.angularVelocity.X * angularBX + entityB.angularVelocity.Y * angularBY + entityB.angularVelocity.Z * angularBZ;
+                }
+                return lambda;
+            }
+        }
+
+
+
+
+        ///<summary>
+        /// Performs the frame's configuration step.
+        ///</summary>
+        ///<param name="dt">Timestep duration.</param>
+        public override void Update(float dt)
+        {
+
+            entityADynamic = entityA != null && entityA.isDynamic;
+            entityBDynamic = entityB != null && entityB.isDynamic;
+
+            //Set up the jacobians.
+            linearAX = -contact.Normal.X;
+            linearAY = -contact.Normal.Y;
+            linearAZ = -contact.Normal.Z;
+            //linearBX = -linearAX;
+            //linearBY = -linearAY;
+            //linearBZ = -linearAZ;
+
+
+
+            //angular A = Ra x N
+            if (entityA != null)
+            {
+                Vector3.Subtract(ref contact.Position, ref entityA.position, out ra);
+                angularAX = (ra.Y * linearAZ) - (ra.Z * linearAY);
+                angularAY = (ra.Z * linearAX) - (ra.X * linearAZ);
+                angularAZ = (ra.X * linearAY) - (ra.Y * linearAX);
+            }
+
+
+            //Angular B = N x Rb
+            if (entityB != null)
+            {
+                Vector3.Subtract(ref contact.Position, ref entityB.position, out rb);
+                angularBX = (linearAY * rb.Z) - (linearAZ * rb.Y);
+                angularBY = (linearAZ * rb.X) - (linearAX * rb.Z);
+                angularBZ = (linearAX * rb.Y) - (linearAY * rb.X);
+            }
+
+
+            //Compute inverse effective mass matrix
+            float entryA, entryB;
+
+            //these are the transformed coordinates
+            float tX, tY, tZ;
+            if (entityADynamic)
+            {
+                tX = angularAX * entityA.inertiaTensorInverse.M11 + angularAY * entityA.inertiaTensorInverse.M21 + angularAZ * entityA.inertiaTensorInverse.M31;
+                tY = angularAX * entityA.inertiaTensorInverse.M12 + angularAY * entityA.inertiaTensorInverse.M22 + angularAZ * entityA.inertiaTensorInverse.M32;
+                tZ = angularAX * entityA.inertiaTensorInverse.M13 + angularAY * entityA.inertiaTensorInverse.M23 + angularAZ * entityA.inertiaTensorInverse.M33;
+                entryA = tX * angularAX + tY * angularAY + tZ * angularAZ + entityA.inverseMass;
+            }
+            else
+                entryA = 0;
+
+            if (entityBDynamic)
+            {
+                tX = angularBX * entityB.inertiaTensorInverse.M11 + angularBY * entityB.inertiaTensorInverse.M21 + angularBZ * entityB.inertiaTensorInverse.M31;
+                tY = angularBX * entityB.inertiaTensorInverse.M12 + angularBY * entityB.inertiaTensorInverse.M22 + angularBZ * entityB.inertiaTensorInverse.M32;
+                tZ = angularBX * entityB.inertiaTensorInverse.M13 + angularBY * entityB.inertiaTensorInverse.M23 + angularBZ * entityB.inertiaTensorInverse.M33;
+                entryB = tX * angularBX + tY * angularBY + tZ * angularBZ + entityB.inverseMass;
+            }
+            else
+                entryB = 0;
+
+            //If we used a single fixed softness value, then heavier objects will tend to 'squish' more than light objects.
+            //In the extreme case, very heavy objects could simply fall through the ground by force of gravity.
+            //To see why this is the case, consider that a given dt, softness, and bias factor correspond to an equivalent spring's damping and stiffness coefficients.
+            //Imagine trying to hang objects of different masses on the fixed-strength spring: obviously, heavier ones will pull it further down.
+
+            //To counteract this, scale the softness value based on the effective mass felt by the constraint.
+            //Larger effective masses should correspond to smaller softnesses so that the spring has the same positional behavior.
+            //Fortunately, we're already computing the necessary values: the raw, unsoftened effective mass inverse shall be used to compute the softness.
+    
+            float effectiveMassInverse = entryA + entryB;
+            softness = CollisionResponseSettings.Softness * effectiveMassInverse;
+            velocityToImpulse = -1 / (softness + effectiveMassInverse);
+
+
+            //Bounciness and bias (penetration correction)
+            if (contact.PenetrationDepth >= 0)
+            {
+                bias = MathHelper.Min(
+                    MathHelper.Max(0, contact.PenetrationDepth - CollisionDetectionSettings.AllowedPenetration) *
+                    CollisionResponseSettings.PenetrationRecoveryStiffness / dt,
+                    CollisionResponseSettings.MaximumPenetrationCorrectionSpeed);
+
+                if (contactManifoldConstraint.materialInteraction.Bounciness > 0)
+                {
+                    //Target a velocity which includes a portion of the incident velocity.
+                    float relativeVelocity = -RelativeVelocity;
+                    if (relativeVelocity > CollisionResponseSettings.BouncinessVelocityThreshold)
+                        bias = MathHelper.Max(relativeVelocity * contactManifoldConstraint.materialInteraction.Bounciness, bias);
+                }
+            }
+            else
+            {
+                //The contact is actually separated right now.  Allow the solver to target a position that is just barely in collision.
+                //If the solver finds that an accumulated negative impulse is required to hit this target, then no work will be done.
+                bias = contact.PenetrationDepth / dt;
+
+                //This implementation is going to ignore bounciness for now.
+                //Since it's not being used for CCD, these negative-depth contacts
+                //only really occur in situations where no bounce should occur.
+                
+                //if (contactManifoldConstraint.materialInteraction.Bounciness > 0)
+                //{
+                //    //Target a velocity which includes a portion of the incident velocity.
+                //    //The contact isn't colliding currently, but go ahead and target the post-bounce velocity.
+                //    //The bias is added to the bounce velocity to simulate the object continuing to the surface and then bouncing off.
+                //    float relativeVelocity = -RelativeVelocity;
+                //    if (relativeVelocity > CollisionResponseSettings.BouncinessVelocityThreshold)
+                //        bias = relativeVelocity * contactManifoldConstraint.materialInteraction.Bounciness + bias;
+                //}
+            }
+ 
+
+        }
+
+        /// <summary>
+        /// Performs any pre-solve iteration work that needs exclusive
+        /// access to the members of the solver updateable.
+        /// Usually, this is used for applying warmstarting impulses.
+        /// </summary>
+        public override void ExclusiveUpdate()
+        {
+            //Warm starting
+#if !WINDOWS
+            Vector3 linear = new Vector3();
+            Vector3 angular = new Vector3();
+#else
+            Vector3 linear, angular;
+#endif
+            linear.X = accumulatedImpulse * linearAX;
+            linear.Y = accumulatedImpulse * linearAY;
+            linear.Z = accumulatedImpulse * linearAZ;
+            if (entityADynamic)
+            {
+                angular.X = accumulatedImpulse * angularAX;
+                angular.Y = accumulatedImpulse * angularAY;
+                angular.Z = accumulatedImpulse * angularAZ;
+                entityA.ApplyLinearImpulse(ref linear);
+                entityA.ApplyAngularImpulse(ref angular);
+            }
+            if (entityBDynamic)
+            {
+                linear.X = -linear.X;
+                linear.Y = -linear.Y;
+                linear.Z = -linear.Z;
+                angular.X = accumulatedImpulse * angularBX;
+                angular.Y = accumulatedImpulse * angularBY;
+                angular.Z = accumulatedImpulse * angularBZ;
+                entityB.ApplyLinearImpulse(ref linear);
+                entityB.ApplyAngularImpulse(ref angular);
+            }
+        }
+
+
+        /// <summary>
+        /// Computes and applies an impulse to keep the colliders from penetrating.
+        /// </summary>
+        /// <returns>Impulse applied.</returns>
+        public override float SolveIteration()
+        {
+
+            //Compute relative velocity
+            float lambda = (RelativeVelocity - bias + softness * accumulatedImpulse) * velocityToImpulse;
+
+            //Clamp accumulated impulse
+            float previousAccumulatedImpulse = accumulatedImpulse;
+            accumulatedImpulse = MathHelper.Max(0, accumulatedImpulse + lambda);
+            lambda = accumulatedImpulse - previousAccumulatedImpulse;
+ 
+
+            //Apply the impulse
+#if !WINDOWS
+            Vector3 linear = new Vector3();
+            Vector3 angular = new Vector3();
+#else
+            Vector3 linear, angular;
+#endif
+            linear.X = lambda * linearAX;
+            linear.Y = lambda * linearAY;
+            linear.Z = lambda * linearAZ;
+            if (entityADynamic)
+            {
+                angular.X = lambda * angularAX;
+                angular.Y = lambda * angularAY;
+                angular.Z = lambda * angularAZ;
+                entityA.ApplyLinearImpulse(ref linear);
+                entityA.ApplyAngularImpulse(ref angular);
+            }
+            if (entityBDynamic)
+            {
+                linear.X = -linear.X;
+                linear.Y = -linear.Y;
+                linear.Z = -linear.Z;
+                angular.X = lambda * angularBX;
+                angular.Y = lambda * angularBY;
+                angular.Z = lambda * angularBZ;
+                entityB.ApplyLinearImpulse(ref linear);
+                entityB.ApplyAngularImpulse(ref angular);
+            }
+
+            return Math.Abs(lambda);
+        }
+
+        protected internal override void CollectInvolvedEntities(RawList<Entity> outputInvolvedEntities)
+        {
+            //This should never really have to be called.
+            if (entityA != null)
+                outputInvolvedEntities.Add(entityA);
+            if (entityB != null)
+                outputInvolvedEntities.Add(entityB);
+        }
+
+    }
 }