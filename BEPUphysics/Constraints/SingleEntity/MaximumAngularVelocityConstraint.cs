﻿using System;
using BEPUphysics.Entities;
using BEPUutilities;
<<<<<<< HEAD
using Microsoft.Xna.Framework;
=======
 
>>>>>>> d0a4deae

namespace BEPUphysics.Constraints.SingleEntity
{
    /// <summary>
    /// Prevents the target entity from moving faster than the specified speeds.
    /// </summary>
    public class MaximumAngularSpeedConstraint : SingleEntityConstraint, I3DImpulseConstraint
    {
        private Matrix3x3 effectiveMassMatrix;
        private float maxForceDt = float.MaxValue;
        private float maxForceDtSquared = float.MaxValue;
        private Vector3 accumulatedImpulse;
        private float maximumForce = float.MaxValue;
        private float maximumSpeed;
        private float maximumSpeedSquared;

        private float softness = .00001f;
        private float usedSoftness;

        /// <summary>
        /// Constructs a maximum speed constraint.
        /// Set its Entity and MaximumSpeed to complete the configuration.
        /// IsActive also starts as false with this constructor.
        /// </summary>
        public MaximumAngularSpeedConstraint()
        {
            IsActive = false;
        }

        /// <summary>
        /// Constructs a maximum speed constraint.
        /// </summary>
        /// <param name="e">Affected entity.</param>
        /// <param name="maxSpeed">Maximum angular speed allowed.</param>
        public MaximumAngularSpeedConstraint(Entity e, float maxSpeed)
        {
            Entity = e;
            MaximumSpeed = maxSpeed;
        }

        /// <summary>
        /// Gets and sets the maximum impulse that the constraint will attempt to apply when satisfying its requirements.
        /// This field can be used to simulate friction in a constraint.
        /// </summary>
        public float MaximumForce
        {
            get
            {
                if (maximumForce > 0)
                {
                    return maximumForce;
                }
                return 0;
            }
            set { maximumForce = value >= 0 ? value : 0; }
        }

        /// <summary>
        /// Gets or sets the maximum angular speed that this constraint allows.
        /// </summary>
        public float MaximumSpeed
        {
            get { return maximumSpeed; }
            set
            {
                maximumSpeed = MathHelper.Max(0, value);
                maximumSpeedSquared = maximumSpeed * maximumSpeed;
            }
        }


        /// <summary>
        /// Gets and sets the softness of this constraint.
        /// Higher values of softness allow the constraint to be violated more.
        /// Must be greater than zero.
        /// Sometimes, if a joint system is unstable, increasing the softness of the involved constraints will make it settle down.
        /// For motors, softness can be used to implement damping.  For a damping constant k, the appropriate softness is 1/k.
        /// </summary>
        public float Softness
        {
            get { return softness; }
            set { softness = Math.Max(0, value); }
        }

        #region I3DImpulseConstraint Members

        /// <summary>
        /// Gets the current relative velocity between the connected entities with respect to the constraint.
        /// </summary>
        Vector3 I3DImpulseConstraint.RelativeVelocity
        {
            get { return entity.angularVelocity; }
        }

        /// <summary>
        /// Gets the total impulse applied by the constraint.
        /// </summary>
        public Vector3 TotalImpulse
        {
            get { return accumulatedImpulse; }
        }

        #endregion

        /// <summary>
        /// Calculates and applies corrective impulses.
        /// Called automatically by space.
        /// </summary>
        public override float SolveIteration()
        {
            float angularSpeed = entity.angularVelocity.LengthSquared();
            if (angularSpeed > maximumSpeedSquared)
            {
                angularSpeed = (float)Math.Sqrt(angularSpeed);
                Vector3 impulse;
                //divide by angularSpeed to normalize the velocity.
                //Multiply by angularSpeed - maximumSpeed to get the 'velocity change vector.'
                Vector3.Multiply(ref entity.angularVelocity, -(angularSpeed - maximumSpeed) / angularSpeed, out impulse);

                //incorporate softness
                Vector3 softnessImpulse;
                Vector3.Multiply(ref accumulatedImpulse, usedSoftness, out softnessImpulse);
                Vector3.Subtract(ref impulse, ref softnessImpulse, out impulse);

                //Transform into impulse
                Matrix3x3.Transform(ref impulse, ref effectiveMassMatrix, out impulse);


                //Accumulate
                Vector3 previousAccumulatedImpulse = accumulatedImpulse;
                Vector3.Add(ref accumulatedImpulse, ref impulse, out accumulatedImpulse);
                float forceMagnitude = accumulatedImpulse.LengthSquared();
                if (forceMagnitude > maxForceDtSquared)
                {
                    //max / impulse gives some value 0 < x < 1.  Basically, normalize the vector (divide by the length) and scale by the maximum.
                    float multiplier = maxForceDt / (float)Math.Sqrt(forceMagnitude);
                    accumulatedImpulse.X *= multiplier;
                    accumulatedImpulse.Y *= multiplier;
                    accumulatedImpulse.Z *= multiplier;

                    //Since the limit was exceeded by this corrective impulse, limit it so that the accumulated impulse remains constrained.
                    impulse.X = accumulatedImpulse.X - previousAccumulatedImpulse.X;
                    impulse.Y = accumulatedImpulse.Y - previousAccumulatedImpulse.Y;
                    impulse.Z = accumulatedImpulse.Z - previousAccumulatedImpulse.Z;
                }

                entity.ApplyAngularImpulse(ref impulse);


                return (Math.Abs(impulse.X) + Math.Abs(impulse.Y) + Math.Abs(impulse.Z));
            }

            return 0;
        }

        /// <summary>
        /// Calculates necessary information for velocity solving.
        /// Called automatically by space.
        /// </summary>
        /// <param name="dt">Time in seconds since the last update.</param>
        public override void Update(float dt)
        {
            usedSoftness = softness / dt;

            effectiveMassMatrix = entity.inertiaTensorInverse;

            effectiveMassMatrix.M11 += usedSoftness;
            effectiveMassMatrix.M22 += usedSoftness;
            effectiveMassMatrix.M33 += usedSoftness;

            Matrix3x3.Invert(ref effectiveMassMatrix, out effectiveMassMatrix);

            //Determine maximum force
            if (maximumForce < float.MaxValue)
            {
                maxForceDt = maximumForce * dt;
                maxForceDtSquared = maxForceDt * maxForceDt;
            }
            else
            {
                maxForceDt = float.MaxValue;
                maxForceDtSquared = float.MaxValue;
            }

        }


        public override void ExclusiveUpdate()
        {

            //Can't do warmstarting due to the strangeness of this constraint (not based on a position error, nor is it really a motor).
            accumulatedImpulse = Toolbox.ZeroVector;
        }
    }
}<|MERGE_RESOLUTION|>--- conflicted
+++ resolved
@@ -1,203 +1,199 @@
-﻿using System;
-using BEPUphysics.Entities;
-using BEPUutilities;
-<<<<<<< HEAD
-using Microsoft.Xna.Framework;
-=======
- 
->>>>>>> d0a4deae
-
-namespace BEPUphysics.Constraints.SingleEntity
-{
-    /// <summary>
-    /// Prevents the target entity from moving faster than the specified speeds.
-    /// </summary>
-    public class MaximumAngularSpeedConstraint : SingleEntityConstraint, I3DImpulseConstraint
-    {
-        private Matrix3x3 effectiveMassMatrix;
-        private float maxForceDt = float.MaxValue;
-        private float maxForceDtSquared = float.MaxValue;
-        private Vector3 accumulatedImpulse;
-        private float maximumForce = float.MaxValue;
-        private float maximumSpeed;
-        private float maximumSpeedSquared;
-
-        private float softness = .00001f;
-        private float usedSoftness;
-
-        /// <summary>
-        /// Constructs a maximum speed constraint.
-        /// Set its Entity and MaximumSpeed to complete the configuration.
-        /// IsActive also starts as false with this constructor.
-        /// </summary>
-        public MaximumAngularSpeedConstraint()
-        {
-            IsActive = false;
-        }
-
-        /// <summary>
-        /// Constructs a maximum speed constraint.
-        /// </summary>
-        /// <param name="e">Affected entity.</param>
-        /// <param name="maxSpeed">Maximum angular speed allowed.</param>
-        public MaximumAngularSpeedConstraint(Entity e, float maxSpeed)
-        {
-            Entity = e;
-            MaximumSpeed = maxSpeed;
-        }
-
-        /// <summary>
-        /// Gets and sets the maximum impulse that the constraint will attempt to apply when satisfying its requirements.
-        /// This field can be used to simulate friction in a constraint.
-        /// </summary>
-        public float MaximumForce
-        {
-            get
-            {
-                if (maximumForce > 0)
-                {
-                    return maximumForce;
-                }
-                return 0;
-            }
-            set { maximumForce = value >= 0 ? value : 0; }
-        }
-
-        /// <summary>
-        /// Gets or sets the maximum angular speed that this constraint allows.
-        /// </summary>
-        public float MaximumSpeed
-        {
-            get { return maximumSpeed; }
-            set
-            {
-                maximumSpeed = MathHelper.Max(0, value);
-                maximumSpeedSquared = maximumSpeed * maximumSpeed;
-            }
-        }
-
-
-        /// <summary>
-        /// Gets and sets the softness of this constraint.
-        /// Higher values of softness allow the constraint to be violated more.
-        /// Must be greater than zero.
-        /// Sometimes, if a joint system is unstable, increasing the softness of the involved constraints will make it settle down.
-        /// For motors, softness can be used to implement damping.  For a damping constant k, the appropriate softness is 1/k.
-        /// </summary>
-        public float Softness
-        {
-            get { return softness; }
-            set { softness = Math.Max(0, value); }
-        }
-
-        #region I3DImpulseConstraint Members
-
-        /// <summary>
-        /// Gets the current relative velocity between the connected entities with respect to the constraint.
-        /// </summary>
-        Vector3 I3DImpulseConstraint.RelativeVelocity
-        {
-            get { return entity.angularVelocity; }
-        }
-
-        /// <summary>
-        /// Gets the total impulse applied by the constraint.
-        /// </summary>
-        public Vector3 TotalImpulse
-        {
-            get { return accumulatedImpulse; }
-        }
-
-        #endregion
-
-        /// <summary>
-        /// Calculates and applies corrective impulses.
-        /// Called automatically by space.
-        /// </summary>
-        public override float SolveIteration()
-        {
-            float angularSpeed = entity.angularVelocity.LengthSquared();
-            if (angularSpeed > maximumSpeedSquared)
-            {
-                angularSpeed = (float)Math.Sqrt(angularSpeed);
-                Vector3 impulse;
-                //divide by angularSpeed to normalize the velocity.
-                //Multiply by angularSpeed - maximumSpeed to get the 'velocity change vector.'
-                Vector3.Multiply(ref entity.angularVelocity, -(angularSpeed - maximumSpeed) / angularSpeed, out impulse);
-
-                //incorporate softness
-                Vector3 softnessImpulse;
-                Vector3.Multiply(ref accumulatedImpulse, usedSoftness, out softnessImpulse);
-                Vector3.Subtract(ref impulse, ref softnessImpulse, out impulse);
-
-                //Transform into impulse
-                Matrix3x3.Transform(ref impulse, ref effectiveMassMatrix, out impulse);
-
-
-                //Accumulate
-                Vector3 previousAccumulatedImpulse = accumulatedImpulse;
-                Vector3.Add(ref accumulatedImpulse, ref impulse, out accumulatedImpulse);
-                float forceMagnitude = accumulatedImpulse.LengthSquared();
-                if (forceMagnitude > maxForceDtSquared)
-                {
-                    //max / impulse gives some value 0 < x < 1.  Basically, normalize the vector (divide by the length) and scale by the maximum.
-                    float multiplier = maxForceDt / (float)Math.Sqrt(forceMagnitude);
-                    accumulatedImpulse.X *= multiplier;
-                    accumulatedImpulse.Y *= multiplier;
-                    accumulatedImpulse.Z *= multiplier;
-
-                    //Since the limit was exceeded by this corrective impulse, limit it so that the accumulated impulse remains constrained.
-                    impulse.X = accumulatedImpulse.X - previousAccumulatedImpulse.X;
-                    impulse.Y = accumulatedImpulse.Y - previousAccumulatedImpulse.Y;
-                    impulse.Z = accumulatedImpulse.Z - previousAccumulatedImpulse.Z;
-                }
-
-                entity.ApplyAngularImpulse(ref impulse);
-
-
-                return (Math.Abs(impulse.X) + Math.Abs(impulse.Y) + Math.Abs(impulse.Z));
-            }
-
-            return 0;
-        }
-
-        /// <summary>
-        /// Calculates necessary information for velocity solving.
-        /// Called automatically by space.
-        /// </summary>
-        /// <param name="dt">Time in seconds since the last update.</param>
-        public override void Update(float dt)
-        {
-            usedSoftness = softness / dt;
-
-            effectiveMassMatrix = entity.inertiaTensorInverse;
-
-            effectiveMassMatrix.M11 += usedSoftness;
-            effectiveMassMatrix.M22 += usedSoftness;
-            effectiveMassMatrix.M33 += usedSoftness;
-
-            Matrix3x3.Invert(ref effectiveMassMatrix, out effectiveMassMatrix);
-
-            //Determine maximum force
-            if (maximumForce < float.MaxValue)
-            {
-                maxForceDt = maximumForce * dt;
-                maxForceDtSquared = maxForceDt * maxForceDt;
-            }
-            else
-            {
-                maxForceDt = float.MaxValue;
-                maxForceDtSquared = float.MaxValue;
-            }
-
-        }
-
-
-        public override void ExclusiveUpdate()
-        {
-
-            //Can't do warmstarting due to the strangeness of this constraint (not based on a position error, nor is it really a motor).
-            accumulatedImpulse = Toolbox.ZeroVector;
-        }
-    }
+﻿using System;
+using BEPUphysics.Entities;
+using BEPUutilities;
+ 
+
+namespace BEPUphysics.Constraints.SingleEntity
+{
+    /// <summary>
+    /// Prevents the target entity from moving faster than the specified speeds.
+    /// </summary>
+    public class MaximumAngularSpeedConstraint : SingleEntityConstraint, I3DImpulseConstraint
+    {
+        private Matrix3x3 effectiveMassMatrix;
+        private float maxForceDt = float.MaxValue;
+        private float maxForceDtSquared = float.MaxValue;
+        private Vector3 accumulatedImpulse;
+        private float maximumForce = float.MaxValue;
+        private float maximumSpeed;
+        private float maximumSpeedSquared;
+
+        private float softness = .00001f;
+        private float usedSoftness;
+
+        /// <summary>
+        /// Constructs a maximum speed constraint.
+        /// Set its Entity and MaximumSpeed to complete the configuration.
+        /// IsActive also starts as false with this constructor.
+        /// </summary>
+        public MaximumAngularSpeedConstraint()
+        {
+            IsActive = false;
+        }
+
+        /// <summary>
+        /// Constructs a maximum speed constraint.
+        /// </summary>
+        /// <param name="e">Affected entity.</param>
+        /// <param name="maxSpeed">Maximum angular speed allowed.</param>
+        public MaximumAngularSpeedConstraint(Entity e, float maxSpeed)
+        {
+            Entity = e;
+            MaximumSpeed = maxSpeed;
+        }
+
+        /// <summary>
+        /// Gets and sets the maximum impulse that the constraint will attempt to apply when satisfying its requirements.
+        /// This field can be used to simulate friction in a constraint.
+        /// </summary>
+        public float MaximumForce
+        {
+            get
+            {
+                if (maximumForce > 0)
+                {
+                    return maximumForce;
+                }
+                return 0;
+            }
+            set { maximumForce = value >= 0 ? value : 0; }
+        }
+
+        /// <summary>
+        /// Gets or sets the maximum angular speed that this constraint allows.
+        /// </summary>
+        public float MaximumSpeed
+        {
+            get { return maximumSpeed; }
+            set
+            {
+                maximumSpeed = MathHelper.Max(0, value);
+                maximumSpeedSquared = maximumSpeed * maximumSpeed;
+            }
+        }
+
+
+        /// <summary>
+        /// Gets and sets the softness of this constraint.
+        /// Higher values of softness allow the constraint to be violated more.
+        /// Must be greater than zero.
+        /// Sometimes, if a joint system is unstable, increasing the softness of the involved constraints will make it settle down.
+        /// For motors, softness can be used to implement damping.  For a damping constant k, the appropriate softness is 1/k.
+        /// </summary>
+        public float Softness
+        {
+            get { return softness; }
+            set { softness = Math.Max(0, value); }
+        }
+
+        #region I3DImpulseConstraint Members
+
+        /// <summary>
+        /// Gets the current relative velocity between the connected entities with respect to the constraint.
+        /// </summary>
+        Vector3 I3DImpulseConstraint.RelativeVelocity
+        {
+            get { return entity.angularVelocity; }
+        }
+
+        /// <summary>
+        /// Gets the total impulse applied by the constraint.
+        /// </summary>
+        public Vector3 TotalImpulse
+        {
+            get { return accumulatedImpulse; }
+        }
+
+        #endregion
+
+        /// <summary>
+        /// Calculates and applies corrective impulses.
+        /// Called automatically by space.
+        /// </summary>
+        public override float SolveIteration()
+        {
+            float angularSpeed = entity.angularVelocity.LengthSquared();
+            if (angularSpeed > maximumSpeedSquared)
+            {
+                angularSpeed = (float)Math.Sqrt(angularSpeed);
+                Vector3 impulse;
+                //divide by angularSpeed to normalize the velocity.
+                //Multiply by angularSpeed - maximumSpeed to get the 'velocity change vector.'
+                Vector3.Multiply(ref entity.angularVelocity, -(angularSpeed - maximumSpeed) / angularSpeed, out impulse);
+
+                //incorporate softness
+                Vector3 softnessImpulse;
+                Vector3.Multiply(ref accumulatedImpulse, usedSoftness, out softnessImpulse);
+                Vector3.Subtract(ref impulse, ref softnessImpulse, out impulse);
+
+                //Transform into impulse
+                Matrix3x3.Transform(ref impulse, ref effectiveMassMatrix, out impulse);
+
+
+                //Accumulate
+                Vector3 previousAccumulatedImpulse = accumulatedImpulse;
+                Vector3.Add(ref accumulatedImpulse, ref impulse, out accumulatedImpulse);
+                float forceMagnitude = accumulatedImpulse.LengthSquared();
+                if (forceMagnitude > maxForceDtSquared)
+                {
+                    //max / impulse gives some value 0 < x < 1.  Basically, normalize the vector (divide by the length) and scale by the maximum.
+                    float multiplier = maxForceDt / (float)Math.Sqrt(forceMagnitude);
+                    accumulatedImpulse.X *= multiplier;
+                    accumulatedImpulse.Y *= multiplier;
+                    accumulatedImpulse.Z *= multiplier;
+
+                    //Since the limit was exceeded by this corrective impulse, limit it so that the accumulated impulse remains constrained.
+                    impulse.X = accumulatedImpulse.X - previousAccumulatedImpulse.X;
+                    impulse.Y = accumulatedImpulse.Y - previousAccumulatedImpulse.Y;
+                    impulse.Z = accumulatedImpulse.Z - previousAccumulatedImpulse.Z;
+                }
+
+                entity.ApplyAngularImpulse(ref impulse);
+
+
+                return (Math.Abs(impulse.X) + Math.Abs(impulse.Y) + Math.Abs(impulse.Z));
+            }
+
+            return 0;
+        }
+
+        /// <summary>
+        /// Calculates necessary information for velocity solving.
+        /// Called automatically by space.
+        /// </summary>
+        /// <param name="dt">Time in seconds since the last update.</param>
+        public override void Update(float dt)
+        {
+            usedSoftness = softness / dt;
+
+            effectiveMassMatrix = entity.inertiaTensorInverse;
+
+            effectiveMassMatrix.M11 += usedSoftness;
+            effectiveMassMatrix.M22 += usedSoftness;
+            effectiveMassMatrix.M33 += usedSoftness;
+
+            Matrix3x3.Invert(ref effectiveMassMatrix, out effectiveMassMatrix);
+
+            //Determine maximum force
+            if (maximumForce < float.MaxValue)
+            {
+                maxForceDt = maximumForce * dt;
+                maxForceDtSquared = maxForceDt * maxForceDt;
+            }
+            else
+            {
+                maxForceDt = float.MaxValue;
+                maxForceDtSquared = float.MaxValue;
+            }
+
+        }
+
+
+        public override void ExclusiveUpdate()
+        {
+
+            //Can't do warmstarting due to the strangeness of this constraint (not based on a position error, nor is it really a motor).
+            accumulatedImpulse = Toolbox.ZeroVector;
+        }
+    }
 }