﻿using System;
using BEPUphysics.Constraints.TwoEntity.Motors;
using BEPUphysics.Entities;
using BEPUutilities;
<<<<<<< HEAD
using Microsoft.Xna.Framework;
=======
 
>>>>>>> d0a4deae

namespace BEPUphysics.Constraints.SingleEntity
{
    /// <summary>
    /// Constraint which attempts to restrict the relative angular velocity of two entities to some value.
    /// Can use a target relative orientation to apply additional force.
    /// </summary>
    public class SingleEntityAngularMotor : SingleEntityConstraint, I3DImpulseConstraintWithError
    {
        private readonly JointBasis3D basis = new JointBasis3D();

        private readonly MotorSettingsOrientation settings;
        private Vector3 accumulatedImpulse;


        private float angle;
        private Vector3 axis;

        private Vector3 biasVelocity;
        private Matrix3x3 effectiveMassMatrix;

        private float maxForceDt;
        private float maxForceDtSquared;
        private float usedSoftness;

        /// <summary>
        /// Constructs a new constraint which attempts to restrict the relative angular velocity of two entities to some value.
        /// </summary>
        /// <param name="entity">Affected entity.</param>
        public SingleEntityAngularMotor(Entity entity)
        {
            Entity = entity;

            settings = new MotorSettingsOrientation(this) {servo = {goal = base.entity.orientation}};
            //Since no target relative orientation was specified, just use the current relative orientation.  Prevents any nasty start-of-sim 'snapping.'

            //mySettings.myServo.springSettings.stiffnessConstant *= .5f;
        }

        /// <summary>
        /// Constructs a new constraint which attempts to restrict the relative angular velocity of two entities to some value.
        /// This constructor will make the angular motor start with isActive set to false.
        /// </summary>
        public SingleEntityAngularMotor()
        {
            settings = new MotorSettingsOrientation(this);
            IsActive = false;
        }

        /// <summary>
        /// Gets the basis attached to the entity.
        /// The target velocity/orientation of this motor is transformed by the basis.
        /// </summary>
        public JointBasis3D Basis
        {
            get { return basis; }
        }

        /// <summary>
        /// Gets the motor's velocity and servo settings.
        /// </summary>
        public MotorSettingsOrientation Settings
        {
            get { return settings; }
        }

        #region I3DImpulseConstraintWithError Members

        /// <summary>
        /// Gets the current relative velocity with respect to the constraint.
        /// For single entity constraints, this is pretty straightforward.  It is taken directly from the 
        /// entity.
        /// </summary>
        public Vector3 RelativeVelocity
        {
            get { return -Entity.AngularVelocity; }
        }

        /// <summary>
        /// Gets the total impulse applied by this constraint.
        /// </summary>
        public Vector3 TotalImpulse
        {
            get { return accumulatedImpulse; }
        }

        /// <summary>
        /// Gets the current constraint error.
        /// If the motor is in velocity only mode, error is zero.
        /// </summary>
        public Vector3 Error
        {
            get { return axis * angle; }
        }

        #endregion

        /// <summary>
        /// Applies the corrective impulses required by the constraint.
        /// </summary>
        public override float SolveIteration()
        {
#if !WINDOWS
            Vector3 lambda = new Vector3();
#else
            Vector3 lambda;
#endif
            Vector3 aVel = entity.angularVelocity;
            lambda.X = -aVel.X + biasVelocity.X - usedSoftness * accumulatedImpulse.X;
            lambda.Y = -aVel.Y + biasVelocity.Y - usedSoftness * accumulatedImpulse.Y;
            lambda.Z = -aVel.Z + biasVelocity.Z - usedSoftness * accumulatedImpulse.Z;

            Matrix3x3.Transform(ref lambda, ref effectiveMassMatrix, out lambda);

            Vector3 previousAccumulatedImpulse = accumulatedImpulse;
            accumulatedImpulse.X += lambda.X;
            accumulatedImpulse.Y += lambda.Y;
            accumulatedImpulse.Z += lambda.Z;
            float sumLengthSquared = accumulatedImpulse.LengthSquared();

            if (sumLengthSquared > maxForceDtSquared)
            {
                //max / impulse gives some value 0 < x < 1.  Basically, normalize the vector (divide by the length) and scale by the maximum.
                float multiplier = maxForceDt / (float) Math.Sqrt(sumLengthSquared);
                accumulatedImpulse.X *= multiplier;
                accumulatedImpulse.Y *= multiplier;
                accumulatedImpulse.Z *= multiplier;

                //Since the limit was exceeded by this corrective impulse, limit it so that the accumulated impulse remains constrained.
                lambda.X = accumulatedImpulse.X - previousAccumulatedImpulse.X;
                lambda.Y = accumulatedImpulse.Y - previousAccumulatedImpulse.Y;
                lambda.Z = accumulatedImpulse.Z - previousAccumulatedImpulse.Z;
            }


            entity.ApplyAngularImpulse(ref lambda);


            return Math.Abs(lambda.X) + Math.Abs(lambda.Y) + Math.Abs(lambda.Z);
        }

        /// <summary>
        /// Initializes the constraint for the current frame.
        /// </summary>
        /// <param name="dt">Time between frames.</param>
        public override void Update(float dt)
        {
            basis.rotationMatrix = entity.orientationMatrix;
            basis.ComputeWorldSpaceAxes();

            if (settings.mode == MotorMode.Servomechanism) //Only need to do the bulk of this work if it's a servo.
            {
                Quaternion currentRelativeOrientation;
                Matrix worldTransform = Matrix3x3.ToMatrix4X4(basis.WorldTransform);
                Quaternion.CreateFromRotationMatrix(ref worldTransform, out currentRelativeOrientation);


                //Compute the relative orientation R' between R and the target relative orientation.
                Quaternion errorOrientation;
                Quaternion.Conjugate(ref currentRelativeOrientation, out errorOrientation);
                Quaternion.Multiply(ref settings.servo.goal, ref errorOrientation, out errorOrientation);


                float errorReduction;
                settings.servo.springSettings.ComputeErrorReductionAndSoftness(dt, out errorReduction, out usedSoftness);

                //Turn this into an axis-angle representation.
                Toolbox.GetAxisAngleFromQuaternion(ref errorOrientation, out axis, out angle);

                //Scale the axis by the desired velocity if the angle is sufficiently large (epsilon).
                if (angle > Toolbox.BigEpsilon)
                {
                    float velocity = MathHelper.Min(settings.servo.baseCorrectiveSpeed, angle / dt) + angle * errorReduction;

                    biasVelocity.X = axis.X * velocity;
                    biasVelocity.Y = axis.Y * velocity;
                    biasVelocity.Z = axis.Z * velocity;


                    //Ensure that the corrective velocity doesn't exceed the max.
                    float length = biasVelocity.LengthSquared();
                    if (length > settings.servo.maxCorrectiveVelocitySquared)
                    {
                        float multiplier = settings.servo.maxCorrectiveVelocity / (float) Math.Sqrt(length);
                        biasVelocity.X *= multiplier;
                        biasVelocity.Y *= multiplier;
                        biasVelocity.Z *= multiplier;
                    }
                }
                else
                {
                    //Wouldn't want an old frame's bias velocity to sneak in.
                    biasVelocity = new Vector3();
                }
            }
            else
            {
                usedSoftness = settings.velocityMotor.softness / dt;
                angle = 0; //Zero out the error;
                Matrix3x3 transform = basis.WorldTransform;
                Matrix3x3.Transform(ref settings.velocityMotor.goalVelocity, ref transform, out biasVelocity);
            }

            //Compute effective mass
            effectiveMassMatrix = entity.inertiaTensorInverse;
            effectiveMassMatrix.M11 += usedSoftness;
            effectiveMassMatrix.M22 += usedSoftness;
            effectiveMassMatrix.M33 += usedSoftness;
            Matrix3x3.Invert(ref effectiveMassMatrix, out effectiveMassMatrix);

            //Update the maximum force
            ComputeMaxForces(settings.maximumForce, dt);


            
        }

        /// <summary>
        /// Performs any pre-solve iteration work that needs exclusive
        /// access to the members of the solver updateable.
        /// Usually, this is used for applying warmstarting impulses.
        /// </summary>
        public override void ExclusiveUpdate()
        {
            //Apply accumulated impulse
            entity.ApplyAngularImpulse(ref accumulatedImpulse);
        }

        /// <summary>
        /// Computes the maxForceDt and maxForceDtSquared fields.
        /// </summary>
        private void ComputeMaxForces(float maxForce, float dt)
        {
            //Determine maximum force
            if (maxForce < float.MaxValue)
            {
                maxForceDt = maxForce * dt;
                maxForceDtSquared = maxForceDt * maxForceDt;
            }
            else
            {
                maxForceDt = float.MaxValue;
                maxForceDtSquared = float.MaxValue;
            }
        }
    }
}<|MERGE_RESOLUTION|>--- conflicted
+++ resolved
@@ -1,256 +1,252 @@
-﻿using System;
-using BEPUphysics.Constraints.TwoEntity.Motors;
-using BEPUphysics.Entities;
-using BEPUutilities;
-<<<<<<< HEAD
-using Microsoft.Xna.Framework;
-=======
- 
->>>>>>> d0a4deae
-
-namespace BEPUphysics.Constraints.SingleEntity
-{
-    /// <summary>
-    /// Constraint which attempts to restrict the relative angular velocity of two entities to some value.
-    /// Can use a target relative orientation to apply additional force.
-    /// </summary>
-    public class SingleEntityAngularMotor : SingleEntityConstraint, I3DImpulseConstraintWithError
-    {
-        private readonly JointBasis3D basis = new JointBasis3D();
-
-        private readonly MotorSettingsOrientation settings;
-        private Vector3 accumulatedImpulse;
-
-
-        private float angle;
-        private Vector3 axis;
-
-        private Vector3 biasVelocity;
-        private Matrix3x3 effectiveMassMatrix;
-
-        private float maxForceDt;
-        private float maxForceDtSquared;
-        private float usedSoftness;
-
-        /// <summary>
-        /// Constructs a new constraint which attempts to restrict the relative angular velocity of two entities to some value.
-        /// </summary>
-        /// <param name="entity">Affected entity.</param>
-        public SingleEntityAngularMotor(Entity entity)
-        {
-            Entity = entity;
-
-            settings = new MotorSettingsOrientation(this) {servo = {goal = base.entity.orientation}};
-            //Since no target relative orientation was specified, just use the current relative orientation.  Prevents any nasty start-of-sim 'snapping.'
-
-            //mySettings.myServo.springSettings.stiffnessConstant *= .5f;
-        }
-
-        /// <summary>
-        /// Constructs a new constraint which attempts to restrict the relative angular velocity of two entities to some value.
-        /// This constructor will make the angular motor start with isActive set to false.
-        /// </summary>
-        public SingleEntityAngularMotor()
-        {
-            settings = new MotorSettingsOrientation(this);
-            IsActive = false;
-        }
-
-        /// <summary>
-        /// Gets the basis attached to the entity.
-        /// The target velocity/orientation of this motor is transformed by the basis.
-        /// </summary>
-        public JointBasis3D Basis
-        {
-            get { return basis; }
-        }
-
-        /// <summary>
-        /// Gets the motor's velocity and servo settings.
-        /// </summary>
-        public MotorSettingsOrientation Settings
-        {
-            get { return settings; }
-        }
-
-        #region I3DImpulseConstraintWithError Members
-
-        /// <summary>
-        /// Gets the current relative velocity with respect to the constraint.
-        /// For single entity constraints, this is pretty straightforward.  It is taken directly from the 
-        /// entity.
-        /// </summary>
-        public Vector3 RelativeVelocity
-        {
-            get { return -Entity.AngularVelocity; }
-        }
-
-        /// <summary>
-        /// Gets the total impulse applied by this constraint.
-        /// </summary>
-        public Vector3 TotalImpulse
-        {
-            get { return accumulatedImpulse; }
-        }
-
-        /// <summary>
-        /// Gets the current constraint error.
-        /// If the motor is in velocity only mode, error is zero.
-        /// </summary>
-        public Vector3 Error
-        {
-            get { return axis * angle; }
-        }
-
-        #endregion
-
-        /// <summary>
-        /// Applies the corrective impulses required by the constraint.
-        /// </summary>
-        public override float SolveIteration()
-        {
-#if !WINDOWS
-            Vector3 lambda = new Vector3();
-#else
-            Vector3 lambda;
-#endif
-            Vector3 aVel = entity.angularVelocity;
-            lambda.X = -aVel.X + biasVelocity.X - usedSoftness * accumulatedImpulse.X;
-            lambda.Y = -aVel.Y + biasVelocity.Y - usedSoftness * accumulatedImpulse.Y;
-            lambda.Z = -aVel.Z + biasVelocity.Z - usedSoftness * accumulatedImpulse.Z;
-
-            Matrix3x3.Transform(ref lambda, ref effectiveMassMatrix, out lambda);
-
-            Vector3 previousAccumulatedImpulse = accumulatedImpulse;
-            accumulatedImpulse.X += lambda.X;
-            accumulatedImpulse.Y += lambda.Y;
-            accumulatedImpulse.Z += lambda.Z;
-            float sumLengthSquared = accumulatedImpulse.LengthSquared();
-
-            if (sumLengthSquared > maxForceDtSquared)
-            {
-                //max / impulse gives some value 0 < x < 1.  Basically, normalize the vector (divide by the length) and scale by the maximum.
-                float multiplier = maxForceDt / (float) Math.Sqrt(sumLengthSquared);
-                accumulatedImpulse.X *= multiplier;
-                accumulatedImpulse.Y *= multiplier;
-                accumulatedImpulse.Z *= multiplier;
-
-                //Since the limit was exceeded by this corrective impulse, limit it so that the accumulated impulse remains constrained.
-                lambda.X = accumulatedImpulse.X - previousAccumulatedImpulse.X;
-                lambda.Y = accumulatedImpulse.Y - previousAccumulatedImpulse.Y;
-                lambda.Z = accumulatedImpulse.Z - previousAccumulatedImpulse.Z;
-            }
-
-
-            entity.ApplyAngularImpulse(ref lambda);
-
-
-            return Math.Abs(lambda.X) + Math.Abs(lambda.Y) + Math.Abs(lambda.Z);
-        }
-
-        /// <summary>
-        /// Initializes the constraint for the current frame.
-        /// </summary>
-        /// <param name="dt">Time between frames.</param>
-        public override void Update(float dt)
-        {
-            basis.rotationMatrix = entity.orientationMatrix;
-            basis.ComputeWorldSpaceAxes();
-
-            if (settings.mode == MotorMode.Servomechanism) //Only need to do the bulk of this work if it's a servo.
-            {
-                Quaternion currentRelativeOrientation;
-                Matrix worldTransform = Matrix3x3.ToMatrix4X4(basis.WorldTransform);
-                Quaternion.CreateFromRotationMatrix(ref worldTransform, out currentRelativeOrientation);
-
-
-                //Compute the relative orientation R' between R and the target relative orientation.
-                Quaternion errorOrientation;
-                Quaternion.Conjugate(ref currentRelativeOrientation, out errorOrientation);
-                Quaternion.Multiply(ref settings.servo.goal, ref errorOrientation, out errorOrientation);
-
-
-                float errorReduction;
-                settings.servo.springSettings.ComputeErrorReductionAndSoftness(dt, out errorReduction, out usedSoftness);
-
-                //Turn this into an axis-angle representation.
-                Toolbox.GetAxisAngleFromQuaternion(ref errorOrientation, out axis, out angle);
-
-                //Scale the axis by the desired velocity if the angle is sufficiently large (epsilon).
-                if (angle > Toolbox.BigEpsilon)
-                {
-                    float velocity = MathHelper.Min(settings.servo.baseCorrectiveSpeed, angle / dt) + angle * errorReduction;
-
-                    biasVelocity.X = axis.X * velocity;
-                    biasVelocity.Y = axis.Y * velocity;
-                    biasVelocity.Z = axis.Z * velocity;
-
-
-                    //Ensure that the corrective velocity doesn't exceed the max.
-                    float length = biasVelocity.LengthSquared();
-                    if (length > settings.servo.maxCorrectiveVelocitySquared)
-                    {
-                        float multiplier = settings.servo.maxCorrectiveVelocity / (float) Math.Sqrt(length);
-                        biasVelocity.X *= multiplier;
-                        biasVelocity.Y *= multiplier;
-                        biasVelocity.Z *= multiplier;
-                    }
-                }
-                else
-                {
-                    //Wouldn't want an old frame's bias velocity to sneak in.
-                    biasVelocity = new Vector3();
-                }
-            }
-            else
-            {
-                usedSoftness = settings.velocityMotor.softness / dt;
-                angle = 0; //Zero out the error;
-                Matrix3x3 transform = basis.WorldTransform;
-                Matrix3x3.Transform(ref settings.velocityMotor.goalVelocity, ref transform, out biasVelocity);
-            }
-
-            //Compute effective mass
-            effectiveMassMatrix = entity.inertiaTensorInverse;
-            effectiveMassMatrix.M11 += usedSoftness;
-            effectiveMassMatrix.M22 += usedSoftness;
-            effectiveMassMatrix.M33 += usedSoftness;
-            Matrix3x3.Invert(ref effectiveMassMatrix, out effectiveMassMatrix);
-
-            //Update the maximum force
-            ComputeMaxForces(settings.maximumForce, dt);
-
-
-            
-        }
-
-        /// <summary>
-        /// Performs any pre-solve iteration work that needs exclusive
-        /// access to the members of the solver updateable.
-        /// Usually, this is used for applying warmstarting impulses.
-        /// </summary>
-        public override void ExclusiveUpdate()
-        {
-            //Apply accumulated impulse
-            entity.ApplyAngularImpulse(ref accumulatedImpulse);
-        }
-
-        /// <summary>
-        /// Computes the maxForceDt and maxForceDtSquared fields.
-        /// </summary>
-        private void ComputeMaxForces(float maxForce, float dt)
-        {
-            //Determine maximum force
-            if (maxForce < float.MaxValue)
-            {
-                maxForceDt = maxForce * dt;
-                maxForceDtSquared = maxForceDt * maxForceDt;
-            }
-            else
-            {
-                maxForceDt = float.MaxValue;
-                maxForceDtSquared = float.MaxValue;
-            }
-        }
-    }
+﻿using System;
+using BEPUphysics.Constraints.TwoEntity.Motors;
+using BEPUphysics.Entities;
+using BEPUutilities;
+ 
+
+namespace BEPUphysics.Constraints.SingleEntity
+{
+    /// <summary>
+    /// Constraint which attempts to restrict the relative angular velocity of two entities to some value.
+    /// Can use a target relative orientation to apply additional force.
+    /// </summary>
+    public class SingleEntityAngularMotor : SingleEntityConstraint, I3DImpulseConstraintWithError
+    {
+        private readonly JointBasis3D basis = new JointBasis3D();
+
+        private readonly MotorSettingsOrientation settings;
+        private Vector3 accumulatedImpulse;
+
+
+        private float angle;
+        private Vector3 axis;
+
+        private Vector3 biasVelocity;
+        private Matrix3x3 effectiveMassMatrix;
+
+        private float maxForceDt;
+        private float maxForceDtSquared;
+        private float usedSoftness;
+
+        /// <summary>
+        /// Constructs a new constraint which attempts to restrict the relative angular velocity of two entities to some value.
+        /// </summary>
+        /// <param name="entity">Affected entity.</param>
+        public SingleEntityAngularMotor(Entity entity)
+        {
+            Entity = entity;
+
+            settings = new MotorSettingsOrientation(this) {servo = {goal = base.entity.orientation}};
+            //Since no target relative orientation was specified, just use the current relative orientation.  Prevents any nasty start-of-sim 'snapping.'
+
+            //mySettings.myServo.springSettings.stiffnessConstant *= .5f;
+        }
+
+        /// <summary>
+        /// Constructs a new constraint which attempts to restrict the relative angular velocity of two entities to some value.
+        /// This constructor will make the angular motor start with isActive set to false.
+        /// </summary>
+        public SingleEntityAngularMotor()
+        {
+            settings = new MotorSettingsOrientation(this);
+            IsActive = false;
+        }
+
+        /// <summary>
+        /// Gets the basis attached to the entity.
+        /// The target velocity/orientation of this motor is transformed by the basis.
+        /// </summary>
+        public JointBasis3D Basis
+        {
+            get { return basis; }
+        }
+
+        /// <summary>
+        /// Gets the motor's velocity and servo settings.
+        /// </summary>
+        public MotorSettingsOrientation Settings
+        {
+            get { return settings; }
+        }
+
+        #region I3DImpulseConstraintWithError Members
+
+        /// <summary>
+        /// Gets the current relative velocity with respect to the constraint.
+        /// For single entity constraints, this is pretty straightforward.  It is taken directly from the 
+        /// entity.
+        /// </summary>
+        public Vector3 RelativeVelocity
+        {
+            get { return -Entity.AngularVelocity; }
+        }
+
+        /// <summary>
+        /// Gets the total impulse applied by this constraint.
+        /// </summary>
+        public Vector3 TotalImpulse
+        {
+            get { return accumulatedImpulse; }
+        }
+
+        /// <summary>
+        /// Gets the current constraint error.
+        /// If the motor is in velocity only mode, error is zero.
+        /// </summary>
+        public Vector3 Error
+        {
+            get { return axis * angle; }
+        }
+
+        #endregion
+
+        /// <summary>
+        /// Applies the corrective impulses required by the constraint.
+        /// </summary>
+        public override float SolveIteration()
+        {
+#if !WINDOWS
+            Vector3 lambda = new Vector3();
+#else
+            Vector3 lambda;
+#endif
+            Vector3 aVel = entity.angularVelocity;
+            lambda.X = -aVel.X + biasVelocity.X - usedSoftness * accumulatedImpulse.X;
+            lambda.Y = -aVel.Y + biasVelocity.Y - usedSoftness * accumulatedImpulse.Y;
+            lambda.Z = -aVel.Z + biasVelocity.Z - usedSoftness * accumulatedImpulse.Z;
+
+            Matrix3x3.Transform(ref lambda, ref effectiveMassMatrix, out lambda);
+
+            Vector3 previousAccumulatedImpulse = accumulatedImpulse;
+            accumulatedImpulse.X += lambda.X;
+            accumulatedImpulse.Y += lambda.Y;
+            accumulatedImpulse.Z += lambda.Z;
+            float sumLengthSquared = accumulatedImpulse.LengthSquared();
+
+            if (sumLengthSquared > maxForceDtSquared)
+            {
+                //max / impulse gives some value 0 < x < 1.  Basically, normalize the vector (divide by the length) and scale by the maximum.
+                float multiplier = maxForceDt / (float) Math.Sqrt(sumLengthSquared);
+                accumulatedImpulse.X *= multiplier;
+                accumulatedImpulse.Y *= multiplier;
+                accumulatedImpulse.Z *= multiplier;
+
+                //Since the limit was exceeded by this corrective impulse, limit it so that the accumulated impulse remains constrained.
+                lambda.X = accumulatedImpulse.X - previousAccumulatedImpulse.X;
+                lambda.Y = accumulatedImpulse.Y - previousAccumulatedImpulse.Y;
+                lambda.Z = accumulatedImpulse.Z - previousAccumulatedImpulse.Z;
+            }
+
+
+            entity.ApplyAngularImpulse(ref lambda);
+
+
+            return Math.Abs(lambda.X) + Math.Abs(lambda.Y) + Math.Abs(lambda.Z);
+        }
+
+        /// <summary>
+        /// Initializes the constraint for the current frame.
+        /// </summary>
+        /// <param name="dt">Time between frames.</param>
+        public override void Update(float dt)
+        {
+            basis.rotationMatrix = entity.orientationMatrix;
+            basis.ComputeWorldSpaceAxes();
+
+            if (settings.mode == MotorMode.Servomechanism) //Only need to do the bulk of this work if it's a servo.
+            {
+                Quaternion currentRelativeOrientation;
+                Matrix worldTransform = Matrix3x3.ToMatrix4X4(basis.WorldTransform);
+                Quaternion.CreateFromRotationMatrix(ref worldTransform, out currentRelativeOrientation);
+
+
+                //Compute the relative orientation R' between R and the target relative orientation.
+                Quaternion errorOrientation;
+                Quaternion.Conjugate(ref currentRelativeOrientation, out errorOrientation);
+                Quaternion.Multiply(ref settings.servo.goal, ref errorOrientation, out errorOrientation);
+
+
+                float errorReduction;
+                settings.servo.springSettings.ComputeErrorReductionAndSoftness(dt, out errorReduction, out usedSoftness);
+
+                //Turn this into an axis-angle representation.
+                Toolbox.GetAxisAngleFromQuaternion(ref errorOrientation, out axis, out angle);
+
+                //Scale the axis by the desired velocity if the angle is sufficiently large (epsilon).
+                if (angle > Toolbox.BigEpsilon)
+                {
+                    float velocity = MathHelper.Min(settings.servo.baseCorrectiveSpeed, angle / dt) + angle * errorReduction;
+
+                    biasVelocity.X = axis.X * velocity;
+                    biasVelocity.Y = axis.Y * velocity;
+                    biasVelocity.Z = axis.Z * velocity;
+
+
+                    //Ensure that the corrective velocity doesn't exceed the max.
+                    float length = biasVelocity.LengthSquared();
+                    if (length > settings.servo.maxCorrectiveVelocitySquared)
+                    {
+                        float multiplier = settings.servo.maxCorrectiveVelocity / (float) Math.Sqrt(length);
+                        biasVelocity.X *= multiplier;
+                        biasVelocity.Y *= multiplier;
+                        biasVelocity.Z *= multiplier;
+                    }
+                }
+                else
+                {
+                    //Wouldn't want an old frame's bias velocity to sneak in.
+                    biasVelocity = new Vector3();
+                }
+            }
+            else
+            {
+                usedSoftness = settings.velocityMotor.softness / dt;
+                angle = 0; //Zero out the error;
+                Matrix3x3 transform = basis.WorldTransform;
+                Matrix3x3.Transform(ref settings.velocityMotor.goalVelocity, ref transform, out biasVelocity);
+            }
+
+            //Compute effective mass
+            effectiveMassMatrix = entity.inertiaTensorInverse;
+            effectiveMassMatrix.M11 += usedSoftness;
+            effectiveMassMatrix.M22 += usedSoftness;
+            effectiveMassMatrix.M33 += usedSoftness;
+            Matrix3x3.Invert(ref effectiveMassMatrix, out effectiveMassMatrix);
+
+            //Update the maximum force
+            ComputeMaxForces(settings.maximumForce, dt);
+
+
+            
+        }
+
+        /// <summary>
+        /// Performs any pre-solve iteration work that needs exclusive
+        /// access to the members of the solver updateable.
+        /// Usually, this is used for applying warmstarting impulses.
+        /// </summary>
+        public override void ExclusiveUpdate()
+        {
+            //Apply accumulated impulse
+            entity.ApplyAngularImpulse(ref accumulatedImpulse);
+        }
+
+        /// <summary>
+        /// Computes the maxForceDt and maxForceDtSquared fields.
+        /// </summary>
+        private void ComputeMaxForces(float maxForce, float dt)
+        {
+            //Determine maximum force
+            if (maxForce < float.MaxValue)
+            {
+                maxForceDt = maxForce * dt;
+                maxForceDtSquared = maxForceDt * maxForceDt;
+            }
+            else
+            {
+                maxForceDt = float.MaxValue;
+                maxForceDtSquared = float.MaxValue;
+            }
+        }
+    }
 }