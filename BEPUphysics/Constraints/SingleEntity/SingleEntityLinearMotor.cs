﻿using System;
using BEPUphysics.Constraints.TwoEntity.Motors;
using BEPUphysics.Entities;
using BEPUutilities;
<<<<<<< HEAD
using Microsoft.Xna.Framework;
=======
 
>>>>>>> d0a4deae

namespace BEPUphysics.Constraints.SingleEntity
{
    /// <summary>
    /// Constraint which tries to push an entity to a desired location.
    /// </summary>
    public class SingleEntityLinearMotor : SingleEntityConstraint, I3DImpulseConstraintWithError
    {
        private readonly MotorSettings3D settings;

        /// <summary>
        /// Sum of forces applied to the constraint in the past.
        /// </summary>
        private Vector3 accumulatedImpulse = Vector3.Zero;

        private Vector3 biasVelocity;
        private Matrix3x3 effectiveMassMatrix;

        /// <summary>
        /// Maximum impulse that can be applied in a single frame.
        /// </summary>
        private float maxForceDt;

        /// <summary>
        /// Maximum impulse that can be applied in a single frame, squared.
        /// This is computed in the prestep to avoid doing extra multiplies in the more-often called applyImpulse method.
        /// </summary>
        private float maxForceDtSquared;

        private Vector3 error;

        private Vector3 localPoint;

        private Vector3 worldPoint;

        private Vector3 r;
        private float usedSoftness;

        /// <summary>
        /// Gets or sets the entity affected by the constraint.
        /// </summary>
        public override Entity Entity
        {
            get
            {
                return base.Entity;
            }
            set
            {
                if (Entity != value)
                    accumulatedImpulse = new Vector3();
                base.Entity = value;
            }
        }


        /// <summary>
        /// Constructs a new single body linear motor.  This motor will try to move a single entity to a goal velocity or to a goal position.
        /// </summary>
        /// <param name="entity">Entity to affect.</param>
        /// <param name="point">Point in world space attached to the entity that will be motorized.</param>
        public SingleEntityLinearMotor(Entity entity, Vector3 point)
        {
            Entity = entity;
            Point = point;

            settings = new MotorSettings3D(this) {servo = {goal = point}};
            //Not really necessary, just helps prevent 'snapping'.
        }


        /// <summary>
        /// Constructs a new single body linear motor.  This motor will try to move a single entity to a goal velocity or to a goal position.
        /// This constructor will start the motor with isActive = false.
        /// </summary>
        public SingleEntityLinearMotor()
        {
            settings = new MotorSettings3D(this);
            IsActive = false;
        }

        /// <summary>
        /// Point attached to the entity in its local space that is motorized.
        /// </summary>
        public Vector3 LocalPoint
        {
            get { return localPoint; }
            set
            {
                localPoint = value;
                Matrix3x3.Transform(ref localPoint, ref entity.orientationMatrix, out worldPoint);
                Vector3.Add(ref worldPoint, ref entity.position, out worldPoint);
            }
        }

        /// <summary>
        /// Point attached to the entity in world space that is motorized.
        /// </summary>
        public Vector3 Point
        {
            get { return worldPoint; }
            set
            {
                worldPoint = value;
                Vector3.Subtract(ref worldPoint, ref entity.position, out localPoint);
                Matrix3x3.TransformTranspose(ref localPoint, ref entity.orientationMatrix, out localPoint);
            }
        }

        /// <summary>
        /// Gets the motor's velocity and servo settings.
        /// </summary>
        public MotorSettings3D Settings
        {
            get { return settings; }
        }

        #region I3DImpulseConstraintWithError Members

        /// <summary>
        /// Gets the current relative velocity between the connected entities with respect to the constraint.
        /// </summary>
        public Vector3 RelativeVelocity
        {
            get
            {
                Vector3 lambda;
                Vector3.Cross(ref r, ref entity.angularVelocity, out lambda);
                Vector3.Subtract(ref lambda, ref entity.linearVelocity, out lambda);
                return lambda;
            }
        }

        /// <summary>
        /// Gets the total impulse applied by this constraint.
        /// </summary>
        public Vector3 TotalImpulse
        {
            get { return accumulatedImpulse; }
        }

        /// <summary>
        /// Gets the current constraint error.
        /// If the motor is in velocity only mode, error is zero.
        /// </summary>
        public Vector3 Error
        {
            get { return error; }
        }

        #endregion

        /// <summary>
        /// Computes one iteration of the constraint to meet the solver updateable's goal.
        /// </summary>
        /// <returns>The rough applied impulse magnitude.</returns>
        public override float SolveIteration()
        {
            //Compute relative velocity
            Vector3 lambda;
            Vector3.Cross(ref r, ref entity.angularVelocity, out lambda);
            Vector3.Subtract(ref lambda, ref entity.linearVelocity, out lambda);

            //Add in bias velocity
            Vector3.Add(ref biasVelocity, ref lambda, out lambda);

            //Add in softness
            Vector3 softnessVelocity;
            Vector3.Multiply(ref accumulatedImpulse, usedSoftness, out softnessVelocity);
            Vector3.Subtract(ref lambda, ref softnessVelocity, out lambda);

            //In terms of an impulse (an instantaneous change in momentum), what is it?
            Matrix3x3.Transform(ref lambda, ref effectiveMassMatrix, out lambda);

            //Sum the impulse.
            Vector3 previousAccumulatedImpulse = accumulatedImpulse;
            accumulatedImpulse += lambda;

            //If the impulse it takes to get to the goal is too high for the motor to handle, scale it back.
            float sumImpulseLengthSquared = accumulatedImpulse.LengthSquared();
            if (sumImpulseLengthSquared > maxForceDtSquared)
            {
                //max / impulse gives some value 0 < x < 1.  Basically, normalize the vector (divide by the length) and scale by the maximum.
                accumulatedImpulse *= maxForceDt / (float)Math.Sqrt(sumImpulseLengthSquared);

                //Since the limit was exceeded by this corrective impulse, limit it so that the accumulated impulse remains constrained.
                lambda = accumulatedImpulse - previousAccumulatedImpulse;
            }


            entity.ApplyLinearImpulse(ref lambda);
            Vector3 taImpulse;
            Vector3.Cross(ref r, ref lambda, out taImpulse);
            entity.ApplyAngularImpulse(ref taImpulse);

            return (Math.Abs(lambda.X) + Math.Abs(lambda.Y) + Math.Abs(lambda.Z));
        }

        ///<summary>
        /// Performs the frame's configuration step.
        ///</summary>
        ///<param name="dt">Timestep duration.</param>
        public override void Update(float dt)
        {
            //Transform point into world space.
            Matrix3x3.Transform(ref localPoint, ref entity.orientationMatrix, out r);
            Vector3.Add(ref r, ref entity.position, out worldPoint);


            if (settings.mode == MotorMode.Servomechanism)
            {
                Vector3.Subtract(ref settings.servo.goal, ref worldPoint, out error);
                float separationDistance = error.Length();
                if (separationDistance > Toolbox.BigEpsilon)
                {
                    float errorReduction;
                    settings.servo.springSettings.ComputeErrorReductionAndSoftness(dt, out errorReduction, out usedSoftness);

                    //The rate of correction can be based on a constant correction velocity as well as a 'spring like' correction velocity.
                    //The constant correction velocity could overshoot the destination, so clamp it.
                    float correctionSpeed = MathHelper.Min(settings.servo.baseCorrectiveSpeed, separationDistance / dt) +
                                            separationDistance * errorReduction;

                    Vector3.Multiply(ref error, correctionSpeed / separationDistance, out biasVelocity);
                    //Ensure that the corrective velocity doesn't exceed the max.
                    float length = biasVelocity.LengthSquared();
                    if (length > settings.servo.maxCorrectiveVelocitySquared)
                    {
                        float multiplier = settings.servo.maxCorrectiveVelocity / (float)Math.Sqrt(length);
                        biasVelocity.X *= multiplier;
                        biasVelocity.Y *= multiplier;
                        biasVelocity.Z *= multiplier;
                    }
                }
                else
                {
                    //Wouldn't want to use a bias from an earlier frame.
                    biasVelocity = new Vector3();
                }
            }
            else
            {
                usedSoftness = settings.velocityMotor.softness / dt;
                biasVelocity = settings.velocityMotor.goalVelocity;
                error = Vector3.Zero;
            }

            //Compute the maximum force that can be applied this frame.
            ComputeMaxForces(settings.maximumForce, dt);

            //COMPUTE EFFECTIVE MASS MATRIX
            //Transforms a change in velocity to a change in momentum when multiplied.
            Matrix3x3 linearComponent;
            Matrix3x3.CreateScale(entity.inverseMass, out linearComponent);
            Matrix3x3 rACrossProduct;
            Matrix3x3.CreateCrossProduct(ref r, out rACrossProduct);
            Matrix3x3 angularComponentA;
            Matrix3x3.Multiply(ref rACrossProduct, ref entity.inertiaTensorInverse, out angularComponentA);
            Matrix3x3.Multiply(ref angularComponentA, ref rACrossProduct, out angularComponentA);
            Matrix3x3.Subtract(ref linearComponent, ref angularComponentA, out effectiveMassMatrix);

            effectiveMassMatrix.M11 += usedSoftness;
            effectiveMassMatrix.M22 += usedSoftness;
            effectiveMassMatrix.M33 += usedSoftness;

            Matrix3x3.Invert(ref effectiveMassMatrix, out effectiveMassMatrix);

        }

        /// <summary>
        /// Performs any pre-solve iteration work that needs exclusive
        /// access to the members of the solver updateable.
        /// Usually, this is used for applying warmstarting impulses.
        /// </summary>
        public override void ExclusiveUpdate()
        {
            //"Warm start" the constraint by applying a first guess of the solution should be.
            entity.ApplyLinearImpulse(ref accumulatedImpulse);
            Vector3 taImpulse;
            Vector3.Cross(ref r, ref accumulatedImpulse, out taImpulse);
            entity.ApplyAngularImpulse(ref taImpulse);
        }

        /// <summary>
        /// Computes the maxForceDt and maxForceDtSquared fields.
        /// </summary>
        private void ComputeMaxForces(float maxForce, float dt)
        {
            //Determine maximum force
            if (maxForce < float.MaxValue)
            {
                maxForceDt = maxForce * dt;
                maxForceDtSquared = maxForceDt * maxForceDt;
            }
            else
            {
                maxForceDt = float.MaxValue;
                maxForceDtSquared = float.MaxValue;
            }
        }
    }
}<|MERGE_RESOLUTION|>--- conflicted
+++ resolved
@@ -1,311 +1,307 @@
-﻿using System;
-using BEPUphysics.Constraints.TwoEntity.Motors;
-using BEPUphysics.Entities;
-using BEPUutilities;
-<<<<<<< HEAD
-using Microsoft.Xna.Framework;
-=======
- 
->>>>>>> d0a4deae
-
-namespace BEPUphysics.Constraints.SingleEntity
-{
-    /// <summary>
-    /// Constraint which tries to push an entity to a desired location.
-    /// </summary>
-    public class SingleEntityLinearMotor : SingleEntityConstraint, I3DImpulseConstraintWithError
-    {
-        private readonly MotorSettings3D settings;
-
-        /// <summary>
-        /// Sum of forces applied to the constraint in the past.
-        /// </summary>
-        private Vector3 accumulatedImpulse = Vector3.Zero;
-
-        private Vector3 biasVelocity;
-        private Matrix3x3 effectiveMassMatrix;
-
-        /// <summary>
-        /// Maximum impulse that can be applied in a single frame.
-        /// </summary>
-        private float maxForceDt;
-
-        /// <summary>
-        /// Maximum impulse that can be applied in a single frame, squared.
-        /// This is computed in the prestep to avoid doing extra multiplies in the more-often called applyImpulse method.
-        /// </summary>
-        private float maxForceDtSquared;
-
-        private Vector3 error;
-
-        private Vector3 localPoint;
-
-        private Vector3 worldPoint;
-
-        private Vector3 r;
-        private float usedSoftness;
-
-        /// <summary>
-        /// Gets or sets the entity affected by the constraint.
-        /// </summary>
-        public override Entity Entity
-        {
-            get
-            {
-                return base.Entity;
-            }
-            set
-            {
-                if (Entity != value)
-                    accumulatedImpulse = new Vector3();
-                base.Entity = value;
-            }
-        }
-
-
-        /// <summary>
-        /// Constructs a new single body linear motor.  This motor will try to move a single entity to a goal velocity or to a goal position.
-        /// </summary>
-        /// <param name="entity">Entity to affect.</param>
-        /// <param name="point">Point in world space attached to the entity that will be motorized.</param>
-        public SingleEntityLinearMotor(Entity entity, Vector3 point)
-        {
-            Entity = entity;
-            Point = point;
-
-            settings = new MotorSettings3D(this) {servo = {goal = point}};
-            //Not really necessary, just helps prevent 'snapping'.
-        }
-
-
-        /// <summary>
-        /// Constructs a new single body linear motor.  This motor will try to move a single entity to a goal velocity or to a goal position.
-        /// This constructor will start the motor with isActive = false.
-        /// </summary>
-        public SingleEntityLinearMotor()
-        {
-            settings = new MotorSettings3D(this);
-            IsActive = false;
-        }
-
-        /// <summary>
-        /// Point attached to the entity in its local space that is motorized.
-        /// </summary>
-        public Vector3 LocalPoint
-        {
-            get { return localPoint; }
-            set
-            {
-                localPoint = value;
-                Matrix3x3.Transform(ref localPoint, ref entity.orientationMatrix, out worldPoint);
-                Vector3.Add(ref worldPoint, ref entity.position, out worldPoint);
-            }
-        }
-
-        /// <summary>
-        /// Point attached to the entity in world space that is motorized.
-        /// </summary>
-        public Vector3 Point
-        {
-            get { return worldPoint; }
-            set
-            {
-                worldPoint = value;
-                Vector3.Subtract(ref worldPoint, ref entity.position, out localPoint);
-                Matrix3x3.TransformTranspose(ref localPoint, ref entity.orientationMatrix, out localPoint);
-            }
-        }
-
-        /// <summary>
-        /// Gets the motor's velocity and servo settings.
-        /// </summary>
-        public MotorSettings3D Settings
-        {
-            get { return settings; }
-        }
-
-        #region I3DImpulseConstraintWithError Members
-
-        /// <summary>
-        /// Gets the current relative velocity between the connected entities with respect to the constraint.
-        /// </summary>
-        public Vector3 RelativeVelocity
-        {
-            get
-            {
-                Vector3 lambda;
-                Vector3.Cross(ref r, ref entity.angularVelocity, out lambda);
-                Vector3.Subtract(ref lambda, ref entity.linearVelocity, out lambda);
-                return lambda;
-            }
-        }
-
-        /// <summary>
-        /// Gets the total impulse applied by this constraint.
-        /// </summary>
-        public Vector3 TotalImpulse
-        {
-            get { return accumulatedImpulse; }
-        }
-
-        /// <summary>
-        /// Gets the current constraint error.
-        /// If the motor is in velocity only mode, error is zero.
-        /// </summary>
-        public Vector3 Error
-        {
-            get { return error; }
-        }
-
-        #endregion
-
-        /// <summary>
-        /// Computes one iteration of the constraint to meet the solver updateable's goal.
-        /// </summary>
-        /// <returns>The rough applied impulse magnitude.</returns>
-        public override float SolveIteration()
-        {
-            //Compute relative velocity
-            Vector3 lambda;
-            Vector3.Cross(ref r, ref entity.angularVelocity, out lambda);
-            Vector3.Subtract(ref lambda, ref entity.linearVelocity, out lambda);
-
-            //Add in bias velocity
-            Vector3.Add(ref biasVelocity, ref lambda, out lambda);
-
-            //Add in softness
-            Vector3 softnessVelocity;
-            Vector3.Multiply(ref accumulatedImpulse, usedSoftness, out softnessVelocity);
-            Vector3.Subtract(ref lambda, ref softnessVelocity, out lambda);
-
-            //In terms of an impulse (an instantaneous change in momentum), what is it?
-            Matrix3x3.Transform(ref lambda, ref effectiveMassMatrix, out lambda);
-
-            //Sum the impulse.
-            Vector3 previousAccumulatedImpulse = accumulatedImpulse;
-            accumulatedImpulse += lambda;
-
-            //If the impulse it takes to get to the goal is too high for the motor to handle, scale it back.
-            float sumImpulseLengthSquared = accumulatedImpulse.LengthSquared();
-            if (sumImpulseLengthSquared > maxForceDtSquared)
-            {
-                //max / impulse gives some value 0 < x < 1.  Basically, normalize the vector (divide by the length) and scale by the maximum.
-                accumulatedImpulse *= maxForceDt / (float)Math.Sqrt(sumImpulseLengthSquared);
-
-                //Since the limit was exceeded by this corrective impulse, limit it so that the accumulated impulse remains constrained.
-                lambda = accumulatedImpulse - previousAccumulatedImpulse;
-            }
-
-
-            entity.ApplyLinearImpulse(ref lambda);
-            Vector3 taImpulse;
-            Vector3.Cross(ref r, ref lambda, out taImpulse);
-            entity.ApplyAngularImpulse(ref taImpulse);
-
-            return (Math.Abs(lambda.X) + Math.Abs(lambda.Y) + Math.Abs(lambda.Z));
-        }
-
-        ///<summary>
-        /// Performs the frame's configuration step.
-        ///</summary>
-        ///<param name="dt">Timestep duration.</param>
-        public override void Update(float dt)
-        {
-            //Transform point into world space.
-            Matrix3x3.Transform(ref localPoint, ref entity.orientationMatrix, out r);
-            Vector3.Add(ref r, ref entity.position, out worldPoint);
-
-
-            if (settings.mode == MotorMode.Servomechanism)
-            {
-                Vector3.Subtract(ref settings.servo.goal, ref worldPoint, out error);
-                float separationDistance = error.Length();
-                if (separationDistance > Toolbox.BigEpsilon)
-                {
-                    float errorReduction;
-                    settings.servo.springSettings.ComputeErrorReductionAndSoftness(dt, out errorReduction, out usedSoftness);
-
-                    //The rate of correction can be based on a constant correction velocity as well as a 'spring like' correction velocity.
-                    //The constant correction velocity could overshoot the destination, so clamp it.
-                    float correctionSpeed = MathHelper.Min(settings.servo.baseCorrectiveSpeed, separationDistance / dt) +
-                                            separationDistance * errorReduction;
-
-                    Vector3.Multiply(ref error, correctionSpeed / separationDistance, out biasVelocity);
-                    //Ensure that the corrective velocity doesn't exceed the max.
-                    float length = biasVelocity.LengthSquared();
-                    if (length > settings.servo.maxCorrectiveVelocitySquared)
-                    {
-                        float multiplier = settings.servo.maxCorrectiveVelocity / (float)Math.Sqrt(length);
-                        biasVelocity.X *= multiplier;
-                        biasVelocity.Y *= multiplier;
-                        biasVelocity.Z *= multiplier;
-                    }
-                }
-                else
-                {
-                    //Wouldn't want to use a bias from an earlier frame.
-                    biasVelocity = new Vector3();
-                }
-            }
-            else
-            {
-                usedSoftness = settings.velocityMotor.softness / dt;
-                biasVelocity = settings.velocityMotor.goalVelocity;
-                error = Vector3.Zero;
-            }
-
-            //Compute the maximum force that can be applied this frame.
-            ComputeMaxForces(settings.maximumForce, dt);
-
-            //COMPUTE EFFECTIVE MASS MATRIX
-            //Transforms a change in velocity to a change in momentum when multiplied.
-            Matrix3x3 linearComponent;
-            Matrix3x3.CreateScale(entity.inverseMass, out linearComponent);
-            Matrix3x3 rACrossProduct;
-            Matrix3x3.CreateCrossProduct(ref r, out rACrossProduct);
-            Matrix3x3 angularComponentA;
-            Matrix3x3.Multiply(ref rACrossProduct, ref entity.inertiaTensorInverse, out angularComponentA);
-            Matrix3x3.Multiply(ref angularComponentA, ref rACrossProduct, out angularComponentA);
-            Matrix3x3.Subtract(ref linearComponent, ref angularComponentA, out effectiveMassMatrix);
-
-            effectiveMassMatrix.M11 += usedSoftness;
-            effectiveMassMatrix.M22 += usedSoftness;
-            effectiveMassMatrix.M33 += usedSoftness;
-
-            Matrix3x3.Invert(ref effectiveMassMatrix, out effectiveMassMatrix);
-
-        }
-
-        /// <summary>
-        /// Performs any pre-solve iteration work that needs exclusive
-        /// access to the members of the solver updateable.
-        /// Usually, this is used for applying warmstarting impulses.
-        /// </summary>
-        public override void ExclusiveUpdate()
-        {
-            //"Warm start" the constraint by applying a first guess of the solution should be.
-            entity.ApplyLinearImpulse(ref accumulatedImpulse);
-            Vector3 taImpulse;
-            Vector3.Cross(ref r, ref accumulatedImpulse, out taImpulse);
-            entity.ApplyAngularImpulse(ref taImpulse);
-        }
-
-        /// <summary>
-        /// Computes the maxForceDt and maxForceDtSquared fields.
-        /// </summary>
-        private void ComputeMaxForces(float maxForce, float dt)
-        {
-            //Determine maximum force
-            if (maxForce < float.MaxValue)
-            {
-                maxForceDt = maxForce * dt;
-                maxForceDtSquared = maxForceDt * maxForceDt;
-            }
-            else
-            {
-                maxForceDt = float.MaxValue;
-                maxForceDtSquared = float.MaxValue;
-            }
-        }
-    }
+﻿using System;
+using BEPUphysics.Constraints.TwoEntity.Motors;
+using BEPUphysics.Entities;
+using BEPUutilities;
+ 
+
+namespace BEPUphysics.Constraints.SingleEntity
+{
+    /// <summary>
+    /// Constraint which tries to push an entity to a desired location.
+    /// </summary>
+    public class SingleEntityLinearMotor : SingleEntityConstraint, I3DImpulseConstraintWithError
+    {
+        private readonly MotorSettings3D settings;
+
+        /// <summary>
+        /// Sum of forces applied to the constraint in the past.
+        /// </summary>
+        private Vector3 accumulatedImpulse = Vector3.Zero;
+
+        private Vector3 biasVelocity;
+        private Matrix3x3 effectiveMassMatrix;
+
+        /// <summary>
+        /// Maximum impulse that can be applied in a single frame.
+        /// </summary>
+        private float maxForceDt;
+
+        /// <summary>
+        /// Maximum impulse that can be applied in a single frame, squared.
+        /// This is computed in the prestep to avoid doing extra multiplies in the more-often called applyImpulse method.
+        /// </summary>
+        private float maxForceDtSquared;
+
+        private Vector3 error;
+
+        private Vector3 localPoint;
+
+        private Vector3 worldPoint;
+
+        private Vector3 r;
+        private float usedSoftness;
+
+        /// <summary>
+        /// Gets or sets the entity affected by the constraint.
+        /// </summary>
+        public override Entity Entity
+        {
+            get
+            {
+                return base.Entity;
+            }
+            set
+            {
+                if (Entity != value)
+                    accumulatedImpulse = new Vector3();
+                base.Entity = value;
+            }
+        }
+
+
+        /// <summary>
+        /// Constructs a new single body linear motor.  This motor will try to move a single entity to a goal velocity or to a goal position.
+        /// </summary>
+        /// <param name="entity">Entity to affect.</param>
+        /// <param name="point">Point in world space attached to the entity that will be motorized.</param>
+        public SingleEntityLinearMotor(Entity entity, Vector3 point)
+        {
+            Entity = entity;
+            Point = point;
+
+            settings = new MotorSettings3D(this) {servo = {goal = point}};
+            //Not really necessary, just helps prevent 'snapping'.
+        }
+
+
+        /// <summary>
+        /// Constructs a new single body linear motor.  This motor will try to move a single entity to a goal velocity or to a goal position.
+        /// This constructor will start the motor with isActive = false.
+        /// </summary>
+        public SingleEntityLinearMotor()
+        {
+            settings = new MotorSettings3D(this);
+            IsActive = false;
+        }
+
+        /// <summary>
+        /// Point attached to the entity in its local space that is motorized.
+        /// </summary>
+        public Vector3 LocalPoint
+        {
+            get { return localPoint; }
+            set
+            {
+                localPoint = value;
+                Matrix3x3.Transform(ref localPoint, ref entity.orientationMatrix, out worldPoint);
+                Vector3.Add(ref worldPoint, ref entity.position, out worldPoint);
+            }
+        }
+
+        /// <summary>
+        /// Point attached to the entity in world space that is motorized.
+        /// </summary>
+        public Vector3 Point
+        {
+            get { return worldPoint; }
+            set
+            {
+                worldPoint = value;
+                Vector3.Subtract(ref worldPoint, ref entity.position, out localPoint);
+                Matrix3x3.TransformTranspose(ref localPoint, ref entity.orientationMatrix, out localPoint);
+            }
+        }
+
+        /// <summary>
+        /// Gets the motor's velocity and servo settings.
+        /// </summary>
+        public MotorSettings3D Settings
+        {
+            get { return settings; }
+        }
+
+        #region I3DImpulseConstraintWithError Members
+
+        /// <summary>
+        /// Gets the current relative velocity between the connected entities with respect to the constraint.
+        /// </summary>
+        public Vector3 RelativeVelocity
+        {
+            get
+            {
+                Vector3 lambda;
+                Vector3.Cross(ref r, ref entity.angularVelocity, out lambda);
+                Vector3.Subtract(ref lambda, ref entity.linearVelocity, out lambda);
+                return lambda;
+            }
+        }
+
+        /// <summary>
+        /// Gets the total impulse applied by this constraint.
+        /// </summary>
+        public Vector3 TotalImpulse
+        {
+            get { return accumulatedImpulse; }
+        }
+
+        /// <summary>
+        /// Gets the current constraint error.
+        /// If the motor is in velocity only mode, error is zero.
+        /// </summary>
+        public Vector3 Error
+        {
+            get { return error; }
+        }
+
+        #endregion
+
+        /// <summary>
+        /// Computes one iteration of the constraint to meet the solver updateable's goal.
+        /// </summary>
+        /// <returns>The rough applied impulse magnitude.</returns>
+        public override float SolveIteration()
+        {
+            //Compute relative velocity
+            Vector3 lambda;
+            Vector3.Cross(ref r, ref entity.angularVelocity, out lambda);
+            Vector3.Subtract(ref lambda, ref entity.linearVelocity, out lambda);
+
+            //Add in bias velocity
+            Vector3.Add(ref biasVelocity, ref lambda, out lambda);
+
+            //Add in softness
+            Vector3 softnessVelocity;
+            Vector3.Multiply(ref accumulatedImpulse, usedSoftness, out softnessVelocity);
+            Vector3.Subtract(ref lambda, ref softnessVelocity, out lambda);
+
+            //In terms of an impulse (an instantaneous change in momentum), what is it?
+            Matrix3x3.Transform(ref lambda, ref effectiveMassMatrix, out lambda);
+
+            //Sum the impulse.
+            Vector3 previousAccumulatedImpulse = accumulatedImpulse;
+            accumulatedImpulse += lambda;
+
+            //If the impulse it takes to get to the goal is too high for the motor to handle, scale it back.
+            float sumImpulseLengthSquared = accumulatedImpulse.LengthSquared();
+            if (sumImpulseLengthSquared > maxForceDtSquared)
+            {
+                //max / impulse gives some value 0 < x < 1.  Basically, normalize the vector (divide by the length) and scale by the maximum.
+                accumulatedImpulse *= maxForceDt / (float)Math.Sqrt(sumImpulseLengthSquared);
+
+                //Since the limit was exceeded by this corrective impulse, limit it so that the accumulated impulse remains constrained.
+                lambda = accumulatedImpulse - previousAccumulatedImpulse;
+            }
+
+
+            entity.ApplyLinearImpulse(ref lambda);
+            Vector3 taImpulse;
+            Vector3.Cross(ref r, ref lambda, out taImpulse);
+            entity.ApplyAngularImpulse(ref taImpulse);
+
+            return (Math.Abs(lambda.X) + Math.Abs(lambda.Y) + Math.Abs(lambda.Z));
+        }
+
+        ///<summary>
+        /// Performs the frame's configuration step.
+        ///</summary>
+        ///<param name="dt">Timestep duration.</param>
+        public override void Update(float dt)
+        {
+            //Transform point into world space.
+            Matrix3x3.Transform(ref localPoint, ref entity.orientationMatrix, out r);
+            Vector3.Add(ref r, ref entity.position, out worldPoint);
+
+
+            if (settings.mode == MotorMode.Servomechanism)
+            {
+                Vector3.Subtract(ref settings.servo.goal, ref worldPoint, out error);
+                float separationDistance = error.Length();
+                if (separationDistance > Toolbox.BigEpsilon)
+                {
+                    float errorReduction;
+                    settings.servo.springSettings.ComputeErrorReductionAndSoftness(dt, out errorReduction, out usedSoftness);
+
+                    //The rate of correction can be based on a constant correction velocity as well as a 'spring like' correction velocity.
+                    //The constant correction velocity could overshoot the destination, so clamp it.
+                    float correctionSpeed = MathHelper.Min(settings.servo.baseCorrectiveSpeed, separationDistance / dt) +
+                                            separationDistance * errorReduction;
+
+                    Vector3.Multiply(ref error, correctionSpeed / separationDistance, out biasVelocity);
+                    //Ensure that the corrective velocity doesn't exceed the max.
+                    float length = biasVelocity.LengthSquared();
+                    if (length > settings.servo.maxCorrectiveVelocitySquared)
+                    {
+                        float multiplier = settings.servo.maxCorrectiveVelocity / (float)Math.Sqrt(length);
+                        biasVelocity.X *= multiplier;
+                        biasVelocity.Y *= multiplier;
+                        biasVelocity.Z *= multiplier;
+                    }
+                }
+                else
+                {
+                    //Wouldn't want to use a bias from an earlier frame.
+                    biasVelocity = new Vector3();
+                }
+            }
+            else
+            {
+                usedSoftness = settings.velocityMotor.softness / dt;
+                biasVelocity = settings.velocityMotor.goalVelocity;
+                error = Vector3.Zero;
+            }
+
+            //Compute the maximum force that can be applied this frame.
+            ComputeMaxForces(settings.maximumForce, dt);
+
+            //COMPUTE EFFECTIVE MASS MATRIX
+            //Transforms a change in velocity to a change in momentum when multiplied.
+            Matrix3x3 linearComponent;
+            Matrix3x3.CreateScale(entity.inverseMass, out linearComponent);
+            Matrix3x3 rACrossProduct;
+            Matrix3x3.CreateCrossProduct(ref r, out rACrossProduct);
+            Matrix3x3 angularComponentA;
+            Matrix3x3.Multiply(ref rACrossProduct, ref entity.inertiaTensorInverse, out angularComponentA);
+            Matrix3x3.Multiply(ref angularComponentA, ref rACrossProduct, out angularComponentA);
+            Matrix3x3.Subtract(ref linearComponent, ref angularComponentA, out effectiveMassMatrix);
+
+            effectiveMassMatrix.M11 += usedSoftness;
+            effectiveMassMatrix.M22 += usedSoftness;
+            effectiveMassMatrix.M33 += usedSoftness;
+
+            Matrix3x3.Invert(ref effectiveMassMatrix, out effectiveMassMatrix);
+
+        }
+
+        /// <summary>
+        /// Performs any pre-solve iteration work that needs exclusive
+        /// access to the members of the solver updateable.
+        /// Usually, this is used for applying warmstarting impulses.
+        /// </summary>
+        public override void ExclusiveUpdate()
+        {
+            //"Warm start" the constraint by applying a first guess of the solution should be.
+            entity.ApplyLinearImpulse(ref accumulatedImpulse);
+            Vector3 taImpulse;
+            Vector3.Cross(ref r, ref accumulatedImpulse, out taImpulse);
+            entity.ApplyAngularImpulse(ref taImpulse);
+        }
+
+        /// <summary>
+        /// Computes the maxForceDt and maxForceDtSquared fields.
+        /// </summary>
+        private void ComputeMaxForces(float maxForce, float dt)
+        {
+            //Determine maximum force
+            if (maxForce < float.MaxValue)
+            {
+                maxForceDt = maxForce * dt;
+                maxForceDtSquared = maxForceDt * maxForceDt;
+            }
+            else
+            {
+                maxForceDt = float.MaxValue;
+                maxForceDtSquared = float.MaxValue;
+            }
+        }
+    }
 }