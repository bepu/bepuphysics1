--- conflicted
+++ resolved
@@ -1,289 +1,281 @@
-using System.Collections.Generic;
-using BEPUphysics.Constraints.SolverGroups;
-using BEPUphysics.Entities;
-<<<<<<< HEAD
-using BEPUutilities.DataStructures;
-=======
->>>>>>> d0a4deae
-using BEPUphysics.SolverSystems;
-using BEPUutilities.DataStructures;
-
-namespace BEPUphysics.Constraints
-{
-    /// <summary>
-    /// Superclass of objects types which require solving by the velocity solver.
-    /// These are updated within the internal iterative solver when owned by a space.
-    /// </summary>
-    public abstract class EntitySolverUpdateable : SolverUpdateable
-    {
-
-
-
-
-        /// <summary>
-        /// List of all entities affected by this updateable.
-        /// </summary>
-        protected internal readonly RawList<Entity> involvedEntities = new RawList<Entity>(2);
-
-        ///<summary>
-        /// Gets the entities that this solver updateable is involved with.
-        ///</summary>
-        public ReadOnlyList<Entity> InvolvedEntities
-        {
-            get
-            {
-                return new ReadOnlyList<Entity>(involvedEntities);
-            }
-        }
-
-
-
-        /// <summary>
-        /// Number of entities used in the solver updateable.
-        /// Note that this is set automatically by the sortInvolvedEntities method
-        /// if it is called.
-        /// </summary>
-        protected internal int numberOfInvolvedEntities;
-
-
-
-
-        /// <summary>
-        /// Gets the solver group that manages this solver updateable, if any.
-        /// Null if not owned by a solver group.
-        /// </summary>
-        public SolverGroup SolverGroup { get; protected internal set; }
-
-
-        /// <summary>
-        /// Acquires exclusive access to all entities involved in the solver updateable.
-        /// </summary>
-        public override void EnterLock()
-        {
-            for (int i = 0; i < numberOfInvolvedEntities; i++)
-            {
-                if (involvedEntities.Elements[i].isDynamic) //Only need to lock dynamic entities.
-                {
-                    involvedEntities.Elements[i].locker.Enter();
-                    //Monitor.Enter(involvedEntities.Elements[i].locker);
-                }
-            }
-        }
-
-        /// <summary>
-        /// Releases exclusive access to the updateable's entities.
-        /// This should be called within a 'finally' block following a 'try' block containing the locked operations.
-        /// </summary>
-        public override void ExitLock()
-        {
-            for (int i = numberOfInvolvedEntities - 1; i >= 0; i--)
-            {
-                if (involvedEntities.Elements[i].isDynamic) //Only need to lock dynamic entities.
-                    involvedEntities.Elements[i].locker.Exit();
-                //Monitor.Exit(involvedEntities[i].locker);
-            }
-        }
-
-        /// <summary>
-        /// Attempts to acquire exclusive access to all entities involved in the solver updateable.
-        /// </summary>
-        /// <returns>Whether or not the lock was entered successfully.</returns>
-        public override bool TryEnterLock()
-        {
-            for (int i = 0; i < numberOfInvolvedEntities; i++)
-            {
-                if (involvedEntities.Elements[i].isDynamic) //Only need to lock dynamic entities.
-                    if (!involvedEntities.Elements[i].locker.TryEnter())
-                    {
-                        //Turns out we can't take all the resources! Immediately drop everything.
-                        for (i = i - 1 /*failed on the ith element, so start at the previous*/; i >= 0; i--)
-                        {
-                            if (involvedEntities[i].isDynamic)
-                                involvedEntities.Elements[i].locker.Exit();
-                        }
-                        return false;
-                    }
-            }
-            return true;
-
-            //for (int i = 0; i < numberOfInvolvedEntities; i++)
-            //{
-            //    if (involvedEntities[i].isDynamic) //Only need to lock dynamic entities.
-            //        if (!Monitor.TryEnter(involvedEntities[i].locker))
-            //        {
-            //            //Turns out we can't take all the resources! Immediately drop everything.
-            //            for (i = i - 1 /*failed on the ith element, so start at the previous*/; i >= 0; i--)
-            //            {
-            //                if (involvedEntities[i].isDynamic)
-            //                    Monitor.Exit(involvedEntities[i].locker);
-            //            }
-            //            return false;
-            //        }
-            //}
-            //return true;
-        }
-
-
-
-
-        /// <summary>
-        /// Handle any bookkeeping needed when the entities involved in this SolverUpdateable change.
-        /// </summary>
-        protected internal virtual void OnInvolvedEntitiesChanged()
-        {
-            //First verify that something really changed.
-            bool entitiesChanged = false;
-            RawList<Entity> newInvolvedEntities = PhysicsResources.GetEntityRawList();
-            CollectInvolvedEntities(newInvolvedEntities);
-            if (newInvolvedEntities.Count == involvedEntities.Count)
-            {
-                for (int i = 0; i < newInvolvedEntities.Count; i++)
-                {
-                    if (newInvolvedEntities.Elements[i] != involvedEntities.Elements[i])
-                    {
-                        entitiesChanged = true;
-                        break;
-                    }
-                }
-            }
-            else
-            {
-                entitiesChanged = true;
-            }
-
-            if (entitiesChanged)
-            {
-                //Probably need to wake things up given that such a significant change was made.
-
-                for (int i = 0; i < involvedEntities.Count; i++)
-                {
-                    Entity e = involvedEntities.Elements[i];
-                    if (e.isDynamic)
-                    {
-                        e.activityInformation.Activate();
-                        break;//Don't bother activating other entities; they are all a part of the same simulation island.
-                    }
-                }
-
-                //CollectInvolvedEntities will give the updateable a new simulationIslandConnection and get rid of the old one.
-                CollectInvolvedEntities();
-
-
-
-                if (SolverGroup != null)
-                    SolverGroup.OnInvolvedEntitiesChanged();
-
-                //We woke up the FORMER involved entities, now wake up the current involved entities.
-                for (int i = 0; i < involvedEntities.Count; i++)
-                {
-                    Entity e = involvedEntities.Elements[i];
-                    if (e.isDynamic)
-                    {
-                        e.activityInformation.Activate();
-                        break; //Don't bother activating other entities; they are all a part of the same simulation island.
-                    }
-                }
-            }
-            PhysicsResources.GiveBack(newInvolvedEntities);
-        }
-
-        /// <summary>
-        /// Collects the entities involved in a solver updateable and sets up the internal listings.
-        /// </summary>
-        protected internal void CollectInvolvedEntities()
-        {
-            involvedEntities.Clear();
-            CollectInvolvedEntities(involvedEntities);
-            SortInvolvedEntities();
-            UpdateConnectedMembers();
-        }
-
-
-        /// <summary>
-        /// Adds entities associated with the solver item to the involved entities list.
-        /// This allows the non-batched multithreading system to lock properly.
-        /// </summary>
-        protected internal abstract void CollectInvolvedEntities(RawList<Entity> outputInvolvedEntities);
-
-        /// <summary>
-        /// Sorts the involved entities according to their hashcode to allow non-batched multithreading to avoid deadlocks.
-        /// </summary>
-        protected internal void SortInvolvedEntities()
-        {
-            numberOfInvolvedEntities = involvedEntities.Count;
-            involvedEntities.Sort(comparer);
-        }
-
-
-
-        void UpdateConnectedMembers()
-        {
-
-            //Since we're about to change this updateable's connections, make sure the 
-            //simulation islands hear about it.  This is NOT thread safe.
-            var deactivationManager = simulationIslandConnection.DeactivationManager;
-
-            //Orphan the simulation island connection since it's about to get replaced.
-            //There's three possible situations here:
-            //1) We belong to the DeactivationManager.
-            //2) We don't belong to a DeactivationManager and the connection is slated for removal (we were in the deactivation manager before).
-            //   This can happen when a solver updateable associated with a pair gets removed and cleaned up.
-            //3) We don't belong to a DeactivationManager and the connection is not slated for removal (we weren't in a deactivation manager before).
-
-            //In Case #1, all we have to do is orphan the connection and remove it from the manager. This performs any splits necessary. The replacement connection will force any necessary merges.
-            //In Case #2, we were just removed but the connection is still considered to have an owner.
-            //It won't get cleaned up by the removal, and doing it here would be premature: orphan the connection so the next deactivation manager splits flush cleans it up!
-            //In Case #3, we have full control over the simulation island connection because there is no interaction with a deactivation manager. We can just get rid of it directly.
-            simulationIslandConnection.Owner = null; 
-            if (deactivationManager != null)
-            {
-                deactivationManager.Remove(simulationIslandConnection);
-            }
-<<<<<<< HEAD
-            else if (!simulationIslandConnection.SlatedForRemoval) //If it's already been removed, cleaning it ourselves would prevent proper simulation island splits in the deactivation manager split flush.
-=======
-            else if (!simulationIslandConnection.SlatedForRemoval) //If it's not already going to be cleaned up, then we need to do it here.
->>>>>>> d0a4deae
-                PhysicsResources.GiveBack(simulationIslandConnection); //Well, since we're going to orphan the connection, we'll need to take care of its trash.
-
-
-            //The SimulationIslandConnection is immutable.
-            //So create a new one!
-            //Assume we've already dealt with the old connection.
-            simulationIslandConnection = PhysicsResources.GetSimulationIslandConnection();
-            for (int i = 0; i < involvedEntities.Count; i++)
-            {
-                simulationIslandConnection.Add(involvedEntities.Elements[i].activityInformation);
-            }
-            simulationIslandConnection.Owner = this;
-
-
-            //Add the new reference back.
-            if (deactivationManager != null)
-                deactivationManager.Add(simulationIslandConnection);
-
-        }
-
-
-        private static EntityComparer comparer = new EntityComparer();
-        private class EntityComparer : IComparer<Entity>
-        {
-            #region IComparer<Entity> Members
-
-            int IComparer<Entity>.Compare(Entity x, Entity y)
-            {
-                if (x.InstanceId > y.InstanceId)
-                    return 1;
-                if (x.InstanceId < y.InstanceId)
-                    return -1;
-                return 0;
-            }
-
-            #endregion
-        }
-
-
-
-
-    }
+using System.Collections.Generic;
+using BEPUphysics.Constraints.SolverGroups;
+using BEPUphysics.Entities;
+using BEPUphysics.SolverSystems;
+using BEPUutilities.DataStructures;
+
+namespace BEPUphysics.Constraints
+{
+    /// <summary>
+    /// Superclass of objects types which require solving by the velocity solver.
+    /// These are updated within the internal iterative solver when owned by a space.
+    /// </summary>
+    public abstract class EntitySolverUpdateable : SolverUpdateable
+    {
+
+
+
+
+        /// <summary>
+        /// List of all entities affected by this updateable.
+        /// </summary>
+        protected internal readonly RawList<Entity> involvedEntities = new RawList<Entity>(2);
+
+        ///<summary>
+        /// Gets the entities that this solver updateable is involved with.
+        ///</summary>
+        public ReadOnlyList<Entity> InvolvedEntities
+        {
+            get
+            {
+                return new ReadOnlyList<Entity>(involvedEntities);
+            }
+        }
+
+
+
+        /// <summary>
+        /// Number of entities used in the solver updateable.
+        /// Note that this is set automatically by the sortInvolvedEntities method
+        /// if it is called.
+        /// </summary>
+        protected internal int numberOfInvolvedEntities;
+
+
+
+
+        /// <summary>
+        /// Gets the solver group that manages this solver updateable, if any.
+        /// Null if not owned by a solver group.
+        /// </summary>
+        public SolverGroup SolverGroup { get; protected internal set; }
+
+
+        /// <summary>
+        /// Acquires exclusive access to all entities involved in the solver updateable.
+        /// </summary>
+        public override void EnterLock()
+        {
+            for (int i = 0; i < numberOfInvolvedEntities; i++)
+            {
+                if (involvedEntities.Elements[i].isDynamic) //Only need to lock dynamic entities.
+                {
+                    involvedEntities.Elements[i].locker.Enter();
+                    //Monitor.Enter(involvedEntities.Elements[i].locker);
+                }
+            }
+        }
+
+        /// <summary>
+        /// Releases exclusive access to the updateable's entities.
+        /// This should be called within a 'finally' block following a 'try' block containing the locked operations.
+        /// </summary>
+        public override void ExitLock()
+        {
+            for (int i = numberOfInvolvedEntities - 1; i >= 0; i--)
+            {
+                if (involvedEntities.Elements[i].isDynamic) //Only need to lock dynamic entities.
+                    involvedEntities.Elements[i].locker.Exit();
+                //Monitor.Exit(involvedEntities[i].locker);
+            }
+        }
+
+        /// <summary>
+        /// Attempts to acquire exclusive access to all entities involved in the solver updateable.
+        /// </summary>
+        /// <returns>Whether or not the lock was entered successfully.</returns>
+        public override bool TryEnterLock()
+        {
+            for (int i = 0; i < numberOfInvolvedEntities; i++)
+            {
+                if (involvedEntities.Elements[i].isDynamic) //Only need to lock dynamic entities.
+                    if (!involvedEntities.Elements[i].locker.TryEnter())
+                    {
+                        //Turns out we can't take all the resources! Immediately drop everything.
+                        for (i = i - 1 /*failed on the ith element, so start at the previous*/; i >= 0; i--)
+                        {
+                            if (involvedEntities[i].isDynamic)
+                                involvedEntities.Elements[i].locker.Exit();
+                        }
+                        return false;
+                    }
+            }
+            return true;
+
+            //for (int i = 0; i < numberOfInvolvedEntities; i++)
+            //{
+            //    if (involvedEntities[i].isDynamic) //Only need to lock dynamic entities.
+            //        if (!Monitor.TryEnter(involvedEntities[i].locker))
+            //        {
+            //            //Turns out we can't take all the resources! Immediately drop everything.
+            //            for (i = i - 1 /*failed on the ith element, so start at the previous*/; i >= 0; i--)
+            //            {
+            //                if (involvedEntities[i].isDynamic)
+            //                    Monitor.Exit(involvedEntities[i].locker);
+            //            }
+            //            return false;
+            //        }
+            //}
+            //return true;
+        }
+
+
+
+
+        /// <summary>
+        /// Handle any bookkeeping needed when the entities involved in this SolverUpdateable change.
+        /// </summary>
+        protected internal virtual void OnInvolvedEntitiesChanged()
+        {
+            //First verify that something really changed.
+            bool entitiesChanged = false;
+            RawList<Entity> newInvolvedEntities = PhysicsResources.GetEntityRawList();
+            CollectInvolvedEntities(newInvolvedEntities);
+            if (newInvolvedEntities.Count == involvedEntities.Count)
+            {
+                for (int i = 0; i < newInvolvedEntities.Count; i++)
+                {
+                    if (newInvolvedEntities.Elements[i] != involvedEntities.Elements[i])
+                    {
+                        entitiesChanged = true;
+                        break;
+                    }
+                }
+            }
+            else
+            {
+                entitiesChanged = true;
+            }
+
+            if (entitiesChanged)
+            {
+                //Probably need to wake things up given that such a significant change was made.
+
+                for (int i = 0; i < involvedEntities.Count; i++)
+                {
+                    Entity e = involvedEntities.Elements[i];
+                    if (e.isDynamic)
+                    {
+                        e.activityInformation.Activate();
+                        break;//Don't bother activating other entities; they are all a part of the same simulation island.
+                    }
+                }
+
+                //CollectInvolvedEntities will give the updateable a new simulationIslandConnection and get rid of the old one.
+                CollectInvolvedEntities();
+
+
+
+                if (SolverGroup != null)
+                    SolverGroup.OnInvolvedEntitiesChanged();
+
+                //We woke up the FORMER involved entities, now wake up the current involved entities.
+                for (int i = 0; i < involvedEntities.Count; i++)
+                {
+                    Entity e = involvedEntities.Elements[i];
+                    if (e.isDynamic)
+                    {
+                        e.activityInformation.Activate();
+                        break; //Don't bother activating other entities; they are all a part of the same simulation island.
+                    }
+                }
+            }
+            PhysicsResources.GiveBack(newInvolvedEntities);
+        }
+
+        /// <summary>
+        /// Collects the entities involved in a solver updateable and sets up the internal listings.
+        /// </summary>
+        protected internal void CollectInvolvedEntities()
+        {
+            involvedEntities.Clear();
+            CollectInvolvedEntities(involvedEntities);
+            SortInvolvedEntities();
+            UpdateConnectedMembers();
+        }
+
+
+        /// <summary>
+        /// Adds entities associated with the solver item to the involved entities list.
+        /// This allows the non-batched multithreading system to lock properly.
+        /// </summary>
+        protected internal abstract void CollectInvolvedEntities(RawList<Entity> outputInvolvedEntities);
+
+        /// <summary>
+        /// Sorts the involved entities according to their hashcode to allow non-batched multithreading to avoid deadlocks.
+        /// </summary>
+        protected internal void SortInvolvedEntities()
+        {
+            numberOfInvolvedEntities = involvedEntities.Count;
+            involvedEntities.Sort(comparer);
+        }
+
+
+
+        void UpdateConnectedMembers()
+        {
+
+            //Since we're about to change this updateable's connections, make sure the 
+            //simulation islands hear about it.  This is NOT thread safe.
+            var deactivationManager = simulationIslandConnection.DeactivationManager;
+
+            //Orphan the simulation island connection since it's about to get replaced.
+            //There's three possible situations here:
+            //1) We belong to the DeactivationManager.
+            //2) We don't belong to a DeactivationManager and the connection is slated for removal (we were in the deactivation manager before).
+            //   This can happen when a solver updateable associated with a pair gets removed and cleaned up.
+            //3) We don't belong to a DeactivationManager and the connection is not slated for removal (we weren't in a deactivation manager before).
+
+            //In Case #1, all we have to do is orphan the connection and remove it from the manager. This performs any splits necessary. The replacement connection will force any necessary merges.
+            //In Case #2, we were just removed but the connection is still considered to have an owner.
+            //It won't get cleaned up by the removal, and doing it here would be premature: orphan the connection so the next deactivation manager splits flush cleans it up!
+            //In Case #3, we have full control over the simulation island connection because there is no interaction with a deactivation manager. We can just get rid of it directly.
+            simulationIslandConnection.Owner = null; 
+            if (deactivationManager != null)
+            {
+                deactivationManager.Remove(simulationIslandConnection);
+            }
+            else if (!simulationIslandConnection.SlatedForRemoval) //If it's already been removed, cleaning it ourselves would prevent proper simulation island splits in the deactivation manager split flush.
+                PhysicsResources.GiveBack(simulationIslandConnection); //Well, since we're going to orphan the connection, we'll need to take care of its trash.
+
+
+            //The SimulationIslandConnection is immutable.
+            //So create a new one!
+            //Assume we've already dealt with the old connection.
+            simulationIslandConnection = PhysicsResources.GetSimulationIslandConnection();
+            for (int i = 0; i < involvedEntities.Count; i++)
+            {
+                simulationIslandConnection.Add(involvedEntities.Elements[i].activityInformation);
+            }
+            simulationIslandConnection.Owner = this;
+
+
+            //Add the new reference back.
+            if (deactivationManager != null)
+                deactivationManager.Add(simulationIslandConnection);
+
+        }
+
+
+        private static EntityComparer comparer = new EntityComparer();
+        private class EntityComparer : IComparer<Entity>
+        {
+            #region IComparer<Entity> Members
+
+            int IComparer<Entity>.Compare(Entity x, Entity y)
+            {
+                if (x.InstanceId > y.InstanceId)
+                    return 1;
+                if (x.InstanceId < y.InstanceId)
+                    return -1;
+                return 0;
+            }
+
+            #endregion
+        }
+
+
+
+
+    }
 }