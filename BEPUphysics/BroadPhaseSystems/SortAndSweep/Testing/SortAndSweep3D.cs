--- conflicted
+++ resolved
@@ -1,180 +1,175 @@
-﻿using System;
-using System.Collections.Generic;
-using System.Linq;
-using System.Text;
-using BEPUphysics.BroadPhaseEntries;
-<<<<<<< HEAD
-using BEPUutilities.DataStructures;
-using Microsoft.Xna.Framework;
-=======
-using BEPUphysics.DataStructures;
-using BEPUphysics.MathExtensions;
- 
->>>>>>> d0a4deae
-
-namespace BEPUphysics.BroadPhaseSystems.SortAndSweep.Testing
-{
-    internal class SortAndSweep3D : BroadPhase
-    {
-        RawList<BroadPhaseEntry> entriesX = new RawList<BroadPhaseEntry>();
-        RawList<BroadPhaseEntry> entriesY = new RawList<BroadPhaseEntry>();
-        RawList<BroadPhaseEntry> entriesZ = new RawList<BroadPhaseEntry>();
-
-        public override void Add(BroadPhaseEntry entry)
-        {
-            base.Add(entry);
-            //binary search for the approximately correct location.  This helps prevent large first-frame sort times.
-            //X Axis:
-            int minIndex = 0; //inclusive
-            int maxIndex = entriesX.Count; //exclusive
-            int index = 0;
-            while (maxIndex - minIndex > 0)
-            {
-                index = (maxIndex + minIndex) / 2;
-                if (entriesX.Elements[index].boundingBox.Min.X > entry.boundingBox.Min.X)
-                    maxIndex = index;
-                else if (entriesX.Elements[index].boundingBox.Min.X < entry.boundingBox.Min.X)
-                    minIndex = ++index;
-                else
-                    break; //Found an equal value!
-            }
-            entriesX.Insert(index, entry);
-
-            //Y Axis:
-            minIndex = 0; //inclusive
-            maxIndex = entriesY.Count; //exclusive
-            while (maxIndex - minIndex > 0)
-            {
-                index = (maxIndex + minIndex) / 2;
-                if (entriesY.Elements[index].boundingBox.Min.Y > entry.boundingBox.Min.Y)
-                    maxIndex = index;
-                else if (entriesY.Elements[index].boundingBox.Min.Y < entry.boundingBox.Min.Y)
-                    minIndex = ++index;
-                else
-                    break; //Found an equal value!
-            }
-            entriesY.Insert(index, entry);
-
-            //Z Axis:
-            minIndex = 0; //inclusive
-            maxIndex = entriesZ.Count; //exclusive
-            while (maxIndex - minIndex > 0)
-            {
-                index = (maxIndex + minIndex) / 2;
-                if (entriesZ.Elements[index].boundingBox.Min.Z > entry.boundingBox.Min.Z)
-                    maxIndex = index;
-                else if (entriesZ.Elements[index].boundingBox.Min.Z < entry.boundingBox.Min.Z)
-                    minIndex = ++index;
-                else
-                    break; //Found an equal value!
-            }
-            entriesZ.Insert(index, entry);
-        }
-
-        public override void Remove(BroadPhaseEntry entry)
-        {
-            base.Remove(entry);
-            entriesX.Remove(entry);
-            entriesY.Remove(entry);
-            entriesZ.Remove(entry);
-        }
-
-        protected override void UpdateMultithreaded()
-        {
-            UpdateSingleThreaded();
-        }
-
-        HashSet<BroadPhaseOverlap> overlapCandidatesX = new HashSet<BroadPhaseOverlap>();
-        HashSet<BroadPhaseOverlap> overlapCandidatesY = new HashSet<BroadPhaseOverlap>();
-
-        protected override void UpdateSingleThreaded()
-        {
-            overlapCandidatesX.Clear();
-            overlapCandidatesY.Clear();
-            Overlaps.Clear();
-
-            //Sort along x axis using insertion sort; the list will be nearly sorted, so very few swaps are necessary.
-            for (int i = 1; i < entriesX.Count; i++)
-            {
-                var entry = entriesX.Elements[i];
-                for (int j = i - 1; j >= 0; j--)
-                {
-                    if (entry.boundingBox.Min.X < entriesX.Elements[j].boundingBox.Min.X)
-                    {
-                        entriesX.Elements[j + 1] = entriesX.Elements[j];
-                        entriesX.Elements[j] = entry;
-                    }
-                    else
-                        break;
-                }
-
-            }
-            //Sort along y axis using insertion sort; the list will be nearly sorted, so very few swaps are necessary.
-            for (int i = 1; i < entriesY.Count; i++)
-            {
-                var entry = entriesY.Elements[i];
-                for (int j = i - 1; j >= 0; j--)
-                {
-                    if (entry.boundingBox.Min.Y < entriesY.Elements[j].boundingBox.Min.Y)
-                    {
-                        entriesY.Elements[j + 1] = entriesY.Elements[j];
-                        entriesY.Elements[j] = entry;
-                    }
-                    else
-                        break;
-                }
-
-            }
-            //Sort along z axis using insertion sort; the list will be nearly sorted, so very few swaps are necessary.
-            for (int i = 1; i < entriesZ.Count; i++)
-            {
-                var entry = entriesZ.Elements[i];
-                for (int j = i - 1; j >= 0; j--)
-                {
-                    if (entry.boundingBox.Min.Z < entriesZ.Elements[j].boundingBox.Min.Z)
-                    {
-                        entriesZ.Elements[j + 1] = entriesZ.Elements[j];
-                        entriesZ.Elements[j] = entry;
-                    }
-                    else
-                        break;
-                }
-
-            }
-
-            //Hash-set based sweeping is way too slow.  3D sap is really best suited to an incremental approach.
-
-            //Sweep the list looking for overlaps.
-            //Sweep the X axis first; in this phase, add overlaps to the hash set if they exist.
-            for (int i = 0; i < entriesX.Count; i++)
-            {
-                BoundingBox a = entriesX.Elements[i].boundingBox;
-                for (int j = i + 1; j < entriesX.Count && a.Max.X > entriesX.Elements[j].boundingBox.Min.X; j++)
-                {
-                    overlapCandidatesX.Add(new BroadPhaseOverlap(entriesX.Elements[i], entriesX.Elements[j]));
-                }
-            }
-            //Sweep the Y axis second; same thing
-            for (int i = 0; i < entriesY.Count; i++)
-            {
-                BoundingBox a = entriesY.Elements[i].boundingBox;
-                for (int j = i + 1; j < entriesY.Count && a.Max.Y > entriesY.Elements[j].boundingBox.Min.Y; j++)
-                {
-                    overlapCandidatesY.Add(new BroadPhaseOverlap(entriesY.Elements[i], entriesY.Elements[j]));
-                }
-            }
-            //Sweep the Z axis last
-            for (int i = 0; i < entriesZ.Count; i++)
-            {
-                BoundingBox a = entriesZ.Elements[i].boundingBox;
-                for (int j = i + 1; j < entriesZ.Count && a.Max.Z > entriesZ.Elements[j].boundingBox.Min.Z; j++)
-                {
-                    var overlap = new BroadPhaseOverlap(entriesZ.Elements[i], entriesZ.Elements[j]);
-                    if (overlapCandidatesX.Contains(overlap) && overlapCandidatesY.Contains(overlap))
-                        TryToAddOverlap(entriesZ.Elements[i], entriesZ.Elements[j]);
-                }
-            }
-        }
-
-    }
-}
+﻿using System;
+using System.Collections.Generic;
+using System.Linq;
+using System.Text;
+using BEPUphysics.BroadPhaseEntries;
+using BEPUutilities.DataStructures;
+using BEPUphysics.MathExtensions;
+ 
+
+namespace BEPUphysics.BroadPhaseSystems.SortAndSweep.Testing
+{
+    internal class SortAndSweep3D : BroadPhase
+    {
+        RawList<BroadPhaseEntry> entriesX = new RawList<BroadPhaseEntry>();
+        RawList<BroadPhaseEntry> entriesY = new RawList<BroadPhaseEntry>();
+        RawList<BroadPhaseEntry> entriesZ = new RawList<BroadPhaseEntry>();
+
+        public override void Add(BroadPhaseEntry entry)
+        {
+            base.Add(entry);
+            //binary search for the approximately correct location.  This helps prevent large first-frame sort times.
+            //X Axis:
+            int minIndex = 0; //inclusive
+            int maxIndex = entriesX.Count; //exclusive
+            int index = 0;
+            while (maxIndex - minIndex > 0)
+            {
+                index = (maxIndex + minIndex) / 2;
+                if (entriesX.Elements[index].boundingBox.Min.X > entry.boundingBox.Min.X)
+                    maxIndex = index;
+                else if (entriesX.Elements[index].boundingBox.Min.X < entry.boundingBox.Min.X)
+                    minIndex = ++index;
+                else
+                    break; //Found an equal value!
+            }
+            entriesX.Insert(index, entry);
+
+            //Y Axis:
+            minIndex = 0; //inclusive
+            maxIndex = entriesY.Count; //exclusive
+            while (maxIndex - minIndex > 0)
+            {
+                index = (maxIndex + minIndex) / 2;
+                if (entriesY.Elements[index].boundingBox.Min.Y > entry.boundingBox.Min.Y)
+                    maxIndex = index;
+                else if (entriesY.Elements[index].boundingBox.Min.Y < entry.boundingBox.Min.Y)
+                    minIndex = ++index;
+                else
+                    break; //Found an equal value!
+            }
+            entriesY.Insert(index, entry);
+
+            //Z Axis:
+            minIndex = 0; //inclusive
+            maxIndex = entriesZ.Count; //exclusive
+            while (maxIndex - minIndex > 0)
+            {
+                index = (maxIndex + minIndex) / 2;
+                if (entriesZ.Elements[index].boundingBox.Min.Z > entry.boundingBox.Min.Z)
+                    maxIndex = index;
+                else if (entriesZ.Elements[index].boundingBox.Min.Z < entry.boundingBox.Min.Z)
+                    minIndex = ++index;
+                else
+                    break; //Found an equal value!
+            }
+            entriesZ.Insert(index, entry);
+        }
+
+        public override void Remove(BroadPhaseEntry entry)
+        {
+            base.Remove(entry);
+            entriesX.Remove(entry);
+            entriesY.Remove(entry);
+            entriesZ.Remove(entry);
+        }
+
+        protected override void UpdateMultithreaded()
+        {
+            UpdateSingleThreaded();
+        }
+
+        HashSet<BroadPhaseOverlap> overlapCandidatesX = new HashSet<BroadPhaseOverlap>();
+        HashSet<BroadPhaseOverlap> overlapCandidatesY = new HashSet<BroadPhaseOverlap>();
+
+        protected override void UpdateSingleThreaded()
+        {
+            overlapCandidatesX.Clear();
+            overlapCandidatesY.Clear();
+            Overlaps.Clear();
+
+            //Sort along x axis using insertion sort; the list will be nearly sorted, so very few swaps are necessary.
+            for (int i = 1; i < entriesX.Count; i++)
+            {
+                var entry = entriesX.Elements[i];
+                for (int j = i - 1; j >= 0; j--)
+                {
+                    if (entry.boundingBox.Min.X < entriesX.Elements[j].boundingBox.Min.X)
+                    {
+                        entriesX.Elements[j + 1] = entriesX.Elements[j];
+                        entriesX.Elements[j] = entry;
+                    }
+                    else
+                        break;
+                }
+
+            }
+            //Sort along y axis using insertion sort; the list will be nearly sorted, so very few swaps are necessary.
+            for (int i = 1; i < entriesY.Count; i++)
+            {
+                var entry = entriesY.Elements[i];
+                for (int j = i - 1; j >= 0; j--)
+                {
+                    if (entry.boundingBox.Min.Y < entriesY.Elements[j].boundingBox.Min.Y)
+                    {
+                        entriesY.Elements[j + 1] = entriesY.Elements[j];
+                        entriesY.Elements[j] = entry;
+                    }
+                    else
+                        break;
+                }
+
+            }
+            //Sort along z axis using insertion sort; the list will be nearly sorted, so very few swaps are necessary.
+            for (int i = 1; i < entriesZ.Count; i++)
+            {
+                var entry = entriesZ.Elements[i];
+                for (int j = i - 1; j >= 0; j--)
+                {
+                    if (entry.boundingBox.Min.Z < entriesZ.Elements[j].boundingBox.Min.Z)
+                    {
+                        entriesZ.Elements[j + 1] = entriesZ.Elements[j];
+                        entriesZ.Elements[j] = entry;
+                    }
+                    else
+                        break;
+                }
+
+            }
+
+            //Hash-set based sweeping is way too slow.  3D sap is really best suited to an incremental approach.
+
+            //Sweep the list looking for overlaps.
+            //Sweep the X axis first; in this phase, add overlaps to the hash set if they exist.
+            for (int i = 0; i < entriesX.Count; i++)
+            {
+                BoundingBox a = entriesX.Elements[i].boundingBox;
+                for (int j = i + 1; j < entriesX.Count && a.Max.X > entriesX.Elements[j].boundingBox.Min.X; j++)
+                {
+                    overlapCandidatesX.Add(new BroadPhaseOverlap(entriesX.Elements[i], entriesX.Elements[j]));
+                }
+            }
+            //Sweep the Y axis second; same thing
+            for (int i = 0; i < entriesY.Count; i++)
+            {
+                BoundingBox a = entriesY.Elements[i].boundingBox;
+                for (int j = i + 1; j < entriesY.Count && a.Max.Y > entriesY.Elements[j].boundingBox.Min.Y; j++)
+                {
+                    overlapCandidatesY.Add(new BroadPhaseOverlap(entriesY.Elements[i], entriesY.Elements[j]));
+                }
+            }
+            //Sweep the Z axis last
+            for (int i = 0; i < entriesZ.Count; i++)
+            {
+                BoundingBox a = entriesZ.Elements[i].boundingBox;
+                for (int j = i + 1; j < entriesZ.Count && a.Max.Z > entriesZ.Elements[j].boundingBox.Min.Z; j++)
+                {
+                    var overlap = new BroadPhaseOverlap(entriesZ.Elements[i], entriesZ.Elements[j]);
+                    if (overlapCandidatesX.Contains(overlap) && overlapCandidatesY.Contains(overlap))
+                        TryToAddOverlap(entriesZ.Elements[i], entriesZ.Elements[j]);
+                }
+            }
+        }
+
+    }
+}