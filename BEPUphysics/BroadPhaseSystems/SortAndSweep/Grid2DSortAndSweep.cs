﻿using System;
using BEPUphysics.BroadPhaseEntries;
using BEPUphysics.Threading;
<<<<<<< HEAD
using BEPUutilities.DataStructures;
using BEPUutilities.ResourceManagement;
using Microsoft.Xna.Framework;
using BEPUutilities;
=======
using BEPUutilities;
using BEPUutilities.DataStructures;
using BEPUutilities.ResourceManagement;
>>>>>>> d0a4deae

namespace BEPUphysics.BroadPhaseSystems.SortAndSweep
{
    /// <summary>
    /// Broad phase implementation that partitions objects into a 2d grid, and then performs a sort and sweep on the final axis.
    /// </summary>
    /// <remarks>
    /// This broad phase typically has very good collision performance and scales well with multithreading, but its query times can sometimes be worse than tree-based systems
    /// since it must scan cells.  Keeping rays as short as possible helps avoid unnecessary cell checks.
    /// The performance can degrade noticeably in some situations involving significant off-axis motion.
    /// </remarks>
    public class Grid2DSortAndSweep : BroadPhase
    {
        /// <summary>
        /// Gets or sets the width of cells in the 2D grid.  For sparser, larger scenes, increasing this can help performance.
        /// For denser scenes, decreasing this may help.
        /// </summary>
        public static float CellSize
        {
            get
            {
                return 1 / cellSizeInverse;
            }
            set
            {
                cellSizeInverse = 1 / value;
            }
        }
        //TODO: Try different values for this.
        internal static float cellSizeInverse = 1 / 8f; 

        internal static void ComputeCell(ref Vector3 v, out Int2 cell)
        {
            cell.Y = (int)Math.Floor(v.Y * cellSizeInverse);
            cell.Z = (int)Math.Floor(v.Z * cellSizeInverse);
        }

        



        internal SortedGrid2DSet cellSet = new SortedGrid2DSet();


        RawList<Grid2DEntry> entries = new RawList<Grid2DEntry>();
        Action<int> updateEntry, updateCell;

        /// <summary>
        /// Constructs a grid-based sort and sweep broad phase.
        /// </summary>
        /// <param name="threadManager">Thread manager to use for the broad phase.</param>
        public Grid2DSortAndSweep(IThreadManager threadManager)
            :base(threadManager)
        {
            updateEntry = UpdateEntry;
            updateCell = UpdateCell;
            QueryAccelerator = new Grid2DSortAndSweepQueryAccelerator(this);
        }
        /// <summary>
        /// Constructs a grid-based sort and sweep broad phase.
        /// </summary>
        public Grid2DSortAndSweep()
        {
            updateEntry = UpdateEntry;
            updateCell = UpdateCell;
            QueryAccelerator = new Grid2DSortAndSweepQueryAccelerator(this);
        }

        UnsafeResourcePool<Grid2DEntry> entryPool = new UnsafeResourcePool<Grid2DEntry>();
        /// <summary>
        /// Adds an entry to the broad phase.
        /// </summary>
        /// <param name="entry">Entry to add.</param>
        public override void Add(BroadPhaseEntry entry)
        {
            base.Add(entry);
            //Entities do not set up their own bounding box before getting stuck in here.  If they're all zeroed out, the tree will be horrible.
            Vector3 offset;
            Vector3.Subtract(ref entry.boundingBox.Max, ref entry.boundingBox.Min, out offset);
            if (offset.X * offset.Y * offset.Z == 0)
                entry.UpdateBoundingBox();
            var newEntry = entryPool.Take();
            newEntry.Initialize(entry);
            entries.Add(newEntry);
            //Add the object to the grid.
            for (int i = newEntry.previousMin.Y; i <= newEntry.previousMax.Y; i++)
            {
                for (int j = newEntry.previousMin.Z; j <= newEntry.previousMax.Z; j++)
                {
                    var index = new Int2 {Y = i, Z = j};
                    cellSet.Add(ref index, newEntry);
                }
            }
        }

        /// <summary>
        /// Removes an entry from the broad phase.
        /// </summary>
        /// <param name="entry">Entry to remove.</param>
        public override void Remove(BroadPhaseEntry entry)
        {
            base.Remove(entry);
            for (int i = 0; i < entries.Count; i++)
            {
                if (entries.Elements[i].item == entry)
                {
                    var gridEntry = entries.Elements[i];
                    entries.RemoveAt(i);
                    //Remove the object from any cells that it is held by.
                    for (int j = gridEntry.previousMin.Y; j <= gridEntry.previousMax.Y; j++)
                    {
                        for (int k = gridEntry.previousMin.Z; k <= gridEntry.previousMax.Z; k++)
                        {
                            var index = new Int2 {Y = j, Z = k};
                            cellSet.Remove(ref index, gridEntry);
                        }
                    }
                    gridEntry.item = null;
                    entryPool.GiveBack(gridEntry);
                    return;
                }
            }
        }

        protected override void UpdateMultithreaded()
        {
            lock (Locker)
            {
                Overlaps.Clear();
                //Update the entries!
                ThreadManager.ForLoop(0, entries.Count, updateEntry);
                //Update the cells!
                ThreadManager.ForLoop(0, cellSet.count, updateCell);
            }
        }

        protected override void UpdateSingleThreaded()
        {
            lock (Locker)
            {
                Overlaps.Clear();
                //Update the placement of objects.
                for (int i = 0; i < entries.Count; i++)
                {
                    //Compute the current cells occupied by the entry.
                    var entry = entries.Elements[i];
                    Int2 min, max;
                    ComputeCell(ref entry.item.boundingBox.Min, out min);
                    ComputeCell(ref entry.item.boundingBox.Max, out max);
                    //For any cell that used to be occupied (defined by the previous min/max),
                    //remove the entry.
                    for (int j = entry.previousMin.Y; j <= entry.previousMax.Y; j++)
                    {
                        for (int k = entry.previousMin.Z; k <= entry.previousMax.Z; k++)
                        {
                            if (j >= min.Y && j <= max.Y && k >= min.Z && k <= max.Z)
                                continue; //This cell is currently occupied, do not remove.
                            var index = new Int2 {Y = j, Z = k};
                            cellSet.Remove(ref index, entry);
                        }
                    }
                    //For any cell that is newly occupied (was not previously contained),
                    //add the entry.
                    for (int j = min.Y; j <= max.Y; j++)
                    {
                        for (int k = min.Z; k <= max.Z; k++)
                        {
                            if (j >= entry.previousMin.Y && j <= entry.previousMax.Y && k >= entry.previousMin.Z && k <= entry.previousMax.Z)
                                continue; //This cell is already occupied, do not add.
                            var index = new Int2 {Y = j, Z = k};
                            cellSet.Add(ref index, entry);
                        }
                    }
                    entry.previousMin = min;
                    entry.previousMax = max;
                }

                //Update each cell to find the overlaps.
                for (int i = 0; i < cellSet.count; i++)
                {
                    cellSet.cells.Elements[i].UpdateOverlaps(this);
                }
            }
        }

        //TODO: Cell change operations take a while.  Spin lock can't efficiently wait that long.
        //This causes some pretty horrible scaling problems in some scenarios.
        //Improving the cell set operations directly should improve that problem and the query times noticeably.


        SpinLock cellSetLocker = new SpinLock();
        void UpdateEntry(int i)
        {

            //Compute the current cells occupied by the entry.
            var entry = entries.Elements[i];
            Int2 min, max;
            ComputeCell(ref entry.item.boundingBox.Min, out min);
            ComputeCell(ref entry.item.boundingBox.Max, out max);
            //For any cell that used to be occupied (defined by the previous min/max),
            //remove the entry.
            for (int j = entry.previousMin.Y; j <= entry.previousMax.Y; j++)
            {
                for (int k = entry.previousMin.Z; k <= entry.previousMax.Z; k++)
                {
                    if (j >= min.Y && j <= max.Y && k >= min.Z && k <= max.Z)
                        continue; //This cell is currently occupied, do not remove.
                    var index = new Int2 {Y = j, Z = k};
                    cellSetLocker.Enter();
                    cellSet.Remove(ref index, entry);
                    cellSetLocker.Exit();
                }
            }
            //For any cell that is newly occupied (was not previously contained),
            //add the entry.
            for (int j = min.Y; j <= max.Y; j++)
            {
                for (int k = min.Z; k <= max.Z; k++)
                {
                    if (j >= entry.previousMin.Y && j <= entry.previousMax.Y && k >= entry.previousMin.Z && k <= entry.previousMax.Z)
                        continue; //This cell is already occupied, do not add.
                    var index = new Int2 {Y = j, Z = k};
                    cellSetLocker.Enter();
                    cellSet.Add(ref index, entry);
                    cellSetLocker.Exit();
                }
            }
            entry.previousMin = min;
            entry.previousMax = max;
        }

        void UpdateCell(int i)
        {
            //TODO: Consider permuting.
            //In some simulations, there may be a ton of unoccupied cells.
            //It would be best to distribute these over the threads.
            //(int)((i * 122949823L) % cellSet.count)
            //(i * 122949823L) % cellSet.count
            cellSet.cells.Elements[i].UpdateOverlaps(this);
        }
    }

    struct Int2
    {
        internal int Y;
        internal int Z;

        public override int GetHashCode()
        {
            return Y + Z;
        }



        internal int GetSortingHash()
        {
            return (int)(Y * 15485863L + Z * 32452843L);
        }

        public override string ToString()
        {
            return "{" + Y + ", " + Z + "}";
        }
    }


}
<|MERGE_RESOLUTION|>--- conflicted
+++ resolved
@@ -1,280 +1,274 @@
-﻿using System;
-using BEPUphysics.BroadPhaseEntries;
-using BEPUphysics.Threading;
-<<<<<<< HEAD
-using BEPUutilities.DataStructures;
-using BEPUutilities.ResourceManagement;
-using Microsoft.Xna.Framework;
-using BEPUutilities;
-=======
-using BEPUutilities;
-using BEPUutilities.DataStructures;
-using BEPUutilities.ResourceManagement;
->>>>>>> d0a4deae
-
-namespace BEPUphysics.BroadPhaseSystems.SortAndSweep
-{
-    /// <summary>
-    /// Broad phase implementation that partitions objects into a 2d grid, and then performs a sort and sweep on the final axis.
-    /// </summary>
-    /// <remarks>
-    /// This broad phase typically has very good collision performance and scales well with multithreading, but its query times can sometimes be worse than tree-based systems
-    /// since it must scan cells.  Keeping rays as short as possible helps avoid unnecessary cell checks.
-    /// The performance can degrade noticeably in some situations involving significant off-axis motion.
-    /// </remarks>
-    public class Grid2DSortAndSweep : BroadPhase
-    {
-        /// <summary>
-        /// Gets or sets the width of cells in the 2D grid.  For sparser, larger scenes, increasing this can help performance.
-        /// For denser scenes, decreasing this may help.
-        /// </summary>
-        public static float CellSize
-        {
-            get
-            {
-                return 1 / cellSizeInverse;
-            }
-            set
-            {
-                cellSizeInverse = 1 / value;
-            }
-        }
-        //TODO: Try different values for this.
-        internal static float cellSizeInverse = 1 / 8f; 
-
-        internal static void ComputeCell(ref Vector3 v, out Int2 cell)
-        {
-            cell.Y = (int)Math.Floor(v.Y * cellSizeInverse);
-            cell.Z = (int)Math.Floor(v.Z * cellSizeInverse);
-        }
-
-        
-
-
-
-        internal SortedGrid2DSet cellSet = new SortedGrid2DSet();
-
-
-        RawList<Grid2DEntry> entries = new RawList<Grid2DEntry>();
-        Action<int> updateEntry, updateCell;
-
-        /// <summary>
-        /// Constructs a grid-based sort and sweep broad phase.
-        /// </summary>
-        /// <param name="threadManager">Thread manager to use for the broad phase.</param>
-        public Grid2DSortAndSweep(IThreadManager threadManager)
-            :base(threadManager)
-        {
-            updateEntry = UpdateEntry;
-            updateCell = UpdateCell;
-            QueryAccelerator = new Grid2DSortAndSweepQueryAccelerator(this);
-        }
-        /// <summary>
-        /// Constructs a grid-based sort and sweep broad phase.
-        /// </summary>
-        public Grid2DSortAndSweep()
-        {
-            updateEntry = UpdateEntry;
-            updateCell = UpdateCell;
-            QueryAccelerator = new Grid2DSortAndSweepQueryAccelerator(this);
-        }
-
-        UnsafeResourcePool<Grid2DEntry> entryPool = new UnsafeResourcePool<Grid2DEntry>();
-        /// <summary>
-        /// Adds an entry to the broad phase.
-        /// </summary>
-        /// <param name="entry">Entry to add.</param>
-        public override void Add(BroadPhaseEntry entry)
-        {
-            base.Add(entry);
-            //Entities do not set up their own bounding box before getting stuck in here.  If they're all zeroed out, the tree will be horrible.
-            Vector3 offset;
-            Vector3.Subtract(ref entry.boundingBox.Max, ref entry.boundingBox.Min, out offset);
-            if (offset.X * offset.Y * offset.Z == 0)
-                entry.UpdateBoundingBox();
-            var newEntry = entryPool.Take();
-            newEntry.Initialize(entry);
-            entries.Add(newEntry);
-            //Add the object to the grid.
-            for (int i = newEntry.previousMin.Y; i <= newEntry.previousMax.Y; i++)
-            {
-                for (int j = newEntry.previousMin.Z; j <= newEntry.previousMax.Z; j++)
-                {
-                    var index = new Int2 {Y = i, Z = j};
-                    cellSet.Add(ref index, newEntry);
-                }
-            }
-        }
-
-        /// <summary>
-        /// Removes an entry from the broad phase.
-        /// </summary>
-        /// <param name="entry">Entry to remove.</param>
-        public override void Remove(BroadPhaseEntry entry)
-        {
-            base.Remove(entry);
-            for (int i = 0; i < entries.Count; i++)
-            {
-                if (entries.Elements[i].item == entry)
-                {
-                    var gridEntry = entries.Elements[i];
-                    entries.RemoveAt(i);
-                    //Remove the object from any cells that it is held by.
-                    for (int j = gridEntry.previousMin.Y; j <= gridEntry.previousMax.Y; j++)
-                    {
-                        for (int k = gridEntry.previousMin.Z; k <= gridEntry.previousMax.Z; k++)
-                        {
-                            var index = new Int2 {Y = j, Z = k};
-                            cellSet.Remove(ref index, gridEntry);
-                        }
-                    }
-                    gridEntry.item = null;
-                    entryPool.GiveBack(gridEntry);
-                    return;
-                }
-            }
-        }
-
-        protected override void UpdateMultithreaded()
-        {
-            lock (Locker)
-            {
-                Overlaps.Clear();
-                //Update the entries!
-                ThreadManager.ForLoop(0, entries.Count, updateEntry);
-                //Update the cells!
-                ThreadManager.ForLoop(0, cellSet.count, updateCell);
-            }
-        }
-
-        protected override void UpdateSingleThreaded()
-        {
-            lock (Locker)
-            {
-                Overlaps.Clear();
-                //Update the placement of objects.
-                for (int i = 0; i < entries.Count; i++)
-                {
-                    //Compute the current cells occupied by the entry.
-                    var entry = entries.Elements[i];
-                    Int2 min, max;
-                    ComputeCell(ref entry.item.boundingBox.Min, out min);
-                    ComputeCell(ref entry.item.boundingBox.Max, out max);
-                    //For any cell that used to be occupied (defined by the previous min/max),
-                    //remove the entry.
-                    for (int j = entry.previousMin.Y; j <= entry.previousMax.Y; j++)
-                    {
-                        for (int k = entry.previousMin.Z; k <= entry.previousMax.Z; k++)
-                        {
-                            if (j >= min.Y && j <= max.Y && k >= min.Z && k <= max.Z)
-                                continue; //This cell is currently occupied, do not remove.
-                            var index = new Int2 {Y = j, Z = k};
-                            cellSet.Remove(ref index, entry);
-                        }
-                    }
-                    //For any cell that is newly occupied (was not previously contained),
-                    //add the entry.
-                    for (int j = min.Y; j <= max.Y; j++)
-                    {
-                        for (int k = min.Z; k <= max.Z; k++)
-                        {
-                            if (j >= entry.previousMin.Y && j <= entry.previousMax.Y && k >= entry.previousMin.Z && k <= entry.previousMax.Z)
-                                continue; //This cell is already occupied, do not add.
-                            var index = new Int2 {Y = j, Z = k};
-                            cellSet.Add(ref index, entry);
-                        }
-                    }
-                    entry.previousMin = min;
-                    entry.previousMax = max;
-                }
-
-                //Update each cell to find the overlaps.
-                for (int i = 0; i < cellSet.count; i++)
-                {
-                    cellSet.cells.Elements[i].UpdateOverlaps(this);
-                }
-            }
-        }
-
-        //TODO: Cell change operations take a while.  Spin lock can't efficiently wait that long.
-        //This causes some pretty horrible scaling problems in some scenarios.
-        //Improving the cell set operations directly should improve that problem and the query times noticeably.
-
-
-        SpinLock cellSetLocker = new SpinLock();
-        void UpdateEntry(int i)
-        {
-
-            //Compute the current cells occupied by the entry.
-            var entry = entries.Elements[i];
-            Int2 min, max;
-            ComputeCell(ref entry.item.boundingBox.Min, out min);
-            ComputeCell(ref entry.item.boundingBox.Max, out max);
-            //For any cell that used to be occupied (defined by the previous min/max),
-            //remove the entry.
-            for (int j = entry.previousMin.Y; j <= entry.previousMax.Y; j++)
-            {
-                for (int k = entry.previousMin.Z; k <= entry.previousMax.Z; k++)
-                {
-                    if (j >= min.Y && j <= max.Y && k >= min.Z && k <= max.Z)
-                        continue; //This cell is currently occupied, do not remove.
-                    var index = new Int2 {Y = j, Z = k};
-                    cellSetLocker.Enter();
-                    cellSet.Remove(ref index, entry);
-                    cellSetLocker.Exit();
-                }
-            }
-            //For any cell that is newly occupied (was not previously contained),
-            //add the entry.
-            for (int j = min.Y; j <= max.Y; j++)
-            {
-                for (int k = min.Z; k <= max.Z; k++)
-                {
-                    if (j >= entry.previousMin.Y && j <= entry.previousMax.Y && k >= entry.previousMin.Z && k <= entry.previousMax.Z)
-                        continue; //This cell is already occupied, do not add.
-                    var index = new Int2 {Y = j, Z = k};
-                    cellSetLocker.Enter();
-                    cellSet.Add(ref index, entry);
-                    cellSetLocker.Exit();
-                }
-            }
-            entry.previousMin = min;
-            entry.previousMax = max;
-        }
-
-        void UpdateCell(int i)
-        {
-            //TODO: Consider permuting.
-            //In some simulations, there may be a ton of unoccupied cells.
-            //It would be best to distribute these over the threads.
-            //(int)((i * 122949823L) % cellSet.count)
-            //(i * 122949823L) % cellSet.count
-            cellSet.cells.Elements[i].UpdateOverlaps(this);
-        }
-    }
-
-    struct Int2
-    {
-        internal int Y;
-        internal int Z;
-
-        public override int GetHashCode()
-        {
-            return Y + Z;
-        }
-
-
-
-        internal int GetSortingHash()
-        {
-            return (int)(Y * 15485863L + Z * 32452843L);
-        }
-
-        public override string ToString()
-        {
-            return "{" + Y + ", " + Z + "}";
-        }
-    }
-
-
-}
+﻿using System;
+using BEPUphysics.BroadPhaseEntries;
+using BEPUphysics.Threading;
+using BEPUutilities;
+using BEPUutilities.DataStructures;
+using BEPUutilities.ResourceManagement;
+using BEPUutilities;
+
+namespace BEPUphysics.BroadPhaseSystems.SortAndSweep
+{
+    /// <summary>
+    /// Broad phase implementation that partitions objects into a 2d grid, and then performs a sort and sweep on the final axis.
+    /// </summary>
+    /// <remarks>
+    /// This broad phase typically has very good collision performance and scales well with multithreading, but its query times can sometimes be worse than tree-based systems
+    /// since it must scan cells.  Keeping rays as short as possible helps avoid unnecessary cell checks.
+    /// The performance can degrade noticeably in some situations involving significant off-axis motion.
+    /// </remarks>
+    public class Grid2DSortAndSweep : BroadPhase
+    {
+        /// <summary>
+        /// Gets or sets the width of cells in the 2D grid.  For sparser, larger scenes, increasing this can help performance.
+        /// For denser scenes, decreasing this may help.
+        /// </summary>
+        public static float CellSize
+        {
+            get
+            {
+                return 1 / cellSizeInverse;
+            }
+            set
+            {
+                cellSizeInverse = 1 / value;
+            }
+        }
+        //TODO: Try different values for this.
+        internal static float cellSizeInverse = 1 / 8f; 
+
+        internal static void ComputeCell(ref Vector3 v, out Int2 cell)
+        {
+            cell.Y = (int)Math.Floor(v.Y * cellSizeInverse);
+            cell.Z = (int)Math.Floor(v.Z * cellSizeInverse);
+        }
+
+        
+
+
+
+        internal SortedGrid2DSet cellSet = new SortedGrid2DSet();
+
+
+        RawList<Grid2DEntry> entries = new RawList<Grid2DEntry>();
+        Action<int> updateEntry, updateCell;
+
+        /// <summary>
+        /// Constructs a grid-based sort and sweep broad phase.
+        /// </summary>
+        /// <param name="threadManager">Thread manager to use for the broad phase.</param>
+        public Grid2DSortAndSweep(IThreadManager threadManager)
+            :base(threadManager)
+        {
+            updateEntry = UpdateEntry;
+            updateCell = UpdateCell;
+            QueryAccelerator = new Grid2DSortAndSweepQueryAccelerator(this);
+        }
+        /// <summary>
+        /// Constructs a grid-based sort and sweep broad phase.
+        /// </summary>
+        public Grid2DSortAndSweep()
+        {
+            updateEntry = UpdateEntry;
+            updateCell = UpdateCell;
+            QueryAccelerator = new Grid2DSortAndSweepQueryAccelerator(this);
+        }
+
+        UnsafeResourcePool<Grid2DEntry> entryPool = new UnsafeResourcePool<Grid2DEntry>();
+        /// <summary>
+        /// Adds an entry to the broad phase.
+        /// </summary>
+        /// <param name="entry">Entry to add.</param>
+        public override void Add(BroadPhaseEntry entry)
+        {
+            base.Add(entry);
+            //Entities do not set up their own bounding box before getting stuck in here.  If they're all zeroed out, the tree will be horrible.
+            Vector3 offset;
+            Vector3.Subtract(ref entry.boundingBox.Max, ref entry.boundingBox.Min, out offset);
+            if (offset.X * offset.Y * offset.Z == 0)
+                entry.UpdateBoundingBox();
+            var newEntry = entryPool.Take();
+            newEntry.Initialize(entry);
+            entries.Add(newEntry);
+            //Add the object to the grid.
+            for (int i = newEntry.previousMin.Y; i <= newEntry.previousMax.Y; i++)
+            {
+                for (int j = newEntry.previousMin.Z; j <= newEntry.previousMax.Z; j++)
+                {
+                    var index = new Int2 {Y = i, Z = j};
+                    cellSet.Add(ref index, newEntry);
+                }
+            }
+        }
+
+        /// <summary>
+        /// Removes an entry from the broad phase.
+        /// </summary>
+        /// <param name="entry">Entry to remove.</param>
+        public override void Remove(BroadPhaseEntry entry)
+        {
+            base.Remove(entry);
+            for (int i = 0; i < entries.Count; i++)
+            {
+                if (entries.Elements[i].item == entry)
+                {
+                    var gridEntry = entries.Elements[i];
+                    entries.RemoveAt(i);
+                    //Remove the object from any cells that it is held by.
+                    for (int j = gridEntry.previousMin.Y; j <= gridEntry.previousMax.Y; j++)
+                    {
+                        for (int k = gridEntry.previousMin.Z; k <= gridEntry.previousMax.Z; k++)
+                        {
+                            var index = new Int2 {Y = j, Z = k};
+                            cellSet.Remove(ref index, gridEntry);
+                        }
+                    }
+                    gridEntry.item = null;
+                    entryPool.GiveBack(gridEntry);
+                    return;
+                }
+            }
+        }
+
+        protected override void UpdateMultithreaded()
+        {
+            lock (Locker)
+            {
+                Overlaps.Clear();
+                //Update the entries!
+                ThreadManager.ForLoop(0, entries.Count, updateEntry);
+                //Update the cells!
+                ThreadManager.ForLoop(0, cellSet.count, updateCell);
+            }
+        }
+
+        protected override void UpdateSingleThreaded()
+        {
+            lock (Locker)
+            {
+                Overlaps.Clear();
+                //Update the placement of objects.
+                for (int i = 0; i < entries.Count; i++)
+                {
+                    //Compute the current cells occupied by the entry.
+                    var entry = entries.Elements[i];
+                    Int2 min, max;
+                    ComputeCell(ref entry.item.boundingBox.Min, out min);
+                    ComputeCell(ref entry.item.boundingBox.Max, out max);
+                    //For any cell that used to be occupied (defined by the previous min/max),
+                    //remove the entry.
+                    for (int j = entry.previousMin.Y; j <= entry.previousMax.Y; j++)
+                    {
+                        for (int k = entry.previousMin.Z; k <= entry.previousMax.Z; k++)
+                        {
+                            if (j >= min.Y && j <= max.Y && k >= min.Z && k <= max.Z)
+                                continue; //This cell is currently occupied, do not remove.
+                            var index = new Int2 {Y = j, Z = k};
+                            cellSet.Remove(ref index, entry);
+                        }
+                    }
+                    //For any cell that is newly occupied (was not previously contained),
+                    //add the entry.
+                    for (int j = min.Y; j <= max.Y; j++)
+                    {
+                        for (int k = min.Z; k <= max.Z; k++)
+                        {
+                            if (j >= entry.previousMin.Y && j <= entry.previousMax.Y && k >= entry.previousMin.Z && k <= entry.previousMax.Z)
+                                continue; //This cell is already occupied, do not add.
+                            var index = new Int2 {Y = j, Z = k};
+                            cellSet.Add(ref index, entry);
+                        }
+                    }
+                    entry.previousMin = min;
+                    entry.previousMax = max;
+                }
+
+                //Update each cell to find the overlaps.
+                for (int i = 0; i < cellSet.count; i++)
+                {
+                    cellSet.cells.Elements[i].UpdateOverlaps(this);
+                }
+            }
+        }
+
+        //TODO: Cell change operations take a while.  Spin lock can't efficiently wait that long.
+        //This causes some pretty horrible scaling problems in some scenarios.
+        //Improving the cell set operations directly should improve that problem and the query times noticeably.
+
+
+        SpinLock cellSetLocker = new SpinLock();
+        void UpdateEntry(int i)
+        {
+
+            //Compute the current cells occupied by the entry.
+            var entry = entries.Elements[i];
+            Int2 min, max;
+            ComputeCell(ref entry.item.boundingBox.Min, out min);
+            ComputeCell(ref entry.item.boundingBox.Max, out max);
+            //For any cell that used to be occupied (defined by the previous min/max),
+            //remove the entry.
+            for (int j = entry.previousMin.Y; j <= entry.previousMax.Y; j++)
+            {
+                for (int k = entry.previousMin.Z; k <= entry.previousMax.Z; k++)
+                {
+                    if (j >= min.Y && j <= max.Y && k >= min.Z && k <= max.Z)
+                        continue; //This cell is currently occupied, do not remove.
+                    var index = new Int2 {Y = j, Z = k};
+                    cellSetLocker.Enter();
+                    cellSet.Remove(ref index, entry);
+                    cellSetLocker.Exit();
+                }
+            }
+            //For any cell that is newly occupied (was not previously contained),
+            //add the entry.
+            for (int j = min.Y; j <= max.Y; j++)
+            {
+                for (int k = min.Z; k <= max.Z; k++)
+                {
+                    if (j >= entry.previousMin.Y && j <= entry.previousMax.Y && k >= entry.previousMin.Z && k <= entry.previousMax.Z)
+                        continue; //This cell is already occupied, do not add.
+                    var index = new Int2 {Y = j, Z = k};
+                    cellSetLocker.Enter();
+                    cellSet.Add(ref index, entry);
+                    cellSetLocker.Exit();
+                }
+            }
+            entry.previousMin = min;
+            entry.previousMax = max;
+        }
+
+        void UpdateCell(int i)
+        {
+            //TODO: Consider permuting.
+            //In some simulations, there may be a ton of unoccupied cells.
+            //It would be best to distribute these over the threads.
+            //(int)((i * 122949823L) % cellSet.count)
+            //(i * 122949823L) % cellSet.count
+            cellSet.cells.Elements[i].UpdateOverlaps(this);
+        }
+    }
+
+    struct Int2
+    {
+        internal int Y;
+        internal int Z;
+
+        public override int GetHashCode()
+        {
+            return Y + Z;
+        }
+
+
+
+        internal int GetSortingHash()
+        {
+            return (int)(Y * 15485863L + Z * 32452843L);
+        }
+
+        public override string ToString()
+        {
+            return "{" + Y + ", " + Z + "}";
+        }
+    }
+
+
+}