--- conflicted
+++ resolved
@@ -1,293 +1,288 @@
-﻿using System;
-using BEPUphysics.BroadPhaseEntries;
-using BEPUphysics.Threading;
-<<<<<<< HEAD
-using BEPUutilities.DataStructures;
-using Microsoft.Xna.Framework;
-=======
-using BEPUutilities;
-using BEPUutilities.DataStructures;
->>>>>>> d0a4deae
-
-namespace BEPUphysics.BroadPhaseSystems.SortAndSweep
-{
-    /// <summary>
-    /// Simple and standard implementation of the one-axis sort and sweep (sweep and prune) algorithm.
-    /// </summary>
-    /// <remarks>
-    /// In small scenarios, it can be the quickest option.  It uses very little memory.
-    /// However, it tends to scale poorly relative to other options and can slow down significantly when entries cluster along the axis.
-    /// Additionally, it supports no queries at all.
-    /// </remarks>
-    public class SortAndSweep1D : BroadPhase
-    {
-        /// <summary>
-        /// Constructs a new sort and sweep broad phase.
-        /// </summary>
-        /// <param name="threadManager">Thread manager to use in the broad phase.</param>
-        public SortAndSweep1D(IThreadManager threadManager)
-            : base(threadManager)
-        {
-            sweepSegment = Sweep;
-            backbuffer = new RawList<BroadPhaseEntry>();
-        }
-
-        /// <summary>
-        /// Constructs a new sort and sweep broad phase.
-        /// </summary>
-        public SortAndSweep1D()
-        {
-
-            sweepSegment = Sweep;
-            backbuffer = new RawList<BroadPhaseEntry>();
-        }
-
-
-        RawList<BroadPhaseEntry> entries = new RawList<BroadPhaseEntry>();
-        /// <summary>
-        /// Adds an entry to the broad phase.
-        /// </summary>
-        /// <param name="entry">Entry to add.</param>
-        public override void Add(BroadPhaseEntry entry)
-        {
-            base.Add(entry);
-            //Entities do not set up their own bounding box before getting stuck in here.  If they're all zeroed out, the tree will be horrible.
-            Vector3 offset;
-            Vector3.Subtract(ref entry.boundingBox.Max, ref entry.boundingBox.Min, out offset);
-            if (offset.X * offset.Y * offset.Z == 0)
-                entry.UpdateBoundingBox();
-            //binary search for the approximately correct location.  This helps prevent large first-frame sort times.
-            int minIndex = 0; //inclusive
-            int maxIndex = entries.Count; //exclusive
-            int index = 0;
-            while (maxIndex - minIndex > 0)
-            {
-                index = (maxIndex + minIndex) / 2;
-                if (entries.Elements[index].boundingBox.Min.X > entry.boundingBox.Min.X)
-                    maxIndex = index;
-                else if (entries.Elements[index].boundingBox.Min.X < entry.boundingBox.Min.X)
-                    minIndex = ++index;
-                else
-                    break; //Found an equal value!
-
-            }
-            entries.Insert(index, entry);
-        }
-
-        /// <summary>
-        /// Removes an entry from the broad phase.
-        /// </summary>
-        /// <param name="entry">Entry to remove.</param>
-        public override void Remove(BroadPhaseEntry entry)
-        {
-            base.Remove(entry);
-            entries.Remove(entry);
-        }
-
-        Action<int> sweepSegment;
-        protected override void UpdateMultithreaded()
-        {
-            if (backbuffer.Count != entries.Count)
-            {
-                backbuffer.Capacity = entries.Capacity;
-                backbuffer.Count = entries.Count;
-            }
-            Overlaps.Clear();
-            //Sort along x axis using insertion sort; the list will be nearly sorted, so very few swaps are necessary.
-            for (int i = 1; i < entries.Count; i++)
-            {
-                var entry = entries.Elements[i];
-                for (int j = i - 1; j >= 0; j--)
-                {
-                    if (entry.boundingBox.Min.X < entries.Elements[j].boundingBox.Min.X)
-                    {
-                        entries.Elements[j + 1] = entries.Elements[j];
-                        entries.Elements[j] = entry;
-                    }
-                    else
-                        break;
-                }
-
-            }
-
-            //TODO: Multithreaded sorting could help in some large cases.
-            //The overhead involved in this implementation is way too high for reasonable object counts.
-            //for (int i = 0; i < sortSegmentCount; i++)
-            //    SortSection(i);
-
-            ////MergeSections(0, 1);
-            ////MergeSections(2, 3);
-            ////MergeSections(0, 2);
-            ////MergeSections(1, 3);
-
-            //MergeSections(0, 1);
-            //MergeSections(2, 3);
-            //MergeSections(4, 5);
-            //MergeSections(6, 7);
-
-            //MergeSections(0, 2);
-            //MergeSections(1, 3);
-            //MergeSections(4, 6);
-            //MergeSections(5, 7);
-
-            //MergeSections(0, 4);
-            //MergeSections(1, 5);
-            //MergeSections(2, 6);
-            //MergeSections(3, 7);
-
-            //var temp = backbuffer;
-            //backbuffer = entries;
-            //entries = temp;
-
-            ThreadManager.ForLoop(0, sweepSegmentCount, sweepSegment);
-        }
-
-        protected override void UpdateSingleThreaded()
-        {
-            Overlaps.Clear();
-            //Sort along x axis using insertion sort; the list will be nearly sorted, so very few swaps are necessary.
-            for (int i = 1; i < entries.Count; i++)
-            {
-                var entry = entries.Elements[i];
-                for (int j = i - 1; j >= 0; j--)
-                {
-                    if (entry.boundingBox.Min.X < entries.Elements[j].boundingBox.Min.X)
-                    {
-                        entries.Elements[j + 1] = entries.Elements[j];
-                        entries.Elements[j] = entry;
-                    }
-                    else
-                        break;
-                }
-
-            }
-            //Sweep the list looking for overlaps.
-            for (int i = 0; i < entries.Count; i++)
-            {
-                BoundingBox a = entries.Elements[i].boundingBox;
-                for (int j = i + 1; j < entries.Count && a.Max.X >= entries.Elements[j].boundingBox.Min.X; j++)
-                {
-                    if (!(a.Min.Y > entries.Elements[j].boundingBox.Max.Y || a.Max.Y < entries.Elements[j].boundingBox.Min.Y ||
-                          a.Min.Z > entries.Elements[j].boundingBox.Max.Z || a.Max.Z < entries.Elements[j].boundingBox.Min.Z))
-                    {
-                        TryToAddOverlap(entries.Elements[i], entries.Elements[j]);
-                    }
-                }
-            }
-        }
-
-
-        //TODO: It is possible to distribute things a bit better.  Instead of lumping all of the remainder into the final, put and 
-
-        int sweepSegmentCount = 32;
-        void Sweep(int segment)
-        {
-            int intervalLength = entries.Count / sweepSegmentCount;
-            int end;
-            if (segment == sweepSegmentCount - 1)
-                end = entries.Count;
-            else
-                end = intervalLength * (segment + 1);
-            for (int i = intervalLength * segment; i < end; i++)
-            {
-                BoundingBox a = entries.Elements[i].boundingBox;
-                for (int j = i + 1; j < entries.Count && a.Max.X >= entries.Elements[j].boundingBox.Min.X; j++)
-                {
-                    if (!(a.Min.Y > entries.Elements[j].boundingBox.Max.Y || a.Max.Y < entries.Elements[j].boundingBox.Min.Y ||
-                          a.Min.Z > entries.Elements[j].boundingBox.Max.Z || a.Max.Z < entries.Elements[j].boundingBox.Min.Z))
-                    {
-                        TryToAddOverlap(entries.Elements[i], entries.Elements[j]);
-                    }
-                }
-            }
-        }
-
-        int sortSegmentCount = 4;
-        void SortSection(int section)
-        {
-            int intervalLength = entries.Count / sortSegmentCount;
-            int start = section * intervalLength;
-            int end;
-            if (section == sortSegmentCount - 1)
-                end = entries.Count;
-            else
-                end = intervalLength * (section + 1);
-
-            for (int i = start + 1; i < end; i++)
-            {
-                var entry = entries.Elements[i];
-                for (int j = i - 1; j >= 0; j--)
-                {
-                    if (entry.boundingBox.Min.X < entries.Elements[j].boundingBox.Min.X)
-                    {
-                        entries.Elements[j + 1] = entries.Elements[j];
-                        entries.Elements[j] = entry;
-                    }
-                    else
-                        break;
-                }
-
-            }
-        }
-
-        RawList<BroadPhaseEntry> backbuffer;
-        void MergeSections(int a, int b)
-        {
-            int intervalLength = entries.Count / sortSegmentCount;
-            //'a' is known to be less than b, which means it cannot be the last section.
-            int aStart = intervalLength * a;
-            int aEnd = intervalLength * (a + 1);
-            int bStart = intervalLength * b;
-            int bEnd;
-            int length;
-            if (b == sortSegmentCount - 1)
-            {
-                bEnd = entries.Count;
-                length = intervalLength + entries.Count - bStart;
-            }
-            else
-            {
-                bEnd = intervalLength * (b + 1);
-                length = intervalLength * 2;
-            }
-
-            int aIndex = aStart, bIndex = bStart;
-            int i = 0;
-            while (i < length)
-            {
-                //Compute the location in the buffer array to put the minimum element.
-                int bufferIndex;
-                if (i >= intervalLength) //a length is intervalLength.
-                    bufferIndex = bStart + i - intervalLength;
-                else
-                    bufferIndex = aStart + i;
-
-                if (aIndex < aEnd && bIndex < bEnd)
-                {
-                    //Compare the element at a to the one at b.
-                    if (entries.Elements[aIndex].boundingBox.Min.X < entries.Elements[bIndex].boundingBox.Min.X)
-                    {
-                        //a was the minimum element.  Put it into the buffer and increment the considered a index.
-                        backbuffer.Elements[bufferIndex] = entries.Elements[aIndex++];
-                    }
-                    else
-                    {
-                        //b was the minimum element.  Put it into the buffer and increment the considered b index.
-                        backbuffer.Elements[bufferIndex] = entries.Elements[bIndex++];
-                    }
-                }
-                else if (aIndex < aEnd)
-                {
-                    //B is at the max, so just use a.
-                    backbuffer.Elements[bufferIndex] = entries.Elements[aIndex++];
-                }
-                else
-                {
-                    //A is at the max, so just use b.
-                    backbuffer.Elements[bufferIndex] = entries.Elements[bIndex++];
-                }
-                i++;
-            }
-        }
-    }
-}
+﻿using System;
+using BEPUphysics.BroadPhaseEntries;
+using BEPUphysics.Threading;
+using BEPUutilities;
+using BEPUutilities.DataStructures;
+
+namespace BEPUphysics.BroadPhaseSystems.SortAndSweep
+{
+    /// <summary>
+    /// Simple and standard implementation of the one-axis sort and sweep (sweep and prune) algorithm.
+    /// </summary>
+    /// <remarks>
+    /// In small scenarios, it can be the quickest option.  It uses very little memory.
+    /// However, it tends to scale poorly relative to other options and can slow down significantly when entries cluster along the axis.
+    /// Additionally, it supports no queries at all.
+    /// </remarks>
+    public class SortAndSweep1D : BroadPhase
+    {
+        /// <summary>
+        /// Constructs a new sort and sweep broad phase.
+        /// </summary>
+        /// <param name="threadManager">Thread manager to use in the broad phase.</param>
+        public SortAndSweep1D(IThreadManager threadManager)
+            : base(threadManager)
+        {
+            sweepSegment = Sweep;
+            backbuffer = new RawList<BroadPhaseEntry>();
+        }
+
+        /// <summary>
+        /// Constructs a new sort and sweep broad phase.
+        /// </summary>
+        public SortAndSweep1D()
+        {
+
+            sweepSegment = Sweep;
+            backbuffer = new RawList<BroadPhaseEntry>();
+        }
+
+
+        RawList<BroadPhaseEntry> entries = new RawList<BroadPhaseEntry>();
+        /// <summary>
+        /// Adds an entry to the broad phase.
+        /// </summary>
+        /// <param name="entry">Entry to add.</param>
+        public override void Add(BroadPhaseEntry entry)
+        {
+            base.Add(entry);
+            //Entities do not set up their own bounding box before getting stuck in here.  If they're all zeroed out, the tree will be horrible.
+            Vector3 offset;
+            Vector3.Subtract(ref entry.boundingBox.Max, ref entry.boundingBox.Min, out offset);
+            if (offset.X * offset.Y * offset.Z == 0)
+                entry.UpdateBoundingBox();
+            //binary search for the approximately correct location.  This helps prevent large first-frame sort times.
+            int minIndex = 0; //inclusive
+            int maxIndex = entries.Count; //exclusive
+            int index = 0;
+            while (maxIndex - minIndex > 0)
+            {
+                index = (maxIndex + minIndex) / 2;
+                if (entries.Elements[index].boundingBox.Min.X > entry.boundingBox.Min.X)
+                    maxIndex = index;
+                else if (entries.Elements[index].boundingBox.Min.X < entry.boundingBox.Min.X)
+                    minIndex = ++index;
+                else
+                    break; //Found an equal value!
+
+            }
+            entries.Insert(index, entry);
+        }
+
+        /// <summary>
+        /// Removes an entry from the broad phase.
+        /// </summary>
+        /// <param name="entry">Entry to remove.</param>
+        public override void Remove(BroadPhaseEntry entry)
+        {
+            base.Remove(entry);
+            entries.Remove(entry);
+        }
+
+        Action<int> sweepSegment;
+        protected override void UpdateMultithreaded()
+        {
+            if (backbuffer.Count != entries.Count)
+            {
+                backbuffer.Capacity = entries.Capacity;
+                backbuffer.Count = entries.Count;
+            }
+            Overlaps.Clear();
+            //Sort along x axis using insertion sort; the list will be nearly sorted, so very few swaps are necessary.
+            for (int i = 1; i < entries.Count; i++)
+            {
+                var entry = entries.Elements[i];
+                for (int j = i - 1; j >= 0; j--)
+                {
+                    if (entry.boundingBox.Min.X < entries.Elements[j].boundingBox.Min.X)
+                    {
+                        entries.Elements[j + 1] = entries.Elements[j];
+                        entries.Elements[j] = entry;
+                    }
+                    else
+                        break;
+                }
+
+            }
+
+            //TODO: Multithreaded sorting could help in some large cases.
+            //The overhead involved in this implementation is way too high for reasonable object counts.
+            //for (int i = 0; i < sortSegmentCount; i++)
+            //    SortSection(i);
+
+            ////MergeSections(0, 1);
+            ////MergeSections(2, 3);
+            ////MergeSections(0, 2);
+            ////MergeSections(1, 3);
+
+            //MergeSections(0, 1);
+            //MergeSections(2, 3);
+            //MergeSections(4, 5);
+            //MergeSections(6, 7);
+
+            //MergeSections(0, 2);
+            //MergeSections(1, 3);
+            //MergeSections(4, 6);
+            //MergeSections(5, 7);
+
+            //MergeSections(0, 4);
+            //MergeSections(1, 5);
+            //MergeSections(2, 6);
+            //MergeSections(3, 7);
+
+            //var temp = backbuffer;
+            //backbuffer = entries;
+            //entries = temp;
+
+            ThreadManager.ForLoop(0, sweepSegmentCount, sweepSegment);
+        }
+
+        protected override void UpdateSingleThreaded()
+        {
+            Overlaps.Clear();
+            //Sort along x axis using insertion sort; the list will be nearly sorted, so very few swaps are necessary.
+            for (int i = 1; i < entries.Count; i++)
+            {
+                var entry = entries.Elements[i];
+                for (int j = i - 1; j >= 0; j--)
+                {
+                    if (entry.boundingBox.Min.X < entries.Elements[j].boundingBox.Min.X)
+                    {
+                        entries.Elements[j + 1] = entries.Elements[j];
+                        entries.Elements[j] = entry;
+                    }
+                    else
+                        break;
+                }
+
+            }
+            //Sweep the list looking for overlaps.
+            for (int i = 0; i < entries.Count; i++)
+            {
+                BoundingBox a = entries.Elements[i].boundingBox;
+                for (int j = i + 1; j < entries.Count && a.Max.X >= entries.Elements[j].boundingBox.Min.X; j++)
+                {
+                    if (!(a.Min.Y > entries.Elements[j].boundingBox.Max.Y || a.Max.Y < entries.Elements[j].boundingBox.Min.Y ||
+                          a.Min.Z > entries.Elements[j].boundingBox.Max.Z || a.Max.Z < entries.Elements[j].boundingBox.Min.Z))
+                    {
+                        TryToAddOverlap(entries.Elements[i], entries.Elements[j]);
+                    }
+                }
+            }
+        }
+
+
+        //TODO: It is possible to distribute things a bit better.  Instead of lumping all of the remainder into the final, put and 
+
+        int sweepSegmentCount = 32;
+        void Sweep(int segment)
+        {
+            int intervalLength = entries.Count / sweepSegmentCount;
+            int end;
+            if (segment == sweepSegmentCount - 1)
+                end = entries.Count;
+            else
+                end = intervalLength * (segment + 1);
+            for (int i = intervalLength * segment; i < end; i++)
+            {
+                BoundingBox a = entries.Elements[i].boundingBox;
+                for (int j = i + 1; j < entries.Count && a.Max.X >= entries.Elements[j].boundingBox.Min.X; j++)
+                {
+                    if (!(a.Min.Y > entries.Elements[j].boundingBox.Max.Y || a.Max.Y < entries.Elements[j].boundingBox.Min.Y ||
+                          a.Min.Z > entries.Elements[j].boundingBox.Max.Z || a.Max.Z < entries.Elements[j].boundingBox.Min.Z))
+                    {
+                        TryToAddOverlap(entries.Elements[i], entries.Elements[j]);
+                    }
+                }
+            }
+        }
+
+        int sortSegmentCount = 4;
+        void SortSection(int section)
+        {
+            int intervalLength = entries.Count / sortSegmentCount;
+            int start = section * intervalLength;
+            int end;
+            if (section == sortSegmentCount - 1)
+                end = entries.Count;
+            else
+                end = intervalLength * (section + 1);
+
+            for (int i = start + 1; i < end; i++)
+            {
+                var entry = entries.Elements[i];
+                for (int j = i - 1; j >= 0; j--)
+                {
+                    if (entry.boundingBox.Min.X < entries.Elements[j].boundingBox.Min.X)
+                    {
+                        entries.Elements[j + 1] = entries.Elements[j];
+                        entries.Elements[j] = entry;
+                    }
+                    else
+                        break;
+                }
+
+            }
+        }
+
+        RawList<BroadPhaseEntry> backbuffer;
+        void MergeSections(int a, int b)
+        {
+            int intervalLength = entries.Count / sortSegmentCount;
+            //'a' is known to be less than b, which means it cannot be the last section.
+            int aStart = intervalLength * a;
+            int aEnd = intervalLength * (a + 1);
+            int bStart = intervalLength * b;
+            int bEnd;
+            int length;
+            if (b == sortSegmentCount - 1)
+            {
+                bEnd = entries.Count;
+                length = intervalLength + entries.Count - bStart;
+            }
+            else
+            {
+                bEnd = intervalLength * (b + 1);
+                length = intervalLength * 2;
+            }
+
+            int aIndex = aStart, bIndex = bStart;
+            int i = 0;
+            while (i < length)
+            {
+                //Compute the location in the buffer array to put the minimum element.
+                int bufferIndex;
+                if (i >= intervalLength) //a length is intervalLength.
+                    bufferIndex = bStart + i - intervalLength;
+                else
+                    bufferIndex = aStart + i;
+
+                if (aIndex < aEnd && bIndex < bEnd)
+                {
+                    //Compare the element at a to the one at b.
+                    if (entries.Elements[aIndex].boundingBox.Min.X < entries.Elements[bIndex].boundingBox.Min.X)
+                    {
+                        //a was the minimum element.  Put it into the buffer and increment the considered a index.
+                        backbuffer.Elements[bufferIndex] = entries.Elements[aIndex++];
+                    }
+                    else
+                    {
+                        //b was the minimum element.  Put it into the buffer and increment the considered b index.
+                        backbuffer.Elements[bufferIndex] = entries.Elements[bIndex++];
+                    }
+                }
+                else if (aIndex < aEnd)
+                {
+                    //B is at the max, so just use a.
+                    backbuffer.Elements[bufferIndex] = entries.Elements[aIndex++];
+                }
+                else
+                {
+                    //A is at the max, so just use b.
+                    backbuffer.Elements[bufferIndex] = entries.Elements[bIndex++];
+                }
+                i++;
+            }
+        }
+    }
+}