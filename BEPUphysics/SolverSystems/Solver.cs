﻿using System;
using BEPUphysics.DeactivationManagement;
using BEPUphysics.Threading;
using BEPUphysics.Constraints;
<<<<<<< HEAD
using BEPUutilities;
=======
using BEPUphysics.DataStructures;
using System.Diagnostics;
using BEPUphysics.NarrowPhaseSystems;
>>>>>>> d0a4deae
using BEPUutilities.DataStructures;

namespace BEPUphysics.SolverSystems
{
    ///<summary>
    /// Iteratively solves solver updateables, converging to a solution for simulated joints and collision pair contact constraints.
    ///</summary>
    public class Solver : MultithreadedProcessingStage
    {
        RawList<SolverUpdateable> solverUpdateables = new RawList<SolverUpdateable>();
        internal int iterationLimit = 10;
        ///<summary>
        /// Gets or sets the maximum number of iterations the solver will attempt to use to solve the simulation's constraints.
        ///</summary>
        public int IterationLimit { get { return iterationLimit; } set { iterationLimit = Math.Max(value, 0); } }
        ///<summary>
        /// Gets the list of solver updateables in the solver.
        ///</summary>
        public ReadOnlyList<SolverUpdateable> SolverUpdateables
        {
            get
            {
                return new ReadOnlyList<SolverUpdateable>(solverUpdateables);
            }
        }
        protected internal TimeStepSettings timeStepSettings;
        ///<summary>
        /// Gets or sets the time step settings used by the solver.
        ///</summary>
        public TimeStepSettings TimeStepSettings
        {
            get
            {
                return timeStepSettings;
            }
            set
            {
                timeStepSettings = value;
            }
        }

        ///<summary>
        /// Gets or sets the deactivation manager used by the solver.
        /// When constraints are added and removed, the deactivation manager
        /// gains and loses simulation island connections that affect simulation islands
        /// and activity states.
        ///</summary>
        public DeactivationManager DeactivationManager { get; set; }

        /// <summary>
        /// Gets the permutation mapper used by the solver.
        /// </summary>
        public PermutationMapper PermutationMapper { get; private set; }

        ///<summary>
        /// Constructs a Solver.
        ///</summary>
        ///<param name="timeStepSettings">Time step settings used by the solver.</param>
        ///<param name="deactivationManager">Deactivation manager used by the solver.</param>
        public Solver(TimeStepSettings timeStepSettings, DeactivationManager deactivationManager)
        {
            TimeStepSettings = timeStepSettings;
            DeactivationManager = deactivationManager;
            multithreadedPrestepDelegate = MultithreadedPrestep;
            multithreadedIterationDelegate = MultithreadedIteration;
            Enabled = true;
            PermutationMapper = new PermutationMapper();
        }
        ///<summary>
        /// Constructs a Solver.
        ///</summary>
        ///<param name="timeStepSettings">Time step settings used by the solver.</param>
        ///<param name="deactivationManager">Deactivation manager used by the solver.</param>
        /// <param name="threadManager">Thread manager used by the solver.</param>
        public Solver(TimeStepSettings timeStepSettings, DeactivationManager deactivationManager, IThreadManager threadManager)
            : this(timeStepSettings, deactivationManager)
        {
            ThreadManager = threadManager;
            AllowMultithreading = true;
        }

        ///<summary>
        /// Adds a solver updateable to the solver.
        ///</summary>
        ///<param name="item">Updateable to add.</param>
        ///<exception cref="ArgumentException">Thrown when the item already belongs to a solver.</exception>
        public void Add(SolverUpdateable item)
        {
            if (item.Solver == null)
            {
                item.Solver = this;
                item.solverIndex = solverUpdateables.Count;
                solverUpdateables.Add(item);
                DeactivationManager.Add(item.simulationIslandConnection);
                item.OnAdditionToSolver(this);
            }
            else
                throw new ArgumentException("Solver updateable already belongs to something; it can't be added.", "item");
        }
        ///<summary>
        /// Removes a solver updateable from the solver.
        ///</summary>
        ///<param name="item">Updateable to remove.</param>
        ///<exception cref="ArgumentException">Thrown when the item does not belong to the solver.</exception>
        public void Remove(SolverUpdateable item)
        {

            if (item.Solver == this)
            {

                item.Solver = null;
                solverUpdateables.Count--;
                if (item.solverIndex < solverUpdateables.Count)
                {
                    //The solver updateable isn't the last element, so put the last element in its place.
                    solverUpdateables.Elements[item.solverIndex] = solverUpdateables.Elements[solverUpdateables.Count];
                    //Update the replacement's solver index to its new location.
                    solverUpdateables.Elements[item.solverIndex].solverIndex = item.solverIndex;
                }
                solverUpdateables.Elements[solverUpdateables.Count] = null;


                DeactivationManager.Remove(item.simulationIslandConnection);
                item.OnRemovalFromSolver(this);
            }

            else
                throw new ArgumentException("Solver updateable doesn't belong to this solver; it can't be removed.", "item");

        }




        Action<int> multithreadedPrestepDelegate;
        void MultithreadedPrestep(int i)
        {
            var updateable = solverUpdateables.Elements[i];
            updateable.UpdateSolverActivity();
            if (updateable.isActiveInSolver)
            {
                updateable.SolverSettings.currentIterations = 0;
                updateable.SolverSettings.iterationsAtZeroImpulse = 0;
                updateable.Update(timeStepSettings.TimeStepDuration);

                updateable.EnterLock();
                try
                {
                    updateable.ExclusiveUpdate();
                }
                finally
                {
                    updateable.ExitLock();
                }
            }
        }


        Action<int> multithreadedIterationDelegate;
        void MultithreadedIteration(int i)
        {
            //'i' is currently an index into an implicit array of solver updateables that goes from 0 to solverUpdateables.count * iterationLimit.
            //It includes iterationLimit copies of each updateable.
            //Permute the entire set with duplicates.
<<<<<<< HEAD
            var updateable = solverUpdateables.Elements[PermutationMapper.GetMappedIndex(i, solverUpdateables.Count)];
=======
            var updateable = solverUpdateables.Elements[(i * prime) % solverUpdateables.Count];
>>>>>>> d0a4deae


            SolverSettings solverSettings = updateable.solverSettings;
            //Updateables only ever go from active to inactive during iterations,
            //so it's safe to check for activity before we do hard (synchronized) work.
            if (updateable.isActiveInSolver)
            {
                int incrementedIterations = -1;
                updateable.EnterLock();
                //This duplicate test protects against the possibility that the updateable went inactive between the first check and the lock.
                if (updateable.isActiveInSolver)
                {
                    if (updateable.SolveIteration() < solverSettings.minimumImpulse)
                    {
                        solverSettings.iterationsAtZeroImpulse++;
                        if (solverSettings.iterationsAtZeroImpulse > solverSettings.minimumIterationCount)
                            updateable.isActiveInSolver = false;
                    }
                    else
                    {
                        solverSettings.iterationsAtZeroImpulse = 0;
                    }

                    //Increment the iteration count.
                    incrementedIterations = solverSettings.currentIterations++;
                }
                updateable.ExitLock();
                //Since the updateables only ever go from active to inactive, it's safe to check outside of the lock.
                //Keeping this if statement out of the lock allows other waiters to get to work a few nanoseconds faster.
                if (incrementedIterations > iterationLimit ||
                    incrementedIterations > solverSettings.maximumIterationCount)
                {
                    updateable.isActiveInSolver = false;
                }

            }



        }

        protected override void UpdateMultithreaded()
        {
            ThreadManager.ForLoop(0, solverUpdateables.Count, multithreadedPrestepDelegate);
<<<<<<< HEAD
            ++PermutationMapper.PermutationIndex;
=======
            ComputeIterationCoefficient();
>>>>>>> d0a4deae
            ThreadManager.ForLoop(0, iterationLimit * solverUpdateables.Count, multithreadedIterationDelegate);
        }

        protected override void UpdateSingleThreaded()
        {

            int totalUpdateableCount = solverUpdateables.Count;
            for (int i = 0; i < totalUpdateableCount; i++)
            {
                UnsafePrestep(solverUpdateables.Elements[i]);
            }

            int totalCount = iterationLimit * totalUpdateableCount;
            ++PermutationMapper.PermutationIndex;
            for (int i = 0; i < totalCount; i++)
            {
                UnsafeSolveIteration(solverUpdateables.Elements[PermutationMapper.GetMappedIndex(i, totalUpdateableCount)]);
            }


        }

        protected internal void UnsafePrestep(SolverUpdateable updateable)
        {
            updateable.UpdateSolverActivity();
            if (updateable.isActiveInSolver)
            {
                SolverSettings solverSettings = updateable.solverSettings;
                solverSettings.currentIterations = 0;
                solverSettings.iterationsAtZeroImpulse = 0;
                updateable.Update(timeStepSettings.TimeStepDuration);
                updateable.ExclusiveUpdate();
            }
        }

        protected internal void UnsafeSolveIteration(SolverUpdateable updateable)
        {
            if (updateable.isActiveInSolver)
            {
                SolverSettings solverSettings = updateable.solverSettings;


                solverSettings.currentIterations++;
                if (solverSettings.currentIterations <= iterationLimit &&
                    solverSettings.currentIterations <= solverSettings.maximumIterationCount)
                {
                    if (updateable.SolveIteration() < solverSettings.minimumImpulse)
                    {
                        solverSettings.iterationsAtZeroImpulse++;
                        if (solverSettings.iterationsAtZeroImpulse > solverSettings.minimumIterationCount)
                            updateable.isActiveInSolver = false;

                    }
                    else
                    {
                        solverSettings.iterationsAtZeroImpulse = 0;
                    }
                }
                else
                {
                    updateable.isActiveInSolver = false;
                }

            }
        }


    }
}
<|MERGE_RESOLUTION|>--- conflicted
+++ resolved
@@ -1,298 +1,285 @@
-﻿using System;
-using BEPUphysics.DeactivationManagement;
-using BEPUphysics.Threading;
-using BEPUphysics.Constraints;
-<<<<<<< HEAD
-using BEPUutilities;
-=======
-using BEPUphysics.DataStructures;
-using System.Diagnostics;
-using BEPUphysics.NarrowPhaseSystems;
->>>>>>> d0a4deae
-using BEPUutilities.DataStructures;
-
-namespace BEPUphysics.SolverSystems
-{
-    ///<summary>
-    /// Iteratively solves solver updateables, converging to a solution for simulated joints and collision pair contact constraints.
-    ///</summary>
-    public class Solver : MultithreadedProcessingStage
-    {
-        RawList<SolverUpdateable> solverUpdateables = new RawList<SolverUpdateable>();
-        internal int iterationLimit = 10;
-        ///<summary>
-        /// Gets or sets the maximum number of iterations the solver will attempt to use to solve the simulation's constraints.
-        ///</summary>
-        public int IterationLimit { get { return iterationLimit; } set { iterationLimit = Math.Max(value, 0); } }
-        ///<summary>
-        /// Gets the list of solver updateables in the solver.
-        ///</summary>
-        public ReadOnlyList<SolverUpdateable> SolverUpdateables
-        {
-            get
-            {
-                return new ReadOnlyList<SolverUpdateable>(solverUpdateables);
-            }
-        }
-        protected internal TimeStepSettings timeStepSettings;
-        ///<summary>
-        /// Gets or sets the time step settings used by the solver.
-        ///</summary>
-        public TimeStepSettings TimeStepSettings
-        {
-            get
-            {
-                return timeStepSettings;
-            }
-            set
-            {
-                timeStepSettings = value;
-            }
-        }
-
-        ///<summary>
-        /// Gets or sets the deactivation manager used by the solver.
-        /// When constraints are added and removed, the deactivation manager
-        /// gains and loses simulation island connections that affect simulation islands
-        /// and activity states.
-        ///</summary>
-        public DeactivationManager DeactivationManager { get; set; }
-
-        /// <summary>
-        /// Gets the permutation mapper used by the solver.
-        /// </summary>
-        public PermutationMapper PermutationMapper { get; private set; }
-
-        ///<summary>
-        /// Constructs a Solver.
-        ///</summary>
-        ///<param name="timeStepSettings">Time step settings used by the solver.</param>
-        ///<param name="deactivationManager">Deactivation manager used by the solver.</param>
-        public Solver(TimeStepSettings timeStepSettings, DeactivationManager deactivationManager)
-        {
-            TimeStepSettings = timeStepSettings;
-            DeactivationManager = deactivationManager;
-            multithreadedPrestepDelegate = MultithreadedPrestep;
-            multithreadedIterationDelegate = MultithreadedIteration;
-            Enabled = true;
-            PermutationMapper = new PermutationMapper();
-        }
-        ///<summary>
-        /// Constructs a Solver.
-        ///</summary>
-        ///<param name="timeStepSettings">Time step settings used by the solver.</param>
-        ///<param name="deactivationManager">Deactivation manager used by the solver.</param>
-        /// <param name="threadManager">Thread manager used by the solver.</param>
-        public Solver(TimeStepSettings timeStepSettings, DeactivationManager deactivationManager, IThreadManager threadManager)
-            : this(timeStepSettings, deactivationManager)
-        {
-            ThreadManager = threadManager;
-            AllowMultithreading = true;
-        }
-
-        ///<summary>
-        /// Adds a solver updateable to the solver.
-        ///</summary>
-        ///<param name="item">Updateable to add.</param>
-        ///<exception cref="ArgumentException">Thrown when the item already belongs to a solver.</exception>
-        public void Add(SolverUpdateable item)
-        {
-            if (item.Solver == null)
-            {
-                item.Solver = this;
-                item.solverIndex = solverUpdateables.Count;
-                solverUpdateables.Add(item);
-                DeactivationManager.Add(item.simulationIslandConnection);
-                item.OnAdditionToSolver(this);
-            }
-            else
-                throw new ArgumentException("Solver updateable already belongs to something; it can't be added.", "item");
-        }
-        ///<summary>
-        /// Removes a solver updateable from the solver.
-        ///</summary>
-        ///<param name="item">Updateable to remove.</param>
-        ///<exception cref="ArgumentException">Thrown when the item does not belong to the solver.</exception>
-        public void Remove(SolverUpdateable item)
-        {
-
-            if (item.Solver == this)
-            {
-
-                item.Solver = null;
-                solverUpdateables.Count--;
-                if (item.solverIndex < solverUpdateables.Count)
-                {
-                    //The solver updateable isn't the last element, so put the last element in its place.
-                    solverUpdateables.Elements[item.solverIndex] = solverUpdateables.Elements[solverUpdateables.Count];
-                    //Update the replacement's solver index to its new location.
-                    solverUpdateables.Elements[item.solverIndex].solverIndex = item.solverIndex;
-                }
-                solverUpdateables.Elements[solverUpdateables.Count] = null;
-
-
-                DeactivationManager.Remove(item.simulationIslandConnection);
-                item.OnRemovalFromSolver(this);
-            }
-
-            else
-                throw new ArgumentException("Solver updateable doesn't belong to this solver; it can't be removed.", "item");
-
-        }
-
-
-
-
-        Action<int> multithreadedPrestepDelegate;
-        void MultithreadedPrestep(int i)
-        {
-            var updateable = solverUpdateables.Elements[i];
-            updateable.UpdateSolverActivity();
-            if (updateable.isActiveInSolver)
-            {
-                updateable.SolverSettings.currentIterations = 0;
-                updateable.SolverSettings.iterationsAtZeroImpulse = 0;
-                updateable.Update(timeStepSettings.TimeStepDuration);
-
-                updateable.EnterLock();
-                try
-                {
-                    updateable.ExclusiveUpdate();
-                }
-                finally
-                {
-                    updateable.ExitLock();
-                }
-            }
-        }
-
-
-        Action<int> multithreadedIterationDelegate;
-        void MultithreadedIteration(int i)
-        {
-            //'i' is currently an index into an implicit array of solver updateables that goes from 0 to solverUpdateables.count * iterationLimit.
-            //It includes iterationLimit copies of each updateable.
-            //Permute the entire set with duplicates.
-<<<<<<< HEAD
-            var updateable = solverUpdateables.Elements[PermutationMapper.GetMappedIndex(i, solverUpdateables.Count)];
-=======
-            var updateable = solverUpdateables.Elements[(i * prime) % solverUpdateables.Count];
->>>>>>> d0a4deae
-
-
-            SolverSettings solverSettings = updateable.solverSettings;
-            //Updateables only ever go from active to inactive during iterations,
-            //so it's safe to check for activity before we do hard (synchronized) work.
-            if (updateable.isActiveInSolver)
-            {
-                int incrementedIterations = -1;
-                updateable.EnterLock();
-                //This duplicate test protects against the possibility that the updateable went inactive between the first check and the lock.
-                if (updateable.isActiveInSolver)
-                {
-                    if (updateable.SolveIteration() < solverSettings.minimumImpulse)
-                    {
-                        solverSettings.iterationsAtZeroImpulse++;
-                        if (solverSettings.iterationsAtZeroImpulse > solverSettings.minimumIterationCount)
-                            updateable.isActiveInSolver = false;
-                    }
-                    else
-                    {
-                        solverSettings.iterationsAtZeroImpulse = 0;
-                    }
-
-                    //Increment the iteration count.
-                    incrementedIterations = solverSettings.currentIterations++;
-                }
-                updateable.ExitLock();
-                //Since the updateables only ever go from active to inactive, it's safe to check outside of the lock.
-                //Keeping this if statement out of the lock allows other waiters to get to work a few nanoseconds faster.
-                if (incrementedIterations > iterationLimit ||
-                    incrementedIterations > solverSettings.maximumIterationCount)
-                {
-                    updateable.isActiveInSolver = false;
-                }
-
-            }
-
-
-
-        }
-
-        protected override void UpdateMultithreaded()
-        {
-            ThreadManager.ForLoop(0, solverUpdateables.Count, multithreadedPrestepDelegate);
-<<<<<<< HEAD
-            ++PermutationMapper.PermutationIndex;
-=======
-            ComputeIterationCoefficient();
->>>>>>> d0a4deae
-            ThreadManager.ForLoop(0, iterationLimit * solverUpdateables.Count, multithreadedIterationDelegate);
-        }
-
-        protected override void UpdateSingleThreaded()
-        {
-
-            int totalUpdateableCount = solverUpdateables.Count;
-            for (int i = 0; i < totalUpdateableCount; i++)
-            {
-                UnsafePrestep(solverUpdateables.Elements[i]);
-            }
-
-            int totalCount = iterationLimit * totalUpdateableCount;
-            ++PermutationMapper.PermutationIndex;
-            for (int i = 0; i < totalCount; i++)
-            {
-                UnsafeSolveIteration(solverUpdateables.Elements[PermutationMapper.GetMappedIndex(i, totalUpdateableCount)]);
-            }
-
-
-        }
-
-        protected internal void UnsafePrestep(SolverUpdateable updateable)
-        {
-            updateable.UpdateSolverActivity();
-            if (updateable.isActiveInSolver)
-            {
-                SolverSettings solverSettings = updateable.solverSettings;
-                solverSettings.currentIterations = 0;
-                solverSettings.iterationsAtZeroImpulse = 0;
-                updateable.Update(timeStepSettings.TimeStepDuration);
-                updateable.ExclusiveUpdate();
-            }
-        }
-
-        protected internal void UnsafeSolveIteration(SolverUpdateable updateable)
-        {
-            if (updateable.isActiveInSolver)
-            {
-                SolverSettings solverSettings = updateable.solverSettings;
-
-
-                solverSettings.currentIterations++;
-                if (solverSettings.currentIterations <= iterationLimit &&
-                    solverSettings.currentIterations <= solverSettings.maximumIterationCount)
-                {
-                    if (updateable.SolveIteration() < solverSettings.minimumImpulse)
-                    {
-                        solverSettings.iterationsAtZeroImpulse++;
-                        if (solverSettings.iterationsAtZeroImpulse > solverSettings.minimumIterationCount)
-                            updateable.isActiveInSolver = false;
-
-                    }
-                    else
-                    {
-                        solverSettings.iterationsAtZeroImpulse = 0;
-                    }
-                }
-                else
-                {
-                    updateable.isActiveInSolver = false;
-                }
-
-            }
-        }
-
-
-    }
-}
+﻿using System;
+using BEPUphysics.DeactivationManagement;
+using BEPUphysics.Threading;
+using BEPUphysics.Constraints;
+using BEPUutilities;
+using BEPUutilities.DataStructures;
+using BEPUutilities.DataStructures;
+
+namespace BEPUphysics.SolverSystems
+{
+    ///<summary>
+    /// Iteratively solves solver updateables, converging to a solution for simulated joints and collision pair contact constraints.
+    ///</summary>
+    public class Solver : MultithreadedProcessingStage
+    {
+        RawList<SolverUpdateable> solverUpdateables = new RawList<SolverUpdateable>();
+        internal int iterationLimit = 10;
+        ///<summary>
+        /// Gets or sets the maximum number of iterations the solver will attempt to use to solve the simulation's constraints.
+        ///</summary>
+        public int IterationLimit { get { return iterationLimit; } set { iterationLimit = Math.Max(value, 0); } }
+        ///<summary>
+        /// Gets the list of solver updateables in the solver.
+        ///</summary>
+        public ReadOnlyList<SolverUpdateable> SolverUpdateables
+        {
+            get
+            {
+                return new ReadOnlyList<SolverUpdateable>(solverUpdateables);
+            }
+        }
+        protected internal TimeStepSettings timeStepSettings;
+        ///<summary>
+        /// Gets or sets the time step settings used by the solver.
+        ///</summary>
+        public TimeStepSettings TimeStepSettings
+        {
+            get
+            {
+                return timeStepSettings;
+            }
+            set
+            {
+                timeStepSettings = value;
+            }
+        }
+
+        ///<summary>
+        /// Gets or sets the deactivation manager used by the solver.
+        /// When constraints are added and removed, the deactivation manager
+        /// gains and loses simulation island connections that affect simulation islands
+        /// and activity states.
+        ///</summary>
+        public DeactivationManager DeactivationManager { get; set; }
+
+        /// <summary>
+        /// Gets the permutation mapper used by the solver.
+        /// </summary>
+        public PermutationMapper PermutationMapper { get; private set; }
+
+        ///<summary>
+        /// Constructs a Solver.
+        ///</summary>
+        ///<param name="timeStepSettings">Time step settings used by the solver.</param>
+        ///<param name="deactivationManager">Deactivation manager used by the solver.</param>
+        public Solver(TimeStepSettings timeStepSettings, DeactivationManager deactivationManager)
+        {
+            TimeStepSettings = timeStepSettings;
+            DeactivationManager = deactivationManager;
+            multithreadedPrestepDelegate = MultithreadedPrestep;
+            multithreadedIterationDelegate = MultithreadedIteration;
+            Enabled = true;
+            PermutationMapper = new PermutationMapper();
+        }
+        ///<summary>
+        /// Constructs a Solver.
+        ///</summary>
+        ///<param name="timeStepSettings">Time step settings used by the solver.</param>
+        ///<param name="deactivationManager">Deactivation manager used by the solver.</param>
+        /// <param name="threadManager">Thread manager used by the solver.</param>
+        public Solver(TimeStepSettings timeStepSettings, DeactivationManager deactivationManager, IThreadManager threadManager)
+            : this(timeStepSettings, deactivationManager)
+        {
+            ThreadManager = threadManager;
+            AllowMultithreading = true;
+        }
+
+        ///<summary>
+        /// Adds a solver updateable to the solver.
+        ///</summary>
+        ///<param name="item">Updateable to add.</param>
+        ///<exception cref="ArgumentException">Thrown when the item already belongs to a solver.</exception>
+        public void Add(SolverUpdateable item)
+        {
+            if (item.Solver == null)
+            {
+                item.Solver = this;
+                item.solverIndex = solverUpdateables.Count;
+                solverUpdateables.Add(item);
+                DeactivationManager.Add(item.simulationIslandConnection);
+                item.OnAdditionToSolver(this);
+            }
+            else
+                throw new ArgumentException("Solver updateable already belongs to something; it can't be added.", "item");
+        }
+        ///<summary>
+        /// Removes a solver updateable from the solver.
+        ///</summary>
+        ///<param name="item">Updateable to remove.</param>
+        ///<exception cref="ArgumentException">Thrown when the item does not belong to the solver.</exception>
+        public void Remove(SolverUpdateable item)
+        {
+
+            if (item.Solver == this)
+            {
+
+                item.Solver = null;
+                solverUpdateables.Count--;
+                if (item.solverIndex < solverUpdateables.Count)
+                {
+                    //The solver updateable isn't the last element, so put the last element in its place.
+                    solverUpdateables.Elements[item.solverIndex] = solverUpdateables.Elements[solverUpdateables.Count];
+                    //Update the replacement's solver index to its new location.
+                    solverUpdateables.Elements[item.solverIndex].solverIndex = item.solverIndex;
+                }
+                solverUpdateables.Elements[solverUpdateables.Count] = null;
+
+
+                DeactivationManager.Remove(item.simulationIslandConnection);
+                item.OnRemovalFromSolver(this);
+            }
+
+            else
+                throw new ArgumentException("Solver updateable doesn't belong to this solver; it can't be removed.", "item");
+
+        }
+
+
+
+
+        Action<int> multithreadedPrestepDelegate;
+        void MultithreadedPrestep(int i)
+        {
+            var updateable = solverUpdateables.Elements[i];
+            updateable.UpdateSolverActivity();
+            if (updateable.isActiveInSolver)
+            {
+                updateable.SolverSettings.currentIterations = 0;
+                updateable.SolverSettings.iterationsAtZeroImpulse = 0;
+                updateable.Update(timeStepSettings.TimeStepDuration);
+
+                updateable.EnterLock();
+                try
+                {
+                    updateable.ExclusiveUpdate();
+                }
+                finally
+                {
+                    updateable.ExitLock();
+                }
+            }
+        }
+
+
+        Action<int> multithreadedIterationDelegate;
+        void MultithreadedIteration(int i)
+        {
+            //'i' is currently an index into an implicit array of solver updateables that goes from 0 to solverUpdateables.count * iterationLimit.
+            //It includes iterationLimit copies of each updateable.
+            //Permute the entire set with duplicates.
+            var updateable = solverUpdateables.Elements[PermutationMapper.GetMappedIndex(i, solverUpdateables.Count)];
+
+
+            SolverSettings solverSettings = updateable.solverSettings;
+            //Updateables only ever go from active to inactive during iterations,
+            //so it's safe to check for activity before we do hard (synchronized) work.
+            if (updateable.isActiveInSolver)
+            {
+                int incrementedIterations = -1;
+                updateable.EnterLock();
+                //This duplicate test protects against the possibility that the updateable went inactive between the first check and the lock.
+                if (updateable.isActiveInSolver)
+                {
+                    if (updateable.SolveIteration() < solverSettings.minimumImpulse)
+                    {
+                        solverSettings.iterationsAtZeroImpulse++;
+                        if (solverSettings.iterationsAtZeroImpulse > solverSettings.minimumIterationCount)
+                            updateable.isActiveInSolver = false;
+                    }
+                    else
+                    {
+                        solverSettings.iterationsAtZeroImpulse = 0;
+                    }
+
+                    //Increment the iteration count.
+                    incrementedIterations = solverSettings.currentIterations++;
+                }
+                updateable.ExitLock();
+                //Since the updateables only ever go from active to inactive, it's safe to check outside of the lock.
+                //Keeping this if statement out of the lock allows other waiters to get to work a few nanoseconds faster.
+                if (incrementedIterations > iterationLimit ||
+                    incrementedIterations > solverSettings.maximumIterationCount)
+                {
+                    updateable.isActiveInSolver = false;
+                }
+
+            }
+
+
+
+        }
+
+        protected override void UpdateMultithreaded()
+        {
+            ThreadManager.ForLoop(0, solverUpdateables.Count, multithreadedPrestepDelegate);
+            ++PermutationMapper.PermutationIndex;
+            ThreadManager.ForLoop(0, iterationLimit * solverUpdateables.Count, multithreadedIterationDelegate);
+        }
+
+        protected override void UpdateSingleThreaded()
+        {
+
+            int totalUpdateableCount = solverUpdateables.Count;
+            for (int i = 0; i < totalUpdateableCount; i++)
+            {
+                UnsafePrestep(solverUpdateables.Elements[i]);
+            }
+
+            int totalCount = iterationLimit * totalUpdateableCount;
+            ++PermutationMapper.PermutationIndex;
+            for (int i = 0; i < totalCount; i++)
+            {
+                UnsafeSolveIteration(solverUpdateables.Elements[PermutationMapper.GetMappedIndex(i, totalUpdateableCount)]);
+            }
+
+
+        }
+
+        protected internal void UnsafePrestep(SolverUpdateable updateable)
+        {
+            updateable.UpdateSolverActivity();
+            if (updateable.isActiveInSolver)
+            {
+                SolverSettings solverSettings = updateable.solverSettings;
+                solverSettings.currentIterations = 0;
+                solverSettings.iterationsAtZeroImpulse = 0;
+                updateable.Update(timeStepSettings.TimeStepDuration);
+                updateable.ExclusiveUpdate();
+            }
+        }
+
+        protected internal void UnsafeSolveIteration(SolverUpdateable updateable)
+        {
+            if (updateable.isActiveInSolver)
+            {
+                SolverSettings solverSettings = updateable.solverSettings;
+
+
+                solverSettings.currentIterations++;
+                if (solverSettings.currentIterations <= iterationLimit &&
+                    solverSettings.currentIterations <= solverSettings.maximumIterationCount)
+                {
+                    if (updateable.SolveIteration() < solverSettings.minimumImpulse)
+                    {
+                        solverSettings.iterationsAtZeroImpulse++;
+                        if (solverSettings.iterationsAtZeroImpulse > solverSettings.minimumIterationCount)
+                            updateable.isActiveInSolver = false;
+
+                    }
+                    else
+                    {
+                        solverSettings.iterationsAtZeroImpulse = 0;
+                    }
+                }
+                else
+                {
+                    updateable.isActiveInSolver = false;
+                }
+
+            }
+        }
+
+
+    }
+}