﻿﻿using System;
using System.Collections.Generic;
<<<<<<< HEAD
using BEPUutilities.DataStructures;
=======
using BEPUphysics.DataStructures;
﻿using BEPUutilities.DataStructures;
>>>>>>> d0a4deae

namespace BEPUphysics.CollisionRuleManagement
{
    /// <summary>
    /// Stores how an object can interact with other objects through collisions.
    /// </summary>
    public class CollisionRules
    {

        ///<summary>
        /// Fires when the contained collision rules are altered.
        ///</summary>
        public event Action CollisionRulesChanged;


        ///<summary>
        /// Constructs a new CollisionRules instance.
        ///</summary>
        public CollisionRules()
        {
            hashCode = (int)(base.GetHashCode() * 0x8da6b343);
            OnChangedDelegate = OnChanged;
        }

        int hashCode;

        /// <summary>
        /// Serves as a hash function for a particular type. 
        /// </summary>
        /// <returns>
        /// A hash code for the current <see cref="T:System.Object"/>.
        /// </returns>
        /// <filterpriority>2</filterpriority>
        public override int GetHashCode()
        {
            return hashCode;
        }

        private Action OnChangedDelegate;
        protected void OnChanged()
        {
            if (CollisionRulesChanged != null)
                CollisionRulesChanged();
        }


        internal CollisionGroup group;
        /// <summary>
        /// The collision group to which the object owning this instance belongs to.
        /// This is overridden by any relationships defined in the Specific collection with CollisionRules other than CollisionRule.Defer.
        /// This is also overriden by the Personal CollisionRule if it is anything but CollisionRule.Defer.
        /// If the interaction type between the group is defined as CollisionRule.Defer, it is considered to be CollisionRule.normal as the collision group is the final stage.
        /// </summary>
        public CollisionGroup Group
        {
            get { return group; }
            set
            {
                group = value;
                OnChanged();
            }
        }


        internal CollisionRule personal = CollisionRule.Defer;
        /// <summary>
        /// Determines in general how the object owning this instance should react to other objects.
        /// This is overridden by any relationships defined in the Specific collection with CollisionRules other than CollisionRule.Defer.
        /// If this is not set to CollisionRule.Defer, it will override the collision group's collision rules.
        /// </summary>
        public CollisionRule Personal
        {
            get { return personal; }
            set
            {
                personal = value;
                OnChanged();
            }
        }



        internal ObservableDictionary<CollisionRules, CollisionRule> specific = new ObservableDictionary<CollisionRules, CollisionRule>();
        /// <summary>
        /// Specifies how the object owning this instance should react to other individual objects.
        /// Any rules defined in this collection will take priority over the Personal collision rule and the collision group's collision rules.
        /// Objects that are not in this collection are considered to have a relationship of CollisionRule.Defer.
        /// </summary>
        public ObservableDictionary<CollisionRules, CollisionRule> Specific
        {
            get { return specific; }
            set
            {
                if (value != specific)
                {
                    if (specific != null)
                        specific.Changed -= OnChangedDelegate;
                    if (value != null)
                        value.Changed += OnChangedDelegate;

                    specific = value;
                    OnChanged();
                }
            }
        }

        //Pure convenience method.
        ///<summary>
        /// Adds an entry in ownerA's Specific relationships list about ownerB.
        ///</summary>
        ///<param name="ownerA">Owner of the collision rules that will gain an entry in its Specific relationships.</param>
        ///<param name="ownerB">Owner of the collision rules that will be added to ownerA's Specific relationships.</param>
        ///<param name="rule">Rule assigned to the pair.</param>
        public static void AddRule(ICollisionRulesOwner ownerA, ICollisionRulesOwner ownerB, CollisionRule rule)
        {
            ownerA.CollisionRules.specific.Add(ownerB.CollisionRules, rule);
        }
        ///<summary>
        /// Adds an entry in rulesA's Specific relationships list about ownerB.
        ///</summary>
        ///<param name="rulesA">Collision rules that will gain an entry in its Specific relationships.</param>
        ///<param name="ownerB">Owner of the collision rules that will be added to ownerA's Specific relationships.</param>
        ///<param name="rule">Rule assigned to the pair.</param>
        public static void AddRule(CollisionRules rulesA, ICollisionRulesOwner ownerB, CollisionRule rule)
        {
            rulesA.specific.Add(ownerB.CollisionRules, rule);
        }

        ///<summary>
        /// Adds an entry in rulesA's Specific relationships list about ownerB.
        ///</summary>
        ///<param name="ownerA">Owner of the collision rules that will gain an entry in its Specific relationships.</param>
        ///<param name="rulesB">Collision rules that will be added to ownerA's Specific relationships.</param>
        ///<param name="rule">Rule assigned to the pair.</param>
        public static void AddRule(ICollisionRulesOwner ownerA, CollisionRules rulesB, CollisionRule rule)
        {
            ownerA.CollisionRules.specific.Add(rulesB, rule);
        }

        ///<summary>
        /// Tries to remove a relationship about ownerB from ownerA's Specific list.
        ///</summary>
        ///<param name="ownerA">Owner of the collision rules that will lose an entry in its Specific relationships.</param>
        ///<param name="ownerB">Owner of the collision rules that will be removed from ownerA's Specific relationships.</param>
        public static void RemoveRule(ICollisionRulesOwner ownerA, ICollisionRulesOwner ownerB)
        {
            if (!ownerA.CollisionRules.specific.Remove(ownerB.CollisionRules))
                ownerB.CollisionRules.specific.Remove(ownerA.CollisionRules);
        }
        ///<summary>
        /// Tries to remove a relationship about ownerB from rulesA's Specific list.
        ///</summary>
        ///<param name="rulesA">Collision rules that will lose an entry in its Specific relationships.</param>
        ///<param name="ownerB">Owner of the collision rules that will be removed from ownerA's Specific relationships.</param>
        public static void RemoveRule(CollisionRules rulesA, ICollisionRulesOwner ownerB)
        {
            if (!rulesA.specific.Remove(ownerB.CollisionRules))
                ownerB.CollisionRules.specific.Remove(rulesA);
        }

        ///<summary>
        /// Tries to remove a relationship about rulesB from ownerA's Specific list.
        ///</summary>
        ///<param name="ownerA">Owner of the collision rules that will lose an entry in its Specific relationships.</param>
        ///<param name="rulesB">Collision rules that will be removed from ownerA's Specific relationships.</param>
        public static void RemoveRule(ICollisionRulesOwner ownerA, CollisionRules rulesB)
        {
            if (!ownerA.CollisionRules.specific.Remove(rulesB))
                rulesB.specific.Remove(ownerA.CollisionRules);
        }

        static CollisionRules()
        {
            CollisionGroupRules.Add(new CollisionGroupPair(DefaultKinematicCollisionGroup, DefaultKinematicCollisionGroup), CollisionRule.NoBroadPhase);
        }

        internal static Func<ICollisionRulesOwner, ICollisionRulesOwner, CollisionRule> collisionRuleCalculator = GetCollisionRuleDefault;
        ///<summary>
        /// Gets or sets the delegate used to calculate collision rules.
        /// Defaults to CollisionRules.GetCollisionRuleDefault.
        ///</summary>
        public static Func<ICollisionRulesOwner, ICollisionRulesOwner, CollisionRule> CollisionRuleCalculator
        {
            get
            {
                return collisionRuleCalculator;
            }
            set
            {
                collisionRuleCalculator = value;
            }
        }

        /// <summary>
        /// Uses the CollisionRuleCalculator to get the collision rule between two collision rules owners.
        /// </summary>
        /// <param name="ownerA">First owner of the pair.</param>
        /// <param name="ownerB">Second owner of the pair.</param>
        /// <returns>CollisionRule between the pair, according to the CollisionRuleCalculator.</returns>
        public static CollisionRule GetCollisionRule(ICollisionRulesOwner ownerA, ICollisionRulesOwner ownerB)
        {
            return collisionRuleCalculator(ownerA, ownerB);
        }


        /// <summary>
        /// Defines any special collision rules between collision groups.
        /// </summary>
        public static Dictionary<CollisionGroupPair, CollisionRule> CollisionGroupRules = new Dictionary<CollisionGroupPair, CollisionRule>();

        /// <summary>
        /// If a CollisionRule calculation between two colliding objects results in no defined CollisionRule, this value will be used.
        /// </summary>
        public static CollisionRule DefaultCollisionRule = CollisionRule.Normal;

        /// <summary>
        /// When a dynamic entity is created and added to a space without having a specific collision group set beforehand, it inherits this collision group.
        /// There are no special rules associated with this group by default; entities within this group have normal, full interaction with all other entities.
        /// Collision group interaction rules can be overriden by entity personal collision rules or entity-to-entity specific collision rules.
        /// </summary>
        public static CollisionGroup DefaultDynamicCollisionGroup = new CollisionGroup();

        /// <summary>
        /// When a kinematic entity is created and added to a space without having a specific collision group set beforehand, it inherits this collision group.
        /// Entities in this collision group will not create collision pairs with other entities of this collision group by default.  All other interactions are normal.
        /// Collision group interaction rules can be overriden by entity personal collision rules or entity-to-entity specific collision rules.
        /// 
        /// Non-entity collidable objects like static triangle meshes also use this collision group by default.
        /// </summary>
        public static CollisionGroup DefaultKinematicCollisionGroup = new CollisionGroup();

        /// <summary>
        /// Determines what collision rule governs the interaction between the two objects.
        /// </summary>
        /// <param name="aOwner">First ruleset owner in the pair.  This entity's space is used to determine the collision detection settings that contain special collision group interaction rules.</param>
        /// <param name="bOwner">Second ruleset owner in the pair.</param>
        /// <returns>Collision rule governing the interaction between the pair.</returns>
        public static CollisionRule GetCollisionRuleDefault(ICollisionRulesOwner aOwner, ICollisionRulesOwner bOwner)
        {
            var a = aOwner.CollisionRules;
            var b = bOwner.CollisionRules;
            CollisionRule pairRule = GetSpecificCollisionRuleDefault(a, b);
            if (pairRule == CollisionRule.Defer)
            {
                pairRule = GetPersonalCollisionRuleDefault(a, b);
                if (pairRule == CollisionRule.Defer)
                    pairRule = GetGroupCollisionRuleDefault(a, b);
            }

            if (pairRule == CollisionRule.Defer)
                pairRule = DefaultCollisionRule;
            return pairRule;
        }


        ///<summary>
        /// Default implementation used to calculate collision rules due to the rulesets' specific relationships.
        ///</summary>
        ///<param name="a">First ruleset in the pair.</param>
        ///<param name="b">Second ruleset in the pair.</param>
        ///<returns>Collision rule governing the interaction between the pair.</returns>
        public static CollisionRule GetSpecificCollisionRuleDefault(CollisionRules a, CollisionRules b)
        {
            CollisionRule aToB;
            a.specific.WrappedDictionary.TryGetValue(b, out aToB);
            CollisionRule bToA;
            b.specific.WrappedDictionary.TryGetValue(a, out bToA);
            return aToB > bToA ? aToB : bToA;

        }

        ///<summary>
        /// Default implementation used to calculate collision rules due to the rulesets' collision groups.
        ///</summary>
        ///<param name="a">First ruleset in the pair.</param>
        ///<param name="b">Second ruleset in the pair.</param>
        ///<returns>Collision rule governing the interaction between the pair.</returns>
        public static CollisionRule GetGroupCollisionRuleDefault(CollisionRules a, CollisionRules b)
        {
            if (a.group == null || b.group == null)
                return CollisionRule.Defer; //This can happen occasionally when objects aren't in a space or are being handled uniquely (like in compound bodies).
            CollisionRule pairRule;
            CollisionGroupRules.TryGetValue(new CollisionGroupPair(a.group, b.group), out pairRule);
            return pairRule;
        }
        ///<summary>
        /// Default implementation used to calculate collision rules due to the rulesets' personal rules.
        ///</summary>
        ///<param name="a">First ruleset in the pair.</param>
        ///<param name="b">Second ruleset in the pair.</param>
        ///<returns>Collision rule governing the interaction between the pair.</returns>
        public static CollisionRule GetPersonalCollisionRuleDefault(CollisionRules a, CollisionRules b)
        {
            return a.personal > b.personal ? a.personal : b.personal;
        }


    }
}<|MERGE_RESOLUTION|>--- conflicted
+++ resolved
@@ -1,307 +1,303 @@
-﻿﻿using System;
-using System.Collections.Generic;
-<<<<<<< HEAD
-using BEPUutilities.DataStructures;
-=======
-using BEPUphysics.DataStructures;
-﻿using BEPUutilities.DataStructures;
->>>>>>> d0a4deae
-
-namespace BEPUphysics.CollisionRuleManagement
-{
-    /// <summary>
-    /// Stores how an object can interact with other objects through collisions.
-    /// </summary>
-    public class CollisionRules
-    {
-
-        ///<summary>
-        /// Fires when the contained collision rules are altered.
-        ///</summary>
-        public event Action CollisionRulesChanged;
-
-
-        ///<summary>
-        /// Constructs a new CollisionRules instance.
-        ///</summary>
-        public CollisionRules()
-        {
-            hashCode = (int)(base.GetHashCode() * 0x8da6b343);
-            OnChangedDelegate = OnChanged;
-        }
-
-        int hashCode;
-
-        /// <summary>
-        /// Serves as a hash function for a particular type. 
-        /// </summary>
-        /// <returns>
-        /// A hash code for the current <see cref="T:System.Object"/>.
-        /// </returns>
-        /// <filterpriority>2</filterpriority>
-        public override int GetHashCode()
-        {
-            return hashCode;
-        }
-
-        private Action OnChangedDelegate;
-        protected void OnChanged()
-        {
-            if (CollisionRulesChanged != null)
-                CollisionRulesChanged();
-        }
-
-
-        internal CollisionGroup group;
-        /// <summary>
-        /// The collision group to which the object owning this instance belongs to.
-        /// This is overridden by any relationships defined in the Specific collection with CollisionRules other than CollisionRule.Defer.
-        /// This is also overriden by the Personal CollisionRule if it is anything but CollisionRule.Defer.
-        /// If the interaction type between the group is defined as CollisionRule.Defer, it is considered to be CollisionRule.normal as the collision group is the final stage.
-        /// </summary>
-        public CollisionGroup Group
-        {
-            get { return group; }
-            set
-            {
-                group = value;
-                OnChanged();
-            }
-        }
-
-
-        internal CollisionRule personal = CollisionRule.Defer;
-        /// <summary>
-        /// Determines in general how the object owning this instance should react to other objects.
-        /// This is overridden by any relationships defined in the Specific collection with CollisionRules other than CollisionRule.Defer.
-        /// If this is not set to CollisionRule.Defer, it will override the collision group's collision rules.
-        /// </summary>
-        public CollisionRule Personal
-        {
-            get { return personal; }
-            set
-            {
-                personal = value;
-                OnChanged();
-            }
-        }
-
-
-
-        internal ObservableDictionary<CollisionRules, CollisionRule> specific = new ObservableDictionary<CollisionRules, CollisionRule>();
-        /// <summary>
-        /// Specifies how the object owning this instance should react to other individual objects.
-        /// Any rules defined in this collection will take priority over the Personal collision rule and the collision group's collision rules.
-        /// Objects that are not in this collection are considered to have a relationship of CollisionRule.Defer.
-        /// </summary>
-        public ObservableDictionary<CollisionRules, CollisionRule> Specific
-        {
-            get { return specific; }
-            set
-            {
-                if (value != specific)
-                {
-                    if (specific != null)
-                        specific.Changed -= OnChangedDelegate;
-                    if (value != null)
-                        value.Changed += OnChangedDelegate;
-
-                    specific = value;
-                    OnChanged();
-                }
-            }
-        }
-
-        //Pure convenience method.
-        ///<summary>
-        /// Adds an entry in ownerA's Specific relationships list about ownerB.
-        ///</summary>
-        ///<param name="ownerA">Owner of the collision rules that will gain an entry in its Specific relationships.</param>
-        ///<param name="ownerB">Owner of the collision rules that will be added to ownerA's Specific relationships.</param>
-        ///<param name="rule">Rule assigned to the pair.</param>
-        public static void AddRule(ICollisionRulesOwner ownerA, ICollisionRulesOwner ownerB, CollisionRule rule)
-        {
-            ownerA.CollisionRules.specific.Add(ownerB.CollisionRules, rule);
-        }
-        ///<summary>
-        /// Adds an entry in rulesA's Specific relationships list about ownerB.
-        ///</summary>
-        ///<param name="rulesA">Collision rules that will gain an entry in its Specific relationships.</param>
-        ///<param name="ownerB">Owner of the collision rules that will be added to ownerA's Specific relationships.</param>
-        ///<param name="rule">Rule assigned to the pair.</param>
-        public static void AddRule(CollisionRules rulesA, ICollisionRulesOwner ownerB, CollisionRule rule)
-        {
-            rulesA.specific.Add(ownerB.CollisionRules, rule);
-        }
-
-        ///<summary>
-        /// Adds an entry in rulesA's Specific relationships list about ownerB.
-        ///</summary>
-        ///<param name="ownerA">Owner of the collision rules that will gain an entry in its Specific relationships.</param>
-        ///<param name="rulesB">Collision rules that will be added to ownerA's Specific relationships.</param>
-        ///<param name="rule">Rule assigned to the pair.</param>
-        public static void AddRule(ICollisionRulesOwner ownerA, CollisionRules rulesB, CollisionRule rule)
-        {
-            ownerA.CollisionRules.specific.Add(rulesB, rule);
-        }
-
-        ///<summary>
-        /// Tries to remove a relationship about ownerB from ownerA's Specific list.
-        ///</summary>
-        ///<param name="ownerA">Owner of the collision rules that will lose an entry in its Specific relationships.</param>
-        ///<param name="ownerB">Owner of the collision rules that will be removed from ownerA's Specific relationships.</param>
-        public static void RemoveRule(ICollisionRulesOwner ownerA, ICollisionRulesOwner ownerB)
-        {
-            if (!ownerA.CollisionRules.specific.Remove(ownerB.CollisionRules))
-                ownerB.CollisionRules.specific.Remove(ownerA.CollisionRules);
-        }
-        ///<summary>
-        /// Tries to remove a relationship about ownerB from rulesA's Specific list.
-        ///</summary>
-        ///<param name="rulesA">Collision rules that will lose an entry in its Specific relationships.</param>
-        ///<param name="ownerB">Owner of the collision rules that will be removed from ownerA's Specific relationships.</param>
-        public static void RemoveRule(CollisionRules rulesA, ICollisionRulesOwner ownerB)
-        {
-            if (!rulesA.specific.Remove(ownerB.CollisionRules))
-                ownerB.CollisionRules.specific.Remove(rulesA);
-        }
-
-        ///<summary>
-        /// Tries to remove a relationship about rulesB from ownerA's Specific list.
-        ///</summary>
-        ///<param name="ownerA">Owner of the collision rules that will lose an entry in its Specific relationships.</param>
-        ///<param name="rulesB">Collision rules that will be removed from ownerA's Specific relationships.</param>
-        public static void RemoveRule(ICollisionRulesOwner ownerA, CollisionRules rulesB)
-        {
-            if (!ownerA.CollisionRules.specific.Remove(rulesB))
-                rulesB.specific.Remove(ownerA.CollisionRules);
-        }
-
-        static CollisionRules()
-        {
-            CollisionGroupRules.Add(new CollisionGroupPair(DefaultKinematicCollisionGroup, DefaultKinematicCollisionGroup), CollisionRule.NoBroadPhase);
-        }
-
-        internal static Func<ICollisionRulesOwner, ICollisionRulesOwner, CollisionRule> collisionRuleCalculator = GetCollisionRuleDefault;
-        ///<summary>
-        /// Gets or sets the delegate used to calculate collision rules.
-        /// Defaults to CollisionRules.GetCollisionRuleDefault.
-        ///</summary>
-        public static Func<ICollisionRulesOwner, ICollisionRulesOwner, CollisionRule> CollisionRuleCalculator
-        {
-            get
-            {
-                return collisionRuleCalculator;
-            }
-            set
-            {
-                collisionRuleCalculator = value;
-            }
-        }
-
-        /// <summary>
-        /// Uses the CollisionRuleCalculator to get the collision rule between two collision rules owners.
-        /// </summary>
-        /// <param name="ownerA">First owner of the pair.</param>
-        /// <param name="ownerB">Second owner of the pair.</param>
-        /// <returns>CollisionRule between the pair, according to the CollisionRuleCalculator.</returns>
-        public static CollisionRule GetCollisionRule(ICollisionRulesOwner ownerA, ICollisionRulesOwner ownerB)
-        {
-            return collisionRuleCalculator(ownerA, ownerB);
-        }
-
-
-        /// <summary>
-        /// Defines any special collision rules between collision groups.
-        /// </summary>
-        public static Dictionary<CollisionGroupPair, CollisionRule> CollisionGroupRules = new Dictionary<CollisionGroupPair, CollisionRule>();
-
-        /// <summary>
-        /// If a CollisionRule calculation between two colliding objects results in no defined CollisionRule, this value will be used.
-        /// </summary>
-        public static CollisionRule DefaultCollisionRule = CollisionRule.Normal;
-
-        /// <summary>
-        /// When a dynamic entity is created and added to a space without having a specific collision group set beforehand, it inherits this collision group.
-        /// There are no special rules associated with this group by default; entities within this group have normal, full interaction with all other entities.
-        /// Collision group interaction rules can be overriden by entity personal collision rules or entity-to-entity specific collision rules.
-        /// </summary>
-        public static CollisionGroup DefaultDynamicCollisionGroup = new CollisionGroup();
-
-        /// <summary>
-        /// When a kinematic entity is created and added to a space without having a specific collision group set beforehand, it inherits this collision group.
-        /// Entities in this collision group will not create collision pairs with other entities of this collision group by default.  All other interactions are normal.
-        /// Collision group interaction rules can be overriden by entity personal collision rules or entity-to-entity specific collision rules.
-        /// 
-        /// Non-entity collidable objects like static triangle meshes also use this collision group by default.
-        /// </summary>
-        public static CollisionGroup DefaultKinematicCollisionGroup = new CollisionGroup();
-
-        /// <summary>
-        /// Determines what collision rule governs the interaction between the two objects.
-        /// </summary>
-        /// <param name="aOwner">First ruleset owner in the pair.  This entity's space is used to determine the collision detection settings that contain special collision group interaction rules.</param>
-        /// <param name="bOwner">Second ruleset owner in the pair.</param>
-        /// <returns>Collision rule governing the interaction between the pair.</returns>
-        public static CollisionRule GetCollisionRuleDefault(ICollisionRulesOwner aOwner, ICollisionRulesOwner bOwner)
-        {
-            var a = aOwner.CollisionRules;
-            var b = bOwner.CollisionRules;
-            CollisionRule pairRule = GetSpecificCollisionRuleDefault(a, b);
-            if (pairRule == CollisionRule.Defer)
-            {
-                pairRule = GetPersonalCollisionRuleDefault(a, b);
-                if (pairRule == CollisionRule.Defer)
-                    pairRule = GetGroupCollisionRuleDefault(a, b);
-            }
-
-            if (pairRule == CollisionRule.Defer)
-                pairRule = DefaultCollisionRule;
-            return pairRule;
-        }
-
-
-        ///<summary>
-        /// Default implementation used to calculate collision rules due to the rulesets' specific relationships.
-        ///</summary>
-        ///<param name="a">First ruleset in the pair.</param>
-        ///<param name="b">Second ruleset in the pair.</param>
-        ///<returns>Collision rule governing the interaction between the pair.</returns>
-        public static CollisionRule GetSpecificCollisionRuleDefault(CollisionRules a, CollisionRules b)
-        {
-            CollisionRule aToB;
-            a.specific.WrappedDictionary.TryGetValue(b, out aToB);
-            CollisionRule bToA;
-            b.specific.WrappedDictionary.TryGetValue(a, out bToA);
-            return aToB > bToA ? aToB : bToA;
-
-        }
-
-        ///<summary>
-        /// Default implementation used to calculate collision rules due to the rulesets' collision groups.
-        ///</summary>
-        ///<param name="a">First ruleset in the pair.</param>
-        ///<param name="b">Second ruleset in the pair.</param>
-        ///<returns>Collision rule governing the interaction between the pair.</returns>
-        public static CollisionRule GetGroupCollisionRuleDefault(CollisionRules a, CollisionRules b)
-        {
-            if (a.group == null || b.group == null)
-                return CollisionRule.Defer; //This can happen occasionally when objects aren't in a space or are being handled uniquely (like in compound bodies).
-            CollisionRule pairRule;
-            CollisionGroupRules.TryGetValue(new CollisionGroupPair(a.group, b.group), out pairRule);
-            return pairRule;
-        }
-        ///<summary>
-        /// Default implementation used to calculate collision rules due to the rulesets' personal rules.
-        ///</summary>
-        ///<param name="a">First ruleset in the pair.</param>
-        ///<param name="b">Second ruleset in the pair.</param>
-        ///<returns>Collision rule governing the interaction between the pair.</returns>
-        public static CollisionRule GetPersonalCollisionRuleDefault(CollisionRules a, CollisionRules b)
-        {
-            return a.personal > b.personal ? a.personal : b.personal;
-        }
-
-
-    }
+﻿using System;
+using System.Collections.Generic;
+using BEPUutilities.DataStructures;
+﻿using BEPUutilities.DataStructures;
+
+namespace BEPUphysics.CollisionRuleManagement
+{
+    /// <summary>
+    /// Stores how an object can interact with other objects through collisions.
+    /// </summary>
+    public class CollisionRules
+    {
+
+        ///<summary>
+        /// Fires when the contained collision rules are altered.
+        ///</summary>
+        public event Action CollisionRulesChanged;
+
+
+        ///<summary>
+        /// Constructs a new CollisionRules instance.
+        ///</summary>
+        public CollisionRules()
+        {
+            hashCode = (int)(base.GetHashCode() * 0x8da6b343);
+            OnChangedDelegate = OnChanged;
+        }
+
+        int hashCode;
+
+        /// <summary>
+        /// Serves as a hash function for a particular type. 
+        /// </summary>
+        /// <returns>
+        /// A hash code for the current <see cref="T:System.Object"/>.
+        /// </returns>
+        /// <filterpriority>2</filterpriority>
+        public override int GetHashCode()
+        {
+            return hashCode;
+        }
+
+        private Action OnChangedDelegate;
+        protected void OnChanged()
+        {
+            if (CollisionRulesChanged != null)
+                CollisionRulesChanged();
+        }
+
+
+        internal CollisionGroup group;
+        /// <summary>
+        /// The collision group to which the object owning this instance belongs to.
+        /// This is overridden by any relationships defined in the Specific collection with CollisionRules other than CollisionRule.Defer.
+        /// This is also overriden by the Personal CollisionRule if it is anything but CollisionRule.Defer.
+        /// If the interaction type between the group is defined as CollisionRule.Defer, it is considered to be CollisionRule.normal as the collision group is the final stage.
+        /// </summary>
+        public CollisionGroup Group
+        {
+            get { return group; }
+            set
+            {
+                group = value;
+                OnChanged();
+            }
+        }
+
+
+        internal CollisionRule personal = CollisionRule.Defer;
+        /// <summary>
+        /// Determines in general how the object owning this instance should react to other objects.
+        /// This is overridden by any relationships defined in the Specific collection with CollisionRules other than CollisionRule.Defer.
+        /// If this is not set to CollisionRule.Defer, it will override the collision group's collision rules.
+        /// </summary>
+        public CollisionRule Personal
+        {
+            get { return personal; }
+            set
+            {
+                personal = value;
+                OnChanged();
+            }
+        }
+
+
+
+        internal ObservableDictionary<CollisionRules, CollisionRule> specific = new ObservableDictionary<CollisionRules, CollisionRule>();
+        /// <summary>
+        /// Specifies how the object owning this instance should react to other individual objects.
+        /// Any rules defined in this collection will take priority over the Personal collision rule and the collision group's collision rules.
+        /// Objects that are not in this collection are considered to have a relationship of CollisionRule.Defer.
+        /// </summary>
+        public ObservableDictionary<CollisionRules, CollisionRule> Specific
+        {
+            get { return specific; }
+            set
+            {
+                if (value != specific)
+                {
+                    if (specific != null)
+                        specific.Changed -= OnChangedDelegate;
+                    if (value != null)
+                        value.Changed += OnChangedDelegate;
+
+                    specific = value;
+                    OnChanged();
+                }
+            }
+        }
+
+        //Pure convenience method.
+        ///<summary>
+        /// Adds an entry in ownerA's Specific relationships list about ownerB.
+        ///</summary>
+        ///<param name="ownerA">Owner of the collision rules that will gain an entry in its Specific relationships.</param>
+        ///<param name="ownerB">Owner of the collision rules that will be added to ownerA's Specific relationships.</param>
+        ///<param name="rule">Rule assigned to the pair.</param>
+        public static void AddRule(ICollisionRulesOwner ownerA, ICollisionRulesOwner ownerB, CollisionRule rule)
+        {
+            ownerA.CollisionRules.specific.Add(ownerB.CollisionRules, rule);
+        }
+        ///<summary>
+        /// Adds an entry in rulesA's Specific relationships list about ownerB.
+        ///</summary>
+        ///<param name="rulesA">Collision rules that will gain an entry in its Specific relationships.</param>
+        ///<param name="ownerB">Owner of the collision rules that will be added to ownerA's Specific relationships.</param>
+        ///<param name="rule">Rule assigned to the pair.</param>
+        public static void AddRule(CollisionRules rulesA, ICollisionRulesOwner ownerB, CollisionRule rule)
+        {
+            rulesA.specific.Add(ownerB.CollisionRules, rule);
+        }
+
+        ///<summary>
+        /// Adds an entry in rulesA's Specific relationships list about ownerB.
+        ///</summary>
+        ///<param name="ownerA">Owner of the collision rules that will gain an entry in its Specific relationships.</param>
+        ///<param name="rulesB">Collision rules that will be added to ownerA's Specific relationships.</param>
+        ///<param name="rule">Rule assigned to the pair.</param>
+        public static void AddRule(ICollisionRulesOwner ownerA, CollisionRules rulesB, CollisionRule rule)
+        {
+            ownerA.CollisionRules.specific.Add(rulesB, rule);
+        }
+
+        ///<summary>
+        /// Tries to remove a relationship about ownerB from ownerA's Specific list.
+        ///</summary>
+        ///<param name="ownerA">Owner of the collision rules that will lose an entry in its Specific relationships.</param>
+        ///<param name="ownerB">Owner of the collision rules that will be removed from ownerA's Specific relationships.</param>
+        public static void RemoveRule(ICollisionRulesOwner ownerA, ICollisionRulesOwner ownerB)
+        {
+            if (!ownerA.CollisionRules.specific.Remove(ownerB.CollisionRules))
+                ownerB.CollisionRules.specific.Remove(ownerA.CollisionRules);
+        }
+        ///<summary>
+        /// Tries to remove a relationship about ownerB from rulesA's Specific list.
+        ///</summary>
+        ///<param name="rulesA">Collision rules that will lose an entry in its Specific relationships.</param>
+        ///<param name="ownerB">Owner of the collision rules that will be removed from ownerA's Specific relationships.</param>
+        public static void RemoveRule(CollisionRules rulesA, ICollisionRulesOwner ownerB)
+        {
+            if (!rulesA.specific.Remove(ownerB.CollisionRules))
+                ownerB.CollisionRules.specific.Remove(rulesA);
+        }
+
+        ///<summary>
+        /// Tries to remove a relationship about rulesB from ownerA's Specific list.
+        ///</summary>
+        ///<param name="ownerA">Owner of the collision rules that will lose an entry in its Specific relationships.</param>
+        ///<param name="rulesB">Collision rules that will be removed from ownerA's Specific relationships.</param>
+        public static void RemoveRule(ICollisionRulesOwner ownerA, CollisionRules rulesB)
+        {
+            if (!ownerA.CollisionRules.specific.Remove(rulesB))
+                rulesB.specific.Remove(ownerA.CollisionRules);
+        }
+
+        static CollisionRules()
+        {
+            CollisionGroupRules.Add(new CollisionGroupPair(DefaultKinematicCollisionGroup, DefaultKinematicCollisionGroup), CollisionRule.NoBroadPhase);
+        }
+
+        internal static Func<ICollisionRulesOwner, ICollisionRulesOwner, CollisionRule> collisionRuleCalculator = GetCollisionRuleDefault;
+        ///<summary>
+        /// Gets or sets the delegate used to calculate collision rules.
+        /// Defaults to CollisionRules.GetCollisionRuleDefault.
+        ///</summary>
+        public static Func<ICollisionRulesOwner, ICollisionRulesOwner, CollisionRule> CollisionRuleCalculator
+        {
+            get
+            {
+                return collisionRuleCalculator;
+            }
+            set
+            {
+                collisionRuleCalculator = value;
+            }
+        }
+
+        /// <summary>
+        /// Uses the CollisionRuleCalculator to get the collision rule between two collision rules owners.
+        /// </summary>
+        /// <param name="ownerA">First owner of the pair.</param>
+        /// <param name="ownerB">Second owner of the pair.</param>
+        /// <returns>CollisionRule between the pair, according to the CollisionRuleCalculator.</returns>
+        public static CollisionRule GetCollisionRule(ICollisionRulesOwner ownerA, ICollisionRulesOwner ownerB)
+        {
+            return collisionRuleCalculator(ownerA, ownerB);
+        }
+
+
+        /// <summary>
+        /// Defines any special collision rules between collision groups.
+        /// </summary>
+        public static Dictionary<CollisionGroupPair, CollisionRule> CollisionGroupRules = new Dictionary<CollisionGroupPair, CollisionRule>();
+
+        /// <summary>
+        /// If a CollisionRule calculation between two colliding objects results in no defined CollisionRule, this value will be used.
+        /// </summary>
+        public static CollisionRule DefaultCollisionRule = CollisionRule.Normal;
+
+        /// <summary>
+        /// When a dynamic entity is created and added to a space without having a specific collision group set beforehand, it inherits this collision group.
+        /// There are no special rules associated with this group by default; entities within this group have normal, full interaction with all other entities.
+        /// Collision group interaction rules can be overriden by entity personal collision rules or entity-to-entity specific collision rules.
+        /// </summary>
+        public static CollisionGroup DefaultDynamicCollisionGroup = new CollisionGroup();
+
+        /// <summary>
+        /// When a kinematic entity is created and added to a space without having a specific collision group set beforehand, it inherits this collision group.
+        /// Entities in this collision group will not create collision pairs with other entities of this collision group by default.  All other interactions are normal.
+        /// Collision group interaction rules can be overriden by entity personal collision rules or entity-to-entity specific collision rules.
+        /// 
+        /// Non-entity collidable objects like static triangle meshes also use this collision group by default.
+        /// </summary>
+        public static CollisionGroup DefaultKinematicCollisionGroup = new CollisionGroup();
+
+        /// <summary>
+        /// Determines what collision rule governs the interaction between the two objects.
+        /// </summary>
+        /// <param name="aOwner">First ruleset owner in the pair.  This entity's space is used to determine the collision detection settings that contain special collision group interaction rules.</param>
+        /// <param name="bOwner">Second ruleset owner in the pair.</param>
+        /// <returns>Collision rule governing the interaction between the pair.</returns>
+        public static CollisionRule GetCollisionRuleDefault(ICollisionRulesOwner aOwner, ICollisionRulesOwner bOwner)
+        {
+            var a = aOwner.CollisionRules;
+            var b = bOwner.CollisionRules;
+            CollisionRule pairRule = GetSpecificCollisionRuleDefault(a, b);
+            if (pairRule == CollisionRule.Defer)
+            {
+                pairRule = GetPersonalCollisionRuleDefault(a, b);
+                if (pairRule == CollisionRule.Defer)
+                    pairRule = GetGroupCollisionRuleDefault(a, b);
+            }
+
+            if (pairRule == CollisionRule.Defer)
+                pairRule = DefaultCollisionRule;
+            return pairRule;
+        }
+
+
+        ///<summary>
+        /// Default implementation used to calculate collision rules due to the rulesets' specific relationships.
+        ///</summary>
+        ///<param name="a">First ruleset in the pair.</param>
+        ///<param name="b">Second ruleset in the pair.</param>
+        ///<returns>Collision rule governing the interaction between the pair.</returns>
+        public static CollisionRule GetSpecificCollisionRuleDefault(CollisionRules a, CollisionRules b)
+        {
+            CollisionRule aToB;
+            a.specific.WrappedDictionary.TryGetValue(b, out aToB);
+            CollisionRule bToA;
+            b.specific.WrappedDictionary.TryGetValue(a, out bToA);
+            return aToB > bToA ? aToB : bToA;
+
+        }
+
+        ///<summary>
+        /// Default implementation used to calculate collision rules due to the rulesets' collision groups.
+        ///</summary>
+        ///<param name="a">First ruleset in the pair.</param>
+        ///<param name="b">Second ruleset in the pair.</param>
+        ///<returns>Collision rule governing the interaction between the pair.</returns>
+        public static CollisionRule GetGroupCollisionRuleDefault(CollisionRules a, CollisionRules b)
+        {
+            if (a.group == null || b.group == null)
+                return CollisionRule.Defer; //This can happen occasionally when objects aren't in a space or are being handled uniquely (like in compound bodies).
+            CollisionRule pairRule;
+            CollisionGroupRules.TryGetValue(new CollisionGroupPair(a.group, b.group), out pairRule);
+            return pairRule;
+        }
+        ///<summary>
+        /// Default implementation used to calculate collision rules due to the rulesets' personal rules.
+        ///</summary>
+        ///<param name="a">First ruleset in the pair.</param>
+        ///<param name="b">Second ruleset in the pair.</param>
+        ///<returns>Collision rule governing the interaction between the pair.</returns>
+        public static CollisionRule GetPersonalCollisionRuleDefault(CollisionRules a, CollisionRules b)
+        {
+            return a.personal > b.personal ? a.personal : b.personal;
+        }
+
+
+    }
 }