--- conflicted
+++ resolved
@@ -1,753 +1,735 @@
-﻿using System;
-using System.Collections.Generic;
-using BEPUphysics.BroadPhaseEntries.MobileCollidables;
-using BEPUphysics.CollisionTests.CollisionAlgorithms;
-<<<<<<< HEAD
-using BEPUutilities.ResourceManagement;
-using Microsoft.Xna.Framework;
-using BEPUutilities.DataStructures;
-using BEPUphysics.Settings;
-using BEPUphysics.CollisionShapes.ConvexShapes;
-using BEPUutilities;
-=======
-using BEPUphysics.Settings;
-using BEPUphysics.CollisionShapes.ConvexShapes;
-using BEPUutilities;
-using BEPUutilities.DataStructures;
-using BEPUutilities.ResourceManagement;
->>>>>>> d0a4deae
-
-namespace BEPUphysics.CollisionTests.Manifolds
-{
-    ///<summary>
-    /// Manages persistent contact data between a triangle mesh and a convex.
-    ///</summary>
-    public abstract class TriangleMeshConvexContactManifold : ContactManifold
-    {
-        protected RawValueList<ContactSupplementData> supplementData = new RawValueList<ContactSupplementData>(4);
-        Dictionary<TriangleIndices, TrianglePairTester> activePairTesters = new Dictionary<TriangleIndices, TrianglePairTester>(8);
-        RawValueList<ContactData> candidatesToAdd;
-        RawValueList<ContactData> reducedCandidates = new RawValueList<ContactData>(4);
-        protected TriangleShape localTriangleShape = new TriangleShape();
-
-        protected abstract TrianglePairTester GetTester();
-
-        protected abstract void GiveBackTester(TrianglePairTester tester);
-
-        HashSet<int> blockedVertexRegions = new HashSet<int>();
-        HashSet<Edge> blockedEdgeRegions = new HashSet<Edge>();
-        RawValueList<EdgeContact> edgeContacts = new RawValueList<EdgeContact>(8);
-        RawValueList<VertexContact> vertexContacts = new RawValueList<VertexContact>(8);
-
-        protected ConvexCollidable convex;
-
-        ///<summary>
-        /// Gets the convex collidable associated with this pair.
-        ///</summary>
-        public ConvexCollidable ConvexCollidable
-        {
-            get
-            {
-                return convex;
-            }
-        }
-
-        ///<summary>
-        /// Constructs a new contact manifold.
-        ///</summary>
-        protected TriangleMeshConvexContactManifold()
-        {
-            contacts = new RawList<Contact>(4);
-            unusedContacts = new UnsafeResourcePool<Contact>(4);
-            contactIndicesToRemove = new RawList<int>(4);
-            candidatesToAdd = new RawValueList<ContactData>(8);
-        }
-
-        protected virtual RigidTransform MeshTransform
-        {
-            get
-            {
-                return RigidTransform.Identity;
-            }
-        }
-
-
-        protected abstract bool UseImprovedBoundaryHandling { get; }
-        protected internal abstract int FindOverlappingTriangles(float dt);
-        protected abstract bool ConfigureTriangle(int i, out TriangleIndices indices);
-        protected internal abstract void CleanUpOverlappingTriangles();
-
-        ///<summary>
-        /// Updates the manifold.
-        ///</summary>
-        ///<param name="dt">Timestep duration.</param>
-        public override void Update(float dt)
-        {
-            //First, refresh all existing contacts.  This is an incremental manifold.
-            var transform = MeshTransform;
-            ContactRefresher.ContactRefresh(contacts, supplementData, ref convex.worldTransform, ref transform, contactIndicesToRemove);
-
-            RemoveQueuedContacts();
-
-
-            CleanUpOverlappingTriangles();
-            //Get all the overlapped triangle indices.
-            int triangleCount = FindOverlappingTriangles(dt);
-
-            Matrix3x3 orientation;
-            Matrix3x3.CreateFromQuaternion(ref convex.worldTransform.Orientation, out orientation);
-<<<<<<< HEAD
-            var guaranteedContacts = 0;
-=======
->>>>>>> d0a4deae
-            for (int i = 0; i < triangleCount; i++)
-            {
-                //Initialize the local triangle.
-                TriangleIndices indices;
-                if (ConfigureTriangle(i, out indices))
-                {
-
-                    //Find a pairtester for the triangle.
-                    TrianglePairTester pairTester;
-                    if (!activePairTesters.TryGetValue(indices, out pairTester))
-                    {
-                        pairTester = GetTester();
-                        pairTester.Initialize(convex.Shape, localTriangleShape);
-                        activePairTesters.Add(indices, pairTester);
-                    }
-                    pairTester.Updated = true;
-
-
-                    //Put the triangle into the local space of the convex.
-                    Vector3.Subtract(ref localTriangleShape.vA, ref convex.worldTransform.Position, out localTriangleShape.vA);
-                    Vector3.Subtract(ref localTriangleShape.vB, ref convex.worldTransform.Position, out localTriangleShape.vB);
-                    Vector3.Subtract(ref localTriangleShape.vC, ref convex.worldTransform.Position, out localTriangleShape.vC);
-                    Matrix3x3.TransformTranspose(ref localTriangleShape.vA, ref orientation, out localTriangleShape.vA);
-                    Matrix3x3.TransformTranspose(ref localTriangleShape.vB, ref orientation, out localTriangleShape.vB);
-                    Matrix3x3.TransformTranspose(ref localTriangleShape.vC, ref orientation, out localTriangleShape.vC);
-
-                    //Now, generate a contact between the two shapes.
-                    ContactData contact;
-                    TinyStructList<ContactData> contactList;
-                    if (pairTester.GenerateContactCandidate(out contactList))
-                    {
-                        for (int j = 0; j < contactList.Count; j++)
-                        {
-                            contactList.Get(j, out contact);
-
-
-                            if (UseImprovedBoundaryHandling)
-                            {
-                                if (AnalyzeCandidate(ref indices, pairTester, ref contact))
-                                {
-                                    //This is let through if there's a face contact. Face contacts cannot be blocked.
-                                    guaranteedContacts++;
-                                    AddLocalContact(ref contact, ref orientation);
-                                }
-                            }
-                            else
-                            {
-                                AddLocalContact(ref contact, ref orientation);
-                            }
-
-                        }
-                    }
-
-                    //Get the voronoi region from the contact candidate generation.  Possibly just recalculate, since most of the systems don't calculate it.
-                    //Depending on which voronoi region it is in (Switch on enumeration), identify the indices composing that region.  For face contacts, don't bother- just add it if unique.
-                    //For AB, AC, or BC, add an Edge to the blockedEdgeRegions set with the corresponding indices.
-                    //For A, B, or C, add the index of the vertex to the blockedVertexRegions set.
-                    //If the edge/vertex is already present in the set, then DO NOT add the contact.
-                    //When adding a contact, add ALL other voronoi regions to the blocked sets. 
-                }
-
-            }
-
-
-
-            if (UseImprovedBoundaryHandling)
-            {
-
-                //If there were no face contacts that absolutely must be included, we may get into a very rare situation
-                //where absolutely no contacts get created.  For example, a sphere falling directly on top of a vertex in a flat terrain.
-                //It will generally get locked out of usage by belonging only to restricted regions (numerical issues make it visible by both edges and vertices).
-                //In some cases, the contacts will be ignored instead of corrected (e.g. spheres).
-                //To prevent objects from just falling through the ground in such a situation, force-correct the contacts regardless of the pair tester's desires.
-                //Sure, it might not be necessary under normal circumstances, but it's a better option than having no contacts.
-                //TODO: There is another option: Changing restricted regions so that a vertex only restricts the other two vertices and the far edge,
-                //and an edge only restricts the far vertex and other two edges.  This introduces an occasional bump though...
-<<<<<<< HEAD
-=======
-                int guaranteedContacts = candidatesToAdd.Count;
->>>>>>> d0a4deae
-
-                //It's possible, in very specific instances, for an object to wedge itself between two adjacent triangles.
-                //For this state to continue beyond a brief instant generally requires the object be orientation locked and slender.
-                //However, some characters fit this description, so it can't be ignored!
-
-                //Conceptually, this issue can occur at either a vertex junction or a shared edge (usually on extremely flat surfaces only).
-                //However, an object stuck between multiple triangles is not in a stable state.  In the edge case, the object gets shoved to one side
-                //as one contact 'wins' the solver war.  That's not enough to escape, unfortunately.
-                //The vertex case, on the other hand, is degenerate and decays into an edge case rapidly thanks to this lack of stability.
-                //So, we don't have to explicitly handle the somewhat more annoying and computationally expensive vertex unstucking case, because the edge case handles both! :)
-
-                //This isn't a completely free operation, but it's guarded behind pretty rare conditions.
-                //Essentially, we will check to see if there's just edge contacts fighting against each other.
-                //If they are, then we will correct any stuck-contributing normals to the triangle normal.
-                if (vertexContacts.Count == 0 && guaranteedContacts == 0 && edgeContacts.Count > 1)
-                {
-                    //There are only edge contacts, check to see if:
-                    //all normals are coplanar, and
-                    //at least one normal faces against the other normals (meaning it's probably stuck, as opposed to just colliding on a corner).
-
-                    bool allNormalsInSamePlane = true;
-                    bool atLeastOneNormalAgainst = false;
-
-                    var firstNormal = edgeContacts.Elements[0].ContactData.Normal;
-                    edgeContacts.Elements[0].CorrectedNormal.Normalize();
-                    float dot;
-                    Vector3.Dot(ref firstNormal, ref edgeContacts.Elements[0].CorrectedNormal, out dot);
-                    if (Math.Abs(dot) > .01f)
-                    {
-                        //Go ahead and test the first contact separately, since we're using its contact normal to determine coplanarity.
-                        allNormalsInSamePlane = false;
-                    }
-                    else
-                    {
-                        //TODO: Note that we're only checking the new edge contacts, not the existing contacts.
-                        //It's possible that some existing contacts could interfere and cause issues, but for the sake of simplicity and due to rarity
-                        //we'll ignore that possibility for now.
-                        for (int i = 1; i < edgeContacts.Count; i++)
-                        {
-                            Vector3.Dot(ref edgeContacts.Elements[i].ContactData.Normal, ref firstNormal, out dot);
-                            if (dot < 0)
-                            {
-                                atLeastOneNormalAgainst = true;
-                            }
-                            //Check to see if the normal is outside the plane.
-                            Vector3.Dot(ref edgeContacts.Elements[i].ContactData.Normal, ref edgeContacts.Elements[0].CorrectedNormal, out dot);
-
-                            if (Math.Abs(dot) > .01f)
-                            {
-
-                                //We are not stuck!
-                                allNormalsInSamePlane = false;
-                                break;
-                            }
-                        }
-                    }
-
-                    if (allNormalsInSamePlane && atLeastOneNormalAgainst)
-                    {
-                        //Uh oh! all the normals are parallel... The object is probably in a weird situation.
-                        //Let's correct the normals!
-
-                        //Already normalized the first contact above.
-                        //We don't need to perform the perpendicularity test here- we did that before! We know it's perpendicular already.
-                        edgeContacts.Elements[0].ContactData.Normal = edgeContacts.Elements[0].CorrectedNormal;
-                        edgeContacts.Elements[0].ShouldCorrect = true;
-
-                        for (int i = 1; i < edgeContacts.Count; i++)
-                        {
-                            //Must normalize the corrected normal before using it.
-                            edgeContacts.Elements[i].CorrectedNormal.Normalize();
-                            Vector3.Dot(ref edgeContacts.Elements[i].CorrectedNormal, ref edgeContacts.Elements[i].ContactData.Normal, out dot);
-                            if (dot < .01)
-                            {
-                                //Only bother doing the correction if the normal appears to be pointing nearly horizontally- implying that it's a contributor to the stuckness!
-                                //If it's blocked, the next section will use the corrected normal- if it's not blocked, the next section will use the direct normal.
-                                //Make them the same thing :)
-                                edgeContacts.Elements[i].ContactData.Normal = edgeContacts.Elements[i].CorrectedNormal;
-                                edgeContacts.Elements[i].ShouldCorrect = true;
-                                //Note that the penetration depth is NOT corrected.  The contact's depth no longer represents the true depth.
-                                //However, we only need to have some penetration depth to get the object to escape the rut.
-                                //Furthermore, the depth computed from the horizontal opposing contacts is known to be less than the depth in the perpendicular direction.
-                                //If the current depth was NOT less than the true depth along the corrected normal, then the collision detection system 
-                                //would have picked a different depth, as it finds a reasonable approximation of the minimum penetration!
-                                //As a consequence, this contact will not be active beyond the object's destuckification, because its contact depth will be negative (or very close to it).
-
-                            }
-                        }
-                    }
-                }
-
-
-              
-
-
-                for (int i = 0; i < edgeContacts.Count; i++)
-                {
-                    //Only correct if it's allowed AND it's blocked.
-                    //If it's not blocked, the contact being created is necessary!
-                    //The normal generated by the triangle-convex tester is already known not to
-                    //violate the triangle sidedness.
-                    if (!blockedEdgeRegions.Contains(edgeContacts.Elements[i].Edge))
-                    {
-                        //If it's not blocked, use the contact as-is without correcting it.
-                        AddLocalContact(ref edgeContacts.Elements[i].ContactData, ref orientation);
-
-                    }
-                    else if (edgeContacts.Elements[i].ShouldCorrect || guaranteedContacts == 0)
-                    {
-                        //If it is blocked, we can still make use of the contact.  But first, we need to change the contact normal to ensure that
-                        //it will not interfere (and cause a bump or something).
-                        float dot;
-                        edgeContacts.Elements[i].CorrectedNormal.Normalize();
-                        Vector3.Dot(ref edgeContacts.Elements[i].CorrectedNormal, ref edgeContacts.Elements[i].ContactData.Normal, out dot);
-                        edgeContacts.Elements[i].ContactData.Normal = edgeContacts.Elements[i].CorrectedNormal;
-                        edgeContacts.Elements[i].ContactData.PenetrationDepth *= MathHelper.Max(0, dot); //Never cause a negative penetration depth.
-                        AddLocalContact(ref edgeContacts.Elements[i].ContactData, ref orientation);
-                    }
-                    //If it's blocked AND it doesn't allow correction, ignore its existence.
-
-
-
-                }
-<<<<<<< HEAD
-
-
-
-
-=======
->>>>>>> d0a4deae
-                for (int i = 0; i < vertexContacts.Count; i++)
-                {
-
-                    if (!blockedVertexRegions.Contains(vertexContacts.Elements[i].Vertex))
-                    {
-                        //If it's not blocked, use the contact as-is without correcting it.
-                        AddLocalContact(ref vertexContacts.Elements[i].ContactData, ref orientation);
-                    }
-                    else if (vertexContacts.Elements[i].ShouldCorrect || guaranteedContacts == 0)
-                    {
-                        //If it is blocked, we can still make use of the contact.  But first, we need to change the contact normal to ensure that
-                        //it will not interfere (and cause a bump or something).
-                        float dot;
-                        vertexContacts.Elements[i].CorrectedNormal.Normalize();
-                        Vector3.Dot(ref vertexContacts.Elements[i].CorrectedNormal, ref vertexContacts.Elements[i].ContactData.Normal, out dot);
-                        vertexContacts.Elements[i].ContactData.Normal = vertexContacts.Elements[i].CorrectedNormal;
-                        vertexContacts.Elements[i].ContactData.PenetrationDepth *= MathHelper.Max(0, dot); //Never cause a negative penetration depth.
-                        AddLocalContact(ref vertexContacts.Elements[i].ContactData, ref orientation);
-                    }
-                    //If it's blocked AND it doesn't allow correction, ignore its existence.
-
-
-                }
-
-
-
-                blockedEdgeRegions.Clear();
-                blockedVertexRegions.Clear();
-                vertexContacts.Clear();
-                edgeContacts.Clear();
-
-
-            }
-
-
-
-            //Remove stale pair testers.
-            //This will only remove 8 stale ones per frame, but it doesn't really matter.
-            //VERY rarely will there be more than 8 in a single frame, and they will be immediately taken care of in the subsequent frame.
-            var toRemove = new TinyList<TriangleIndices>();
-            foreach (KeyValuePair<TriangleIndices, TrianglePairTester> pair in activePairTesters)
-            {
-                if (!pair.Value.Updated)
-                {
-                    if (!toRemove.Add(pair.Key))
-                        break;
-                }
-                else
-                    pair.Value.Updated = false;
-            }
-
-
-
-            for (int i = toRemove.Count - 1; i >= 0; i--)
-            {
-                var pairTester = activePairTesters[toRemove[i]];
-                pairTester.CleanUp();
-                GiveBackTester(pairTester);
-                activePairTesters.Remove(toRemove[i]);
-            }
-
-
-            //Some child types will want to do some extra post processing on the manifold.        
-            ProcessCandidates(candidatesToAdd);
-
-
-            //Check if adding the new contacts would overflow the manifold.
-            if (contacts.Count + candidatesToAdd.Count > 4)
-            {
-                //Adding all the contacts would overflow the manifold.  Reduce to the best subset.
-                ContactReducer.ReduceContacts(contacts, candidatesToAdd, contactIndicesToRemove, reducedCandidates);
-                RemoveQueuedContacts();
-                for (int i = reducedCandidates.Count - 1; i >= 0; i--)
-                {
-                    Add(ref reducedCandidates.Elements[i]);
-                    reducedCandidates.RemoveAt(i);
-                }
-            }
-            else if (candidatesToAdd.Count > 0)
-            {
-                //Won't overflow the manifold, so just toss it in PROVIDED that it isn't too close to something else.
-                for (int i = 0; i < candidatesToAdd.Count; i++)
-                {
-                    Add(ref candidatesToAdd.Elements[i]);
-                }
-            }
-
-
-
-            candidatesToAdd.Clear();
-
-        }
-
-        void AddLocalContact(ref ContactData contact, ref Matrix3x3 orientation)
-        {
-            //Put the contact into world space.
-            Matrix3x3.Transform(ref contact.Position, ref orientation, out contact.Position);
-            Vector3.Add(ref contact.Position, ref convex.worldTransform.Position, out contact.Position);
-            Matrix3x3.Transform(ref contact.Normal, ref orientation, out contact.Normal);
-            //Check to see if the contact is unique before proceeding.
-            if (IsContactUnique(ref contact))
-            {
-                candidatesToAdd.Add(ref contact);
-            }
-        }
-
-
-        protected void GetNormal(ref Vector3 uncorrectedNormal, out Vector3 normal)
-        {
-            //Compute the normal of the triangle in the current convex's local space.
-            //Note its reliance on the local triangle shape.  It must be initialized to the correct values before this is called.
-            Vector3 AB, AC;
-            Vector3.Subtract(ref localTriangleShape.vB, ref localTriangleShape.vA, out AB);
-            Vector3.Subtract(ref localTriangleShape.vC, ref localTriangleShape.vA, out AC);
-            //Compute the normal based on the sidedness.
-            switch (localTriangleShape.sidedness)
-            {
-                case TriangleSidedness.DoubleSided:
-                    //If it's double sided, then pick the triangle normal which points in the same direction
-                    //as the contact normal that's going to be corrected.
-                    float dot;
-                    Vector3.Cross(ref AB, ref AC, out normal);
-                    Vector3.Dot(ref normal, ref uncorrectedNormal, out dot);
-                    if (dot < 0)
-                        Vector3.Negate(ref normal, out normal);
-                    break;
-                case TriangleSidedness.Clockwise:
-                    //If it's clockwise, always use ACxAB.
-                    Vector3.Cross(ref AC, ref AB, out normal);
-                    break;
-                default:
-                    //If it's counterclockwise, always use ABxAC.
-                    Vector3.Cross(ref AB, ref AC, out normal);
-                    break;
-            }
-            //If the normal is degenerate, just use the uncorrected normal.
-            if (normal.LengthSquared() < Toolbox.Epsilon)
-                normal = uncorrectedNormal;
-        }
-
-        bool AnalyzeCandidate(ref TriangleIndices indices, TrianglePairTester pairTester, ref ContactData contact)
-        {
-            switch (pairTester.GetRegion(ref contact))
-            {
-                case VoronoiRegion.A:
-                    //Add the contact.
-                    VertexContact vertexContact;
-                    GetNormal(ref contact.Normal, out vertexContact.CorrectedNormal);
-                    vertexContact.ContactData = contact;
-                    vertexContact.Vertex = indices.A;
-                    vertexContact.ShouldCorrect = pairTester.ShouldCorrectContactNormal;
-                    vertexContacts.Add(ref vertexContact);
-
-                    //Block all of the other voronoi regions.
-                    blockedEdgeRegions.Add(new Edge(indices.A, indices.B));
-                    blockedEdgeRegions.Add(new Edge(indices.B, indices.C));
-                    blockedEdgeRegions.Add(new Edge(indices.A, indices.C));
-                    blockedVertexRegions.Add(indices.B);
-                    blockedVertexRegions.Add(indices.C);
-
-                    break;
-                case VoronoiRegion.B:
-                    //Add the contact.
-                    GetNormal(ref contact.Normal, out vertexContact.CorrectedNormal);
-                    vertexContact.ContactData = contact;
-                    vertexContact.Vertex = indices.B;
-                    vertexContact.ShouldCorrect = pairTester.ShouldCorrectContactNormal;
-                    vertexContacts.Add(ref vertexContact);
-
-                    //Block all of the other voronoi regions.
-                    blockedEdgeRegions.Add(new Edge(indices.A, indices.B));
-                    blockedEdgeRegions.Add(new Edge(indices.B, indices.C));
-                    blockedEdgeRegions.Add(new Edge(indices.A, indices.C));
-                    blockedVertexRegions.Add(indices.A);
-                    blockedVertexRegions.Add(indices.C);
-
-                    break;
-                case VoronoiRegion.C:
-                    //Add the contact.
-                    GetNormal(ref contact.Normal, out vertexContact.CorrectedNormal);
-                    vertexContact.ContactData = contact;
-                    vertexContact.Vertex = indices.C;
-                    vertexContact.ShouldCorrect = pairTester.ShouldCorrectContactNormal;
-                    vertexContacts.Add(ref vertexContact);
-
-                    //Block all of the other voronoi regions.
-                    blockedEdgeRegions.Add(new Edge(indices.A, indices.B));
-                    blockedEdgeRegions.Add(new Edge(indices.B, indices.C));
-                    blockedEdgeRegions.Add(new Edge(indices.A, indices.C));
-                    blockedVertexRegions.Add(indices.A);
-                    blockedVertexRegions.Add(indices.B);
-
-                    break;
-                case VoronoiRegion.AB:
-                    //Add the contact.
-                    EdgeContact edgeContact;
-                    GetNormal(ref contact.Normal, out edgeContact.CorrectedNormal);
-                    edgeContact.Edge = new Edge(indices.A, indices.B);
-                    edgeContact.ContactData = contact;
-                    edgeContact.ShouldCorrect = pairTester.ShouldCorrectContactNormal;
-                    edgeContacts.Add(ref edgeContact);
-
-                    //Block all of the other voronoi regions.
-                    blockedEdgeRegions.Add(new Edge(indices.B, indices.C));
-                    blockedEdgeRegions.Add(new Edge(indices.A, indices.C));
-                    blockedVertexRegions.Add(indices.A);
-                    blockedVertexRegions.Add(indices.B);
-                    blockedVertexRegions.Add(indices.C);
-                    break;
-                case VoronoiRegion.AC:
-                    //Add the contact.
-                    GetNormal(ref contact.Normal, out edgeContact.CorrectedNormal);
-                    edgeContact.Edge = new Edge(indices.A, indices.C);
-                    edgeContact.ContactData = contact;
-                    edgeContact.ShouldCorrect = pairTester.ShouldCorrectContactNormal;
-                    edgeContacts.Add(ref edgeContact);
-
-                    //Block all of the other voronoi regions.
-                    blockedEdgeRegions.Add(new Edge(indices.A, indices.B));
-                    blockedEdgeRegions.Add(new Edge(indices.B, indices.C));
-                    blockedVertexRegions.Add(indices.A);
-                    blockedVertexRegions.Add(indices.B);
-                    blockedVertexRegions.Add(indices.C);
-                    break;
-                case VoronoiRegion.BC:
-                    //Add the contact.
-                    GetNormal(ref contact.Normal, out edgeContact.CorrectedNormal);
-                    edgeContact.Edge = new Edge(indices.B, indices.C);
-                    edgeContact.ContactData = contact;
-                    edgeContact.ShouldCorrect = pairTester.ShouldCorrectContactNormal;
-                    edgeContacts.Add(ref edgeContact);
-
-                    //Block all of the other voronoi regions.
-                    blockedEdgeRegions.Add(new Edge(indices.A, indices.B));
-                    blockedEdgeRegions.Add(new Edge(indices.A, indices.C));
-                    blockedVertexRegions.Add(indices.A);
-                    blockedVertexRegions.Add(indices.B);
-                    blockedVertexRegions.Add(indices.C);
-                    break;
-                default:
-                    //Block all of the other voronoi regions.
-                    blockedEdgeRegions.Add(new Edge(indices.A, indices.B));
-                    blockedEdgeRegions.Add(new Edge(indices.B, indices.C));
-                    blockedEdgeRegions.Add(new Edge(indices.A, indices.C));
-                    blockedVertexRegions.Add(indices.A);
-                    blockedVertexRegions.Add(indices.B);
-                    blockedVertexRegions.Add(indices.C);
-                    //Should add the contact.
-                    return true;
-            }
-
-
-            return false;
-        }
-
-        protected override void Add(ref ContactData contactCandidate)
-        {
-            ContactSupplementData supplement;
-            supplement.BasePenetrationDepth = contactCandidate.PenetrationDepth;
-            //The closest point method computes the local space versions before transforming to world... consider cutting out the middle man
-            RigidTransform.TransformByInverse(ref contactCandidate.Position, ref convex.worldTransform, out supplement.LocalOffsetA);
-            RigidTransform transform = MeshTransform;
-            RigidTransform.TransformByInverse(ref contactCandidate.Position, ref transform, out supplement.LocalOffsetB);
-            supplementData.Add(ref supplement);
-            base.Add(ref contactCandidate);
-        }
-
-        protected override void Remove(int contactIndex)
-        {
-            supplementData.RemoveAt(contactIndex);
-            base.Remove(contactIndex);
-        }
-
-
-        private bool IsContactUnique(ref ContactData contactCandidate)
-        {
-            contactCandidate.Validate();
-            float distanceSquared;
-            RigidTransform meshTransform = MeshTransform;
-            for (int i = 0; i < contacts.Count; i++)
-            {
-                Vector3.DistanceSquared(ref contacts.Elements[i].Position, ref contactCandidate.Position, out distanceSquared);
-                if (distanceSquared < CollisionDetectionSettings.ContactMinimumSeparationDistanceSquared)
-                {
-                    //This is a nonconvex manifold.  There will be times where a an object will be shoved into a corner such that
-                    //a single position will have two reasonable normals.  If the normals aren't mostly aligned, they should NOT be considered equivalent.
-                    Vector3.Dot(ref contacts.Elements[i].Normal, ref contactCandidate.Normal, out distanceSquared);
-                    if (Math.Abs(distanceSquared) >= CollisionDetectionSettings.nonconvexNormalDotMinimum)
-                    {
-                        //Update the existing 'redundant' contact with the new information.
-                        //This works out because the new contact is the deepest contact according to the previous collision detection iteration.
-                        contacts.Elements[i].Normal = contactCandidate.Normal;
-                        contacts.Elements[i].Position = contactCandidate.Position;
-                        contacts.Elements[i].PenetrationDepth = contactCandidate.PenetrationDepth;
-                        supplementData.Elements[i].BasePenetrationDepth = contactCandidate.PenetrationDepth;
-                        RigidTransform.TransformByInverse(ref contactCandidate.Position, ref convex.worldTransform, out supplementData.Elements[i].LocalOffsetA);
-                        RigidTransform.TransformByInverse(ref contactCandidate.Position, ref meshTransform, out supplementData.Elements[i].LocalOffsetB);
-                        return false;
-                    }
-                }
-            }
-            for (int i = 0; i < candidatesToAdd.Count; i++)
-            {
-                Vector3.DistanceSquared(ref candidatesToAdd.Elements[i].Position, ref contactCandidate.Position, out distanceSquared);
-                if (distanceSquared < CollisionDetectionSettings.ContactMinimumSeparationDistanceSquared)
-                {
-                    //This is a nonconvex manifold.  There will be times where a an object will be shoved into a corner such that
-                    //a single position will have two reasonable normals.  If the normals aren't mostly aligned, they should NOT be considered equivalent.
-                    Vector3.Dot(ref candidatesToAdd.Elements[i].Normal, ref contactCandidate.Normal, out distanceSquared);
-                    if (Math.Abs(distanceSquared) >= CollisionDetectionSettings.nonconvexNormalDotMinimum)
-                        return false;
-                }
-            }
-            //for (int i = 0; i < edgeContacts.count; i++)
-            //{
-            //    Vector3.DistanceSquared(ref edgeContacts.Elements[i].ContactData.Position, ref contactCandidate.Position, out distanceSquared);
-            //    if (distanceSquared < CollisionDetectionSettings.ContactMinimumSeparationDistanceSquared)
-            //    {
-            //        return false;
-            //    }
-            //}
-            //for (int i = 0; i < vertexContacts.count; i++)
-            //{
-            //    Vector3.DistanceSquared(ref vertexContacts.Elements[i].ContactData.Position, ref contactCandidate.Position, out distanceSquared);
-            //    if (distanceSquared < CollisionDetectionSettings.ContactMinimumSeparationDistanceSquared)
-            //    {
-            //        return false;
-            //    }
-            //}
-            return true;
-
-        }
-
-        protected virtual void ProcessCandidates(RawValueList<ContactData> candidates)
-        {
-
-        }
-
-
-        ///<summary>
-        /// Cleans up the manifold.
-        ///</summary>
-        public override void CleanUp()
-        {
-            supplementData.Clear();
-            convex = null;
-            foreach (KeyValuePair<TriangleIndices, TrianglePairTester> pair in activePairTesters)
-            {
-                pair.Value.CleanUp();
-                GiveBackTester(pair.Value);
-            }
-            activePairTesters.Clear();
-            CleanUpOverlappingTriangles();
-            base.CleanUp();
-        }
-
-        /// <summary>
-        /// Edge of a triangle in a mesh in terms of vertex indices.
-        /// </summary>
-        public struct Edge : IEquatable<Edge>
-        {
-            private int A;
-            private int B;
-
-            public Edge(int a, int b)
-            {
-                A = a;
-                B = b;
-            }
-
-            public override int GetHashCode()
-            {
-                return A + B;
-            }
-
-            public bool Equals(Edge edge)
-            {
-                return (edge.A == A && edge.B == B) || (edge.A == B && edge.B == A);
-            }
-        }
-
-        ///<summary>
-        /// Stores indices of a triangle.
-        ///</summary>
-        public struct TriangleIndices : IEquatable<TriangleIndices>
-        {
-            ///<summary>
-            /// First index in the triangle.
-            ///</summary>
-            public int A;
-            ///<summary>
-            /// Second index in the triangle.
-            ///</summary>
-            public int B;
-            ///<summary>
-            /// Third index in the triangle.
-            ///</summary>
-            public int C;
-
-            /// <summary>
-            /// Returns the hash code for this instance.
-            /// </summary>
-            /// <returns>
-            /// A 32-bit signed integer that is the hash code for this instance.
-            /// </returns>
-            /// <filterpriority>2</filterpriority>
-            public override int GetHashCode()
-            {
-                return A + B + C;
-            }
-
-            /// <summary>
-            /// Indicates whether the current object is equal to another object of the same type.
-            /// </summary>
-            /// <returns>
-            /// true if the current object is equal to the <paramref name="other"/> parameter; otherwise, false.
-            /// </returns>
-            /// <param name="other">An object to compare with this object.</param>
-            public bool Equals(TriangleIndices other)
-            {
-                return A == other.A && B == other.B && C == other.C;
-            }
-        }
-
-        struct EdgeContact
-        {
-            public bool ShouldCorrect;
-            public Vector3 CorrectedNormal;
-            public Edge Edge;
-            public ContactData ContactData;
-        }
-
-        struct VertexContact
-        {
-            public bool ShouldCorrect;
-            public Vector3 CorrectedNormal;
-            public int Vertex;
-            public ContactData ContactData;
-        }
-    }
-}
+﻿using System;
+using System.Collections.Generic;
+using BEPUphysics.BroadPhaseEntries.MobileCollidables;
+using BEPUphysics.CollisionTests.CollisionAlgorithms;
+using BEPUutilities.ResourceManagement;
+using BEPUphysics.Settings;
+using BEPUphysics.CollisionShapes.ConvexShapes;
+using BEPUutilities;
+using BEPUutilities.DataStructures;
+using BEPUutilities.ResourceManagement;
+
+namespace BEPUphysics.CollisionTests.Manifolds
+{
+    ///<summary>
+    /// Manages persistent contact data between a triangle mesh and a convex.
+    ///</summary>
+    public abstract class TriangleMeshConvexContactManifold : ContactManifold
+    {
+        protected RawValueList<ContactSupplementData> supplementData = new RawValueList<ContactSupplementData>(4);
+        Dictionary<TriangleIndices, TrianglePairTester> activePairTesters = new Dictionary<TriangleIndices, TrianglePairTester>(8);
+        RawValueList<ContactData> candidatesToAdd;
+        RawValueList<ContactData> reducedCandidates = new RawValueList<ContactData>(4);
+        protected TriangleShape localTriangleShape = new TriangleShape();
+
+        protected abstract TrianglePairTester GetTester();
+
+        protected abstract void GiveBackTester(TrianglePairTester tester);
+
+        HashSet<int> blockedVertexRegions = new HashSet<int>();
+        HashSet<Edge> blockedEdgeRegions = new HashSet<Edge>();
+        RawValueList<EdgeContact> edgeContacts = new RawValueList<EdgeContact>(8);
+        RawValueList<VertexContact> vertexContacts = new RawValueList<VertexContact>(8);
+
+        protected ConvexCollidable convex;
+
+        ///<summary>
+        /// Gets the convex collidable associated with this pair.
+        ///</summary>
+        public ConvexCollidable ConvexCollidable
+        {
+            get
+            {
+                return convex;
+            }
+        }
+
+        ///<summary>
+        /// Constructs a new contact manifold.
+        ///</summary>
+        protected TriangleMeshConvexContactManifold()
+        {
+            contacts = new RawList<Contact>(4);
+            unusedContacts = new UnsafeResourcePool<Contact>(4);
+            contactIndicesToRemove = new RawList<int>(4);
+            candidatesToAdd = new RawValueList<ContactData>(8);
+        }
+
+        protected virtual RigidTransform MeshTransform
+        {
+            get
+            {
+                return RigidTransform.Identity;
+            }
+        }
+
+
+        protected abstract bool UseImprovedBoundaryHandling { get; }
+        protected internal abstract int FindOverlappingTriangles(float dt);
+        protected abstract bool ConfigureTriangle(int i, out TriangleIndices indices);
+        protected internal abstract void CleanUpOverlappingTriangles();
+
+        ///<summary>
+        /// Updates the manifold.
+        ///</summary>
+        ///<param name="dt">Timestep duration.</param>
+        public override void Update(float dt)
+        {
+            //First, refresh all existing contacts.  This is an incremental manifold.
+            var transform = MeshTransform;
+            ContactRefresher.ContactRefresh(contacts, supplementData, ref convex.worldTransform, ref transform, contactIndicesToRemove);
+
+            RemoveQueuedContacts();
+
+
+            CleanUpOverlappingTriangles();
+            //Get all the overlapped triangle indices.
+            int triangleCount = FindOverlappingTriangles(dt);
+
+            Matrix3x3 orientation;
+            Matrix3x3.CreateFromQuaternion(ref convex.worldTransform.Orientation, out orientation);
+            var guaranteedContacts = 0;
+            for (int i = 0; i < triangleCount; i++)
+            {
+                //Initialize the local triangle.
+                TriangleIndices indices;
+                if (ConfigureTriangle(i, out indices))
+                {
+
+                    //Find a pairtester for the triangle.
+                    TrianglePairTester pairTester;
+                    if (!activePairTesters.TryGetValue(indices, out pairTester))
+                    {
+                        pairTester = GetTester();
+                        pairTester.Initialize(convex.Shape, localTriangleShape);
+                        activePairTesters.Add(indices, pairTester);
+                    }
+                    pairTester.Updated = true;
+
+
+                    //Put the triangle into the local space of the convex.
+                    Vector3.Subtract(ref localTriangleShape.vA, ref convex.worldTransform.Position, out localTriangleShape.vA);
+                    Vector3.Subtract(ref localTriangleShape.vB, ref convex.worldTransform.Position, out localTriangleShape.vB);
+                    Vector3.Subtract(ref localTriangleShape.vC, ref convex.worldTransform.Position, out localTriangleShape.vC);
+                    Matrix3x3.TransformTranspose(ref localTriangleShape.vA, ref orientation, out localTriangleShape.vA);
+                    Matrix3x3.TransformTranspose(ref localTriangleShape.vB, ref orientation, out localTriangleShape.vB);
+                    Matrix3x3.TransformTranspose(ref localTriangleShape.vC, ref orientation, out localTriangleShape.vC);
+
+                    //Now, generate a contact between the two shapes.
+                    ContactData contact;
+                    TinyStructList<ContactData> contactList;
+                    if (pairTester.GenerateContactCandidate(out contactList))
+                    {
+                        for (int j = 0; j < contactList.Count; j++)
+                        {
+                            contactList.Get(j, out contact);
+
+
+                            if (UseImprovedBoundaryHandling)
+                            {
+                                if (AnalyzeCandidate(ref indices, pairTester, ref contact))
+                                {
+                                    //This is let through if there's a face contact. Face contacts cannot be blocked.
+                                    guaranteedContacts++;
+                                    AddLocalContact(ref contact, ref orientation);
+                                }
+                            }
+                            else
+                            {
+                                AddLocalContact(ref contact, ref orientation);
+                            }
+
+                        }
+                    }
+
+                    //Get the voronoi region from the contact candidate generation.  Possibly just recalculate, since most of the systems don't calculate it.
+                    //Depending on which voronoi region it is in (Switch on enumeration), identify the indices composing that region.  For face contacts, don't bother- just add it if unique.
+                    //For AB, AC, or BC, add an Edge to the blockedEdgeRegions set with the corresponding indices.
+                    //For A, B, or C, add the index of the vertex to the blockedVertexRegions set.
+                    //If the edge/vertex is already present in the set, then DO NOT add the contact.
+                    //When adding a contact, add ALL other voronoi regions to the blocked sets. 
+                }
+
+            }
+
+
+
+            if (UseImprovedBoundaryHandling)
+            {
+
+                //If there were no face contacts that absolutely must be included, we may get into a very rare situation
+                //where absolutely no contacts get created.  For example, a sphere falling directly on top of a vertex in a flat terrain.
+                //It will generally get locked out of usage by belonging only to restricted regions (numerical issues make it visible by both edges and vertices).
+                //In some cases, the contacts will be ignored instead of corrected (e.g. spheres).
+                //To prevent objects from just falling through the ground in such a situation, force-correct the contacts regardless of the pair tester's desires.
+                //Sure, it might not be necessary under normal circumstances, but it's a better option than having no contacts.
+                //TODO: There is another option: Changing restricted regions so that a vertex only restricts the other two vertices and the far edge,
+                //and an edge only restricts the far vertex and other two edges.  This introduces an occasional bump though...
+
+                //It's possible, in very specific instances, for an object to wedge itself between two adjacent triangles.
+                //For this state to continue beyond a brief instant generally requires the object be orientation locked and slender.
+                //However, some characters fit this description, so it can't be ignored!
+
+                //Conceptually, this issue can occur at either a vertex junction or a shared edge (usually on extremely flat surfaces only).
+                //However, an object stuck between multiple triangles is not in a stable state.  In the edge case, the object gets shoved to one side
+                //as one contact 'wins' the solver war.  That's not enough to escape, unfortunately.
+                //The vertex case, on the other hand, is degenerate and decays into an edge case rapidly thanks to this lack of stability.
+                //So, we don't have to explicitly handle the somewhat more annoying and computationally expensive vertex unstucking case, because the edge case handles both! :)
+
+                //This isn't a completely free operation, but it's guarded behind pretty rare conditions.
+                //Essentially, we will check to see if there's just edge contacts fighting against each other.
+                //If they are, then we will correct any stuck-contributing normals to the triangle normal.
+                if (vertexContacts.Count == 0 && guaranteedContacts == 0 && edgeContacts.Count > 1)
+                {
+                    //There are only edge contacts, check to see if:
+                    //all normals are coplanar, and
+                    //at least one normal faces against the other normals (meaning it's probably stuck, as opposed to just colliding on a corner).
+
+                    bool allNormalsInSamePlane = true;
+                    bool atLeastOneNormalAgainst = false;
+
+                    var firstNormal = edgeContacts.Elements[0].ContactData.Normal;
+                    edgeContacts.Elements[0].CorrectedNormal.Normalize();
+                    float dot;
+                    Vector3.Dot(ref firstNormal, ref edgeContacts.Elements[0].CorrectedNormal, out dot);
+                    if (Math.Abs(dot) > .01f)
+                    {
+                        //Go ahead and test the first contact separately, since we're using its contact normal to determine coplanarity.
+                        allNormalsInSamePlane = false;
+                    }
+                    else
+                    {
+                        //TODO: Note that we're only checking the new edge contacts, not the existing contacts.
+                        //It's possible that some existing contacts could interfere and cause issues, but for the sake of simplicity and due to rarity
+                        //we'll ignore that possibility for now.
+                        for (int i = 1; i < edgeContacts.Count; i++)
+                        {
+                            Vector3.Dot(ref edgeContacts.Elements[i].ContactData.Normal, ref firstNormal, out dot);
+                            if (dot < 0)
+                            {
+                                atLeastOneNormalAgainst = true;
+                            }
+                            //Check to see if the normal is outside the plane.
+                            Vector3.Dot(ref edgeContacts.Elements[i].ContactData.Normal, ref edgeContacts.Elements[0].CorrectedNormal, out dot);
+
+                            if (Math.Abs(dot) > .01f)
+                            {
+
+                                //We are not stuck!
+                                allNormalsInSamePlane = false;
+                                break;
+                            }
+                        }
+                    }
+
+                    if (allNormalsInSamePlane && atLeastOneNormalAgainst)
+                    {
+                        //Uh oh! all the normals are parallel... The object is probably in a weird situation.
+                        //Let's correct the normals!
+
+                        //Already normalized the first contact above.
+                        //We don't need to perform the perpendicularity test here- we did that before! We know it's perpendicular already.
+                        edgeContacts.Elements[0].ContactData.Normal = edgeContacts.Elements[0].CorrectedNormal;
+                        edgeContacts.Elements[0].ShouldCorrect = true;
+
+                        for (int i = 1; i < edgeContacts.Count; i++)
+                        {
+                            //Must normalize the corrected normal before using it.
+                            edgeContacts.Elements[i].CorrectedNormal.Normalize();
+                            Vector3.Dot(ref edgeContacts.Elements[i].CorrectedNormal, ref edgeContacts.Elements[i].ContactData.Normal, out dot);
+                            if (dot < .01)
+                            {
+                                //Only bother doing the correction if the normal appears to be pointing nearly horizontally- implying that it's a contributor to the stuckness!
+                                //If it's blocked, the next section will use the corrected normal- if it's not blocked, the next section will use the direct normal.
+                                //Make them the same thing :)
+                                edgeContacts.Elements[i].ContactData.Normal = edgeContacts.Elements[i].CorrectedNormal;
+                                edgeContacts.Elements[i].ShouldCorrect = true;
+                                //Note that the penetration depth is NOT corrected.  The contact's depth no longer represents the true depth.
+                                //However, we only need to have some penetration depth to get the object to escape the rut.
+                                //Furthermore, the depth computed from the horizontal opposing contacts is known to be less than the depth in the perpendicular direction.
+                                //If the current depth was NOT less than the true depth along the corrected normal, then the collision detection system 
+                                //would have picked a different depth, as it finds a reasonable approximation of the minimum penetration!
+                                //As a consequence, this contact will not be active beyond the object's destuckification, because its contact depth will be negative (or very close to it).
+
+                            }
+                        }
+                    }
+                }
+
+
+              
+
+
+                for (int i = 0; i < edgeContacts.Count; i++)
+                {
+                    //Only correct if it's allowed AND it's blocked.
+                    //If it's not blocked, the contact being created is necessary!
+                    //The normal generated by the triangle-convex tester is already known not to
+                    //violate the triangle sidedness.
+                    if (!blockedEdgeRegions.Contains(edgeContacts.Elements[i].Edge))
+                    {
+                        //If it's not blocked, use the contact as-is without correcting it.
+                        AddLocalContact(ref edgeContacts.Elements[i].ContactData, ref orientation);
+
+                    }
+                    else if (edgeContacts.Elements[i].ShouldCorrect || guaranteedContacts == 0)
+                    {
+                        //If it is blocked, we can still make use of the contact.  But first, we need to change the contact normal to ensure that
+                        //it will not interfere (and cause a bump or something).
+                        float dot;
+                        edgeContacts.Elements[i].CorrectedNormal.Normalize();
+                        Vector3.Dot(ref edgeContacts.Elements[i].CorrectedNormal, ref edgeContacts.Elements[i].ContactData.Normal, out dot);
+                        edgeContacts.Elements[i].ContactData.Normal = edgeContacts.Elements[i].CorrectedNormal;
+                        edgeContacts.Elements[i].ContactData.PenetrationDepth *= MathHelper.Max(0, dot); //Never cause a negative penetration depth.
+                        AddLocalContact(ref edgeContacts.Elements[i].ContactData, ref orientation);
+                    }
+                    //If it's blocked AND it doesn't allow correction, ignore its existence.
+
+
+
+                }
+
+
+
+
+                for (int i = 0; i < vertexContacts.Count; i++)
+                {
+
+                    if (!blockedVertexRegions.Contains(vertexContacts.Elements[i].Vertex))
+                    {
+                        //If it's not blocked, use the contact as-is without correcting it.
+                        AddLocalContact(ref vertexContacts.Elements[i].ContactData, ref orientation);
+                    }
+                    else if (vertexContacts.Elements[i].ShouldCorrect || guaranteedContacts == 0)
+                    {
+                        //If it is blocked, we can still make use of the contact.  But first, we need to change the contact normal to ensure that
+                        //it will not interfere (and cause a bump or something).
+                        float dot;
+                        vertexContacts.Elements[i].CorrectedNormal.Normalize();
+                        Vector3.Dot(ref vertexContacts.Elements[i].CorrectedNormal, ref vertexContacts.Elements[i].ContactData.Normal, out dot);
+                        vertexContacts.Elements[i].ContactData.Normal = vertexContacts.Elements[i].CorrectedNormal;
+                        vertexContacts.Elements[i].ContactData.PenetrationDepth *= MathHelper.Max(0, dot); //Never cause a negative penetration depth.
+                        AddLocalContact(ref vertexContacts.Elements[i].ContactData, ref orientation);
+                    }
+                    //If it's blocked AND it doesn't allow correction, ignore its existence.
+
+
+                }
+
+
+
+                blockedEdgeRegions.Clear();
+                blockedVertexRegions.Clear();
+                vertexContacts.Clear();
+                edgeContacts.Clear();
+
+
+            }
+
+
+
+            //Remove stale pair testers.
+            //This will only remove 8 stale ones per frame, but it doesn't really matter.
+            //VERY rarely will there be more than 8 in a single frame, and they will be immediately taken care of in the subsequent frame.
+            var toRemove = new TinyList<TriangleIndices>();
+            foreach (KeyValuePair<TriangleIndices, TrianglePairTester> pair in activePairTesters)
+            {
+                if (!pair.Value.Updated)
+                {
+                    if (!toRemove.Add(pair.Key))
+                        break;
+                }
+                else
+                    pair.Value.Updated = false;
+            }
+
+
+
+            for (int i = toRemove.Count - 1; i >= 0; i--)
+            {
+                var pairTester = activePairTesters[toRemove[i]];
+                pairTester.CleanUp();
+                GiveBackTester(pairTester);
+                activePairTesters.Remove(toRemove[i]);
+            }
+
+
+            //Some child types will want to do some extra post processing on the manifold.        
+            ProcessCandidates(candidatesToAdd);
+
+
+            //Check if adding the new contacts would overflow the manifold.
+            if (contacts.Count + candidatesToAdd.Count > 4)
+            {
+                //Adding all the contacts would overflow the manifold.  Reduce to the best subset.
+                ContactReducer.ReduceContacts(contacts, candidatesToAdd, contactIndicesToRemove, reducedCandidates);
+                RemoveQueuedContacts();
+                for (int i = reducedCandidates.Count - 1; i >= 0; i--)
+                {
+                    Add(ref reducedCandidates.Elements[i]);
+                    reducedCandidates.RemoveAt(i);
+                }
+            }
+            else if (candidatesToAdd.Count > 0)
+            {
+                //Won't overflow the manifold, so just toss it in PROVIDED that it isn't too close to something else.
+                for (int i = 0; i < candidatesToAdd.Count; i++)
+                {
+                    Add(ref candidatesToAdd.Elements[i]);
+                }
+            }
+
+
+
+            candidatesToAdd.Clear();
+
+        }
+
+        void AddLocalContact(ref ContactData contact, ref Matrix3x3 orientation)
+        {
+            //Put the contact into world space.
+            Matrix3x3.Transform(ref contact.Position, ref orientation, out contact.Position);
+            Vector3.Add(ref contact.Position, ref convex.worldTransform.Position, out contact.Position);
+            Matrix3x3.Transform(ref contact.Normal, ref orientation, out contact.Normal);
+            //Check to see if the contact is unique before proceeding.
+            if (IsContactUnique(ref contact))
+            {
+                candidatesToAdd.Add(ref contact);
+            }
+        }
+
+
+        protected void GetNormal(ref Vector3 uncorrectedNormal, out Vector3 normal)
+        {
+            //Compute the normal of the triangle in the current convex's local space.
+            //Note its reliance on the local triangle shape.  It must be initialized to the correct values before this is called.
+            Vector3 AB, AC;
+            Vector3.Subtract(ref localTriangleShape.vB, ref localTriangleShape.vA, out AB);
+            Vector3.Subtract(ref localTriangleShape.vC, ref localTriangleShape.vA, out AC);
+            //Compute the normal based on the sidedness.
+            switch (localTriangleShape.sidedness)
+            {
+                case TriangleSidedness.DoubleSided:
+                    //If it's double sided, then pick the triangle normal which points in the same direction
+                    //as the contact normal that's going to be corrected.
+                    float dot;
+                    Vector3.Cross(ref AB, ref AC, out normal);
+                    Vector3.Dot(ref normal, ref uncorrectedNormal, out dot);
+                    if (dot < 0)
+                        Vector3.Negate(ref normal, out normal);
+                    break;
+                case TriangleSidedness.Clockwise:
+                    //If it's clockwise, always use ACxAB.
+                    Vector3.Cross(ref AC, ref AB, out normal);
+                    break;
+                default:
+                    //If it's counterclockwise, always use ABxAC.
+                    Vector3.Cross(ref AB, ref AC, out normal);
+                    break;
+            }
+            //If the normal is degenerate, just use the uncorrected normal.
+            if (normal.LengthSquared() < Toolbox.Epsilon)
+                normal = uncorrectedNormal;
+        }
+
+        bool AnalyzeCandidate(ref TriangleIndices indices, TrianglePairTester pairTester, ref ContactData contact)
+        {
+            switch (pairTester.GetRegion(ref contact))
+            {
+                case VoronoiRegion.A:
+                    //Add the contact.
+                    VertexContact vertexContact;
+                    GetNormal(ref contact.Normal, out vertexContact.CorrectedNormal);
+                    vertexContact.ContactData = contact;
+                    vertexContact.Vertex = indices.A;
+                    vertexContact.ShouldCorrect = pairTester.ShouldCorrectContactNormal;
+                    vertexContacts.Add(ref vertexContact);
+
+                    //Block all of the other voronoi regions.
+                    blockedEdgeRegions.Add(new Edge(indices.A, indices.B));
+                    blockedEdgeRegions.Add(new Edge(indices.B, indices.C));
+                    blockedEdgeRegions.Add(new Edge(indices.A, indices.C));
+                    blockedVertexRegions.Add(indices.B);
+                    blockedVertexRegions.Add(indices.C);
+
+                    break;
+                case VoronoiRegion.B:
+                    //Add the contact.
+                    GetNormal(ref contact.Normal, out vertexContact.CorrectedNormal);
+                    vertexContact.ContactData = contact;
+                    vertexContact.Vertex = indices.B;
+                    vertexContact.ShouldCorrect = pairTester.ShouldCorrectContactNormal;
+                    vertexContacts.Add(ref vertexContact);
+
+                    //Block all of the other voronoi regions.
+                    blockedEdgeRegions.Add(new Edge(indices.A, indices.B));
+                    blockedEdgeRegions.Add(new Edge(indices.B, indices.C));
+                    blockedEdgeRegions.Add(new Edge(indices.A, indices.C));
+                    blockedVertexRegions.Add(indices.A);
+                    blockedVertexRegions.Add(indices.C);
+
+                    break;
+                case VoronoiRegion.C:
+                    //Add the contact.
+                    GetNormal(ref contact.Normal, out vertexContact.CorrectedNormal);
+                    vertexContact.ContactData = contact;
+                    vertexContact.Vertex = indices.C;
+                    vertexContact.ShouldCorrect = pairTester.ShouldCorrectContactNormal;
+                    vertexContacts.Add(ref vertexContact);
+
+                    //Block all of the other voronoi regions.
+                    blockedEdgeRegions.Add(new Edge(indices.A, indices.B));
+                    blockedEdgeRegions.Add(new Edge(indices.B, indices.C));
+                    blockedEdgeRegions.Add(new Edge(indices.A, indices.C));
+                    blockedVertexRegions.Add(indices.A);
+                    blockedVertexRegions.Add(indices.B);
+
+                    break;
+                case VoronoiRegion.AB:
+                    //Add the contact.
+                    EdgeContact edgeContact;
+                    GetNormal(ref contact.Normal, out edgeContact.CorrectedNormal);
+                    edgeContact.Edge = new Edge(indices.A, indices.B);
+                    edgeContact.ContactData = contact;
+                    edgeContact.ShouldCorrect = pairTester.ShouldCorrectContactNormal;
+                    edgeContacts.Add(ref edgeContact);
+
+                    //Block all of the other voronoi regions.
+                    blockedEdgeRegions.Add(new Edge(indices.B, indices.C));
+                    blockedEdgeRegions.Add(new Edge(indices.A, indices.C));
+                    blockedVertexRegions.Add(indices.A);
+                    blockedVertexRegions.Add(indices.B);
+                    blockedVertexRegions.Add(indices.C);
+                    break;
+                case VoronoiRegion.AC:
+                    //Add the contact.
+                    GetNormal(ref contact.Normal, out edgeContact.CorrectedNormal);
+                    edgeContact.Edge = new Edge(indices.A, indices.C);
+                    edgeContact.ContactData = contact;
+                    edgeContact.ShouldCorrect = pairTester.ShouldCorrectContactNormal;
+                    edgeContacts.Add(ref edgeContact);
+
+                    //Block all of the other voronoi regions.
+                    blockedEdgeRegions.Add(new Edge(indices.A, indices.B));
+                    blockedEdgeRegions.Add(new Edge(indices.B, indices.C));
+                    blockedVertexRegions.Add(indices.A);
+                    blockedVertexRegions.Add(indices.B);
+                    blockedVertexRegions.Add(indices.C);
+                    break;
+                case VoronoiRegion.BC:
+                    //Add the contact.
+                    GetNormal(ref contact.Normal, out edgeContact.CorrectedNormal);
+                    edgeContact.Edge = new Edge(indices.B, indices.C);
+                    edgeContact.ContactData = contact;
+                    edgeContact.ShouldCorrect = pairTester.ShouldCorrectContactNormal;
+                    edgeContacts.Add(ref edgeContact);
+
+                    //Block all of the other voronoi regions.
+                    blockedEdgeRegions.Add(new Edge(indices.A, indices.B));
+                    blockedEdgeRegions.Add(new Edge(indices.A, indices.C));
+                    blockedVertexRegions.Add(indices.A);
+                    blockedVertexRegions.Add(indices.B);
+                    blockedVertexRegions.Add(indices.C);
+                    break;
+                default:
+                    //Block all of the other voronoi regions.
+                    blockedEdgeRegions.Add(new Edge(indices.A, indices.B));
+                    blockedEdgeRegions.Add(new Edge(indices.B, indices.C));
+                    blockedEdgeRegions.Add(new Edge(indices.A, indices.C));
+                    blockedVertexRegions.Add(indices.A);
+                    blockedVertexRegions.Add(indices.B);
+                    blockedVertexRegions.Add(indices.C);
+                    //Should add the contact.
+                    return true;
+            }
+
+
+            return false;
+        }
+
+        protected override void Add(ref ContactData contactCandidate)
+        {
+            ContactSupplementData supplement;
+            supplement.BasePenetrationDepth = contactCandidate.PenetrationDepth;
+            //The closest point method computes the local space versions before transforming to world... consider cutting out the middle man
+            RigidTransform.TransformByInverse(ref contactCandidate.Position, ref convex.worldTransform, out supplement.LocalOffsetA);
+            RigidTransform transform = MeshTransform;
+            RigidTransform.TransformByInverse(ref contactCandidate.Position, ref transform, out supplement.LocalOffsetB);
+            supplementData.Add(ref supplement);
+            base.Add(ref contactCandidate);
+        }
+
+        protected override void Remove(int contactIndex)
+        {
+            supplementData.RemoveAt(contactIndex);
+            base.Remove(contactIndex);
+        }
+
+
+        private bool IsContactUnique(ref ContactData contactCandidate)
+        {
+            contactCandidate.Validate();
+            float distanceSquared;
+            RigidTransform meshTransform = MeshTransform;
+            for (int i = 0; i < contacts.Count; i++)
+            {
+                Vector3.DistanceSquared(ref contacts.Elements[i].Position, ref contactCandidate.Position, out distanceSquared);
+                if (distanceSquared < CollisionDetectionSettings.ContactMinimumSeparationDistanceSquared)
+                {
+                    //This is a nonconvex manifold.  There will be times where a an object will be shoved into a corner such that
+                    //a single position will have two reasonable normals.  If the normals aren't mostly aligned, they should NOT be considered equivalent.
+                    Vector3.Dot(ref contacts.Elements[i].Normal, ref contactCandidate.Normal, out distanceSquared);
+                    if (Math.Abs(distanceSquared) >= CollisionDetectionSettings.nonconvexNormalDotMinimum)
+                    {
+                        //Update the existing 'redundant' contact with the new information.
+                        //This works out because the new contact is the deepest contact according to the previous collision detection iteration.
+                        contacts.Elements[i].Normal = contactCandidate.Normal;
+                        contacts.Elements[i].Position = contactCandidate.Position;
+                        contacts.Elements[i].PenetrationDepth = contactCandidate.PenetrationDepth;
+                        supplementData.Elements[i].BasePenetrationDepth = contactCandidate.PenetrationDepth;
+                        RigidTransform.TransformByInverse(ref contactCandidate.Position, ref convex.worldTransform, out supplementData.Elements[i].LocalOffsetA);
+                        RigidTransform.TransformByInverse(ref contactCandidate.Position, ref meshTransform, out supplementData.Elements[i].LocalOffsetB);
+                        return false;
+                    }
+                }
+            }
+            for (int i = 0; i < candidatesToAdd.Count; i++)
+            {
+                Vector3.DistanceSquared(ref candidatesToAdd.Elements[i].Position, ref contactCandidate.Position, out distanceSquared);
+                if (distanceSquared < CollisionDetectionSettings.ContactMinimumSeparationDistanceSquared)
+                {
+                    //This is a nonconvex manifold.  There will be times where a an object will be shoved into a corner such that
+                    //a single position will have two reasonable normals.  If the normals aren't mostly aligned, they should NOT be considered equivalent.
+                    Vector3.Dot(ref candidatesToAdd.Elements[i].Normal, ref contactCandidate.Normal, out distanceSquared);
+                    if (Math.Abs(distanceSquared) >= CollisionDetectionSettings.nonconvexNormalDotMinimum)
+                        return false;
+                }
+            }
+            //for (int i = 0; i < edgeContacts.count; i++)
+            //{
+            //    Vector3.DistanceSquared(ref edgeContacts.Elements[i].ContactData.Position, ref contactCandidate.Position, out distanceSquared);
+            //    if (distanceSquared < CollisionDetectionSettings.ContactMinimumSeparationDistanceSquared)
+            //    {
+            //        return false;
+            //    }
+            //}
+            //for (int i = 0; i < vertexContacts.count; i++)
+            //{
+            //    Vector3.DistanceSquared(ref vertexContacts.Elements[i].ContactData.Position, ref contactCandidate.Position, out distanceSquared);
+            //    if (distanceSquared < CollisionDetectionSettings.ContactMinimumSeparationDistanceSquared)
+            //    {
+            //        return false;
+            //    }
+            //}
+            return true;
+
+        }
+
+        protected virtual void ProcessCandidates(RawValueList<ContactData> candidates)
+        {
+
+        }
+
+
+        ///<summary>
+        /// Cleans up the manifold.
+        ///</summary>
+        public override void CleanUp()
+        {
+            supplementData.Clear();
+            convex = null;
+            foreach (KeyValuePair<TriangleIndices, TrianglePairTester> pair in activePairTesters)
+            {
+                pair.Value.CleanUp();
+                GiveBackTester(pair.Value);
+            }
+            activePairTesters.Clear();
+            CleanUpOverlappingTriangles();
+            base.CleanUp();
+        }
+
+        /// <summary>
+        /// Edge of a triangle in a mesh in terms of vertex indices.
+        /// </summary>
+        public struct Edge : IEquatable<Edge>
+        {
+            private int A;
+            private int B;
+
+            public Edge(int a, int b)
+            {
+                A = a;
+                B = b;
+            }
+
+            public override int GetHashCode()
+            {
+                return A + B;
+            }
+
+            public bool Equals(Edge edge)
+            {
+                return (edge.A == A && edge.B == B) || (edge.A == B && edge.B == A);
+            }
+        }
+
+        ///<summary>
+        /// Stores indices of a triangle.
+        ///</summary>
+        public struct TriangleIndices : IEquatable<TriangleIndices>
+        {
+            ///<summary>
+            /// First index in the triangle.
+            ///</summary>
+            public int A;
+            ///<summary>
+            /// Second index in the triangle.
+            ///</summary>
+            public int B;
+            ///<summary>
+            /// Third index in the triangle.
+            ///</summary>
+            public int C;
+
+            /// <summary>
+            /// Returns the hash code for this instance.
+            /// </summary>
+            /// <returns>
+            /// A 32-bit signed integer that is the hash code for this instance.
+            /// </returns>
+            /// <filterpriority>2</filterpriority>
+            public override int GetHashCode()
+            {
+                return A + B + C;
+            }
+
+            /// <summary>
+            /// Indicates whether the current object is equal to another object of the same type.
+            /// </summary>
+            /// <returns>
+            /// true if the current object is equal to the <paramref name="other"/> parameter; otherwise, false.
+            /// </returns>
+            /// <param name="other">An object to compare with this object.</param>
+            public bool Equals(TriangleIndices other)
+            {
+                return A == other.A && B == other.B && C == other.C;
+            }
+        }
+
+        struct EdgeContact
+        {
+            public bool ShouldCorrect;
+            public Vector3 CorrectedNormal;
+            public Edge Edge;
+            public ContactData ContactData;
+        }
+
+        struct VertexContact
+        {
+            public bool ShouldCorrect;
+            public Vector3 CorrectedNormal;
+            public int Vertex;
+            public ContactData ContactData;
+        }
+    }
+}