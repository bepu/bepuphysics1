--- conflicted
+++ resolved
@@ -1,145 +1,141 @@
-﻿using System;
-using BEPUphysics.BroadPhaseEntries;
-using BEPUphysics.BroadPhaseEntries.MobileCollidables;
-using BEPUphysics.CollisionTests.CollisionAlgorithms;
-<<<<<<< HEAD
-using BEPUutilities.DataStructures;
-=======
->>>>>>> d0a4deae
-using BEPUphysics.CollisionShapes.ConvexShapes;
-using BEPUutilities.DataStructures;
-
-namespace BEPUphysics.CollisionTests.Manifolds
-{
-    ///<summary>
-    /// Manages persistent contact data between two boxes.
-    ///</summary>
-    public class SphereContactManifold : ContactManifold
-    {
-        protected ConvexCollidable<SphereShape> sphereA;
-        protected ConvexCollidable<SphereShape> sphereB;
-
-        ///<summary>
-        /// Gets the first collidable in the pair.
-        ///</summary>
-        public ConvexCollidable<SphereShape> CollidableA
-        {
-            get
-            {
-                return sphereA;
-            }
-        }
-
-        /// <summary>
-        /// Gets the second collidable in the pair.
-        /// </summary>
-        public ConvexCollidable<SphereShape> CollidableB
-        {
-            get
-            {
-                return sphereB;
-            }
-        }
-
-        ///<summary>
-        /// Constructs a new manifold.
-        ///</summary>
-        public SphereContactManifold()
-        {
-            contacts = new RawList<Contact>(1);
-        }
-
-        Contact contact = new Contact();
-        bool previouslyColliding;
-
-        ///<summary>
-        /// Updates the manifold.
-        ///</summary>
-        ///<param name="dt">Timestep duration.</param>
-        public override void Update(float dt)
-        {
-            ContactData contactData;
-            bool colliding = false;
-            if (SphereTester.AreSpheresColliding(sphereA.Shape, sphereB.Shape, ref sphereA.worldTransform.Position, ref sphereB.worldTransform.Position, out contactData))
-            {
-                if (!previouslyColliding && contactData.PenetrationDepth >= 0) //Don't use the contact if it's an initial contact and the depth is negative.  Why not? Bounciness and InitialCollisionDetected.
-                {
-                    Add(ref contactData);
-                    colliding = true;
-                }
-                else if (previouslyColliding)
-                {
-                    contactData.Validate();
-                    contact.Normal = contactData.Normal;
-                    contact.PenetrationDepth = contactData.PenetrationDepth;
-                    contact.Position = contactData.Position;
-                    colliding = true;
-                }
-            }
-            else
-            {
-                if (previouslyColliding)
-                    Remove(0);
-            }
-            previouslyColliding = colliding;
-        }
-
-        protected override void Add(ref ContactData contactCandidate)
-        {
-            contactCandidate.Validate();
-            contact.Normal = contactCandidate.Normal;
-            contact.PenetrationDepth = contactCandidate.PenetrationDepth;
-            contact.Position = contactCandidate.Position;
-
-            contacts.Add(contact);
-            OnAdded(contact);
-        }
-
-        protected override void Remove(int index)
-        {
-            contacts.RemoveAt(index);
-            OnRemoved(contact);
-        }
-
-
-
-        ///<summary>
-        /// Initializes the manifold.
-        ///</summary>
-        ///<param name="newCollidableA">First collidable.</param>
-        ///<param name="newCollidableB">Second collidable.</param>
-        ///<exception cref="Exception">Thrown when the collidables being used are not of the proper type.</exception>
-        public override void Initialize(Collidable newCollidableA, Collidable newCollidableB)
-        {
-            sphereA = (ConvexCollidable<SphereShape>)newCollidableA;
-            sphereB = (ConvexCollidable<SphereShape>)newCollidableB;
-
-            if (sphereA == null || sphereB == null)
-            {
-                throw new ArgumentException("Inappropriate types used to initialize pair.");
-            }
-
-        }
-
-        ///<summary>
-        /// Cleans up the manifold.
-        ///</summary>
-        public override void CleanUp()
-        {
-            sphereA = null;
-            sphereB = null;
-            previouslyColliding = false;
-            //We don't have to worry about losing a reference to our contact- we keep it local!
-            contacts.Clear();
-        }
-
-        /// <summary>
-        /// Clears the contacts associated with this manifold.
-        /// </summary>
-        public override void ClearContacts()
-        {
-            previouslyColliding = false;
-            base.ClearContacts();
-        }
-    }
-}
+﻿using System;
+using BEPUphysics.BroadPhaseEntries;
+using BEPUphysics.BroadPhaseEntries.MobileCollidables;
+using BEPUphysics.CollisionTests.CollisionAlgorithms;
+using BEPUphysics.CollisionShapes.ConvexShapes;
+using BEPUutilities.DataStructures;
+
+namespace BEPUphysics.CollisionTests.Manifolds
+{
+    ///<summary>
+    /// Manages persistent contact data between two boxes.
+    ///</summary>
+    public class SphereContactManifold : ContactManifold
+    {
+        protected ConvexCollidable<SphereShape> sphereA;
+        protected ConvexCollidable<SphereShape> sphereB;
+
+        ///<summary>
+        /// Gets the first collidable in the pair.
+        ///</summary>
+        public ConvexCollidable<SphereShape> CollidableA
+        {
+            get
+            {
+                return sphereA;
+            }
+        }
+
+        /// <summary>
+        /// Gets the second collidable in the pair.
+        /// </summary>
+        public ConvexCollidable<SphereShape> CollidableB
+        {
+            get
+            {
+                return sphereB;
+            }
+        }
+
+        ///<summary>
+        /// Constructs a new manifold.
+        ///</summary>
+        public SphereContactManifold()
+        {
+            contacts = new RawList<Contact>(1);
+        }
+
+        Contact contact = new Contact();
+        bool previouslyColliding;
+
+        ///<summary>
+        /// Updates the manifold.
+        ///</summary>
+        ///<param name="dt">Timestep duration.</param>
+        public override void Update(float dt)
+        {
+            ContactData contactData;
+            bool colliding = false;
+            if (SphereTester.AreSpheresColliding(sphereA.Shape, sphereB.Shape, ref sphereA.worldTransform.Position, ref sphereB.worldTransform.Position, out contactData))
+            {
+                if (!previouslyColliding && contactData.PenetrationDepth >= 0) //Don't use the contact if it's an initial contact and the depth is negative.  Why not? Bounciness and InitialCollisionDetected.
+                {
+                    Add(ref contactData);
+                    colliding = true;
+                }
+                else if (previouslyColliding)
+                {
+                    contactData.Validate();
+                    contact.Normal = contactData.Normal;
+                    contact.PenetrationDepth = contactData.PenetrationDepth;
+                    contact.Position = contactData.Position;
+                    colliding = true;
+                }
+            }
+            else
+            {
+                if (previouslyColliding)
+                    Remove(0);
+            }
+            previouslyColliding = colliding;
+        }
+
+        protected override void Add(ref ContactData contactCandidate)
+        {
+            contactCandidate.Validate();
+            contact.Normal = contactCandidate.Normal;
+            contact.PenetrationDepth = contactCandidate.PenetrationDepth;
+            contact.Position = contactCandidate.Position;
+
+            contacts.Add(contact);
+            OnAdded(contact);
+        }
+
+        protected override void Remove(int index)
+        {
+            contacts.RemoveAt(index);
+            OnRemoved(contact);
+        }
+
+
+
+        ///<summary>
+        /// Initializes the manifold.
+        ///</summary>
+        ///<param name="newCollidableA">First collidable.</param>
+        ///<param name="newCollidableB">Second collidable.</param>
+        ///<exception cref="Exception">Thrown when the collidables being used are not of the proper type.</exception>
+        public override void Initialize(Collidable newCollidableA, Collidable newCollidableB)
+        {
+            sphereA = (ConvexCollidable<SphereShape>)newCollidableA;
+            sphereB = (ConvexCollidable<SphereShape>)newCollidableB;
+
+            if (sphereA == null || sphereB == null)
+            {
+                throw new ArgumentException("Inappropriate types used to initialize pair.");
+            }
+
+        }
+
+        ///<summary>
+        /// Cleans up the manifold.
+        ///</summary>
+        public override void CleanUp()
+        {
+            sphereA = null;
+            sphereB = null;
+            previouslyColliding = false;
+            //We don't have to worry about losing a reference to our contact- we keep it local!
+            contacts.Clear();
+        }
+
+        /// <summary>
+        /// Clears the contacts associated with this manifold.
+        /// </summary>
+        public override void ClearContacts()
+        {
+            previouslyColliding = false;
+            base.ClearContacts();
+        }
+    }
+}