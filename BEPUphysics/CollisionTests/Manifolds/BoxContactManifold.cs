--- conflicted
+++ resolved
@@ -1,248 +1,242 @@
-﻿using System;
-using BEPUphysics.BroadPhaseEntries;
-using BEPUphysics.BroadPhaseEntries.MobileCollidables;
-using BEPUphysics.CollisionTests.CollisionAlgorithms;
-<<<<<<< HEAD
-using BEPUutilities.ResourceManagement;
-using Microsoft.Xna.Framework;
-using BEPUutilities.DataStructures;
-using BEPUphysics.CollisionShapes.ConvexShapes;
-=======
-using BEPUphysics.CollisionShapes.ConvexShapes;
-using BEPUutilities;
-using BEPUutilities.DataStructures;
-using BEPUutilities.ResourceManagement;
->>>>>>> d0a4deae
-
-namespace BEPUphysics.CollisionTests.Manifolds
-{
-    ///<summary>
-    /// Manages persistent contact data between two boxes.
-    ///</summary>
-    public class BoxContactManifold : ContactManifold
-    {
-        protected ConvexCollidable<BoxShape> boxA, boxB;
-
-        ///<summary>
-        /// Gets the first collidable in the pair.
-        ///</summary>
-        public ConvexCollidable<BoxShape> CollidableA
-        {
-            get
-            {
-                return boxA;
-            }
-        }
-
-        /// <summary>
-        /// Gets the second collidable in the pair.
-        /// </summary>
-        public ConvexCollidable<BoxShape> CollidableB
-        {
-            get
-            {
-                return boxB;
-            }
-        }
-
-        ///<summary>
-        /// Constructs a new manifold.
-        ///</summary>
-        public BoxContactManifold()
-        {
-            contacts = new RawList<Contact>(4);
-            unusedContacts = new UnsafeResourcePool<Contact>(4);
-            contactIndicesToRemove = new RawList<int>(4);
-        }
-
-#if ALLOWUNSAFE
-        ///<summary>
-        /// Updates the manifold.
-        ///</summary>
-        ///<param name="dt">Timestep duration.</param>
-        public override void Update(float dt)
-        {
-
-            //Now, generate a contact between the two shapes.
-            float distance;
-            Vector3 axis;
-            BoxContactDataCache manifold;
-            if (BoxBoxCollider.AreBoxesColliding(boxA.Shape, boxB.Shape, ref boxA.worldTransform, ref boxB.worldTransform, out distance, out axis, out manifold))
-            {
-                unsafe
-                {
-                    BoxContactData* manifoldPointer = &manifold.D1;
-                    Vector3.Negate(ref axis, out axis);
-                    var toRemove = new TinyList<int>();
-                    for (int i = 0; i < contacts.Count; i++)
-                    {
-                        bool found = false;
-                        for (int j = manifold.Count - 1; j >= 0; j--)
-                        {
-                            if (contacts.Elements[i].Id == manifoldPointer[j].Id)
-                            {
-                                found = true;
-                                contacts.Elements[i].Validate();
-                                //Update contact...
-                                contacts.Elements[i].Position = manifoldPointer[j].Position;
-                                contacts.Elements[i].PenetrationDepth = -manifoldPointer[j].Depth;
-                                contacts.Elements[i].Normal = axis;
-                                //Remove manifold entry
-                                contacts.Elements[i].Validate();
-                                manifold.RemoveAt(j);
-                                break;
-                            }
-                        }
-                        if (!found)
-                        {//No match found
-                            toRemove.Add(i);
-                        }
-                    }
-
-
-                    //toRemove is sorted by increasing index.  Go backwards along it so that the indices are valid all the way through.
-                    for (int i = toRemove.Count - 1; i >= 0; i--)
-                        Remove(toRemove[i]);
-
-                    //Add new contacts.
-                    for (int i = 0; i < manifold.Count; i++)
-                    {
-                        var newContact = new ContactData
-                                             {
-                                                 Position = manifoldPointer[i].Position,
-                                                 PenetrationDepth = -manifoldPointer[i].Depth,
-                                                 Normal = axis,
-                                                 Id = manifoldPointer[i].Id
-                                             };
-
-                        Add(ref newContact);
-                    }
-                }
-            }
-            else
-            {
-                //Not colliding, so get rid of it.
-                for (int i = contacts.Count - 1; i >= 0; i--)
-                {
-                    Remove(i);
-                }
-            }
-        }
-#else
-        public override void Update(float dt)
-        {
-
-            //Now, generate a contact between the two shapes.
-            float distance;
-            Vector3 axis;
-            var manifold = new TinyStructList<BoxContactData>();
-            if (BoxBoxCollider.AreBoxesColliding(boxA.Shape, boxB.Shape, ref boxA.worldTransform, ref boxB.worldTransform, out distance, out axis, out manifold))
-            {
-                Vector3.Negate(ref axis, out axis);
-                TinyList<int> toRemove = new TinyList<int>();
-                BoxContactData data;
-                for (int i = 0; i < contacts.Count; i++)
-                {
-                    bool found = false;
-                    for (int j = manifold.Count - 1; j >= 0; j--)
-                    {
-                        manifold.Get(j, out data);
-                        if (contacts.Elements[i].Id == data.Id)
-                        {
-                            found = true;
-                            //Update contact...
-                            contacts.Elements[i].Position = data.Position;
-                            contacts.Elements[i].PenetrationDepth = -data.Depth;
-                            contacts.Elements[i].Normal = axis;
-                            contacts.Elements[i].Validate();
-                            //Remove manifold entry
-                            manifold.RemoveAt(j);
-                            break;
-                        }
-                    }
-                    if (!found)
-                    {//No match found
-                        toRemove.Add(i);
-                    }
-                }
-
-                ////Go through the indices to remove.
-                ////For each one, replace the removal index with a contact in the new manifold.
-                //int removalIndex;
-                //for (removalIndex = toRemove.count - 1; removalIndex >= 0 && manifold.count > 0; removalIndex--)
-                //{
-                //    int indexToReplace = toRemove[removalIndex];
-                //    toRemove.RemoveAt(removalIndex);
-                //    manifold.Get(manifold.count - 1, out data);
-                //    //Update contact...
-                //    contacts.Elements[indexToReplace].Position = data.Position;
-                //    contacts.Elements[indexToReplace].PenetrationDepth = -data.Depth;
-                //    contacts.Elements[indexToReplace].Normal = axis;
-                //    contacts.Elements[indexToReplace].Id = data.Id;
-                //    //Remove manifold entry
-                //    manifold.RemoveAt(manifold.count - 1);
-
-                //}
-
-                //Alright, we ran out of contacts to replace (if, in fact, toRemove isn't empty now).  Just remove the remainder.
-                //toRemove is sorted by increasing index.  Go backwards along it so that the indices are valid all the way through.
-                for (int i = toRemove.Count - 1; i >= 0; i--)
-                    Remove(toRemove[i]);
-
-                //Add new contacts.
-                for (int i = 0; i < manifold.Count; i++)
-                {
-                    manifold.Get(i, out data);
-                    ContactData newContact = new ContactData();
-                    newContact.Position = data.Position;
-                    newContact.PenetrationDepth = -data.Depth;
-                    newContact.Normal = axis;
-                    newContact.Id = data.Id;
-
-                    Add(ref newContact);
-                }
-            }
-            else
-            {
-                //Not colliding, so get rid of it.
-                for (int i = contacts.Count - 1; i >= 0; i--)
-                {
-                    Remove(i);
-                }
-            }
-        }
-#endif
-
-
-        ///<summary>
-        /// Initializes the manifold.
-        ///</summary>
-        ///<param name="newCollidableA">First collidable.</param>
-        ///<param name="newCollidableB">Second collidable.</param>
-        ///<exception cref="Exception">Thrown when the collidables being used are not of the proper type.</exception>
-        public override void Initialize(Collidable newCollidableA, Collidable newCollidableB)
-        {
-            boxA = (ConvexCollidable<BoxShape>)newCollidableA;
-            boxB = (ConvexCollidable<BoxShape>)newCollidableB;
-
-
-            if (boxA == null || boxB == null)
-            {
-                throw new ArgumentException("Inappropriate types used to initialize pair tester.");
-            }
-        }
-
-        ///<summary>
-        /// Cleans up the manifold.
-        ///</summary>
-        public override void CleanUp()
-        {
-
-            boxA = null;
-            boxB = null;
-            base.CleanUp();
-        }
-
-
-    }
-}
+﻿using System;
+using BEPUphysics.BroadPhaseEntries;
+using BEPUphysics.BroadPhaseEntries.MobileCollidables;
+using BEPUphysics.CollisionTests.CollisionAlgorithms;
+using BEPUutilities.ResourceManagement;
+using BEPUphysics.CollisionShapes.ConvexShapes;
+using BEPUutilities;
+using BEPUutilities.DataStructures;
+using BEPUutilities.ResourceManagement;
+
+namespace BEPUphysics.CollisionTests.Manifolds
+{
+    ///<summary>
+    /// Manages persistent contact data between two boxes.
+    ///</summary>
+    public class BoxContactManifold : ContactManifold
+    {
+        protected ConvexCollidable<BoxShape> boxA, boxB;
+
+        ///<summary>
+        /// Gets the first collidable in the pair.
+        ///</summary>
+        public ConvexCollidable<BoxShape> CollidableA
+        {
+            get
+            {
+                return boxA;
+            }
+        }
+
+        /// <summary>
+        /// Gets the second collidable in the pair.
+        /// </summary>
+        public ConvexCollidable<BoxShape> CollidableB
+        {
+            get
+            {
+                return boxB;
+            }
+        }
+
+        ///<summary>
+        /// Constructs a new manifold.
+        ///</summary>
+        public BoxContactManifold()
+        {
+            contacts = new RawList<Contact>(4);
+            unusedContacts = new UnsafeResourcePool<Contact>(4);
+            contactIndicesToRemove = new RawList<int>(4);
+        }
+
+#if ALLOWUNSAFE
+        ///<summary>
+        /// Updates the manifold.
+        ///</summary>
+        ///<param name="dt">Timestep duration.</param>
+        public override void Update(float dt)
+        {
+
+            //Now, generate a contact between the two shapes.
+            float distance;
+            Vector3 axis;
+            BoxContactDataCache manifold;
+            if (BoxBoxCollider.AreBoxesColliding(boxA.Shape, boxB.Shape, ref boxA.worldTransform, ref boxB.worldTransform, out distance, out axis, out manifold))
+            {
+                unsafe
+                {
+                    BoxContactData* manifoldPointer = &manifold.D1;
+                    Vector3.Negate(ref axis, out axis);
+                    var toRemove = new TinyList<int>();
+                    for (int i = 0; i < contacts.Count; i++)
+                    {
+                        bool found = false;
+                        for (int j = manifold.Count - 1; j >= 0; j--)
+                        {
+                            if (contacts.Elements[i].Id == manifoldPointer[j].Id)
+                            {
+                                found = true;
+                                contacts.Elements[i].Validate();
+                                //Update contact...
+                                contacts.Elements[i].Position = manifoldPointer[j].Position;
+                                contacts.Elements[i].PenetrationDepth = -manifoldPointer[j].Depth;
+                                contacts.Elements[i].Normal = axis;
+                                //Remove manifold entry
+                                contacts.Elements[i].Validate();
+                                manifold.RemoveAt(j);
+                                break;
+                            }
+                        }
+                        if (!found)
+                        {//No match found
+                            toRemove.Add(i);
+                        }
+                    }
+
+
+                    //toRemove is sorted by increasing index.  Go backwards along it so that the indices are valid all the way through.
+                    for (int i = toRemove.Count - 1; i >= 0; i--)
+                        Remove(toRemove[i]);
+
+                    //Add new contacts.
+                    for (int i = 0; i < manifold.Count; i++)
+                    {
+                        var newContact = new ContactData
+                                             {
+                                                 Position = manifoldPointer[i].Position,
+                                                 PenetrationDepth = -manifoldPointer[i].Depth,
+                                                 Normal = axis,
+                                                 Id = manifoldPointer[i].Id
+                                             };
+
+                        Add(ref newContact);
+                    }
+                }
+            }
+            else
+            {
+                //Not colliding, so get rid of it.
+                for (int i = contacts.Count - 1; i >= 0; i--)
+                {
+                    Remove(i);
+                }
+            }
+        }
+#else
+        public override void Update(float dt)
+        {
+
+            //Now, generate a contact between the two shapes.
+            float distance;
+            Vector3 axis;
+            var manifold = new TinyStructList<BoxContactData>();
+            if (BoxBoxCollider.AreBoxesColliding(boxA.Shape, boxB.Shape, ref boxA.worldTransform, ref boxB.worldTransform, out distance, out axis, out manifold))
+            {
+                Vector3.Negate(ref axis, out axis);
+                TinyList<int> toRemove = new TinyList<int>();
+                BoxContactData data;
+                for (int i = 0; i < contacts.Count; i++)
+                {
+                    bool found = false;
+                    for (int j = manifold.Count - 1; j >= 0; j--)
+                    {
+                        manifold.Get(j, out data);
+                        if (contacts.Elements[i].Id == data.Id)
+                        {
+                            found = true;
+                            //Update contact...
+                            contacts.Elements[i].Position = data.Position;
+                            contacts.Elements[i].PenetrationDepth = -data.Depth;
+                            contacts.Elements[i].Normal = axis;
+                            contacts.Elements[i].Validate();
+                            //Remove manifold entry
+                            manifold.RemoveAt(j);
+                            break;
+                        }
+                    }
+                    if (!found)
+                    {//No match found
+                        toRemove.Add(i);
+                    }
+                }
+
+                ////Go through the indices to remove.
+                ////For each one, replace the removal index with a contact in the new manifold.
+                //int removalIndex;
+                //for (removalIndex = toRemove.count - 1; removalIndex >= 0 && manifold.count > 0; removalIndex--)
+                //{
+                //    int indexToReplace = toRemove[removalIndex];
+                //    toRemove.RemoveAt(removalIndex);
+                //    manifold.Get(manifold.count - 1, out data);
+                //    //Update contact...
+                //    contacts.Elements[indexToReplace].Position = data.Position;
+                //    contacts.Elements[indexToReplace].PenetrationDepth = -data.Depth;
+                //    contacts.Elements[indexToReplace].Normal = axis;
+                //    contacts.Elements[indexToReplace].Id = data.Id;
+                //    //Remove manifold entry
+                //    manifold.RemoveAt(manifold.count - 1);
+
+                //}
+
+                //Alright, we ran out of contacts to replace (if, in fact, toRemove isn't empty now).  Just remove the remainder.
+                //toRemove is sorted by increasing index.  Go backwards along it so that the indices are valid all the way through.
+                for (int i = toRemove.Count - 1; i >= 0; i--)
+                    Remove(toRemove[i]);
+
+                //Add new contacts.
+                for (int i = 0; i < manifold.Count; i++)
+                {
+                    manifold.Get(i, out data);
+                    ContactData newContact = new ContactData();
+                    newContact.Position = data.Position;
+                    newContact.PenetrationDepth = -data.Depth;
+                    newContact.Normal = axis;
+                    newContact.Id = data.Id;
+
+                    Add(ref newContact);
+                }
+            }
+            else
+            {
+                //Not colliding, so get rid of it.
+                for (int i = contacts.Count - 1; i >= 0; i--)
+                {
+                    Remove(i);
+                }
+            }
+        }
+#endif
+
+
+        ///<summary>
+        /// Initializes the manifold.
+        ///</summary>
+        ///<param name="newCollidableA">First collidable.</param>
+        ///<param name="newCollidableB">Second collidable.</param>
+        ///<exception cref="Exception">Thrown when the collidables being used are not of the proper type.</exception>
+        public override void Initialize(Collidable newCollidableA, Collidable newCollidableB)
+        {
+            boxA = (ConvexCollidable<BoxShape>)newCollidableA;
+            boxB = (ConvexCollidable<BoxShape>)newCollidableB;
+
+
+            if (boxA == null || boxB == null)
+            {
+                throw new ArgumentException("Inappropriate types used to initialize pair tester.");
+            }
+        }
+
+        ///<summary>
+        /// Cleans up the manifold.
+        ///</summary>
+        public override void CleanUp()
+        {
+
+            boxA = null;
+            boxB = null;
+            base.CleanUp();
+        }
+
+
+    }
+}