--- conflicted
+++ resolved
@@ -1,29 +1,24 @@
-<<<<<<< HEAD
-﻿using BEPUutilities.ResourceManagement;
-using BEPUphysics.CollisionTests.CollisionAlgorithms;
-=======
-﻿using BEPUphysics.CollisionTests.CollisionAlgorithms;
-using BEPUutilities.ResourceManagement;
->>>>>>> d0a4deae
-
-namespace BEPUphysics.CollisionTests.Manifolds
-{
-    ///<summary>
-    /// Manages persistent contacts between a convex and an instanced mesh.
-    ///</summary>
-    public class InstancedMeshSphereContactManifold : InstancedMeshContactManifold
-    {
-
-        UnsafeResourcePool<TriangleSpherePairTester> testerPool = new UnsafeResourcePool<TriangleSpherePairTester>();
-        protected override void GiveBackTester(TrianglePairTester tester)
-        {
-            testerPool.GiveBack((TriangleSpherePairTester)tester);
-        }
-
-        protected override TrianglePairTester GetTester()
-        {
-            return testerPool.Take();
-        }
-
-    }
-}
+﻿using BEPUphysics.CollisionTests.CollisionAlgorithms;
+using BEPUutilities.ResourceManagement;
+
+namespace BEPUphysics.CollisionTests.Manifolds
+{
+    ///<summary>
+    /// Manages persistent contacts between a convex and an instanced mesh.
+    ///</summary>
+    public class InstancedMeshSphereContactManifold : InstancedMeshContactManifold
+    {
+
+        UnsafeResourcePool<TriangleSpherePairTester> testerPool = new UnsafeResourcePool<TriangleSpherePairTester>();
+        protected override void GiveBackTester(TrianglePairTester tester)
+        {
+            testerPool.GiveBack((TriangleSpherePairTester)tester);
+        }
+
+        protected override TrianglePairTester GetTester()
+        {
+            return testerPool.Take();
+        }
+
+    }
+}