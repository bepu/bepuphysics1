﻿using System;
<<<<<<< HEAD
using BEPUphysics.BroadPhaseEntries;
using BEPUphysics.BroadPhaseEntries.MobileCollidables;
using BEPUphysics.DataStructures;
using Microsoft.Xna.Framework;
using BEPUutilities.DataStructures;
using BEPUutilities;
=======
using BEPUphysics.Collidables;
using BEPUphysics.Collidables.MobileCollidables;
 
using BEPUphysics.DataStructures;
using BEPUutilities;
using BEPUutilities.DataStructures;
>>>>>>> d0a4deae

namespace BEPUphysics.CollisionTests.Manifolds
{
    ///<summary>
    /// Manages persistent contacts between a convex and an instanced mesh.
    ///</summary>
    public abstract class InstancedMeshContactManifold : TriangleMeshConvexContactManifold
    {
        protected InstancedMesh mesh;

        internal RawList<int> overlappedTriangles = new RawList<int>(8);

        ///<summary>
        /// Gets the mesh of the pair.
        ///</summary>
        public InstancedMesh Mesh
        {
            get
            {
                return mesh;
            }
        }

        protected internal override int FindOverlappingTriangles(float dt)
        {
            BoundingBox boundingBox;
            convex.Shape.GetLocalBoundingBox(ref convex.worldTransform, ref mesh.worldTransform, out boundingBox);
            if (convex.entity != null)
            {
                Vector3 transformedVelocity;
                Matrix3x3 inverse;
                Matrix3x3.Invert(ref mesh.worldTransform.LinearTransform, out inverse);
                Matrix3x3.Transform(ref convex.entity.linearVelocity, ref inverse, out transformedVelocity);
                Vector3.Multiply(ref transformedVelocity, dt, out transformedVelocity);

                if (transformedVelocity.X > 0)
                    boundingBox.Max.X += transformedVelocity.X;
                else
                    boundingBox.Min.X += transformedVelocity.X;

                if (transformedVelocity.Y > 0)
                    boundingBox.Max.Y += transformedVelocity.Y;
                else
                    boundingBox.Min.Y += transformedVelocity.Y;

                if (transformedVelocity.Z > 0)
                    boundingBox.Max.Z += transformedVelocity.Z;
                else
                    boundingBox.Min.Z += transformedVelocity.Z;
            }

            mesh.Shape.TriangleMesh.Tree.GetOverlaps(boundingBox, overlappedTriangles);
            return overlappedTriangles.Count;
        }

        protected override bool ConfigureTriangle(int i, out TriangleIndices indices)
        {
            MeshBoundingBoxTreeData data = mesh.Shape.TriangleMesh.Data;
            int triangleIndex = overlappedTriangles.Elements[i];
            data.GetTriangle(triangleIndex, out localTriangleShape.vA, out localTriangleShape.vB, out localTriangleShape.vC);
            AffineTransform.Transform(ref localTriangleShape.vA, ref mesh.worldTransform, out localTriangleShape.vA);
            AffineTransform.Transform(ref localTriangleShape.vB, ref mesh.worldTransform, out localTriangleShape.vB);
            AffineTransform.Transform(ref localTriangleShape.vC, ref mesh.worldTransform, out localTriangleShape.vC);
            //In instanced meshes, the bounding box we found in local space could collect more triangles than strictly necessary.
            //By doing a second pass, we should be able to prune out quite a few of them.
            BoundingBox triangleAABB;
            Toolbox.GetTriangleBoundingBox(ref localTriangleShape.vA, ref localTriangleShape.vB, ref localTriangleShape.vC, out triangleAABB);
            bool toReturn;
            triangleAABB.Intersects(ref convex.boundingBox, out toReturn);
            if (!toReturn)
            {
                indices = new TriangleIndices();
                return false;
            }

            localTriangleShape.sidedness = mesh.sidedness;
            localTriangleShape.collisionMargin = 0;
            indices = new TriangleIndices()
            {
                A = data.indices[triangleIndex],
                B = data.indices[triangleIndex + 1],
                C = data.indices[triangleIndex + 2]
            };

            return true;
        }

        protected internal override void CleanUpOverlappingTriangles()
        {
            overlappedTriangles.Clear();
        }

        protected override bool UseImprovedBoundaryHandling
        {
            get { return mesh.improveBoundaryBehavior; }
        }


        ///<summary>
        /// Cleans up the manifold.
        ///</summary>
        public override void CleanUp()
        {
            mesh = null;
            convex = null;
            base.CleanUp();
        }

        ///<summary>
        /// Initializes the manifold.
        ///</summary>
        ///<param name="newCollidableA">First collidable.</param>
        ///<param name="newCollidableB">Second collidable.</param>
        public override void Initialize(Collidable newCollidableA, Collidable newCollidableB)
        {
            convex = newCollidableA as ConvexCollidable;
            mesh = newCollidableB as InstancedMesh;


            if (convex == null || mesh == null)
            {
                convex = newCollidableB as ConvexCollidable;
                mesh = newCollidableA as InstancedMesh;
                if (convex == null || mesh == null)
                    throw new ArgumentException("Inappropriate types used to initialize contact manifold.");
            }

        }


    }
}
<|MERGE_RESOLUTION|>--- conflicted
+++ resolved
@@ -1,148 +1,139 @@
-﻿using System;
-<<<<<<< HEAD
-using BEPUphysics.BroadPhaseEntries;
-using BEPUphysics.BroadPhaseEntries.MobileCollidables;
-using BEPUphysics.DataStructures;
-using Microsoft.Xna.Framework;
-using BEPUutilities.DataStructures;
-using BEPUutilities;
-=======
-using BEPUphysics.Collidables;
-using BEPUphysics.Collidables.MobileCollidables;
- 
-using BEPUphysics.DataStructures;
-using BEPUutilities;
-using BEPUutilities.DataStructures;
->>>>>>> d0a4deae
-
-namespace BEPUphysics.CollisionTests.Manifolds
-{
-    ///<summary>
-    /// Manages persistent contacts between a convex and an instanced mesh.
-    ///</summary>
-    public abstract class InstancedMeshContactManifold : TriangleMeshConvexContactManifold
-    {
-        protected InstancedMesh mesh;
-
-        internal RawList<int> overlappedTriangles = new RawList<int>(8);
-
-        ///<summary>
-        /// Gets the mesh of the pair.
-        ///</summary>
-        public InstancedMesh Mesh
-        {
-            get
-            {
-                return mesh;
-            }
-        }
-
-        protected internal override int FindOverlappingTriangles(float dt)
-        {
-            BoundingBox boundingBox;
-            convex.Shape.GetLocalBoundingBox(ref convex.worldTransform, ref mesh.worldTransform, out boundingBox);
-            if (convex.entity != null)
-            {
-                Vector3 transformedVelocity;
-                Matrix3x3 inverse;
-                Matrix3x3.Invert(ref mesh.worldTransform.LinearTransform, out inverse);
-                Matrix3x3.Transform(ref convex.entity.linearVelocity, ref inverse, out transformedVelocity);
-                Vector3.Multiply(ref transformedVelocity, dt, out transformedVelocity);
-
-                if (transformedVelocity.X > 0)
-                    boundingBox.Max.X += transformedVelocity.X;
-                else
-                    boundingBox.Min.X += transformedVelocity.X;
-
-                if (transformedVelocity.Y > 0)
-                    boundingBox.Max.Y += transformedVelocity.Y;
-                else
-                    boundingBox.Min.Y += transformedVelocity.Y;
-
-                if (transformedVelocity.Z > 0)
-                    boundingBox.Max.Z += transformedVelocity.Z;
-                else
-                    boundingBox.Min.Z += transformedVelocity.Z;
-            }
-
-            mesh.Shape.TriangleMesh.Tree.GetOverlaps(boundingBox, overlappedTriangles);
-            return overlappedTriangles.Count;
-        }
-
-        protected override bool ConfigureTriangle(int i, out TriangleIndices indices)
-        {
-            MeshBoundingBoxTreeData data = mesh.Shape.TriangleMesh.Data;
-            int triangleIndex = overlappedTriangles.Elements[i];
-            data.GetTriangle(triangleIndex, out localTriangleShape.vA, out localTriangleShape.vB, out localTriangleShape.vC);
-            AffineTransform.Transform(ref localTriangleShape.vA, ref mesh.worldTransform, out localTriangleShape.vA);
-            AffineTransform.Transform(ref localTriangleShape.vB, ref mesh.worldTransform, out localTriangleShape.vB);
-            AffineTransform.Transform(ref localTriangleShape.vC, ref mesh.worldTransform, out localTriangleShape.vC);
-            //In instanced meshes, the bounding box we found in local space could collect more triangles than strictly necessary.
-            //By doing a second pass, we should be able to prune out quite a few of them.
-            BoundingBox triangleAABB;
-            Toolbox.GetTriangleBoundingBox(ref localTriangleShape.vA, ref localTriangleShape.vB, ref localTriangleShape.vC, out triangleAABB);
-            bool toReturn;
-            triangleAABB.Intersects(ref convex.boundingBox, out toReturn);
-            if (!toReturn)
-            {
-                indices = new TriangleIndices();
-                return false;
-            }
-
-            localTriangleShape.sidedness = mesh.sidedness;
-            localTriangleShape.collisionMargin = 0;
-            indices = new TriangleIndices()
-            {
-                A = data.indices[triangleIndex],
-                B = data.indices[triangleIndex + 1],
-                C = data.indices[triangleIndex + 2]
-            };
-
-            return true;
-        }
-
-        protected internal override void CleanUpOverlappingTriangles()
-        {
-            overlappedTriangles.Clear();
-        }
-
-        protected override bool UseImprovedBoundaryHandling
-        {
-            get { return mesh.improveBoundaryBehavior; }
-        }
-
-
-        ///<summary>
-        /// Cleans up the manifold.
-        ///</summary>
-        public override void CleanUp()
-        {
-            mesh = null;
-            convex = null;
-            base.CleanUp();
-        }
-
-        ///<summary>
-        /// Initializes the manifold.
-        ///</summary>
-        ///<param name="newCollidableA">First collidable.</param>
-        ///<param name="newCollidableB">Second collidable.</param>
-        public override void Initialize(Collidable newCollidableA, Collidable newCollidableB)
-        {
-            convex = newCollidableA as ConvexCollidable;
-            mesh = newCollidableB as InstancedMesh;
-
-
-            if (convex == null || mesh == null)
-            {
-                convex = newCollidableB as ConvexCollidable;
-                mesh = newCollidableA as InstancedMesh;
-                if (convex == null || mesh == null)
-                    throw new ArgumentException("Inappropriate types used to initialize contact manifold.");
-            }
-
-        }
-
-
-    }
-}
+﻿using System;
+using BEPUphysics.BroadPhaseEntries;
+using BEPUphysics.BroadPhaseEntries.MobileCollidables;
+ 
+using BEPUphysics.DataStructures;
+using BEPUutilities;
+using BEPUutilities.DataStructures;
+
+namespace BEPUphysics.CollisionTests.Manifolds
+{
+    ///<summary>
+    /// Manages persistent contacts between a convex and an instanced mesh.
+    ///</summary>
+    public abstract class InstancedMeshContactManifold : TriangleMeshConvexContactManifold
+    {
+        protected InstancedMesh mesh;
+
+        internal RawList<int> overlappedTriangles = new RawList<int>(8);
+
+        ///<summary>
+        /// Gets the mesh of the pair.
+        ///</summary>
+        public InstancedMesh Mesh
+        {
+            get
+            {
+                return mesh;
+            }
+        }
+
+        protected internal override int FindOverlappingTriangles(float dt)
+        {
+            BoundingBox boundingBox;
+            convex.Shape.GetLocalBoundingBox(ref convex.worldTransform, ref mesh.worldTransform, out boundingBox);
+            if (convex.entity != null)
+            {
+                Vector3 transformedVelocity;
+                Matrix3x3 inverse;
+                Matrix3x3.Invert(ref mesh.worldTransform.LinearTransform, out inverse);
+                Matrix3x3.Transform(ref convex.entity.linearVelocity, ref inverse, out transformedVelocity);
+                Vector3.Multiply(ref transformedVelocity, dt, out transformedVelocity);
+
+                if (transformedVelocity.X > 0)
+                    boundingBox.Max.X += transformedVelocity.X;
+                else
+                    boundingBox.Min.X += transformedVelocity.X;
+
+                if (transformedVelocity.Y > 0)
+                    boundingBox.Max.Y += transformedVelocity.Y;
+                else
+                    boundingBox.Min.Y += transformedVelocity.Y;
+
+                if (transformedVelocity.Z > 0)
+                    boundingBox.Max.Z += transformedVelocity.Z;
+                else
+                    boundingBox.Min.Z += transformedVelocity.Z;
+            }
+
+            mesh.Shape.TriangleMesh.Tree.GetOverlaps(boundingBox, overlappedTriangles);
+            return overlappedTriangles.Count;
+        }
+
+        protected override bool ConfigureTriangle(int i, out TriangleIndices indices)
+        {
+            MeshBoundingBoxTreeData data = mesh.Shape.TriangleMesh.Data;
+            int triangleIndex = overlappedTriangles.Elements[i];
+            data.GetTriangle(triangleIndex, out localTriangleShape.vA, out localTriangleShape.vB, out localTriangleShape.vC);
+            AffineTransform.Transform(ref localTriangleShape.vA, ref mesh.worldTransform, out localTriangleShape.vA);
+            AffineTransform.Transform(ref localTriangleShape.vB, ref mesh.worldTransform, out localTriangleShape.vB);
+            AffineTransform.Transform(ref localTriangleShape.vC, ref mesh.worldTransform, out localTriangleShape.vC);
+            //In instanced meshes, the bounding box we found in local space could collect more triangles than strictly necessary.
+            //By doing a second pass, we should be able to prune out quite a few of them.
+            BoundingBox triangleAABB;
+            Toolbox.GetTriangleBoundingBox(ref localTriangleShape.vA, ref localTriangleShape.vB, ref localTriangleShape.vC, out triangleAABB);
+            bool toReturn;
+            triangleAABB.Intersects(ref convex.boundingBox, out toReturn);
+            if (!toReturn)
+            {
+                indices = new TriangleIndices();
+                return false;
+            }
+
+            localTriangleShape.sidedness = mesh.sidedness;
+            localTriangleShape.collisionMargin = 0;
+            indices = new TriangleIndices()
+            {
+                A = data.indices[triangleIndex],
+                B = data.indices[triangleIndex + 1],
+                C = data.indices[triangleIndex + 2]
+            };
+
+            return true;
+        }
+
+        protected internal override void CleanUpOverlappingTriangles()
+        {
+            overlappedTriangles.Clear();
+        }
+
+        protected override bool UseImprovedBoundaryHandling
+        {
+            get { return mesh.improveBoundaryBehavior; }
+        }
+
+
+        ///<summary>
+        /// Cleans up the manifold.
+        ///</summary>
+        public override void CleanUp()
+        {
+            mesh = null;
+            convex = null;
+            base.CleanUp();
+        }
+
+        ///<summary>
+        /// Initializes the manifold.
+        ///</summary>
+        ///<param name="newCollidableA">First collidable.</param>
+        ///<param name="newCollidableB">Second collidable.</param>
+        public override void Initialize(Collidable newCollidableA, Collidable newCollidableB)
+        {
+            convex = newCollidableA as ConvexCollidable;
+            mesh = newCollidableB as InstancedMesh;
+
+
+            if (convex == null || mesh == null)
+            {
+                convex = newCollidableB as ConvexCollidable;
+                mesh = newCollidableA as InstancedMesh;
+                if (convex == null || mesh == null)
+                    throw new ArgumentException("Inappropriate types used to initialize contact manifold.");
+            }
+
+        }
+
+
+    }
+}