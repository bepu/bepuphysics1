--- conflicted
+++ resolved
@@ -1,297 +1,284 @@
-﻿using System;
-<<<<<<< HEAD
-using BEPUphysics.BroadPhaseEntries;
-using BEPUphysics.BroadPhaseEntries.MobileCollidables;
-using BEPUphysics.DataStructures;
-using BEPUutilities.ResourceManagement;
-using Microsoft.Xna.Framework;
-using BEPUutilities.DataStructures;
-using BEPUutilities;
-using BEPUphysics.CollisionShapes;
-using BEPUphysics.CollisionTests.CollisionAlgorithms;
-=======
-using BEPUphysics.Collidables;
-using BEPUphysics.Collidables.MobileCollidables;
- 
-using BEPUphysics.DataStructures;
-using BEPUutilities;
-using BEPUphysics.CollisionShapes;
-using BEPUphysics.CollisionTests.CollisionAlgorithms;
-using BEPUutilities.DataStructures;
-using BEPUutilities.ResourceManagement;
->>>>>>> d0a4deae
-
-namespace BEPUphysics.CollisionTests.Manifolds
-{
-    ///<summary>
-    /// Manages persistent contacts between a convex and an instanced mesh.
-    ///</summary>
-    public abstract class MobileMeshContactManifold : TriangleMeshConvexContactManifold
-    {
-        protected MobileMeshCollidable mesh;
-        internal int parentContactCount;
-
-        internal RawList<int> overlappedTriangles = new RawList<int>(8);
-
-        ///<summary>
-        /// Gets the mesh of the pair.
-        ///</summary>
-        public MobileMeshCollidable Mesh
-        {
-            get
-            {
-                return mesh;
-            }
-        }
-
-        protected override RigidTransform MeshTransform
-        {
-            get { return mesh.worldTransform; }
-        }
-
-        //Expand the convex's bounding box to include the mobile mesh's movement.
-
-        protected internal override int FindOverlappingTriangles(float dt)
-        {
-            BoundingBox boundingBox;
-            AffineTransform transform = new AffineTransform(mesh.worldTransform.Orientation, mesh.worldTransform.Position);
-            convex.Shape.GetLocalBoundingBox(ref convex.worldTransform, ref transform, out boundingBox);
-            Vector3 transformedVelocity;
-            //Compute the relative velocity with respect to the mesh.  The mesh's bounding tree is NOT expanded with velocity,
-            //so whatever motion there is between the two objects needs to be included in the convex's bounding box.
-
-            if (convex.entity != null)
-                transformedVelocity = convex.entity.linearVelocity;
-            else
-                transformedVelocity = new Vector3();
-            if (mesh.entity != null)
-                Vector3.Subtract(ref transformedVelocity, ref mesh.entity.linearVelocity, out transformedVelocity);
-
-            //The linear transform is known to be orientation only, so using the transpose is allowed.
-            Matrix3x3.TransformTranspose(ref transformedVelocity, ref transform.LinearTransform, out transformedVelocity);
-            Vector3.Multiply(ref transformedVelocity, dt, out transformedVelocity);
-
-            if (transformedVelocity.X > 0)
-                boundingBox.Max.X += transformedVelocity.X;
-            else
-                boundingBox.Min.X += transformedVelocity.X;
-
-            if (transformedVelocity.Y > 0)
-                boundingBox.Max.Y += transformedVelocity.Y;
-            else
-                boundingBox.Min.Y += transformedVelocity.Y;
-
-            if (transformedVelocity.Z > 0)
-                boundingBox.Max.Z += transformedVelocity.Z;
-            else
-                boundingBox.Min.Z += transformedVelocity.Z;
-
-            mesh.Shape.TriangleMesh.Tree.GetOverlaps(boundingBox, overlappedTriangles);
-            return overlappedTriangles.Count;
-        }
-
-        protected override bool ConfigureTriangle(int i, out TriangleIndices indices)
-        {
-            MeshBoundingBoxTreeData data = mesh.Shape.TriangleMesh.Data;
-            int triangleIndex = overlappedTriangles.Elements[i];
-            data.GetTriangle(triangleIndex, out localTriangleShape.vA, out localTriangleShape.vB, out localTriangleShape.vC);
-            AffineTransform transform;
-            AffineTransform.CreateFromRigidTransform(ref mesh.worldTransform, out transform);
-            AffineTransform.Transform(ref localTriangleShape.vA, ref transform, out localTriangleShape.vA);
-            AffineTransform.Transform(ref localTriangleShape.vB, ref transform, out localTriangleShape.vB);
-            AffineTransform.Transform(ref localTriangleShape.vC, ref transform, out localTriangleShape.vC);
-            //In instanced meshes, the bounding box we found in local space could collect more triangles than strictly necessary.
-            //By doing a second pass, we should be able to prune out quite a few of them.
-            BoundingBox triangleAABB;
-            Toolbox.GetTriangleBoundingBox(ref localTriangleShape.vA, ref localTriangleShape.vB, ref localTriangleShape.vC, out triangleAABB);
-            bool toReturn;
-            triangleAABB.Intersects(ref convex.boundingBox, out toReturn);
-            if (!toReturn)
-            {
-                indices = new TriangleIndices();
-                return false;
-            }
-
-            TriangleSidedness sidedness;
-            switch (mesh.Shape.solidity)
-            {
-                case MobileMeshSolidity.Clockwise:
-                    sidedness = TriangleSidedness.Clockwise;
-                    break;
-                case MobileMeshSolidity.Counterclockwise:
-                    sidedness = TriangleSidedness.Counterclockwise;
-                    break;
-                case MobileMeshSolidity.DoubleSided:
-                    sidedness = TriangleSidedness.DoubleSided;
-                    break;
-                default:
-                    sidedness = mesh.Shape.solidSidedness;
-                    break;
-            }
-            localTriangleShape.sidedness = sidedness;
-            localTriangleShape.collisionMargin = 0;
-            indices = new TriangleIndices()
-            {
-                A = data.indices[triangleIndex],
-                B = data.indices[triangleIndex + 1],
-                C = data.indices[triangleIndex + 2]
-            };
-            return true;
-
-        }
-
-        protected internal override void CleanUpOverlappingTriangles()
-        {
-            overlappedTriangles.Clear();
-        }
-
-        protected override bool UseImprovedBoundaryHandling
-        {
-            get { return mesh.improveBoundaryBehavior; }
-        }
-
-        float previousDepth;
-        Vector3 lastValidConvexPosition;
-        protected override void ProcessCandidates(RawValueList<ContactData> candidates)
-        {
-            if (candidates.Count == 0 && parentContactCount == 0 && Mesh.Shape.solidity == MobileMeshSolidity.Solid)
-            {
-
-                //If there's no new contacts on the mesh and it's supposed to be a solid,
-                //then we must check the convex for containment within the shell.
-                //We already know that it's not on the shell, meaning that the shape is either
-                //far enough away outside the shell that there's no contact (and we're done), 
-                //or it's far enough inside the shell that the triangles cannot create contacts.
-
-                //To find out which it is, raycast against the shell.
-
-                Matrix3x3 orientation;
-                Matrix3x3.CreateFromQuaternion(ref mesh.worldTransform.Orientation, out orientation);
-
-                Ray ray;
-                Vector3.Subtract(ref convex.worldTransform.Position, ref mesh.worldTransform.Position, out ray.Position);
-                Matrix3x3.TransformTranspose(ref ray.Position, ref orientation, out ray.Position);
-
-                //Cast from the current position back to the previous position.
-                Vector3.Subtract(ref lastValidConvexPosition, ref ray.Position, out ray.Direction);
-                float rayDirectionLength = ray.Direction.LengthSquared();
-                if (rayDirectionLength < Toolbox.Epsilon)
-                {
-                    //The object may not have moved enough to normalize properly.  If so, choose something arbitrary.
-                    //Try the direction from the center of the object to the convex's position.
-                    ray.Direction = ray.Position;
-                    rayDirectionLength = ray.Direction.LengthSquared();
-                    if (rayDirectionLength < Toolbox.Epsilon)
-                    {
-                        //This is unlikely; just pick something completely arbitrary then.
-                        ray.Direction = Vector3.Up;
-                        rayDirectionLength = 1;
-                    }
-                }
-                Vector3.Divide(ref ray.Direction, (float)Math.Sqrt(rayDirectionLength), out ray.Direction);
-
-
-                RayHit hit;
-                if (mesh.Shape.IsLocalRayOriginInMesh(ref ray, out hit))
-                {
-                    ContactData newContact = new ContactData {Id = 2};
-                    //Give it a special id so that we know that it came from the inside.
-                    Matrix3x3.Transform(ref ray.Position, ref orientation, out newContact.Position);
-                    Vector3.Add(ref newContact.Position, ref mesh.worldTransform.Position, out newContact.Position);
-
-                    newContact.Normal = hit.Normal;
-                    newContact.Normal.Normalize();
-
-                    float factor;
-                    Vector3.Dot(ref ray.Direction, ref newContact.Normal, out factor);
-                    newContact.PenetrationDepth = -factor * hit.T + convex.Shape.minimumRadius;
-
-                    Matrix3x3.Transform(ref newContact.Normal, ref orientation, out newContact.Normal);
-<<<<<<< HEAD
-
-                    newContact.Validate();
-=======
->>>>>>> d0a4deae
-
-                    //Do not yet create a new contact.  Check to see if an 'inner contact' with id == 2 already exists.
-                    bool addContact = true;
-                    for (int i = 0; i < contacts.Count; i++)
-                    {
-                        if (contacts.Elements[i].Id == 2)
-                        {
-                            contacts.Elements[i].Position = newContact.Position;
-                            contacts.Elements[i].Normal = newContact.Normal;
-                            contacts.Elements[i].PenetrationDepth = newContact.PenetrationDepth;
-                            supplementData.Elements[i].BasePenetrationDepth = newContact.PenetrationDepth;
-                            supplementData.Elements[i].LocalOffsetA = new Vector3();
-                            supplementData.Elements[i].LocalOffsetB = ray.Position; //convex local position in mesh.
-                            addContact = false;
-                            break;
-                        }
-                    }
-                    if (addContact && contacts.Count == 0)
-                        Add(ref newContact);
-                    previousDepth = newContact.PenetrationDepth;
-                }
-                else
-                {
-                    //It's possible that we had a false negative.  The previous frame may have been in deep intersection, and this frame just failed to come to the same conclusion.
-                    //If we set the target location to the current location, the object will never escape the mesh.  Instead, only do that if two frames agree that we are no longer colliding.
-                    if (previousDepth > 0)
-                    {
-                        //We're not touching the mesh.
-                        lastValidConvexPosition = ray.Position;
-                    }
-                    previousDepth = 0;
-
-                }
-            }
-        }
-
-        ///<summary>
-        /// Cleans up the manifold.
-        ///</summary>
-        public override void CleanUp()
-        {
-            mesh = null;
-            convex = null;
-            parentContactCount = 0;
-            base.CleanUp();
-        }
-
-        ///<summary>
-        /// Initializes the manifold.
-        ///</summary>
-        ///<param name="newCollidableA">First collidable.</param>
-        ///<param name="newCollidableB">Second collidable.</param>
-        public override void Initialize(Collidable newCollidableA, Collidable newCollidableB)
-        {
-            convex = newCollidableA as ConvexCollidable;
-            mesh = newCollidableB as MobileMeshCollidable;
-
-
-            if (convex == null || mesh == null)
-            {
-                convex = newCollidableB as ConvexCollidable;
-                mesh = newCollidableA as MobileMeshCollidable;
-                if (convex == null || mesh == null)
-                    throw new ArgumentException("Inappropriate types used to initialize contact manifold.");
-            }
-
-        }
-
-        UnsafeResourcePool<TriangleConvexPairTester> testerPool = new UnsafeResourcePool<TriangleConvexPairTester>();
-        protected override void GiveBackTester(TrianglePairTester tester)
-        {
-            testerPool.GiveBack((TriangleConvexPairTester)tester);
-        }
-
-        protected override TrianglePairTester GetTester()
-        {
-            return testerPool.Take();
-        }
-
-
-
-    }
-}
+﻿using System;
+using BEPUphysics.BroadPhaseEntries;
+using BEPUphysics.BroadPhaseEntries.MobileCollidables;
+ 
+using BEPUphysics.DataStructures;
+using BEPUutilities;
+using BEPUutilities.DataStructures;
+using BEPUutilities;
+using BEPUphysics.CollisionShapes;
+using BEPUphysics.CollisionTests.CollisionAlgorithms;
+using BEPUutilities.DataStructures;
+using BEPUutilities.ResourceManagement;
+
+namespace BEPUphysics.CollisionTests.Manifolds
+{
+    ///<summary>
+    /// Manages persistent contacts between a convex and an instanced mesh.
+    ///</summary>
+    public abstract class MobileMeshContactManifold : TriangleMeshConvexContactManifold
+    {
+        protected MobileMeshCollidable mesh;
+        internal int parentContactCount;
+
+        internal RawList<int> overlappedTriangles = new RawList<int>(8);
+
+        ///<summary>
+        /// Gets the mesh of the pair.
+        ///</summary>
+        public MobileMeshCollidable Mesh
+        {
+            get
+            {
+                return mesh;
+            }
+        }
+
+        protected override RigidTransform MeshTransform
+        {
+            get { return mesh.worldTransform; }
+        }
+
+        //Expand the convex's bounding box to include the mobile mesh's movement.
+
+        protected internal override int FindOverlappingTriangles(float dt)
+        {
+            BoundingBox boundingBox;
+            AffineTransform transform = new AffineTransform(mesh.worldTransform.Orientation, mesh.worldTransform.Position);
+            convex.Shape.GetLocalBoundingBox(ref convex.worldTransform, ref transform, out boundingBox);
+            Vector3 transformedVelocity;
+            //Compute the relative velocity with respect to the mesh.  The mesh's bounding tree is NOT expanded with velocity,
+            //so whatever motion there is between the two objects needs to be included in the convex's bounding box.
+
+            if (convex.entity != null)
+                transformedVelocity = convex.entity.linearVelocity;
+            else
+                transformedVelocity = new Vector3();
+            if (mesh.entity != null)
+                Vector3.Subtract(ref transformedVelocity, ref mesh.entity.linearVelocity, out transformedVelocity);
+
+            //The linear transform is known to be orientation only, so using the transpose is allowed.
+            Matrix3x3.TransformTranspose(ref transformedVelocity, ref transform.LinearTransform, out transformedVelocity);
+            Vector3.Multiply(ref transformedVelocity, dt, out transformedVelocity);
+
+            if (transformedVelocity.X > 0)
+                boundingBox.Max.X += transformedVelocity.X;
+            else
+                boundingBox.Min.X += transformedVelocity.X;
+
+            if (transformedVelocity.Y > 0)
+                boundingBox.Max.Y += transformedVelocity.Y;
+            else
+                boundingBox.Min.Y += transformedVelocity.Y;
+
+            if (transformedVelocity.Z > 0)
+                boundingBox.Max.Z += transformedVelocity.Z;
+            else
+                boundingBox.Min.Z += transformedVelocity.Z;
+
+            mesh.Shape.TriangleMesh.Tree.GetOverlaps(boundingBox, overlappedTriangles);
+            return overlappedTriangles.Count;
+        }
+
+        protected override bool ConfigureTriangle(int i, out TriangleIndices indices)
+        {
+            MeshBoundingBoxTreeData data = mesh.Shape.TriangleMesh.Data;
+            int triangleIndex = overlappedTriangles.Elements[i];
+            data.GetTriangle(triangleIndex, out localTriangleShape.vA, out localTriangleShape.vB, out localTriangleShape.vC);
+            AffineTransform transform;
+            AffineTransform.CreateFromRigidTransform(ref mesh.worldTransform, out transform);
+            AffineTransform.Transform(ref localTriangleShape.vA, ref transform, out localTriangleShape.vA);
+            AffineTransform.Transform(ref localTriangleShape.vB, ref transform, out localTriangleShape.vB);
+            AffineTransform.Transform(ref localTriangleShape.vC, ref transform, out localTriangleShape.vC);
+            //In instanced meshes, the bounding box we found in local space could collect more triangles than strictly necessary.
+            //By doing a second pass, we should be able to prune out quite a few of them.
+            BoundingBox triangleAABB;
+            Toolbox.GetTriangleBoundingBox(ref localTriangleShape.vA, ref localTriangleShape.vB, ref localTriangleShape.vC, out triangleAABB);
+            bool toReturn;
+            triangleAABB.Intersects(ref convex.boundingBox, out toReturn);
+            if (!toReturn)
+            {
+                indices = new TriangleIndices();
+                return false;
+            }
+
+            TriangleSidedness sidedness;
+            switch (mesh.Shape.solidity)
+            {
+                case MobileMeshSolidity.Clockwise:
+                    sidedness = TriangleSidedness.Clockwise;
+                    break;
+                case MobileMeshSolidity.Counterclockwise:
+                    sidedness = TriangleSidedness.Counterclockwise;
+                    break;
+                case MobileMeshSolidity.DoubleSided:
+                    sidedness = TriangleSidedness.DoubleSided;
+                    break;
+                default:
+                    sidedness = mesh.Shape.solidSidedness;
+                    break;
+            }
+            localTriangleShape.sidedness = sidedness;
+            localTriangleShape.collisionMargin = 0;
+            indices = new TriangleIndices()
+            {
+                A = data.indices[triangleIndex],
+                B = data.indices[triangleIndex + 1],
+                C = data.indices[triangleIndex + 2]
+            };
+            return true;
+
+        }
+
+        protected internal override void CleanUpOverlappingTriangles()
+        {
+            overlappedTriangles.Clear();
+        }
+
+        protected override bool UseImprovedBoundaryHandling
+        {
+            get { return mesh.improveBoundaryBehavior; }
+        }
+
+        float previousDepth;
+        Vector3 lastValidConvexPosition;
+        protected override void ProcessCandidates(RawValueList<ContactData> candidates)
+        {
+            if (candidates.Count == 0 && parentContactCount == 0 && Mesh.Shape.solidity == MobileMeshSolidity.Solid)
+            {
+
+                //If there's no new contacts on the mesh and it's supposed to be a solid,
+                //then we must check the convex for containment within the shell.
+                //We already know that it's not on the shell, meaning that the shape is either
+                //far enough away outside the shell that there's no contact (and we're done), 
+                //or it's far enough inside the shell that the triangles cannot create contacts.
+
+                //To find out which it is, raycast against the shell.
+
+                Matrix3x3 orientation;
+                Matrix3x3.CreateFromQuaternion(ref mesh.worldTransform.Orientation, out orientation);
+
+                Ray ray;
+                Vector3.Subtract(ref convex.worldTransform.Position, ref mesh.worldTransform.Position, out ray.Position);
+                Matrix3x3.TransformTranspose(ref ray.Position, ref orientation, out ray.Position);
+
+                //Cast from the current position back to the previous position.
+                Vector3.Subtract(ref lastValidConvexPosition, ref ray.Position, out ray.Direction);
+                float rayDirectionLength = ray.Direction.LengthSquared();
+                if (rayDirectionLength < Toolbox.Epsilon)
+                {
+                    //The object may not have moved enough to normalize properly.  If so, choose something arbitrary.
+                    //Try the direction from the center of the object to the convex's position.
+                    ray.Direction = ray.Position;
+                    rayDirectionLength = ray.Direction.LengthSquared();
+                    if (rayDirectionLength < Toolbox.Epsilon)
+                    {
+                        //This is unlikely; just pick something completely arbitrary then.
+                        ray.Direction = Vector3.Up;
+                        rayDirectionLength = 1;
+                    }
+                }
+                Vector3.Divide(ref ray.Direction, (float)Math.Sqrt(rayDirectionLength), out ray.Direction);
+
+
+                RayHit hit;
+                if (mesh.Shape.IsLocalRayOriginInMesh(ref ray, out hit))
+                {
+                    ContactData newContact = new ContactData {Id = 2};
+                    //Give it a special id so that we know that it came from the inside.
+                    Matrix3x3.Transform(ref ray.Position, ref orientation, out newContact.Position);
+                    Vector3.Add(ref newContact.Position, ref mesh.worldTransform.Position, out newContact.Position);
+
+                    newContact.Normal = hit.Normal;
+                    newContact.Normal.Normalize();
+
+                    float factor;
+                    Vector3.Dot(ref ray.Direction, ref newContact.Normal, out factor);
+                    newContact.PenetrationDepth = -factor * hit.T + convex.Shape.minimumRadius;
+
+                    Matrix3x3.Transform(ref newContact.Normal, ref orientation, out newContact.Normal);
+
+                    newContact.Validate();
+
+                    //Do not yet create a new contact.  Check to see if an 'inner contact' with id == 2 already exists.
+                    bool addContact = true;
+                    for (int i = 0; i < contacts.Count; i++)
+                    {
+                        if (contacts.Elements[i].Id == 2)
+                        {
+                            contacts.Elements[i].Position = newContact.Position;
+                            contacts.Elements[i].Normal = newContact.Normal;
+                            contacts.Elements[i].PenetrationDepth = newContact.PenetrationDepth;
+                            supplementData.Elements[i].BasePenetrationDepth = newContact.PenetrationDepth;
+                            supplementData.Elements[i].LocalOffsetA = new Vector3();
+                            supplementData.Elements[i].LocalOffsetB = ray.Position; //convex local position in mesh.
+                            addContact = false;
+                            break;
+                        }
+                    }
+                    if (addContact && contacts.Count == 0)
+                        Add(ref newContact);
+                    previousDepth = newContact.PenetrationDepth;
+                }
+                else
+                {
+                    //It's possible that we had a false negative.  The previous frame may have been in deep intersection, and this frame just failed to come to the same conclusion.
+                    //If we set the target location to the current location, the object will never escape the mesh.  Instead, only do that if two frames agree that we are no longer colliding.
+                    if (previousDepth > 0)
+                    {
+                        //We're not touching the mesh.
+                        lastValidConvexPosition = ray.Position;
+                    }
+                    previousDepth = 0;
+
+                }
+            }
+        }
+
+        ///<summary>
+        /// Cleans up the manifold.
+        ///</summary>
+        public override void CleanUp()
+        {
+            mesh = null;
+            convex = null;
+            parentContactCount = 0;
+            base.CleanUp();
+        }
+
+        ///<summary>
+        /// Initializes the manifold.
+        ///</summary>
+        ///<param name="newCollidableA">First collidable.</param>
+        ///<param name="newCollidableB">Second collidable.</param>
+        public override void Initialize(Collidable newCollidableA, Collidable newCollidableB)
+        {
+            convex = newCollidableA as ConvexCollidable;
+            mesh = newCollidableB as MobileMeshCollidable;
+
+
+            if (convex == null || mesh == null)
+            {
+                convex = newCollidableB as ConvexCollidable;
+                mesh = newCollidableA as MobileMeshCollidable;
+                if (convex == null || mesh == null)
+                    throw new ArgumentException("Inappropriate types used to initialize contact manifold.");
+            }
+
+        }
+
+        UnsafeResourcePool<TriangleConvexPairTester> testerPool = new UnsafeResourcePool<TriangleConvexPairTester>();
+        protected override void GiveBackTester(TrianglePairTester tester)
+        {
+            testerPool.GiveBack((TriangleConvexPairTester)tester);
+        }
+
+        protected override TrianglePairTester GetTester()
+        {
+            return testerPool.Take();
+        }
+
+
+
+    }
+}