--- conflicted
+++ resolved
@@ -1,182 +1,178 @@
-﻿using System;
-using BEPUphysics.CollisionShapes.ConvexShapes;
-using BEPUutilities;
-<<<<<<< HEAD
-using Microsoft.Xna.Framework;
-=======
- 
->>>>>>> d0a4deae
-
-namespace BEPUphysics.CollisionTests.CollisionAlgorithms
-{
-    ///<summary>
-    /// Helper class that supports other systems using minkowski space operations.
-    ///</summary>
-    public static class MinkowskiToolbox
-    {
-        ///<summary>
-        /// Gets the local transform of B in the space of A.
-        ///</summary>
-        ///<param name="transformA">First transform.</param>
-        ///<param name="transformB">Second transform.</param>
-        ///<param name="localTransformB">Transform of B in the local space of A.</param>
-        public static void GetLocalTransform(ref RigidTransform transformA, ref RigidTransform transformB,
-                                             out RigidTransform localTransformB)
-        {
-            //Put B into A's space.
-            Quaternion conjugateOrientationA;
-            Quaternion.Conjugate(ref transformA.Orientation, out conjugateOrientationA);
-            Quaternion.Concatenate(ref transformB.Orientation, ref conjugateOrientationA, out localTransformB.Orientation);
-            Vector3.Subtract(ref transformB.Position, ref transformA.Position, out localTransformB.Position);
-            Vector3.Transform(ref localTransformB.Position, ref conjugateOrientationA, out localTransformB.Position);
-        }
-
-        ///<summary>
-        /// Gets the extreme point of the minkowski difference of shapeA and shapeB in the local space of shapeA.
-        ///</summary>
-        ///<param name="shapeA">First shape.</param>
-        ///<param name="shapeB">Second shape.</param>
-        ///<param name="direction">Extreme point direction in local space.</param>
-        ///<param name="localTransformB">Transform of shapeB in the local space of A.</param>
-        ///<param name="extremePoint">The extreme point in the local space of A.</param>
-        public static void GetLocalMinkowskiExtremePoint(ConvexShape shapeA, ConvexShape shapeB, ref Vector3 direction, ref RigidTransform localTransformB, out Vector3 extremePoint)
-        {
-            //Extreme point of A-B along D = (extreme point of A along D) - (extreme point of B along -D)
-            shapeA.GetLocalExtremePointWithoutMargin(ref direction, out extremePoint);
-            Vector3 v;
-            Vector3 negativeN;
-            Vector3.Negate(ref direction, out negativeN);
-            shapeB.GetExtremePointWithoutMargin(negativeN, ref localTransformB, out v);
-            Vector3.Subtract(ref extremePoint, ref v, out extremePoint);
-
-            ExpandMinkowskiSum(shapeA.collisionMargin, shapeB.collisionMargin, ref direction, out v);
-            Vector3.Add(ref extremePoint, ref v, out extremePoint);
-
-
-        }
-
-        ///<summary>
-        /// Gets the extreme point of the minkowski difference of shapeA and shapeB in the local space of shapeA.
-        ///</summary>
-        ///<param name="shapeA">First shape.</param>
-        ///<param name="shapeB">Second shape.</param>
-        ///<param name="direction">Extreme point direction in local space.</param>
-        ///<param name="localTransformB">Transform of shapeB in the local space of A.</param>
-        /// <param name="extremePointA">The extreme point on shapeA.</param>
-        ///<param name="extremePoint">The extreme point in the local space of A.</param>
-        public static void GetLocalMinkowskiExtremePoint(ConvexShape shapeA, ConvexShape shapeB, ref Vector3 direction, ref RigidTransform localTransformB,
-                                                 out Vector3 extremePointA, out Vector3 extremePoint)
-        {
-            //Extreme point of A-B along D = (extreme point of A along D) - (extreme point of B along -D)
-            shapeA.GetLocalExtremePointWithoutMargin(ref direction, out extremePointA);
-            Vector3 v;
-            Vector3.Negate(ref direction, out v);
-            Vector3 extremePointB;
-            shapeB.GetExtremePointWithoutMargin(v, ref localTransformB, out extremePointB);
-
-            ExpandMinkowskiSum(shapeA.collisionMargin, shapeB.collisionMargin, direction, ref extremePointA, ref extremePointB);
-            Vector3.Subtract(ref extremePointA, ref extremePointB, out extremePoint);
-
-
-        }
-
-        ///<summary>
-        /// Gets the extreme point of the minkowski difference of shapeA and shapeB in the local space of shapeA.
-        ///</summary>
-        ///<param name="shapeA">First shape.</param>
-        ///<param name="shapeB">Second shape.</param>
-        ///<param name="direction">Extreme point direction in local space.</param>
-        ///<param name="localTransformB">Transform of shapeB in the local space of A.</param>
-        /// <param name="extremePointA">The extreme point on shapeA.</param>
-        /// <param name="extremePointB">The extreme point on shapeB.</param>
-        ///<param name="extremePoint">The extreme point in the local space of A.</param>
-        public static void GetLocalMinkowskiExtremePoint(ConvexShape shapeA, ConvexShape shapeB, ref Vector3 direction, ref RigidTransform localTransformB,
-                                                 out Vector3 extremePointA, out Vector3 extremePointB, out Vector3 extremePoint)
-        {
-            //Extreme point of A-B along D = (extreme point of A along D) - (extreme point of B along -D)
-            shapeA.GetLocalExtremePointWithoutMargin(ref direction, out extremePointA);
-            Vector3 v;
-            Vector3.Negate(ref direction, out v);
-            shapeB.GetExtremePointWithoutMargin(v, ref localTransformB, out extremePointB);
-
-            ExpandMinkowskiSum(shapeA.collisionMargin, shapeB.collisionMargin, direction, ref extremePointA, ref extremePointB);
-            Vector3.Subtract(ref extremePointA, ref extremePointB, out extremePoint);
-
-
-        }
-
-        ///<summary>
-        /// Gets the extreme point of the minkowski difference of shapeA and shapeB in the local space of shapeA, without a margin.
-        ///</summary>
-        ///<param name="shapeA">First shape.</param>
-        ///<param name="shapeB">Second shape.</param>
-        ///<param name="direction">Extreme point direction in local space.</param>
-        ///<param name="localTransformB">Transform of shapeB in the local space of A.</param>
-        ///<param name="extremePoint">The extreme point in the local space of A.</param>
-        public static void GetLocalMinkowskiExtremePointWithoutMargin(ConvexShape shapeA, ConvexShape shapeB, ref Vector3 direction, ref RigidTransform localTransformB, out Vector3 extremePoint)
-        {
-            //Extreme point of A-B along D = (extreme point of A along D) - (extreme point of B along -D)
-            shapeA.GetLocalExtremePointWithoutMargin(ref direction, out extremePoint);
-            Vector3 extremePointB;
-            Vector3 negativeN;
-            Vector3.Negate(ref direction, out negativeN);
-            shapeB.GetExtremePointWithoutMargin(negativeN, ref localTransformB, out extremePointB);
-            Vector3.Subtract(ref extremePoint, ref extremePointB, out extremePoint);
-
-        }
-
-
-
-        ///<summary>
-        /// Computes the expansion of the minkowski sum due to margins in a given direction.
-        ///</summary>
-        ///<param name="marginA">First margin.</param>
-        ///<param name="marginB">Second margin.</param>
-        ///<param name="direction">Extreme point direction.</param>
-        ///<param name="contribution">Margin contribution to the extreme point.</param>
-        public static void ExpandMinkowskiSum(float marginA, float marginB, ref Vector3 direction, out Vector3 contribution)
-        {
-            float lengthSquared = direction.LengthSquared();
-            if (lengthSquared > Toolbox.Epsilon)
-            {
-                //The contribution to the minkowski sum by the margin is:
-                //direction * marginA - (-direction) * marginB.
-                Vector3.Multiply(ref direction, (marginA + marginB) / (float)Math.Sqrt(lengthSquared), out contribution);
-
-            }
-            else
-            {
-                contribution = new Vector3();
-            }
-
-
-        }
-
-
-        ///<summary>
-        /// Computes the expansion of the minkowski sum due to margins in a given direction.
-        ///</summary>
-        ///<param name="marginA">First margin.</param>
-        ///<param name="marginB">Second margin.</param>
-        ///<param name="direction">Extreme point direction.</param>
-        ///<param name="toExpandA">Margin contribution to the shapeA.</param>
-        ///<param name="toExpandB">Margin contribution to the shapeB.</param>
-        public static void ExpandMinkowskiSum(float marginA, float marginB, Vector3 direction, ref Vector3 toExpandA, ref Vector3 toExpandB)
-        {
-            float lengthSquared = direction.LengthSquared();
-            if (lengthSquared > Toolbox.Epsilon)
-            {
-                lengthSquared = 1 / (float)Math.Sqrt(lengthSquared);   
-                //The contribution to the minkowski sum by the margin is:
-                //direction * marginA - (-direction) * marginB. 
-                Vector3 contribution;
-                Vector3.Multiply(ref direction, marginA * lengthSquared, out contribution);
-                Vector3.Add(ref toExpandA, ref contribution, out toExpandA);
-                Vector3.Multiply(ref direction, marginB * lengthSquared, out contribution);
-                Vector3.Subtract(ref toExpandB, ref contribution, out toExpandB);
-            }
-            //If the direction is too small, then the expansion values are left unchanged.
-
-        }
-    }
-}
+﻿using System;
+using BEPUphysics.CollisionShapes.ConvexShapes;
+using BEPUutilities;
+ 
+
+namespace BEPUphysics.CollisionTests.CollisionAlgorithms
+{
+    ///<summary>
+    /// Helper class that supports other systems using minkowski space operations.
+    ///</summary>
+    public static class MinkowskiToolbox
+    {
+        ///<summary>
+        /// Gets the local transform of B in the space of A.
+        ///</summary>
+        ///<param name="transformA">First transform.</param>
+        ///<param name="transformB">Second transform.</param>
+        ///<param name="localTransformB">Transform of B in the local space of A.</param>
+        public static void GetLocalTransform(ref RigidTransform transformA, ref RigidTransform transformB,
+                                             out RigidTransform localTransformB)
+        {
+            //Put B into A's space.
+            Quaternion conjugateOrientationA;
+            Quaternion.Conjugate(ref transformA.Orientation, out conjugateOrientationA);
+            Quaternion.Concatenate(ref transformB.Orientation, ref conjugateOrientationA, out localTransformB.Orientation);
+            Vector3.Subtract(ref transformB.Position, ref transformA.Position, out localTransformB.Position);
+            Vector3.Transform(ref localTransformB.Position, ref conjugateOrientationA, out localTransformB.Position);
+        }
+
+        ///<summary>
+        /// Gets the extreme point of the minkowski difference of shapeA and shapeB in the local space of shapeA.
+        ///</summary>
+        ///<param name="shapeA">First shape.</param>
+        ///<param name="shapeB">Second shape.</param>
+        ///<param name="direction">Extreme point direction in local space.</param>
+        ///<param name="localTransformB">Transform of shapeB in the local space of A.</param>
+        ///<param name="extremePoint">The extreme point in the local space of A.</param>
+        public static void GetLocalMinkowskiExtremePoint(ConvexShape shapeA, ConvexShape shapeB, ref Vector3 direction, ref RigidTransform localTransformB, out Vector3 extremePoint)
+        {
+            //Extreme point of A-B along D = (extreme point of A along D) - (extreme point of B along -D)
+            shapeA.GetLocalExtremePointWithoutMargin(ref direction, out extremePoint);
+            Vector3 v;
+            Vector3 negativeN;
+            Vector3.Negate(ref direction, out negativeN);
+            shapeB.GetExtremePointWithoutMargin(negativeN, ref localTransformB, out v);
+            Vector3.Subtract(ref extremePoint, ref v, out extremePoint);
+
+            ExpandMinkowskiSum(shapeA.collisionMargin, shapeB.collisionMargin, ref direction, out v);
+            Vector3.Add(ref extremePoint, ref v, out extremePoint);
+
+
+        }
+
+        ///<summary>
+        /// Gets the extreme point of the minkowski difference of shapeA and shapeB in the local space of shapeA.
+        ///</summary>
+        ///<param name="shapeA">First shape.</param>
+        ///<param name="shapeB">Second shape.</param>
+        ///<param name="direction">Extreme point direction in local space.</param>
+        ///<param name="localTransformB">Transform of shapeB in the local space of A.</param>
+        /// <param name="extremePointA">The extreme point on shapeA.</param>
+        ///<param name="extremePoint">The extreme point in the local space of A.</param>
+        public static void GetLocalMinkowskiExtremePoint(ConvexShape shapeA, ConvexShape shapeB, ref Vector3 direction, ref RigidTransform localTransformB,
+                                                 out Vector3 extremePointA, out Vector3 extremePoint)
+        {
+            //Extreme point of A-B along D = (extreme point of A along D) - (extreme point of B along -D)
+            shapeA.GetLocalExtremePointWithoutMargin(ref direction, out extremePointA);
+            Vector3 v;
+            Vector3.Negate(ref direction, out v);
+            Vector3 extremePointB;
+            shapeB.GetExtremePointWithoutMargin(v, ref localTransformB, out extremePointB);
+
+            ExpandMinkowskiSum(shapeA.collisionMargin, shapeB.collisionMargin, direction, ref extremePointA, ref extremePointB);
+            Vector3.Subtract(ref extremePointA, ref extremePointB, out extremePoint);
+
+
+        }
+
+        ///<summary>
+        /// Gets the extreme point of the minkowski difference of shapeA and shapeB in the local space of shapeA.
+        ///</summary>
+        ///<param name="shapeA">First shape.</param>
+        ///<param name="shapeB">Second shape.</param>
+        ///<param name="direction">Extreme point direction in local space.</param>
+        ///<param name="localTransformB">Transform of shapeB in the local space of A.</param>
+        /// <param name="extremePointA">The extreme point on shapeA.</param>
+        /// <param name="extremePointB">The extreme point on shapeB.</param>
+        ///<param name="extremePoint">The extreme point in the local space of A.</param>
+        public static void GetLocalMinkowskiExtremePoint(ConvexShape shapeA, ConvexShape shapeB, ref Vector3 direction, ref RigidTransform localTransformB,
+                                                 out Vector3 extremePointA, out Vector3 extremePointB, out Vector3 extremePoint)
+        {
+            //Extreme point of A-B along D = (extreme point of A along D) - (extreme point of B along -D)
+            shapeA.GetLocalExtremePointWithoutMargin(ref direction, out extremePointA);
+            Vector3 v;
+            Vector3.Negate(ref direction, out v);
+            shapeB.GetExtremePointWithoutMargin(v, ref localTransformB, out extremePointB);
+
+            ExpandMinkowskiSum(shapeA.collisionMargin, shapeB.collisionMargin, direction, ref extremePointA, ref extremePointB);
+            Vector3.Subtract(ref extremePointA, ref extremePointB, out extremePoint);
+
+
+        }
+
+        ///<summary>
+        /// Gets the extreme point of the minkowski difference of shapeA and shapeB in the local space of shapeA, without a margin.
+        ///</summary>
+        ///<param name="shapeA">First shape.</param>
+        ///<param name="shapeB">Second shape.</param>
+        ///<param name="direction">Extreme point direction in local space.</param>
+        ///<param name="localTransformB">Transform of shapeB in the local space of A.</param>
+        ///<param name="extremePoint">The extreme point in the local space of A.</param>
+        public static void GetLocalMinkowskiExtremePointWithoutMargin(ConvexShape shapeA, ConvexShape shapeB, ref Vector3 direction, ref RigidTransform localTransformB, out Vector3 extremePoint)
+        {
+            //Extreme point of A-B along D = (extreme point of A along D) - (extreme point of B along -D)
+            shapeA.GetLocalExtremePointWithoutMargin(ref direction, out extremePoint);
+            Vector3 extremePointB;
+            Vector3 negativeN;
+            Vector3.Negate(ref direction, out negativeN);
+            shapeB.GetExtremePointWithoutMargin(negativeN, ref localTransformB, out extremePointB);
+            Vector3.Subtract(ref extremePoint, ref extremePointB, out extremePoint);
+
+        }
+
+
+
+        ///<summary>
+        /// Computes the expansion of the minkowski sum due to margins in a given direction.
+        ///</summary>
+        ///<param name="marginA">First margin.</param>
+        ///<param name="marginB">Second margin.</param>
+        ///<param name="direction">Extreme point direction.</param>
+        ///<param name="contribution">Margin contribution to the extreme point.</param>
+        public static void ExpandMinkowskiSum(float marginA, float marginB, ref Vector3 direction, out Vector3 contribution)
+        {
+            float lengthSquared = direction.LengthSquared();
+            if (lengthSquared > Toolbox.Epsilon)
+            {
+                //The contribution to the minkowski sum by the margin is:
+                //direction * marginA - (-direction) * marginB.
+                Vector3.Multiply(ref direction, (marginA + marginB) / (float)Math.Sqrt(lengthSquared), out contribution);
+
+            }
+            else
+            {
+                contribution = new Vector3();
+            }
+
+
+        }
+
+
+        ///<summary>
+        /// Computes the expansion of the minkowski sum due to margins in a given direction.
+        ///</summary>
+        ///<param name="marginA">First margin.</param>
+        ///<param name="marginB">Second margin.</param>
+        ///<param name="direction">Extreme point direction.</param>
+        ///<param name="toExpandA">Margin contribution to the shapeA.</param>
+        ///<param name="toExpandB">Margin contribution to the shapeB.</param>
+        public static void ExpandMinkowskiSum(float marginA, float marginB, Vector3 direction, ref Vector3 toExpandA, ref Vector3 toExpandB)
+        {
+            float lengthSquared = direction.LengthSquared();
+            if (lengthSquared > Toolbox.Epsilon)
+            {
+                lengthSquared = 1 / (float)Math.Sqrt(lengthSquared);   
+                //The contribution to the minkowski sum by the margin is:
+                //direction * marginA - (-direction) * marginB. 
+                Vector3 contribution;
+                Vector3.Multiply(ref direction, marginA * lengthSquared, out contribution);
+                Vector3.Add(ref toExpandA, ref contribution, out toExpandA);
+                Vector3.Multiply(ref direction, marginB * lengthSquared, out contribution);
+                Vector3.Subtract(ref toExpandB, ref contribution, out toExpandB);
+            }
+            //If the direction is too small, then the expansion values are left unchanged.
+
+        }
+    }
+}