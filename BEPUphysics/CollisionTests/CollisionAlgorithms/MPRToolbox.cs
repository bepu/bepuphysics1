--- conflicted
+++ resolved
@@ -1,2782 +1,2778 @@
-﻿using System;
-using System.Collections.Generic;
-using System.Linq;
-using System.Text;
-using BEPUphysics.CollisionShapes.ConvexShapes;
-using BEPUutilities;
-<<<<<<< HEAD
-using Microsoft.Xna.Framework;
-=======
- 
->>>>>>> d0a4deae
-using System.Diagnostics;
-
-namespace BEPUphysics.CollisionTests.CollisionAlgorithms
-{
-    /// <summary>
-    /// Contains a variety of queries and computation methods that make use of minkowski portal refinement.
-    /// </summary>
-    public static class MPRToolbox
-    {
-        //TODO: Lots of nasty code repeat.
-        //The common phases of portal construction, correction, and refinement are implemented with subtle differences.
-        //With some effort, they could be shoved together.
-
-        /// <summary>
-        /// Number of iterations that the MPR system will run in its inner loop before giving up and returning with failure.
-        /// </summary>
-        public static int InnerIterationLimit = 15;
-        /// <summary>
-        /// Number of iterations that the MPR system will run in its outer loop before giving up and moving on to its inner loop.
-        /// </summary>
-        public static int OuterIterationLimit = 15;
-
-        private static float surfaceEpsilon = 1e-7f;
-        /// <summary>
-        /// Gets or sets how close surface-finding based MPR methods have to get before exiting.
-        /// Defaults to 1e-7.
-        /// </summary>
-        public static float SurfaceEpsilon
-        {
-            get
-            {
-                return surfaceEpsilon;
-            }
-            set
-            {
-                if (value > 0)
-                    surfaceEpsilon = value;
-                else throw new ArgumentException("Epsilon must be positive.");
-
-            }
-        }
-
-        private static float depthRefinementEpsilon = 1e-4f;
-        /// <summary>
-        /// Gets or sets how close the penetration depth refinement system should converge before quitting.
-        /// Making this smaller can help more precisely find a local minimum at the cost of performance.
-        /// The change will likely only be visible on curved shapes, since polytopes will converge extremely rapidly to a precise local minimum.
-        /// Defaults to 1e-4.
-        /// </summary>
-        public static float DepthRefinementEpsilon
-        {
-            get
-            {
-                return depthRefinementEpsilon;
-            }
-            set
-            {
-                if (value > 0)
-                    depthRefinementEpsilon = value;
-                else throw new ArgumentException("Epsilon must be positive.");
-
-            }
-        }
-
-        private static float rayCastSurfaceEpsilon = 1e-9f;
-        /// <summary>
-        /// Gets or sets how close surface-finding ray casts have to get before exiting.
-        /// Defaults to 1e-9.
-        /// </summary>
-        public static float RayCastSurfaceEpsilon
-        {
-            get
-            {
-                return rayCastSurfaceEpsilon;
-            }
-            set
-            {
-                if (value > 0)
-                    rayCastSurfaceEpsilon = value;
-                else
-                    throw new ArgumentException("Epsilon must be positive.");
-            }
-        }
-
-        private static int maximumDepthRefinementIterations = 3;
-        /// <summary>
-        /// Gets or sets the maximum number of iterations to use to reach the local penetration depth minimum when using the RefinePenetration function.
-        /// Increasing this allows the system to work longer to find local penetration minima.
-        /// The change will likely only be visible on curved shapes, since polytopes will converge extremely rapidly to a precise local minimum.
-        /// Defaults to 3.
-        /// </summary>
-        public static int MaximumDepthRefinementIterations
-        {
-            get
-            {
-                return maximumDepthRefinementIterations;
-            }
-            set
-            {
-                if (value > 0)
-                    maximumDepthRefinementIterations = value;
-                else throw new ArgumentException("Iteration count must be positive.");
-            }
-        }
-
-        /// <summary>
-        /// Gets a world space point in the overlapped volume between two shapes.
-        /// </summary>
-        /// <param name="shapeA">First shape in the pair.</param>
-        /// <param name="shapeB">Second shape in the pair.</param>
-        /// <param name="transformA">Transformation to apply to the first shape.</param>
-        /// <param name="transformB">Transformation to apply to the second shape.</param>
-        /// <param name="position">Position within the overlapped volume of the two shapes, if any.</param>
-        /// <returns>Whether or not the two shapes overlap.</returns>
-        public static bool GetOverlapPosition(ConvexShape shapeA, ConvexShape shapeB, ref RigidTransform transformA, ref RigidTransform transformB, out Vector3 position)
-        {
-            RigidTransform localTransformB;
-            MinkowskiToolbox.GetLocalTransform(ref transformA, ref transformB, out localTransformB);
-            bool toReturn = GetLocalOverlapPosition(shapeA, shapeB, ref localTransformB, out position);
-            RigidTransform.Transform(ref position, ref transformA, out position);
-            return toReturn;
-
-        }
-
-
-        /// <summary>
-        /// Gets a point in the overlapped volume between two shapes in shape A's local space.
-        /// </summary>
-        /// <param name="shapeA">First shape in the pair.</param>
-        /// <param name="shapeB">Second shape in the pair.</param>
-        /// <param name="position">Position within the overlapped volume of the two shapes in shape A's local space, if any.</param>
-        /// <returns>Whether or not the two shapes overlap.</returns>
-        public static bool GetLocalOverlapPosition(ConvexShape shapeA, ConvexShape shapeB, ref RigidTransform localTransformB, out Vector3 position)
-        {
-            return GetLocalOverlapPosition(shapeA, shapeB, ref localTransformB.Position, ref localTransformB, out position);
-        }
-
-        internal static bool GetLocalOverlapPosition(ConvexShape shapeA, ConvexShape shapeB, ref Vector3 originRay, ref RigidTransform localTransformB, out Vector3 position)
-        {
-            //Compute the origin ray.  This points from a point known to be inside the minkowski sum to the origin.
-            //The centers of the shapes are used to create the interior point.
-
-            //It's possible that the two objects' centers are overlapping, or very very close to it.  In this case, 
-            //they are obviously colliding and we can immediately exit.
-            if (originRay.LengthSquared() < Toolbox.Epsilon)
-            {
-                position = new Vector3();
-                //DEBUGlastPosition = position;
-                return true;
-            }
-
-            Vector3 v0;
-            Vector3.Negate(ref originRay, out v0); //Since we're in A's local space, A-B is just -B.
-
-
-
-            //Now that the origin ray is known, create a portal through which the ray passes.
-            //To do this, first guess a portal.
-            //This implementation is similar to that of the original XenoCollide.
-            //'n' will be the direction used to find supports throughout the algorithm.
-            Vector3 n = originRay;
-            Vector3 v1;
-            Vector3 v1A, v1B; //extreme point contributions from each shape.  Used later to compute contact position; could be used to cache simplex too.
-            MinkowskiToolbox.GetLocalMinkowskiExtremePoint(shapeA, shapeB, ref n, ref localTransformB, out v1A, out v1B, out v1);
-
-            //Find another extreme point in a direction perpendicular to the previous.
-            Vector3 v2;
-            Vector3 v2A, v2B;
-            Vector3.Cross(ref v1, ref v0, out n);
-            if (n.LengthSquared() < Toolbox.Epsilon)
-            {
-                //v1 and v0 could be parallel.
-                //This isn't a bad thing- it means the direction is exactly aligned with the extreme point offset.
-                //In other words, if the raycast is followed out to the surface, it will arrive at the extreme point!
-                //If the origin is further along this direction than the extreme point, then there is no intersection.
-                //If the origin is within this extreme point, then there is an intersection.
-                float dot;
-                Vector3.Dot(ref v1, ref originRay, out dot);
-                if (dot < 0)
-                {
-                    //Origin is outside.
-                    position = new Vector3();
-                    return false;
-                }
-                //Origin is inside.
-                //Compute barycentric coordinates along simplex (segment).
-                float dotv0;
-                //Dot > 0, so dotv0 starts out negative.
-                Vector3.Dot(ref v0, ref originRay, out dotv0);
-                float barycentricCoordinate = -dotv0 / (dot - dotv0);
-                //Vector3.Subtract(ref v1A, ref v0A, out offset); //'v0a' is just the zero vector, so there's no need to calculate the offset.
-                Vector3.Multiply(ref v1A, barycentricCoordinate, out position);
-                return true;
-            }
-            MinkowskiToolbox.GetLocalMinkowskiExtremePoint(shapeA, shapeB, ref n, ref localTransformB, out v2A, out v2B, out v2);
-
-            Vector3 temp1, temp2;
-            //Set n for the first iteration.
-            Vector3.Subtract(ref v1, ref v0, out temp1);
-            Vector3.Subtract(ref v2, ref v0, out temp2);
-            Vector3.Cross(ref temp1, ref temp2, out n);
-
-
-            Vector3 v3A, v3B, v3;
-            int count = 0;
-            while (true)
-            {
-                //Find a final extreme point using the normal of the plane defined by v0, v1, v2.
-                MinkowskiToolbox.GetLocalMinkowskiExtremePoint(shapeA, shapeB, ref n, ref localTransformB, out v3A, out v3B, out v3);
-
-                if (count > MPRToolbox.OuterIterationLimit)
-                    break;
-                count++;
-                //By now, the simplex is a tetrahedron, but it is not known whether or not the origin ray found earlier actually passes through the portal
-                //defined by v1, v2, v3.
-
-                // If the origin is outside the plane defined by v1,v0,v3, then the portal is invalid.
-                Vector3.Cross(ref v1, ref v3, out temp1);
-                float dot;
-                Vector3.Dot(ref temp1, ref v0, out dot);
-                if (dot < 0)
-                {
-                    //Replace the point that was on the inside of the plane (v2) with the new extreme point.
-                    v2 = v3;
-                    v2A = v3A;
-                    v2B = v3B;
-                    // Calculate the normal of the plane that will be used to find a new extreme point.
-                    Vector3.Subtract(ref v1, ref v0, out temp1);
-                    Vector3.Subtract(ref v3, ref v0, out temp2);
-                    Vector3.Cross(ref temp1, ref temp2, out n);
-                    continue;
-                }
-
-                // If the origin is outside the plane defined by v3,v0,v2, then the portal is invalid.
-                Vector3.Cross(ref v3, ref v2, out temp1);
-                Vector3.Dot(ref temp1, ref v0, out dot);
-                if (dot < 0)
-                {
-                    //Replace the point that was on the inside of the plane (v1) with the new extreme point.
-                    v1 = v3;
-                    v1A = v3A;
-                    v1B = v3B;
-                    // Calculate the normal of the plane that will be used to find a new extreme point.
-                    Vector3.Subtract(ref v2, ref v0, out temp1);
-                    Vector3.Subtract(ref v3, ref v0, out temp2);
-                    Vector3.Cross(ref temp1, ref temp2, out n);
-                    continue;
-                }
-                break;
-            }
-
-            //if (!VerifySimplex(ref v0, ref v1, ref v2, ref v3, ref localPoint.Position))
-            //    Debug.WriteLine("Break.");
-
-
-            // Refine the portal.
-            while (true)
-            {
-                //Test the origin against the plane defined by v1, v2, v3.  If it's inside, we're done.
-                //Compute the outward facing normal.
-                Vector3.Subtract(ref v3, ref v2, out temp1);
-                Vector3.Subtract(ref v1, ref v2, out temp2);
-                Vector3.Cross(ref temp1, ref temp2, out n);
-                float dot;
-                Vector3.Dot(ref n, ref v1, out dot);
-                if (dot >= 0)
-                {
-                    Vector3 temp3;
-                    //Compute the barycentric coordinates of the origin.
-                    //This is done by computing the scaled volume (parallelepiped) of the tetrahedra 
-                    //formed by each triangle of the v0v1v2v3 tetrahedron and the origin.
-
-                    //TODO: consider a different approach using T parameter or something.
-                    Vector3.Subtract(ref v1, ref v0, out temp1);
-                    Vector3.Subtract(ref v2, ref v0, out temp2);
-                    Vector3.Subtract(ref v3, ref v0, out temp3);
-
-                    Vector3 cross;
-                    Vector3.Cross(ref temp1, ref temp2, out cross);
-                    float v0v1v2v3volume;
-                    Vector3.Dot(ref cross, ref temp3, out v0v1v2v3volume);
-
-                    Vector3.Cross(ref v1, ref v2, out cross);
-                    float ov1v2v3volume;
-                    Vector3.Dot(ref cross, ref v3, out ov1v2v3volume);
-
-                    Vector3.Cross(ref originRay, ref temp2, out cross);
-                    float v0ov2v3volume;
-                    Vector3.Dot(ref cross, ref temp3, out v0ov2v3volume);
-
-                    Vector3.Cross(ref temp1, ref originRay, out cross);
-                    float v0v1ov3volume;
-                    Vector3.Dot(ref cross, ref temp3, out v0v1ov3volume);
-
-                    if (v0v1v2v3volume > Toolbox.Epsilon * .01f)
-                    {
-                        float inverseTotalVolume = 1 / v0v1v2v3volume;
-                        float v0Weight = ov1v2v3volume * inverseTotalVolume;
-                        float v1Weight = v0ov2v3volume * inverseTotalVolume;
-                        float v2Weight = v0v1ov3volume * inverseTotalVolume;
-                        float v3Weight = 1 - v0Weight - v1Weight - v2Weight;
-                        position = v1Weight * v1A + v2Weight * v2A + v3Weight * v3A;
-                    }
-                    else
-                    {
-                        position = new Vector3();
-                    }
-                    //DEBUGlastPosition = position;
-                    return true;
-                }
-
-                //We haven't yet found the origin.  Find the support point in the portal's outward facing direction.
-                Vector3 v4, v4A, v4B;
-                MinkowskiToolbox.GetLocalMinkowskiExtremePoint(shapeA, shapeB, ref n, ref localTransformB, out v4A, out v4B, out v4);
-                //If the origin is further along the direction than the extreme point, it's not inside the shape.
-                float dot2;
-                Vector3.Dot(ref v4, ref n, out dot2);
-                if (dot2 < 0)
-                {
-                    //The origin is outside!
-                    position = new Vector3();
-                    return false;
-                }
-
-                //If the plane which generated the normal is very close to the extreme point, then we're at the surface
-                //and we have not found the origin; it's either just BARELY inside, or it is outside.  Assume it's outside.
-                if (dot2 - dot < surfaceEpsilon || count > MPRToolbox.InnerIterationLimit) // TODO: Could use a dynamic epsilon for possibly better behavior.
-                {
-                    position = new Vector3();
-                    //DEBUGlastPosition = position;
-                    return false;
-                }
-                count++;
-
-                //Still haven't exited, so refine the portal.
-                //Test origin against the three planes that separate the new portal candidates: (v1,v4,v0) (v2,v4,v0) (v3,v4,v0)
-                Vector3.Cross(ref v4, ref v0, out temp1);
-                Vector3.Dot(ref v1, ref temp1, out dot);
-                if (dot >= 0)
-                {
-                    Vector3.Dot(ref v2, ref temp1, out dot);
-                    if (dot >= 0)
-                    {
-                        v1 = v4; // Inside v1 & inside v2 ==> eliminate v1
-                        v1A = v4A;
-                        v1B = v4B;
-                    }
-                    else
-                    {
-                        v3 = v4; // Inside v1 & outside v2 ==> eliminate v3
-                        v3A = v4A;
-                        v3B = v4B;
-                    }
-                }
-                else
-                {
-                    Vector3.Dot(ref v3, ref temp1, out dot);
-                    if (dot >= 0)
-                    {
-                        v2 = v4; // Outside v1 & inside v3 ==> eliminate v2
-                        v2A = v4A;
-                        v2B = v4B;
-                    }
-                    else
-                    {
-                        v1 = v4; // Outside v1 & outside v3 ==> eliminate v1
-                        v1A = v4A;
-                        v1B = v4B;
-                    }
-                }
-
-                //if (!VerifySimplex(ref v0, ref v1, ref v2, ref v3, ref localPoint.Position))
-                //    Debug.WriteLine("Break.");
-
-            }
-
-
-        }
-
-
-
-        /// <summary>
-        /// Determines if two shapes are colliding.
-        /// </summary>
-        /// <param name="shapeA">First shape in the pair.</param>
-        /// <param name="shapeB">Second shape of the pair.</param>
-        /// <param name="transformA">Transformation to apply to shape A.</param>
-        /// <param name="transformB">Transformation to apply to shape B.</param>
-        /// <returns>Whether or not the shapes are overlapping.</returns>
-        public static bool AreShapesOverlapping(ConvexShape shapeA, ConvexShape shapeB, ref RigidTransform transformA, ref RigidTransform transformB)
-        {
-            RigidTransform localTransformB;
-            MinkowskiToolbox.GetLocalTransform(ref transformA, ref transformB, out localTransformB);
-            return AreLocalShapesOverlapping(shapeA, shapeB, ref localTransformB);
-
-        }
-
-        /// <summary>
-        /// Determines if two shapes are colliding.  Shape B is positioned relative to shape A.
-        /// </summary>
-        /// <param name="shapeA">First shape in the pair.</param>
-        /// <param name="shapeB">Second shape of the pair.</param>
-        /// <param name="localTransformB">Relative transform of shape B to shape A.</param>
-        /// <returns>Whether or not the shapes are overlapping.</returns>
-        public static bool AreLocalShapesOverlapping(ConvexShape shapeA, ConvexShape shapeB, ref RigidTransform localTransformB)
-        {
-            return AreLocalShapesOverlapping(shapeA, shapeB, ref localTransformB.Position, ref localTransformB);
-        }
-
-        /// <summary>
-        /// Determines if two shapes are colliding.  Shape B is positioned relative to shape A.
-        /// </summary>
-        /// <param name="shapeA">First shape in the pair.</param>
-        /// <param name="shapeB">Second shape of the pair.</param>
-        /// <param name="originRay">Direction in which to cast the overlap ray.  Necessary when an object's origin is not contained in its geometry.</param>
-        /// <param name="localTransformB">Relative transform of shape B to shape A.</param>
-        /// <returns>Whether or not the shapes are overlapping.</returns>
-        internal static bool AreLocalShapesOverlapping(ConvexShape shapeA, ConvexShape shapeB, ref Vector3 originRay, ref RigidTransform localTransformB)
-        {
-            //Compute the origin ray.  This points from a point known to be inside the minkowski sum to the origin.
-            //The centers of the shapes are used to create the interior point.
-
-            //It's possible that the two objects' centers are overlapping, or very very close to it.  In this case, 
-            //they are obviously colliding and we can immediately exit.
-            if (originRay.LengthSquared() < Toolbox.Epsilon)
-            {
-                return true;
-            }
-
-            Vector3 v0;
-            Vector3.Negate(ref originRay, out v0); //Since we're in A's local space, A-B is just -B.
-
-
-
-            //Now that the origin ray is known, create a portal through which the ray passes.
-            //To do this, first guess a portal.
-            //This implementation is similar to that of the original XenoCollide.
-            //'n' will be the direction used to find supports throughout the algorithm.
-            Vector3 n = originRay;
-            Vector3 v1;
-            MinkowskiToolbox.GetLocalMinkowskiExtremePoint(shapeA, shapeB, ref n, ref localTransformB, out v1);
-
-            //Find another extreme point in a direction perpendicular to the previous.
-            Vector3 v2;
-            Vector3.Cross(ref v1, ref v0, out n);
-            if (n.LengthSquared() < Toolbox.Epsilon)
-            {
-                //v1 and v0 could be parallel.
-                //This isn't a bad thing- it means the direction is exactly aligned with the extreme point offset.
-                //In other words, if the raycast is followed out to the surface, it will arrive at the extreme point!
-                //If the origin is further along this direction than the extreme point, then there is no intersection.
-                //If the origin is within this extreme point, then there is an intersection.
-                float dot;
-                Vector3.Dot(ref v1, ref originRay, out dot);
-                if (dot < 0)
-                {
-                    //Origin is outside.
-                    return false;
-                }
-                //Origin is inside.
-                return true;
-            }
-            MinkowskiToolbox.GetLocalMinkowskiExtremePoint(shapeA, shapeB, ref n, ref localTransformB, out v2);
-
-            Vector3 temp1, temp2;
-            //Set n for the first iteration.
-            Vector3.Subtract(ref v1, ref v0, out temp1);
-            Vector3.Subtract(ref v2, ref v0, out temp2);
-            Vector3.Cross(ref temp1, ref temp2, out n);
-
-
-            Vector3 v3;
-            int count = 0;
-            while (true)
-            {
-                //Find a final extreme point using the normal of the plane defined by v0, v1, v2.
-                MinkowskiToolbox.GetLocalMinkowskiExtremePoint(shapeA, shapeB, ref n, ref localTransformB, out v3);
-
-                if (count > MPRToolbox.OuterIterationLimit)
-                    break;
-                count++;
-                //By now, the simplex is a tetrahedron, but it is not known whether or not the origin ray found earlier actually passes through the portal
-                //defined by v1, v2, v3.
-
-                // If the origin is outside the plane defined by v1,v0,v3, then the portal is invalid.
-                Vector3.Cross(ref v1, ref v3, out temp1);
-                float dot;
-                Vector3.Dot(ref temp1, ref v0, out dot);
-                if (dot < 0)
-                {
-                    //Replace the point that was on the inside of the plane (v2) with the new extreme point.
-                    v2 = v3;
-                    // Calculate the normal of the plane that will be used to find a new extreme point.
-                    Vector3.Subtract(ref v1, ref v0, out temp1);
-                    Vector3.Subtract(ref v3, ref v0, out temp2);
-                    Vector3.Cross(ref temp1, ref temp2, out n);
-                    continue;
-                }
-
-                // If the origin is outside the plane defined by v3,v0,v2, then the portal is invalid.
-                Vector3.Cross(ref v3, ref v2, out temp1);
-                Vector3.Dot(ref temp1, ref v0, out dot);
-                if (dot < 0)
-                {
-                    //Replace the point that was on the inside of the plane (v1) with the new extreme point.
-                    v1 = v3;
-                    // Calculate the normal of the plane that will be used to find a new extreme point.
-                    Vector3.Subtract(ref v2, ref v0, out temp1);
-                    Vector3.Subtract(ref v3, ref v0, out temp2);
-                    Vector3.Cross(ref temp1, ref temp2, out n);
-                    continue;
-                }
-                break;
-            }
-
-            //if (!VerifySimplex(ref v0, ref v1, ref v2, ref v3, ref localPoint.Position))
-            //    Debug.WriteLine("Break.");
-
-
-            // Refine the portal.
-            while (true)
-            {
-                //Test the origin against the plane defined by v1, v2, v3.  If it's inside, we're done.
-                //Compute the outward facing normal.
-                Vector3.Subtract(ref v3, ref v2, out temp1);
-                Vector3.Subtract(ref v1, ref v2, out temp2);
-                Vector3.Cross(ref temp1, ref temp2, out n);
-                float dot;
-                Vector3.Dot(ref n, ref v1, out dot);
-                if (dot >= 0)
-                {
-                    return true;
-                }
-
-                //We haven't yet found the origin.  Find the support point in the portal's outward facing direction.
-                Vector3 v4;
-                MinkowskiToolbox.GetLocalMinkowskiExtremePoint(shapeA, shapeB, ref n, ref localTransformB, out v4);
-                //If the origin is further along the direction than the extreme point, it's not inside the shape.
-                float dot2;
-                Vector3.Dot(ref v4, ref n, out dot2);
-                if (dot2 < 0)
-                {
-                    //The origin is outside!
-                    return false;
-                }
-
-                //If the plane which generated the normal is very close to the extreme point, then we're at the surface
-                //and we have not found the origin; it's either just BARELY inside, or it is outside.  Assume it's outside.
-                if (dot2 - dot < surfaceEpsilon || count > MPRToolbox.InnerIterationLimit) // TODO: Could use a dynamic epsilon for possibly better behavior.
-                {
-                    return false;
-                }
-                count++;
-
-                //Still haven't exited, so refine the portal.
-                //Test origin against the three planes that separate the new portal candidates: (v1,v4,v0) (v2,v4,v0) (v3,v4,v0)
-                Vector3.Cross(ref v4, ref v0, out temp1);
-                Vector3.Dot(ref v1, ref temp1, out dot);
-                if (dot >= 0)
-                {
-                    Vector3.Dot(ref v2, ref temp1, out dot);
-                    if (dot >= 0)
-                    {
-                        v1 = v4; // Inside v1 & inside v2 ==> eliminate v1
-                    }
-                    else
-                    {
-                        v3 = v4; // Inside v1 & outside v2 ==> eliminate v3
-                    }
-                }
-                else
-                {
-                    Vector3.Dot(ref v3, ref temp1, out dot);
-                    if (dot >= 0)
-                    {
-                        v2 = v4; // Outside v1 & inside v3 ==> eliminate v2
-                    }
-                    else
-                    {
-                        v1 = v4; // Outside v1 & outside v3 ==> eliminate v1
-                    }
-                }
-
-                //if (!VerifySimplex(ref v0, ref v1, ref v2, ref v3, ref localPoint.Position))
-                //    Debug.WriteLine("Break.");
-
-            }
-
-
-        }
-
-        /// <summary>
-        /// Casts a ray from the origin in the given direction at the surface of the minkowski difference.
-        /// Assumes that the origin is within the minkowski difference.
-        /// </summary>
-        /// <param name="shapeA">First shape in the pair.</param>
-        /// <param name="shapeB">Second shape in the pair.</param>
-        /// <param name="localTransformB">Transformation of shape B relative to shape A.</param>
-        /// <param name="direction">Direction to cast the ray.</param>
-        /// <param name="t">Length along the direction vector that the impact was found.</param>
-        /// <param name="normal">Normal of the impact at the surface of the convex.</param>
-        public static void LocalSurfaceCast(ConvexShape shapeA, ConvexShape shapeB, ref RigidTransform localTransformB, ref Vector3 direction, out float t, out Vector3 normal)
-        {
-            // Local surface cast is very similar to regular MPR.  However, instead of starting at an interior point and targeting the origin,
-            // the ray starts at the origin (a point known to be in both shape and shapeB), and just goes towards the direction until the surface
-            // is found.  The portal (v1, v2, v3) at termination defines the surface normal, and the distance from the origin to the portal along the direction is used as the 't' result.
-
-
-            //'v0' is no longer explicitly tracked since it is simply the origin.
-
-
-            //Now that the origin ray is known, create a portal through which the ray passes.
-            //To do this, first guess a portal.
-            //This implementation is similar to that of the original XenoCollide.
-            //'n' will be the direction used to find supports throughout the algorithm.
-            Vector3 n = direction;
-            Vector3 v1;
-            MinkowskiToolbox.GetLocalMinkowskiExtremePoint(shapeA, shapeB, ref n, ref localTransformB, out v1);
-            //v1 could be zero in some degenerate cases.
-            //if (v1.LengthSquared() < Toolbox.Epsilon)
-            //{
-            //    t = 0;
-            //    normal = n;
-            //    return;
-            //}
-
-            //Find another extreme point in a direction perpendicular to the previous.
-            Vector3 v2;
-            Vector3.Cross(ref direction, ref v1, out n);
-            if (n.LengthSquared() < Toolbox.Epsilon)
-            {
-                //v1 and v0 could be parallel.
-                //This isn't a bad thing- it means the direction is exactly aligned with the extreme point offset.
-                //In other words, if the raycast is followed out to the surface, it will arrive at the extreme point!
-
-                float rayLengthSquared = direction.LengthSquared();
-                if (rayLengthSquared > Toolbox.Epsilon * .01f)
-                    Vector3.Divide(ref direction, (float)Math.Sqrt(rayLengthSquared), out normal);
-                else
-                    normal = new Vector3();
-
-                float rate;
-                Vector3.Dot(ref  normal, ref direction, out rate);
-                float distance;
-                Vector3.Dot(ref  normal, ref v1, out distance);
-                if (rate > 0)
-                    t = distance / rate;
-                else
-                    t = 0;
-                return;
-            }
-            MinkowskiToolbox.GetLocalMinkowskiExtremePoint(shapeA, shapeB, ref n, ref localTransformB, out v2);
-
-
-
-
-            Vector3 temp1, temp2;
-            //Set n for the first iteration.
-            Vector3.Cross(ref v1, ref v2, out n);
-
-            //It's possible that v1 and v2 were constructed in such a way that 'n' is not properly calibrated
-            //relative to the direction vector.
-            float dot;
-            Vector3.Dot(ref n, ref direction, out dot);
-            if (dot > 0)
-            {
-                //It's not properly calibrated.  Flip the winding (and the previously calculated normal).
-                Vector3.Negate(ref n, out n);
-                temp1 = v1;
-                v1 = v2;
-                v2 = temp1;
-            }
-
-            Vector3 v3;
-            int count = 0;
-            while (true)
-            {
-                //Find a final extreme point using the normal of the plane defined by v0, v1, v2.
-                MinkowskiToolbox.GetLocalMinkowskiExtremePoint(shapeA, shapeB, ref n, ref localTransformB, out v3);
-
-                if (count > MPRToolbox.OuterIterationLimit)
-                {
-                    //Can't enclose the origin! That's a bit odd; something is wrong.
-                    t = float.MaxValue;
-                    normal = Toolbox.UpVector;
-                    return;
-                }
-                count++;
-
-                //By now, the simplex is a tetrahedron, but it is not known whether or not the ray actually passes through the portal
-                //defined by v1, v2, v3.
-
-                // If the direction is outside the plane defined by v1,v0,v3, then the portal is invalid.
-                Vector3.Cross(ref v1, ref v3, out temp1);
-                Vector3.Dot(ref temp1, ref direction, out dot);
-                if (dot < 0)
-                {
-                    //Replace the point that was on the inside of the plane (v2) with the new extreme point.
-                    v2 = v3;
-                    // Calculate the normal of the plane that will be used to find a new extreme point.
-                    Vector3.Cross(ref v1, ref v3, out n);
-                    continue;
-                }
-
-                // If the direction is outside the plane defined by v3,v0,v2, then the portal is invalid.
-                Vector3.Cross(ref v3, ref v2, out temp1);
-                Vector3.Dot(ref temp1, ref direction, out dot);
-                if (dot < 0)
-                {
-                    //Replace the point that was on the inside of the plane (v1) with the new extreme point.
-                    v1 = v3;
-                    // Calculate the normal of the plane that will be used to find a new extreme point.
-                    Vector3.Cross(ref v2, ref v3, out n);
-                    continue;
-                }
-                break;
-            }
-
-            //if (!VerifySimplex(ref Toolbox.ZeroVector, ref v1, ref v2, ref v3, ref direction))
-            //    Debug.WriteLine("Break.");
-
-
-            // Refine the portal.
-            count = 0;
-            while (true)
-            {
-                //Compute the outward facing normal.
-                Vector3.Subtract(ref v1, ref v2, out temp1);
-                Vector3.Subtract(ref v3, ref v2, out temp2);
-                Vector3.Cross(ref temp1, ref temp2, out n);
-
-
-                //Keep working towards the surface.  Find the next extreme point.
-                Vector3 v4;
-                MinkowskiToolbox.GetLocalMinkowskiExtremePoint(shapeA, shapeB, ref n, ref localTransformB, out v4);
-
-
-                //If the plane which generated the normal is very close to the extreme point, then we're at the surface.
-                Vector3.Dot(ref n, ref v1, out dot);
-                float supportDot;
-                Vector3.Dot(ref v4, ref n, out supportDot);
-
-                if (supportDot - dot < surfaceEpsilon || count > MPRToolbox.InnerIterationLimit) // TODO: Could use a dynamic epsilon for possibly better behavior.
-                {
-                    //normal = n;
-                    //float normalLengthInverse = 1 / normal.Length();
-                    //Vector3.Multiply(ref normal, normalLengthInverse, out normal);
-                    ////Find the distance from the origin to the plane.
-                    //t = dot * normalLengthInverse;
-
-                    float lengthSquared = n.LengthSquared();
-                    if (lengthSquared > Toolbox.Epsilon * .01f)
-                    {
-                        Vector3.Divide(ref n, (float)Math.Sqrt(lengthSquared), out normal);
-
-                        //The plane is very close to the surface, and the ray is known to pass through it.
-                        //dot is the rate.
-                        Vector3.Dot(ref normal, ref direction, out dot);
-                        //supportDot is the distance to the plane.
-                        Vector3.Dot(ref normal, ref v1, out supportDot);
-                        if (dot > 0)
-                            t = supportDot / dot;
-                        else
-                            t = 0;
-                    }
-                    else
-                    {
-                        normal = Vector3.Up;
-                        t = 0;
-                    }
-                    ////DEBUG STUFF:
-
-                    //DEBUGlastRayT = t;
-                    //DEBUGlastRayDirection = direction;
-                    //DEBUGlastDepth = t;
-                    //DEBUGlastNormal = normal;
-                    //DEBUGlastV1 = v1;
-                    //DEBUGlastV2 = v2;
-                    //DEBUGlastV3 = v3;
-                    return;
-                }
-
-                //Still haven't exited, so refine the portal.
-                //Test direction against the three planes that separate the new portal candidates: (v1,v4,v0) (v2,v4,v0) (v3,v4,v0)
-
-
-
-                //This may look a little weird at first.
-                //'inside' here means 'on the positive side of the plane.'
-                //There are three total planes being tested, one for each of v1, v2, and v3.
-                //The planes are created from consistently wound vertices, so it's possible to determine
-                //where the ray passes through the portal based upon its relationship to two of the three planes.
-                //The third vertex which is found to be opposite the face which contains the ray is replaced with the extreme point.
-
-                //This v4 x direction is just a minor reordering of a scalar triple product: (v1 x v4) * direction.
-                //It eliminates the need for extra cross products for the inner if.
-                Vector3.Cross(ref v4, ref direction, out temp1);
-                Vector3.Dot(ref v1, ref temp1, out dot);
-                if (dot >= 0)
-                {
-                    Vector3.Dot(ref v2, ref temp1, out dot);
-                    if (dot >= 0)
-                    {
-                        v1 = v4; // Inside v1 & inside v2 ==> eliminate v1
-                    }
-                    else
-                    {
-                        v3 = v4; // Inside v1 & outside v2 ==> eliminate v3
-                    }
-                }
-                else
-                {
-                    Vector3.Dot(ref v3, ref temp1, out dot);
-                    if (dot >= 0)
-                    {
-                        v2 = v4; // Outside v1 & inside v3 ==> eliminate v2
-                    }
-                    else
-                    {
-                        v1 = v4; // Outside v1 & outside v3 ==> eliminate v1
-                    }
-                }
-
-                count++;
-
-                //Here's an unoptimized equivalent without the scalar triple product reorder.
-                #region Equivalent refinement
-                //Vector3.Cross(ref v1, ref v4, out temp1);
-                //Vector3.Dot(ref temp1, ref direction, out dot);
-                //if (dot > 0)
-                //{
-                //    Vector3.Cross(ref v2, ref v4, out temp2);
-                //    Vector3.Dot(ref temp2, ref direction, out dot);
-                //    if (dot > 0)
-                //    {
-                //        //Inside v1, v4, v0 and inside v2, v4, v0
-                //        v1 = v4;
-                //    }
-                //    else
-                //    {
-                //        //Inside v1, v4, v0 and outside v2, v4, v0
-                //        v3 = v4;
-                //    }
-                //}
-                //else
-                //{
-                //    Vector3.Cross(ref v3, ref v4, out temp2);
-                //    Vector3.Dot(ref temp2, ref direction, out dot);
-                //    if (dot > 0)
-                //    {
-                //        //Outside v1, v4, v0 and inside v3, v4, v0
-                //        v2 = v4;
-                //    }
-                //    else
-                //    {
-                //        //Outside v1, v4, v0 and outside v3, v4, v0
-                //        v1 = v4;
-                //    }
-                //}
-                #endregion
-
-                //if (!VerifySimplex(ref Toolbox.ZeroVector, ref v1, ref v2, ref v3, ref direction))
-                //    Debug.WriteLine("Break.");
-            }
-        }
-
-        /// <summary>
-        /// Casts a ray from the origin in the given direction at the surface of the minkowski difference.
-        /// Assumes that the origin is within the minkowski difference.
-        /// </summary>
-        /// <param name="shapeA">First shape in the pair.</param>
-        /// <param name="shapeB">Second shape in the pair.</param>
-        /// <param name="localTransformB">Transformation of shape B relative to shape A.</param>
-        /// <param name="direction">Direction to cast the ray.</param>
-        /// <param name="t">Length along the direction vector that the impact was found.</param>
-        /// <param name="normal">Normal of the impact at the surface of the convex.</param>
-        /// <param name="position">Location of the ray cast hit on the surface of A.</param>
-        public static void LocalSurfaceCast(ConvexShape shapeA, ConvexShape shapeB, ref RigidTransform localTransformB, ref Vector3 direction, out float t, out Vector3 normal, out Vector3 position)
-        {
-            // Local surface cast is very similar to regular MPR.  However, instead of starting at an interior point and targeting the origin,
-            // the ray starts at the origin (a point known to be in both shape and shapeB), and just goes towards the direction until the surface
-            // is found.  The portal (v1, v2, v3) at termination defines the surface normal, and the distance from the origin to the portal along the direction is used as the 't' result.
-
-
-            //'v0' is no longer explicitly tracked since it is simply the origin.
-
-
-            //Now that the origin ray is known, create a portal through which the ray passes.
-            //To do this, first guess a portal.
-            //This implementation is similar to that of the original XenoCollide.
-            //'n' will be the direction used to find supports throughout the algorithm.
-            Vector3 n = direction;
-            Vector3 v1, v1A;
-            MinkowskiToolbox.GetLocalMinkowskiExtremePoint(shapeA, shapeB, ref n, ref localTransformB, out v1A, out v1);
-            //v1 could be zero in some degenerate cases.
-            //if (v1.LengthSquared() < Toolbox.Epsilon)
-            //{
-            //    t = 0;
-            //    normal = n;
-            //    return;
-            //}
-
-            //Find another extreme point in a direction perpendicular to the previous.
-            Vector3 v2, v2A;
-            Vector3.Cross(ref direction, ref v1, out n);
-            if (n.LengthSquared() < Toolbox.Epsilon)
-            {
-                //v1 and v0 could be parallel.
-                //This isn't a bad thing- it means the direction is exactly aligned with the extreme point offset.
-                //In other words, if the raycast is followed out to the surface, it will arrive at the extreme point!
-
-                float rayLengthSquared = direction.LengthSquared();
-                if (rayLengthSquared > Toolbox.Epsilon * .01f)
-                    Vector3.Divide(ref direction, (float)Math.Sqrt(rayLengthSquared), out normal);
-                else
-                    normal = new Vector3();
-
-                float rate;
-                Vector3.Dot(ref  normal, ref direction, out rate);
-                float distance;
-                Vector3.Dot(ref  normal, ref v1, out distance);
-                if (rate > 0)
-                    t = distance / rate;
-                else
-                    t = 0;
-                position = v1A;
-                return;
-            }
-            MinkowskiToolbox.GetLocalMinkowskiExtremePoint(shapeA, shapeB, ref n, ref localTransformB, out v2A, out v2);
-
-
-
-
-            Vector3 temp1, temp2;
-            //Set n for the first iteration.
-            Vector3.Cross(ref v1, ref v2, out n);
-
-            //It's possible that v1 and v2 were constructed in such a way that 'n' is not properly calibrated
-            //relative to the direction vector.
-            float dot;
-            Vector3.Dot(ref n, ref direction, out dot);
-            if (dot > 0)
-            {
-                //It's not properly calibrated.  Flip the winding (and the previously calculated normal).
-                Vector3.Negate(ref n, out n);
-                temp1 = v1;
-                v1 = v2;
-                v2 = temp1;
-
-                temp1 = v1A;
-                v1A = v2A;
-                v2A = temp1;
-            }
-
-            Vector3 v3, v3A;
-            int count = 0;
-            while (true)
-            {
-                //Find a final extreme point using the normal of the plane defined by v0, v1, v2.
-                MinkowskiToolbox.GetLocalMinkowskiExtremePoint(shapeA, shapeB, ref n, ref localTransformB, out v3A, out v3);
-
-                if (count > MPRToolbox.OuterIterationLimit)
-                {
-                    //Can't enclose the origin! That's a bit odd; something is wrong.
-                    t = float.MaxValue;
-                    normal = Toolbox.UpVector;
-                    position = new Vector3();
-                    return;
-                }
-                count++;
-
-                //By now, the simplex is a tetrahedron, but it is not known whether or not the ray actually passes through the portal
-                //defined by v1, v2, v3.
-
-                // If the direction is outside the plane defined by v1,v0,v3, then the portal is invalid.
-                Vector3.Cross(ref v1, ref v3, out temp1);
-                Vector3.Dot(ref temp1, ref direction, out dot);
-                if (dot < 0)
-                {
-                    //Replace the point that was on the inside of the plane (v2) with the new extreme point.
-                    v2 = v3;
-                    v2A = v3A;
-                    // Calculate the normal of the plane that will be used to find a new extreme point.
-                    Vector3.Cross(ref v1, ref v3, out n);
-                    continue;
-                }
-
-                // If the direction is outside the plane defined by v3,v0,v2, then the portal is invalid.
-                Vector3.Cross(ref v3, ref v2, out temp1);
-                Vector3.Dot(ref temp1, ref direction, out dot);
-                if (dot < 0)
-                {
-                    //Replace the point that was on the inside of the plane (v1) with the new extreme point.
-                    v1 = v3;
-                    v1A = v3A;
-                    // Calculate the normal of the plane that will be used to find a new extreme point.
-                    Vector3.Cross(ref v2, ref v3, out n);
-                    continue;
-                }
-                break;
-            }
-
-            //if (!VerifySimplex(ref Toolbox.ZeroVector, ref v1, ref v2, ref v3, ref direction))
-            //    Debug.WriteLine("Break.");
-
-
-            // Refine the portal.
-            count = 0;
-            while (true)
-            {
-                //Compute the outward facing normal.
-                Vector3.Subtract(ref v1, ref v2, out temp1);
-                Vector3.Subtract(ref v3, ref v2, out temp2);
-                Vector3.Cross(ref temp1, ref temp2, out n);
-
-
-                //Keep working towards the surface.  Find the next extreme point.
-                Vector3 v4, v4A;
-                MinkowskiToolbox.GetLocalMinkowskiExtremePoint(shapeA, shapeB, ref n, ref localTransformB, out v4A, out v4);
-
-
-                //If the plane which generated the normal is very close to the extreme point, then we're at the surface.
-                Vector3.Dot(ref n, ref v1, out dot);
-                float supportDot;
-                Vector3.Dot(ref v4, ref n, out supportDot);
-
-                if (supportDot - dot < surfaceEpsilon || count > MPRToolbox.InnerIterationLimit) // TODO: Could use a dynamic epsilon for possibly better behavior.
-                {
-                    //normal = n;
-                    //float normalLengthInverse = 1 / normal.Length();
-                    //Vector3.Multiply(ref normal, normalLengthInverse, out normal);
-                    ////Find the distance from the origin to the plane.
-                    //t = dot * normalLengthInverse;
-
-                    float lengthSquared = n.LengthSquared();
-                    if (lengthSquared > Toolbox.Epsilon * .01f)
-                    {
-                        Vector3.Divide(ref n, (float)Math.Sqrt(lengthSquared), out normal);
-
-                        //The plane is very close to the surface, and the ray is known to pass through it.
-                        //dot is the rate.
-                        Vector3.Dot(ref normal, ref direction, out dot);
-                        //supportDot is the distance to the plane.
-                        Vector3.Dot(ref normal, ref v1, out supportDot);
-                        if (dot > 0)
-                            t = supportDot / dot;
-                        else
-                            t = 0;
-                    }
-                    else
-                    {
-                        normal = Vector3.Up;
-                        t = 0;
-                    }
-
-                    float v1Weight, v2Weight, v3Weight;
-                    Vector3.Multiply(ref direction, t, out position);
-
-                    Toolbox.GetBarycentricCoordinates(ref position, ref v1, ref v2, ref v3, out v1Weight, out v2Weight, out v3Weight);
-                    Vector3.Multiply(ref v1A, v1Weight, out position);
-                    Vector3 temp;
-                    Vector3.Multiply(ref v2A, v2Weight, out temp);
-                    Vector3.Add(ref temp, ref position, out position);
-                    Vector3.Multiply(ref v3A, v3Weight, out temp);
-                    Vector3.Add(ref temp, ref position, out position);
-                    ////DEBUG STUFF:
-
-                    //DEBUGlastRayT = t;
-                    //DEBUGlastRayDirection = direction;
-                    //DEBUGlastDepth = t;
-                    //DEBUGlastNormal = normal;
-                    //DEBUGlastV1 = v1;
-                    //DEBUGlastV2 = v2;
-                    //DEBUGlastV3 = v3;
-                    return;
-                }
-
-                //Still haven't exited, so refine the portal.
-                //Test direction against the three planes that separate the new portal candidates: (v1,v4,v0) (v2,v4,v0) (v3,v4,v0)
-
-
-
-                //This may look a little weird at first.
-                //'inside' here means 'on the positive side of the plane.'
-                //There are three total planes being tested, one for each of v1, v2, and v3.
-                //The planes are created from consistently wound vertices, so it's possible to determine
-                //where the ray passes through the portal based upon its relationship to two of the three planes.
-                //The third vertex which is found to be opposite the face which contains the ray is replaced with the extreme point.
-
-                //This v4 x direction is just a minor reordering of a scalar triple product: (v1 x v4) * direction.
-                //It eliminates the need for extra cross products for the inner if.
-                Vector3.Cross(ref v4, ref direction, out temp1);
-                Vector3.Dot(ref v1, ref temp1, out dot);
-                if (dot >= 0)
-                {
-                    Vector3.Dot(ref v2, ref temp1, out dot);
-                    if (dot >= 0)
-                    {
-                        v1 = v4; // Inside v1 & inside v2 ==> eliminate v1
-                        v1A = v4A;
-                    }
-                    else
-                    {
-                        v3 = v4; // Inside v1 & outside v2 ==> eliminate v3
-                        v3A = v4A;
-                    }
-                }
-                else
-                {
-                    Vector3.Dot(ref v3, ref temp1, out dot);
-                    if (dot >= 0)
-                    {
-                        v2 = v4; // Outside v1 & inside v3 ==> eliminate v2
-                        v2A = v4A;
-                    }
-                    else
-                    {
-                        v1 = v4; // Outside v1 & outside v3 ==> eliminate v1
-                        v1A = v4A;
-                    }
-                }
-
-                count++;
-
-                //Here's an unoptimized equivalent without the scalar triple product reorder.
-                #region Equivalent refinement
-                //Vector3.Cross(ref v1, ref v4, out temp1);
-                //Vector3.Dot(ref temp1, ref direction, out dot);
-                //if (dot > 0)
-                //{
-                //    Vector3.Cross(ref v2, ref v4, out temp2);
-                //    Vector3.Dot(ref temp2, ref direction, out dot);
-                //    if (dot > 0)
-                //    {
-                //        //Inside v1, v4, v0 and inside v2, v4, v0
-                //        v1 = v4;
-                //    }
-                //    else
-                //    {
-                //        //Inside v1, v4, v0 and outside v2, v4, v0
-                //        v3 = v4;
-                //    }
-                //}
-                //else
-                //{
-                //    Vector3.Cross(ref v3, ref v4, out temp2);
-                //    Vector3.Dot(ref temp2, ref direction, out dot);
-                //    if (dot > 0)
-                //    {
-                //        //Outside v1, v4, v0 and inside v3, v4, v0
-                //        v2 = v4;
-                //    }
-                //    else
-                //    {
-                //        //Outside v1, v4, v0 and outside v3, v4, v0
-                //        v1 = v4;
-                //    }
-                //}
-                #endregion
-
-                //if (!VerifySimplex(ref Toolbox.ZeroVector, ref v1, ref v2, ref v3, ref direction))
-                //    Debug.WriteLine("Break.");
-            }
-        }
-
-        static bool VerifySimplex(ref Vector3 v0, ref Vector3 v1, ref Vector3 v2, ref Vector3 v3, ref Vector3 direction)
-        {
-
-
-            //v1, v0, v3
-            Vector3 cross = Vector3.Cross(v0 - v1, v3 - v1);
-            float planeProduct1 = Vector3.Dot(cross, direction);
-            //v3, v0, v2
-            cross = Vector3.Cross(v0 - v3, v2 - v3);
-            float planeProduct2 = Vector3.Dot(cross, direction);
-            //v2, v0, v1
-            cross = Vector3.Cross(v0 - v2, v1 - v2);
-            float planeProduct3 = Vector3.Dot(cross, direction);
-            return (planeProduct1 <= 0 && planeProduct2 <= 0 && planeProduct3 <= 0) ||
-                (planeProduct1 >= 0 && planeProduct2 >= 0 && planeProduct3 >= 0);
-        }
-
-        /// <summary>
-        /// Gets a contact point between two convex shapes.
-        /// </summary>
-        /// <param name="shapeA">First shape in the pair.</param>
-        /// <param name="shapeB">Second shape in the pair.</param>
-        /// <param name="transformA">Transformation to apply to the first shape.</param>
-        /// <param name="transformB">Transformation to apply to the second shape.</param>
-        /// <param name="penetrationAxis">Axis along which to first test the penetration depth.</param>
-        /// <param name="contact">Contact data between the two shapes, if any.</param>
-        /// <returns>Whether or not the shapes overlap.</returns>
-        public static bool GetContact(ConvexShape shapeA, ConvexShape shapeB, ref RigidTransform transformA, ref RigidTransform transformB, ref Vector3 penetrationAxis, out ContactData contact)
-        {
-            RigidTransform localTransformB;
-            MinkowskiToolbox.GetLocalTransform(ref transformA, ref transformB, out localTransformB);
-            if (MPRToolbox.AreLocalShapesOverlapping(shapeA, shapeB, ref localTransformB))
-            {
-                //First, try to use the heuristically found direction.  This comes from either the GJK shallow contact separating axis or from the relative velocity.
-                Vector3 rayCastDirection;
-                float lengthSquared = penetrationAxis.LengthSquared();
-                if (lengthSquared > Toolbox.Epsilon)
-                {
-                    Vector3.Divide(ref penetrationAxis, (float)Math.Sqrt(lengthSquared), out rayCastDirection);// (Vector3.Normalize(localDirection) + Vector3.Normalize(collidableB.worldTransform.Position - collidableA.worldTransform.Position)) / 2;
-                    MPRToolbox.LocalSurfaceCast(shapeA, shapeB, ref localTransformB, ref rayCastDirection, out contact.PenetrationDepth, out contact.Normal);
-                }
-                else
-                {
-                    contact.PenetrationDepth = float.MaxValue;
-                    contact.Normal = Toolbox.UpVector;
-                }
-                //Try the offset between the origins as a second option.  Sometimes this is a better choice than the relative velocity.
-                //TODO: Could use the position-finding MPR iteration to find the A-B direction hit by continuing even after the origin has been found (optimization).
-                Vector3 normalCandidate;
-                float depthCandidate;
-                lengthSquared = localTransformB.Position.LengthSquared();
-                if (lengthSquared > Toolbox.Epsilon)
-                {
-                    Vector3.Divide(ref localTransformB.Position, (float)Math.Sqrt(lengthSquared), out rayCastDirection);
-                    MPRToolbox.LocalSurfaceCast(shapeA, shapeB, ref localTransformB, ref rayCastDirection, out depthCandidate, out normalCandidate);
-                    if (depthCandidate < contact.PenetrationDepth)
-                    {
-                        contact.Normal = normalCandidate;
-                        contact.PenetrationDepth = depthCandidate;
-                    }
-                }
-
-                //if (contact.PenetrationDepth > 1)
-                //    Debug.WriteLine("Break.");
-
-                //Correct the penetration depth.
-                RefinePenetration(shapeA, shapeB, ref localTransformB, contact.PenetrationDepth, ref contact.Normal, out contact.PenetrationDepth, out contact.Normal, out contact.Position);
-
-                ////Correct the penetration depth.
-                //MPRTesting.LocalSurfaceCast(shape, shapeB, ref localPoint, ref contact.Normal, out contact.PenetrationDepth, out rayCastDirection);
-
-
-                ////The local casting can optionally continue.  Eventually, it will converge to the local minimum.
-                //while (true)
-                //{
-                //    MPRTesting.LocalSurfaceCast(collidableA.Shape, collidableB.Shape, ref localPoint, ref contact.Normal, out depthCandidate, out normalCandidate);
-                //    if (contact.PenetrationDepth - depthCandidate <= Toolbox.BigEpsilon)
-                //        break;
-
-                //    contact.PenetrationDepth = depthCandidate;
-                //    contact.Normal = normalCandidate;
-                //}
-
-                contact.Id = -1;
-                //we're still in local space! transform it all back.
-                Matrix3x3 orientation;
-                Matrix3x3.CreateFromQuaternion(ref transformA.Orientation, out orientation);
-                Matrix3x3.Transform(ref contact.Normal, ref orientation, out contact.Normal);
-                //Vector3.Negate(ref contact.Normal, out contact.Normal);
-                Matrix3x3.Transform(ref contact.Position, ref orientation, out contact.Position);
-                Vector3.Add(ref contact.Position, ref transformA.Position, out contact.Position);
-                return true;
-            }
-            contact = new ContactData();
-            return false;
-        }
-
-        /// <summary>
-        /// Incrementally refines the penetration depth and normal towards the local minimum.
-        /// </summary>
-        /// <param name="shapeA">First shape in the pair.</param>
-        /// <param name="shapeB">Second shape in the pair.</param>
-        /// <param name="localTransformB">Transformation of shape B relative to shape A.</param>
-        /// <param name="initialDepth">Initial depth estimate.</param>
-        /// <param name="initialNormal">Initial normal estimate.</param>
-        /// <param name="penetrationDepth">Refined penetration depth.</param>
-        /// <param name="refinedNormal">Refined normal.</param>
-        /// <param name="position">Refined position.</param>
-        public static void RefinePenetration(ConvexShape shapeA, ConvexShape shapeB, ref RigidTransform localTransformB, float initialDepth, ref Vector3 initialNormal, out float penetrationDepth, out Vector3 refinedNormal, out Vector3 position)
-        {
-            //The local casting can optionally continue.  Eventually, it will converge to the local minimum.
-            int optimizingCount = 0;
-            refinedNormal = initialNormal;
-            penetrationDepth = initialDepth;
-            float candidateDepth;
-            Vector3 candidateNormal;
-
-            while (true)
-            {
-
-                MPRToolbox.LocalSurfaceCast(shapeA, shapeB, ref localTransformB, ref refinedNormal, out candidateDepth, out candidateNormal, out position);
-                if (penetrationDepth - candidateDepth <= depthRefinementEpsilon ||
-                    ++optimizingCount >= maximumDepthRefinementIterations)
-                {
-                    //If we've reached the end due to convergence, the normal will be extremely close to correct (if not 100% correct).
-                    //The candidateDepth computed is the previous contact normal's depth.
-                    //The reason why the previous normal is kept is that the last raycast computed the depth for that normal, not the new normal.
-                    penetrationDepth = candidateDepth;
-                    break;
-                }
-
-                penetrationDepth = candidateDepth;
-                refinedNormal = candidateNormal;
-
-            }
-        }
-
-        //SWEEPS
-
-        /// <summary>
-        /// Sweeps the shapes against each other and finds a point, time, and normal of impact.
-        /// </summary>
-        /// <param name="shapeA">First shape in the pair.</param>
-        /// <param name="shapeB">Second shape in the pair.</param>
-        /// <param name="sweepA">Sweep direction and amount to apply to the first shape.</param>
-        /// <param name="sweepB">Sweep direction and amount to apply to the second shape.</param>
-        /// <param name="transformA">Initial transform to apply to the first shape.</param>
-        /// <param name="transformB">Initial transform to apply to the second shape.</param>
-        /// <param name="hit">Hit data between the two shapes, if any.</param>
-        /// <returns>Whether or not the swept shapes hit each other.</returns>
-        public static bool Sweep(ConvexShape shapeA, ConvexShape shapeB, ref Vector3 sweepA, ref Vector3 sweepB, ref RigidTransform transformA, ref RigidTransform transformB, out RayHit hit)
-        {
-            //Put the relative velocity into shape's local space.
-            Vector3 velocityWorld;
-            //note the order of subtraction.  It 'should' be B-A, but the ray direction the algorithm works with is actually OPPOSITE.
-            Vector3.Subtract(ref sweepA, ref sweepB, out velocityWorld);
-            Quaternion conjugateOrientationA;
-            Quaternion.Conjugate(ref transformA.Orientation, out conjugateOrientationA);
-            Vector3 localDirection;
-            Vector3.Transform(ref velocityWorld, ref conjugateOrientationA, out localDirection);
-
-
-            //Sweeping two objects against each other is very similar to the local surface cast.
-            //The ray starts at the origin and goes in the sweep direction.
-            //However, unlike the local surface cast, the origin may start outside of the minkowski difference.
-            //Additionally, the method can early out if the length traversed by the ray is found to be longer than the maximum length, or if the origin is found to be outside the minkowski difference.
-
-            //The support points of the minkowski difference are also modified.  By default, the minkowski difference should very rarely contain the origin.
-            //Sweep tests aren't very useful if the objects are intersecting!
-            //However, in order for the local surface cast to actually find a proper result (assuming there is a hit at all), the origin must be inside the minkowski difference.
-            //So, expand the minkowski difference using the sweep direction with magnitude sufficient to fully include the plane defined by the origin and the sweep direction.
-            //If there's going to be a hit, then the origin will be within this expanded shape.
-
-
-
-            //If the sweep direction is found to be negative, the ray can be thought of as pointing away from the shape.
-            //However, the minkowski difference may contain the shape.  In this case, the time of impact is zero.
-
-            //If the swept (with sweep = 0 in case of incorrect direction) minkowski difference does not contain the shape, then the raycast cannot begin and we also know that the shapes will not intersect.
-
-            //If the sweep amount is nonnegative and the minkowski difference contains the shape, then the normal raycasting process can continue.
-            //Perform the usual local raycast, but use the swept minkowski difference.
-            //Once the surface is found, the final t parameter of the ray is equal to the sweep distance minus the local raycast computed t parameter.
-
-
-
-            RigidTransform localTransformB;
-            MinkowskiToolbox.GetLocalTransform(ref transformA, ref transformB, out localTransformB);
-
-
-            //First: Compute the sweep amount along the sweep direction.
-            //This sweep amount needs to expand the minkowski difference to fully intersect the plane defined by the sweep direction and origin.
-
-            float rayLengthSquared = localDirection.LengthSquared();
-            float sweepLength;
-            if (rayLengthSquared > Toolbox.Epsilon * .01f)
-            {
-                Vector3.Dot(ref localTransformB.Position, ref localDirection, out sweepLength);
-                sweepLength /= rayLengthSquared;
-                //Scale the sweep length by the margins.  Divide by the length to pull the margin into terms of the length of the ray.
-                sweepLength += (shapeA.maximumRadius + shapeB.maximumRadius) / (float)Math.Sqrt(rayLengthSquared);
-            }
-            else
-            {
-                rayLengthSquared = 0;
-                sweepLength = 0;
-            }
-            //If the sweep direction is found to be negative, the ray can be thought of as pointing away from the shape.
-            //Do not sweep backward.
-            bool negativeLength;
-            if (negativeLength = sweepLength < 0)
-                sweepLength = 0;
-
-
-
-            Vector3 sweep;
-            Vector3.Multiply(ref localDirection, sweepLength, out sweep);
-            //Check to see if the origin is contained within the swept shape.
-            if (!AreSweptShapesIntersecting(shapeA, shapeB, ref sweep, ref localTransformB, out hit.Location)) //Computes a hit location to be used if the early-outs due to being in contact.
-            {
-                //The origin is not contained within the sweep volume.  The raycast definitely misses.
-                hit.T = float.MaxValue;
-                hit.Normal = new Vector3();
-                hit.Location = new Vector3();
-                return false;
-            }
-            if (negativeLength)
-            {
-                //The origin is contained, but we shouldn't continue.
-                //The ray is facing backwards.  The time of impact would be 0.
-                hit.T = 0;
-                Vector3.Normalize(ref localDirection, out hit.Normal);
-                Vector3.Transform(ref hit.Normal, ref transformA.Orientation, out hit.Normal);
-                //hit.Location = hit.T * localDirection;
-                Vector3.Transform(ref hit.Location, ref transformA.Orientation, out hit.Location);
-                Vector3.Add(ref hit.Location, ref transformA.Position, out hit.Location);
-                hit.Location += sweepA * hit.T;
-                return true;
-            }
-
-            //OKAY! We've finally finished all the pre-testing.  Cast the ray!
-            if (LocalSweepCast(shapeA, shapeB, sweepLength, rayLengthSquared, ref localDirection, ref sweep, ref localTransformB, out hit))
-            {
-                //Compute the actual hit location on the minkowski surface.
-                Vector3 minkowskiRayHit = -hit.T * localDirection;
-                //TODO: This uses MPR to identify a witness point on shape A.
-                //It's a very roundabout way to do it.  There should be a much simpler/faster way to compute the witness point directly, or with a little sampling. 
-                GetLocalPosition(shapeA, shapeB, ref localTransformB, ref minkowskiRayHit, out hit.Location);
-                //The hit location is still in local space, so transform it into world space using A's transform.
-                RigidTransform.Transform(ref hit.Location, ref transformA, out hit.Location);
-                Vector3.Transform(ref hit.Normal, ref transformA.Orientation, out hit.Normal);
-                //Push the world space hit location relative to object A along A's sweep direction.
-                Vector3 temp;
-                Vector3.Multiply(ref sweepA, hit.T, out temp);
-                Vector3.Add(ref temp, ref hit.Location, out hit.Location);
-                return true;
-            }
-            return false;
-
-        }
-
-        private static bool LocalSweepCast(ConvexShape shape, ConvexShape shapeB, float sweepLength, float rayLengthSquared, ref Vector3 localDirection, ref Vector3 sweep, ref RigidTransform localTransformB, out RayHit hit)
-        {
-            //By now, the ray is known to be within the swept shape and facing the right direction for a normal raycast.
-
-            //First guess a portal.
-            //This implementation is similar to that of the original XenoCollide.
-            //'n' will be the direction used to find supports throughout the algorithm.
-            Vector3 n = localDirection;
-            Vector3 v1, v1A;
-            GetSweptExtremePoint(shape, shapeB, ref localTransformB, ref sweep, ref n, out v1A, out v1);
-            //v1 could be zero in some degenerate cases.
-            //if (v1.LengthSquared() < Toolbox.Epsilon)
-            //{
-            //    hit.T = 0;
-            //    Vector3.Normalize(ref n, out hit.Normal);
-            //    Vector3.Transform(ref hit.Normal, ref transform.Orientation, out hit.Normal);
-            //    //hit.Location = hit.T * localDirection;
-            //    Vector3.Transform(ref hit.Location, ref transform.Orientation, out hit.Location);
-            //    Vector3.Add(ref hit.Location, ref transform.Position, out hit.Location);
-            //    hit.Location += sweepA * hit.T;
-            //    return true;
-            //}
-
-            //Find another extreme point in a direction perpendicular to the previous.
-            Vector3 v2, v2A;
-            Vector3.Cross(ref localDirection, ref v1, out n);
-            hit.Location = new Vector3();
-            if (n.LengthSquared() < Toolbox.Epsilon * .01f)
-            {
-                //v1 and v0 could be parallel.
-                //This isn't a bad thing- it means the direction is exactly aligned with the extreme point offset.
-                //In other words, if the raycast is followed out to the surface, it will arrive at the extreme point!
-
-                if (rayLengthSquared > Toolbox.Epsilon * .01f)
-                    Vector3.Divide(ref localDirection, (float)Math.Sqrt(rayLengthSquared), out hit.Normal);
-                else
-                    hit.Normal = new Vector3();
-
-                float rate;
-                Vector3.Dot(ref  hit.Normal, ref localDirection, out rate);
-                float distance;
-                Vector3.Dot(ref  hit.Normal, ref v1, out distance);
-                if (rate > 0)
-                    hit.T = sweepLength - distance / rate;
-                else
-                    hit.T = sweepLength;
-
-                if (hit.T < 0)
-                    hit.T = 0;
-
-                //Vector3.Transform(ref hit.Normal, ref transform.Orientation, out hit.Normal);
-                ////hit.Location = hit.T * localDirection;
-                //Vector3.Transform(ref hit.Location, ref transform.Orientation, out hit.Location);
-                //Vector3.Add(ref hit.Location, ref transform.Position, out hit.Location);
-                //hit.Location += sweepA * hit.T;
-                return hit.T <= 1;
-
-
-            }
-            GetSweptExtremePoint(shape, shapeB, ref localTransformB, ref sweep, ref n, out v2A, out v2);
-
-
-
-
-            Vector3 temp1, temp2;
-            //Set n for the first iteration.
-            Vector3.Cross(ref v1, ref v2, out n);
-
-            //It's possible that v1 and v2 were constructed in such a way that 'n' is not properly calibrated
-            //relative to the direction vector.
-            float dot;
-            Vector3.Dot(ref n, ref localDirection, out dot);
-            if (dot > 0)
-            {
-                //It's not properly calibrated.  Flip the winding (and the previously calculated normal).
-                Vector3.Negate(ref n, out n);
-                temp1 = v1;
-                v1 = v2;
-                v2 = temp1;
-                temp1 = v1A;
-                v1A = v2A;
-                v2A = temp1;
-            }
-
-            Vector3 v3, v3A;
-            int count = 0;
-            while (true)
-            {
-                //Find a final extreme point using the normal of the plane defined by v0, v1, v2.
-                GetSweptExtremePoint(shape, shapeB, ref localTransformB, ref sweep, ref n, out v3A, out v3);
-
-                if (count > MPRToolbox.OuterIterationLimit)
-                {
-                    //Can't enclose the origin! That's a bit odd.  Something is wrong; the preparation for this raycast
-                    //guarantees that the origin is enclosed.  Could be a numerical problem.
-                    hit.T = float.MaxValue;
-                    hit.Normal = new Vector3();
-                    hit.Location = new Vector3();
-                    return false;
-                }
-                count++;
-
-                //By now, the simplex is a tetrahedron, but it is not known whether or not the ray actually passes through the portal
-                //defined by v1, v2, v3.
-
-                // If the direction is outside the plane defined by v1,v0,v3, then the portal is invalid.
-                Vector3.Cross(ref v1, ref v3, out temp1);
-                Vector3.Dot(ref temp1, ref localDirection, out dot);
-                if (dot < 0)
-                {
-                    //Replace the point that was on the inside of the plane (v2) with the new extreme point.
-                    v2 = v3;
-                    v2A = v3A;
-                    // Calculate the normal of the plane that will be used to find a new extreme point.
-                    Vector3.Cross(ref v1, ref v3, out n);
-                    continue;
-                }
-
-                // If the direction is outside the plane defined by v3,v0,v2, then the portal is invalid.
-                Vector3.Cross(ref v3, ref v2, out temp1);
-                Vector3.Dot(ref temp1, ref localDirection, out dot);
-                if (dot < 0)
-                {
-                    //Replace the point that was on the inside of the plane (v1) with the new extreme point.
-                    v1 = v3;
-                    v1A = v3A;
-                    // Calculate the normal of the plane that will be used to find a new extreme point.
-                    Vector3.Cross(ref v2, ref v3, out n);
-                    continue;
-                }
-                break;
-            }
-
-
-            // Refine the portal.
-            count = 0;
-            while (true)
-            {
-                //Compute the outward facing normal.
-                Vector3.Subtract(ref v1, ref v2, out temp1);
-                Vector3.Subtract(ref v3, ref v2, out temp2);
-                Vector3.Cross(ref temp1, ref temp2, out n);
-
-
-                //Keep working towards the surface.  Find the next extreme point.
-                Vector3 v4, v4A;
-                GetSweptExtremePoint(shape, shapeB, ref localTransformB, ref sweep, ref n, out v4A, out v4);
-
-
-                //If the plane which generated the normal is very close to the extreme point, then we're at the surface.
-                Vector3.Dot(ref n, ref v1, out dot);
-                float supportDot;
-                Vector3.Dot(ref v4, ref n, out supportDot);
-
-                if (supportDot - dot < rayCastSurfaceEpsilon || count > MPRToolbox.InnerIterationLimit) // TODO: Could use a dynamic epsilon for possibly better behavior.
-                {
-                    //The portal is now on the surface.  The algorithm can now compute the TOI and exit.
-                    float lengthSquared = n.LengthSquared();
-                    if (lengthSquared > Toolbox.Epsilon * .00001f)
-                    {
-                        Vector3.Divide(ref n, (float)Math.Sqrt(lengthSquared), out hit.Normal);
-
-                        //The plane is very close to the surface, and the ray is known to pass through it.
-                        //dot is the rate.
-                        Vector3.Dot(ref  hit.Normal, ref localDirection, out dot);
-                        //supportDot is the distance to the plane.
-                        Vector3.Dot(ref  hit.Normal, ref v1, out supportDot);
-
-
-                        hit.T = sweepLength - supportDot / dot;
-                    }
-                    else
-                    {
-                        Vector3.Normalize(ref localDirection, out hit.Normal);
-                        hit.T = sweepLength;
-                    }
-                    //Sometimes, when the objects are intersecting, the T parameter can be negative.
-                    //In this case, just go with t = 0.
-                    if (hit.T < 0)
-                        hit.T = 0;
-
-
-                    //Vector3.Transform(ref hit.Normal, ref transform.Orientation, out hit.Normal);
-
-                    //Vector3.Transform(ref hit.Location, ref transform.Orientation, out hit.Location);
-                    //Vector3.Add(ref hit.Location, ref transform.Position, out hit.Location);
-                    //hit.Location += sweepA * (hit.T);
-
-                    //Compute the barycentric coordinates of the ray hit location.
-                    //Vector3 mdHitLocation = t * localDirection;
-                    //float v1Weight, v2Weight, v3Weight;
-                    //Toolbox.GetBarycentricCoordinates(ref mdHitLocation, ref v1, ref v2, ref v3, out v1Weight, out v2Weight, out v3Weight);
-                    //hit.Location = v1Weight * v1A + v2Weight * v2A + v3Weight * v3A;
-                    //hit.Location += sweepA * hit.T;
-
-                    //Vector3.Transform(ref hit.Location, ref transform.Orientation, out hit.Location);
-                    //Vector3.Add(ref hit.Location, ref transform.Position, out hit.Location);
-
-                    return hit.T <= 1;
-                }
-
-                //Still haven't exited, so refine the portal.
-                //Test direction against the three planes that separate the new portal candidates: (v1,v4,v0) (v2,v4,v0) (v3,v4,v0)
-
-
-                //This may look a little weird at first.
-                //'inside' here means 'on the positive side of the plane.'
-                //There are three total planes being tested, one for each of v1, v2, and v3.
-                //The planes are created from consistently wound vertices, so it's possible to determine
-                //where the ray passes through the portal based upon its relationship to two of the three planes.
-                //The third vertex which is found to be opposite the face which contains the ray is replaced with the extreme point.
-
-                //This v4 x direction is just a minor reordering of a scalar triple product: (v1 x v4) * direction.
-                //It eliminates the need for extra cross products for the inner if.
-                Vector3.Cross(ref v4, ref localDirection, out temp1);
-                Vector3.Dot(ref v1, ref temp1, out dot);
-                if (dot >= 0)
-                {
-                    Vector3.Dot(ref v2, ref temp1, out dot);
-                    if (dot >= 0)
-                    {
-                        v1 = v4; // Inside v1 & inside v2 ==> eliminate v1
-                        v1A = v4A;
-                    }
-                    else
-                    {
-                        v3 = v4; // Inside v1 & outside v2 ==> eliminate v3
-                        v3A = v4A;
-                    }
-                }
-                else
-                {
-                    Vector3.Dot(ref v3, ref temp1, out dot);
-                    if (dot >= 0)
-                    {
-                        v2 = v4; // Outside v1 & inside v3 ==> eliminate v2
-                        v2A = v4A;
-                    }
-                    else
-                    {
-                        v1 = v4; // Outside v1 & outside v3 ==> eliminate v1
-                        v1A = v4A;
-                    }
-                }
-
-                count++;
-
-            }
-        }
-
-
-        /// <summary>
-        /// Computes the position of the minkowski point in the local space of A.
-        /// This assumes that the minkowski point is contained in A-B.
-        /// </summary>
-        /// <param name="shapeA">First shape to test.</param>
-        /// <param name="shapeB">Second shape to test.</param>
-        /// <param name="localTransformB">Transform of shape B in the local space of A.</param>
-        /// <param name="minkowskiPosition">Position in minkowski space to pull into the local space of A.</param>
-        /// <param name="position">Position of the minkowski space point in the local space of A.</param>
-        internal static void GetLocalPosition(ConvexShape shapeA, ConvexShape shapeB, ref RigidTransform localTransformB, ref Vector3 minkowskiPosition, out Vector3 position)
-        {
-            //Compute the ray.  This points from a point known to be inside the minkowski sum to the test minkowski position;
-            //The centers of the shapes are used to create the interior point.
-            Vector3 rayDirection;
-            Vector3.Add(ref minkowskiPosition, ref localTransformB.Position, out rayDirection);
-
-            //It's possible that the point is extremely close to the A-B center.  In this case, early out.
-            if (rayDirection.LengthSquared() < Toolbox.Epsilon)
-            {
-                //0,0,0 is the contributing position from object A if it overlaps with the A-B minkowski center.
-                //A-B center is fromed from the center position of A minus the center position of B.  We're in A's local space.
-                position = new Vector3();
-                //DEBUGlastPosition = position;
-                return;
-            }
-
-            Vector3 v0;
-            Vector3.Negate(ref localTransformB.Position, out v0); //Since we're in A's local space, A-B is just -B.
-
-
-
-            //Now that the ray is known, create a portal through which the ray passes.
-            //To do this, first guess a portal.
-            //This implementation is similar to that of the original XenoCollide.
-            //'n' will be the direction used to find supports throughout the algorithm.
-            Vector3 n = rayDirection;
-            Vector3 v1;
-            Vector3 v1A, v1B; //extreme point contributions from each shape.  Used later to compute contact position; could be used to cache simplex too.
-            MinkowskiToolbox.GetLocalMinkowskiExtremePoint(shapeA, shapeB, ref n, ref localTransformB, out v1A, out v1B, out v1);
-
-            //Find another extreme point in a direction perpendicular to the previous.
-            Vector3 v2;
-            Vector3 v2A, v2B;
-            Vector3.Cross(ref v1, ref v0, out n);
-            if (n.LengthSquared() < Toolbox.Epsilon)
-            {
-                //v1 and v0 could be parallel.
-                //This isn't a bad thing- it means the direction is exactly aligned with the extreme point offset.
-                //In other words, if the raycast is followed out to the surface, it will arrive at the extreme point!
-                //If the origin is further along this direction than the extreme point, then there is no intersection.
-                //If the origin is within this extreme point, then there is an intersection.
-                //For this test, we already guarantee that the point is extremely close to the A-B shape or inside of it, so don't bother
-                //trying to return false.
-                float dot = Vector3.Dot(v1 - minkowskiPosition, rayDirection);
-                //Vector3.Dot(ref v1, ref rayDirection, out dot);
-                //if (dot < 0) //if we were trying to return false here (in a IsPointContained style test), then the '0' should actually be a dot between the minkowskiPoint and rayDirection (simplified by a subtraction and then a dot).
-                //{
-                //    //Origin is outside.
-                //    position = new Vector3();
-                //    return false;
-                //}
-                //Origin is inside.
-                //Compute barycentric coordinates along simplex (segment).
-                float dotv0 = Vector3.Dot(v0 - minkowskiPosition, rayDirection);
-                //Dot > 0, so dotv0 starts out negative.
-                //Vector3.Dot(ref v0, ref rayDirection, out dotv0);
-                float barycentricCoordinate = -dotv0 / (dot - dotv0);
-                //Vector3.Subtract(ref v1A, ref v0A, out offset); //'v0a' is just the zero vector, so there's no need to calculate the offset.
-                Vector3.Multiply(ref v1A, barycentricCoordinate, out position);
-                Vector3 offset;
-                Vector3.Subtract(ref v1B, ref localTransformB.Position, out offset);
-                return;
-            }
-            MinkowskiToolbox.GetLocalMinkowskiExtremePoint(shapeA, shapeB, ref n, ref localTransformB, out v2A, out v2B, out v2);
-
-            Vector3 temp;
-            Vector3 v0v1, v0v2;
-            //Set n for the first iteration.
-            Vector3.Subtract(ref v1, ref v0, out v0v1);
-            Vector3.Subtract(ref v2, ref v0, out v0v2);
-            Vector3.Cross(ref v0v1, ref v0v2, out n);
-
-            Vector3 pointToV0;
-            Vector3.Subtract(ref v0, ref minkowskiPosition, out pointToV0);
-            Vector3 v3A, v3B, v3;
-            int count = 0;
-            while (true)
-            {
-                //Find a final extreme point using the normal of the plane defined by v0, v1, v2.
-                MinkowskiToolbox.GetLocalMinkowskiExtremePoint(shapeA, shapeB, ref n, ref localTransformB, out v3A, out v3B, out v3);
-
-                if (count > MPRToolbox.OuterIterationLimit)
-                    break;
-                count++;
-                //By now, the simplex is a tetrahedron, but it is not known whether or not the origin ray found earlier actually passes through the portal
-                //defined by v1, v2, v3.
-
-                // If the origin is outside the plane defined by v1,v0,v3, then the portal is invalid.
-                Vector3 v0v3;
-                Vector3.Subtract(ref v1, ref v0, out v0v1);
-                Vector3.Subtract(ref v3, ref v0, out v0v3);
-                Vector3.Cross(ref v0v1, ref v0v3, out temp);
-                float dot;
-                Vector3.Dot(ref temp, ref pointToV0, out dot);
-                if (dot < 0)
-                {
-                    //Replace the point that was on the inside of the plane (v2) with the new extreme point.
-                    v2 = v3;
-                    v2A = v3A;
-                    v2B = v3B;
-                    // Calculate the normal of the plane that will be used to find a new extreme point.
-                    Vector3.Cross(ref v0v1, ref v0v3, out n);
-                    continue;
-                }
-
-                // If the origin is outside the plane defined by v3,v0,v2, then the portal is invalid.
-                Vector3.Subtract(ref v2, ref v0, out v0v2);
-                Vector3.Cross(ref v0v3, ref v0v2, out temp);
-                Vector3.Dot(ref temp, ref pointToV0, out dot);
-                if (dot < 0)
-                {
-                    //Replace the point that was on the inside of the plane (v1) with the new extreme point.
-                    v1 = v3;
-                    v1A = v3A;
-                    v1B = v3B;
-                    // Calculate the normal of the plane that will be used to find a new extreme point.
-                    Vector3.Cross(ref v0v2, ref v0v3, out n);
-                    continue;
-                }
-                break;
-            }
-
-            //if (!VerifySimplex(ref v0, ref v1, ref v2, ref v3, ref rayDirection))
-            //    Debug.WriteLine("Break.");
-
-
-            // Refine the portal.
-            while (true)
-            {
-                //Test the origin against the plane defined by v1, v2, v3.  If it's inside, we're done.
-                //Compute the outward facing normal.
-                Vector3 v2v3, v2v1;
-                Vector3.Subtract(ref v3, ref v2, out v2v3);
-                Vector3.Subtract(ref v1, ref v2, out v2v1);
-                Vector3.Cross(ref v2v3, ref v2v1, out n);
-                float dot;
-                Vector3 pointToV1;
-                Vector3.Subtract(ref v1, ref minkowskiPosition, out pointToV1);
-                Vector3.Dot(ref pointToV1, ref n, out dot);
-                //Because this method is intended for use with surface collisions, rely on the surface push case.
-                //This will not significantly harm performance, but will simplify the termination condition.
-                //if (dot >= 0)
-                //{
-                //    Vector3 temp3;
-                //    //Compute the barycentric coordinates of the origin.
-                //    //This is done by computing the scaled volume (parallelepiped) of the tetrahedra 
-                //    //formed by each triangle of the v0v1v2v3 tetrahedron and the origin.
-
-                //    //TODO: consider a different approach using T parameter or something.
-                //    Vector3.Subtract(ref v1, ref v0, out temp1);
-                //    Vector3.Subtract(ref v2, ref v0, out temp2);
-                //    Vector3.Subtract(ref v3, ref v0, out temp3);
-
-                //    Vector3 cross;
-                //    Vector3.Cross(ref temp1, ref temp2, out cross);
-                //    float v0v1v2v3volume;
-                //    Vector3.Dot(ref cross, ref temp3, out v0v1v2v3volume);
-
-                //    Vector3.Cross(ref v1, ref v2, out cross);
-                //    float ov1v2v3volume;
-                //    Vector3.Dot(ref cross, ref v3, out ov1v2v3volume);
-
-                //    Vector3.Cross(ref rayDirection, ref temp2, out cross);
-                //    float v0ov2v3volume;
-                //    Vector3.Dot(ref cross, ref temp3, out v0ov2v3volume);
-
-                //    Vector3.Cross(ref temp1, ref rayDirection, out cross);
-                //    float v0v1ov3volume;
-                //    Vector3.Dot(ref cross, ref temp3, out v0v1ov3volume);
-
-                //    if (v0v1v2v3volume > Toolbox.Epsilon * .01f)
-                //    {
-                //        float inverseTotalVolume = 1 / v0v1v2v3volume;
-                //        float v0Weight = ov1v2v3volume * inverseTotalVolume;
-                //        float v1Weight = v0ov2v3volume * inverseTotalVolume;
-                //        float v2Weight = v0v1ov3volume * inverseTotalVolume;
-                //        float v3Weight = 1 - v0Weight - v1Weight - v2Weight;
-                //        position = v1Weight * v1A + v2Weight * v2A + v3Weight * v3A;
-                //    }
-                //    else
-                //    {
-                //        position = new Vector3();
-                //    }
-                //    //DEBUGlastPosition = position;
-                //    return;
-                //}
-
-                //We haven't yet found the origin.  Find the support point in the portal's outward facing direction.
-                Vector3 v4, v4A, v4B;
-                MinkowskiToolbox.GetLocalMinkowskiExtremePoint(shapeA, shapeB, ref n, ref localTransformB, out v4A, out v4B, out v4);
-                //If the origin is further along the direction than the extreme point, it's not inside the shape.
-                float dot2;
-                Vector3 pointToV4;
-                Vector3.Subtract(ref v4, ref minkowskiPosition, out pointToV4);
-                Vector3.Dot(ref pointToV4, ref n, out dot2);
-                //if (dot2 < 0) //We're not concerned with this test!  We already have guarantees that the shape contains or very nearly contains the minkowski point.
-                //{
-                //    //The origin is outside!
-                //    position = new Vector3();
-                //    return false;
-                //}
-
-                //If the plane which generated the normal is very close to the extreme point, then we're at the surface
-                //and we have not found the origin; it's either just BARELY inside, or it is outside.  Assume it's outside.
-                if (dot2 - dot < rayCastSurfaceEpsilon || count > MPRToolbox.InnerIterationLimit) // TODO: Could use a dynamic epsilon for possibly better behavior.
-                {
-                    //We found the surface.  Technically, we did not find the minkowski point yet, but it must be really close based on the guarantees
-                    //required by this method.
-                    //The ray intersection with the plane defined by our final portal should be extremely close to the actual minkowski point.
-                    //In fact, it is probably close enough such that the barycentric coordinates can be computed using the minkowski point directly!
-                    float weight1, weight2, weight3;
-                    Toolbox.GetBarycentricCoordinates(ref minkowskiPosition, ref v1, ref v2, ref v3, out weight1, out weight2, out weight3);
-                    Vector3.Multiply(ref v1A, weight1, out position);
-                    Vector3.Multiply(ref v2A, weight2, out v2A);
-                    Vector3.Multiply(ref v3A, weight3, out v3A);
-                    Vector3.Add(ref v2A, ref position, out position);
-                    Vector3.Add(ref v3A, ref position, out position);
-
-                    return;
-                }
-                count++;
-
-                //Still haven't exited, so refine the portal.
-                //Test minkowskiPoint against the three planes that separate the new portal candidates: (v1,v4,v0) (v2,v4,v0) (v3,v4,v0)
-                Vector3.Cross(ref pointToV4, ref pointToV0, out temp);
-                Vector3.Dot(ref pointToV1, ref temp, out dot);
-                if (dot >= 0) //Dot v0 x v4 against v1, and dot it against 
-                {
-                    Vector3 pointToV2;
-                    Vector3.Subtract(ref v2, ref minkowskiPosition, out pointToV2);
-                    Vector3.Dot(ref pointToV2, ref temp, out dot);
-                    if (dot >= 0)
-                    {
-                        v1 = v4; // Inside v1 & inside v2 ==> eliminate v1
-                        v1A = v4A;
-                        v1B = v4B;
-                    }
-                    else
-                    {
-                        v3 = v4; // Inside v1 & outside v2 ==> eliminate v3
-                        v3A = v4A;
-                        v3B = v4B;
-                    }
-                }
-                else
-                {
-                    Vector3 pointToV3;
-                    Vector3.Subtract(ref v3, ref minkowskiPosition, out pointToV3);
-                    Vector3.Dot(ref pointToV3, ref temp, out dot);
-                    if (dot >= 0)
-                    {
-                        v2 = v4; // Outside v1 & inside v3 ==> eliminate v2
-                        v2A = v4A;
-                        v2B = v4B;
-                    }
-                    else
-                    {
-                        v1 = v4; // Outside v1 & outside v3 ==> eliminate v1
-                        v1A = v4A;
-                        v1B = v4B;
-                    }
-                }
-
-                //if (!VerifySimplex(ref v0, ref v1, ref v2, ref v3, ref rayDirection))
-                //    Debug.WriteLine("Break.");
-
-            }
-
-
-        }
-
-        /// <summary>
-        /// Determines if two shapes are intersecting.
-        /// </summary>
-        /// <param name="shapeA">First shape in the pair.</param>
-        /// <param name="shapeB">Second shape in the pair.</param>
-        /// <param name="sweep">Sweep direction and magnitude.</param>
-        /// <param name="localTransformB">Transformation of shape B in the local space of A.</param>
-        /// <param name="position">Position of the minkowski difference origin in the local space of A, if the swept volumes intersect.</param>
-        /// <returns>Whether the swept shapes intersect.</returns>
-        public static bool AreSweptShapesIntersecting(ConvexShape shapeA, ConvexShape shapeB, ref Vector3 sweep, ref RigidTransform localTransformB, out Vector3 position)
-        {
-            //It's possible that the two objects' centers are overlapping, or very very close to it.  In this case, 
-            //they are obviously colliding and we can immediately exit.
-            if (localTransformB.Position.LengthSquared() < Toolbox.Epsilon)
-            {
-                position = new Vector3();
-                return true;
-            }
-
-            Vector3 v0;
-            Vector3.Negate(ref localTransformB.Position, out v0); //Since we're in A's local space, A-B is just -B.
-
-
-
-            //Now that the origin ray is known, create a portal through which the ray passes.
-            //To do this, first guess a portal.
-            //This implementation is similar to that of the original XenoCollide.
-            //'n' will be the direction used to find supports throughout the algorithm.
-            Vector3 n = localTransformB.Position;
-            Vector3 v1;
-            Vector3 v1A; //extreme point contributions from each shape.  Used later to compute contact position; could be used to cache simplex too.
-            //MinkowskiToolbox.GetLocalMinkowskiExtremePoint(shape, shapeB, ref n, ref localPoint, out v1A, out v1B, out v1);
-            GetSweptExtremePoint(shapeA, shapeB, ref localTransformB, ref sweep, ref n, out v1A, out v1);
-
-            //Find another extreme point in a direction perpendicular to the previous.
-            Vector3 v2;
-            Vector3 v2A;
-            Vector3.Cross(ref v1, ref v0, out n);
-            if (n.LengthSquared() < Toolbox.Epsilon)
-            {
-                //v1 and v0 could be parallel.
-                //This isn't a bad thing- it means the direction is exactly aligned with the extreme point offset.
-                //In other words, if the raycast is followed out to the surface, it will arrive at the extreme point!
-                //If the origin is further along this direction than the extreme point, then there is no intersection.
-                //If the origin is within this extreme point, then there is an intersection.
-                float dot;
-                Vector3.Dot(ref v1, ref localTransformB.Position, out dot);
-                if (dot < 0)
-                {
-                    //Origin is outside.
-                    position = new Vector3();
-                    return false;
-                }
-                //Origin is inside.
-                //Compute barycentric coordinates along simplex (segment).
-                float dotv0;
-                //Dot > 0, so dotv0 starts out negative.
-                Vector3.Dot(ref v0, ref localTransformB.Position, out dotv0);
-                float barycentricCoordinate = -dotv0 / (dot - dotv0);
-                //Vector3.Subtract(ref v1A, ref v0A, out offset); //'v0a' is just the zero vector, so there's no need to calculate the offset.
-                Vector3.Multiply(ref v1A, barycentricCoordinate, out position);
-                return true;
-            }
-            //MinkowskiToolbox.GetLocalMinkowskiExtremePoint(shape, shapeB, ref n, ref localPoint, out v2A, out v2B, out v2);
-            GetSweptExtremePoint(shapeA, shapeB, ref localTransformB, ref sweep, ref n, out v2A, out v2);
-
-            Vector3 temp1, temp2;
-            //Set n for the first iteration.
-            Vector3.Subtract(ref v1, ref v0, out temp1);
-            Vector3.Subtract(ref v2, ref v0, out temp2);
-            Vector3.Cross(ref temp1, ref temp2, out n);
-
-
-            Vector3 v3A, v3;
-            int count = 0;
-            while (true)
-            {
-                //Find a final extreme point using the normal of the plane defined by v0, v1, v2.
-                //MinkowskiToolbox.GetLocalMinkowskiExtremePoint(shape, shapeB, ref n, ref localPoint, out v3A, out v3B, out v3);
-                GetSweptExtremePoint(shapeA, shapeB, ref localTransformB, ref sweep, ref n, out v3A, out v3);
-
-                if (count > MPRToolbox.OuterIterationLimit)
-                    break;
-                count++;
-                //By now, the simplex is a tetrahedron, but it is not known whether or not the origin ray found earlier actually passes through the portal
-                //defined by v1, v2, v3.
-
-                // If the origin is outside the plane defined by v1,v0,v3, then the portal is invalid.
-                Vector3.Cross(ref v1, ref v3, out temp1);
-                float dot;
-                Vector3.Dot(ref temp1, ref v0, out dot);
-                if (dot < 0)
-                {
-                    //Replace the point that was on the inside of the plane (v2) with the new extreme point.
-                    v2 = v3;
-                    v2A = v3A;
-                    // Calculate the normal of the plane that will be used to find a new extreme point.
-                    Vector3.Subtract(ref v1, ref v0, out temp1);
-                    Vector3.Subtract(ref v3, ref v0, out temp2);
-                    Vector3.Cross(ref temp1, ref temp2, out n);
-                    continue;
-                }
-
-                // If the origin is outside the plane defined by v3,v0,v2, then the portal is invalid.
-                Vector3.Cross(ref v3, ref v2, out temp1);
-                Vector3.Dot(ref temp1, ref v0, out dot);
-                if (dot < 0)
-                {
-                    //Replace the point that was on the inside of the plane (v1) with the new extreme point.
-                    v1 = v3;
-                    v1A = v3A;
-                    // Calculate the normal of the plane that will be used to find a new extreme point.
-                    Vector3.Subtract(ref v2, ref v0, out temp1);
-                    Vector3.Subtract(ref v3, ref v0, out temp2);
-                    Vector3.Cross(ref temp1, ref temp2, out n);
-                    continue;
-                }
-                break;
-            }
-
-            //if (!VerifySimplex(ref v0, ref v1, ref v2, ref v3, ref localPoint.Position))
-            //    Debug.WriteLine("Break.");
-
-
-            // Refine the portal.
-            while (true)
-            {
-                //Test the origin against the plane defined by v1, v2, v3.  If it's inside, we're done.
-                //Compute the outward facing normal.
-                Vector3.Subtract(ref v3, ref v2, out temp1);
-                Vector3.Subtract(ref v1, ref v2, out temp2);
-                Vector3.Cross(ref temp1, ref temp2, out n);
-                float dot;
-                Vector3.Dot(ref n, ref v1, out dot);
-                if (dot >= 0)
-                {
-                    Vector3 temp3;
-                    //Compute the barycentric coordinates of the origin.
-                    //This is done by computing the scaled volume (parallelepiped) of the tetrahedra 
-                    //formed by each triangle of the v0v1v2v3 tetrahedron and the origin.
-
-                    //TODO: consider a different approach using T parameter or something.
-                    Vector3.Subtract(ref v1, ref v0, out temp1);
-                    Vector3.Subtract(ref v2, ref v0, out temp2);
-                    Vector3.Subtract(ref v3, ref v0, out temp3);
-
-                    Vector3 cross;
-                    Vector3.Cross(ref temp1, ref temp2, out cross);
-                    float v0v1v2v3volume;
-                    Vector3.Dot(ref cross, ref temp3, out v0v1v2v3volume);
-
-                    Vector3.Cross(ref v1, ref v2, out cross);
-                    float ov1v2v3volume;
-                    Vector3.Dot(ref cross, ref v3, out ov1v2v3volume);
-
-                    Vector3.Cross(ref localTransformB.Position, ref temp2, out cross);
-                    float v0ov2v3volume;
-                    Vector3.Dot(ref cross, ref temp3, out v0ov2v3volume);
-
-                    Vector3.Cross(ref temp1, ref localTransformB.Position, out cross);
-                    float v0v1ov3volume;
-                    Vector3.Dot(ref cross, ref temp3, out v0v1ov3volume);
-
-
-                    float inverseTotalVolume = 1 / v0v1v2v3volume;
-                    float v0Weight = ov1v2v3volume * inverseTotalVolume;
-                    float v1Weight = v0ov2v3volume * inverseTotalVolume;
-                    float v2Weight = v0v1ov3volume * inverseTotalVolume;
-                    float v3Weight = 1 - v0Weight - v1Weight - v2Weight;
-                    position = v1Weight * v1A + v2Weight * v2A + v3Weight * v3A;
-                    //DEBUGlastPosition = position;
-                    return true;
-                }
-
-                //We haven't yet found the origin.  Find the support point in the portal's outward facing direction.
-                Vector3 v4, v4A;
-                //MinkowskiToolbox.GetLocalMinkowskiExtremePoint(shape, shapeB, ref n, ref localPoint, out v4A, out v4B, out v4); 
-                GetSweptExtremePoint(shapeA, shapeB, ref localTransformB, ref sweep, ref n, out v4A, out v4);
-
-                //If the origin is further along the direction than the extreme point, it's not inside the shape.
-                float dot2;
-                Vector3.Dot(ref v4, ref n, out dot2);
-                if (dot2 < 0)
-                {
-                    //The origin is outside!
-                    position = new Vector3();
-                    return false;
-                }
-
-                //If the plane which generated the normal is very close to the extreme point, then we're at the surface
-                //and we have not found the origin; it's either just BARELY inside, or it is outside.  Assume it's outside.
-                if (dot2 - dot < surfaceEpsilon || count > MPRToolbox.InnerIterationLimit) // TODO: Could use a dynamic epsilon for possibly better behavior.
-                {
-                    position = new Vector3();
-                    //DEBUGlastPosition = position;
-                    return false;
-                }
-                count++;
-
-                //Still haven't exited, so refine the portal.
-                //Test origin against the three planes that separate the new portal candidates: (v1,v4,v0) (v2,v4,v0) (v3,v4,v0)
-                Vector3.Cross(ref v4, ref v0, out temp1);
-                Vector3.Dot(ref v1, ref temp1, out dot);
-                if (dot >= 0)
-                {
-                    Vector3.Dot(ref v2, ref temp1, out dot);
-                    if (dot >= 0)
-                    {
-                        v1 = v4; // Inside v1 & inside v2 ==> eliminate v1
-                        v1A = v4A;
-                    }
-                    else
-                    {
-                        v3 = v4; // Inside v1 & outside v2 ==> eliminate v3
-                        v3A = v4A;
-                    }
-                }
-                else
-                {
-                    Vector3.Dot(ref v3, ref temp1, out dot);
-                    if (dot >= 0)
-                    {
-                        v2 = v4; // Outside v1 & inside v3 ==> eliminate v2
-                        v2A = v4A;
-                    }
-                    else
-                    {
-                        v1 = v4; // Outside v1 & outside v3 ==> eliminate v1
-                        v1A = v4A;
-                    }
-                }
-
-                //if (!VerifySimplex(ref v0, ref v1, ref v2, ref v3, ref localPoint.Position))
-                //    Debug.WriteLine("Break.");
-
-            }
-
-
-        }
-
-
-        static void GetSweptExtremePoint(ConvexShape shapeA, ConvexShape shapeB, ref RigidTransform localTransformB, ref Vector3 sweep, ref Vector3 extremePointDirection, out Vector3 extremePointA, out Vector3 extremePoint)
-        {
-            Vector3 b;
-            MinkowskiToolbox.GetLocalMinkowskiExtremePoint(shapeA, shapeB, ref extremePointDirection, ref localTransformB, out extremePointA, out b, out extremePoint);
-            float dot;
-            Vector3.Dot(ref extremePointDirection, ref sweep, out dot);
-            if (dot > 0)
-            {
-                Vector3.Add(ref extremePoint, ref sweep, out extremePoint);
-            }
-        }
-
-        //RAY CAST
-        /// <summary>
-        /// Casts a ray against a shape.
-        /// </summary>
-        /// <param name="ray">Ray to test against the shape.</param>
-        /// <param name="maximumLength">Maximum length of the ray.</param>
-        /// <param name="shape">Shape to test with a ray.</param>
-        /// <param name="transform">Transform to apply to the shape.</param>
-        /// <param name="hit">Hit data of the ray on the shape, if any.</param>
-        /// <returns>Whether or not the swept shapes hit each other.</returns>
-        public static bool RayCast(Ray ray, float maximumLength, ConvexShape shape, ref RigidTransform transform, out RayHit hit)
-        {
-            //Compute the local origin and direction of the ray.
-            Ray localRay;
-            Quaternion conjugate;
-            Vector3.Subtract(ref ray.Position, ref transform.Position, out localRay.Position);
-            Quaternion.Conjugate(ref transform.Orientation, out conjugate);
-            Vector3.Transform(ref localRay.Position, ref conjugate, out localRay.Position);
-            Vector3.Transform(ref ray.Direction, ref conjugate, out localRay.Direction);
-
-            //Note that we will be casting the ray *backwards* against the sweep-expanded surface of the shape.
-            Vector3.Negate(ref localRay.Direction, out localRay.Direction);
-
-            //A ray cast is a special case of two-body sweeping.  This is implemented separately from the two-body sweep above almost entirely for a tiny performance boost.
-            //It also allows for certain tricks to help with numerical stability.
-
-            //Sweeping two objects against each other is very similar to the local surface cast.
-            //The ray starts at the origin and goes in the sweep direction.
-            //However, unlike the local surface cast, the origin may start outside of the minkowski difference.
-            //Additionally, the method can early out if the length traversed by the ray is found to be longer than the maximum length, or if the origin is found to be outside the minkowski difference.
-
-            //The support points of the minkowski difference are also modified.  By default, the minkowski difference should very rarely contain the origin.
-            //Sweep tests aren't very useful if the objects are intersecting!
-            //However, in order for the local surface cast to actually find a proper result (assuming there is a hit at all), the origin must be inside the minkowski difference.
-            //So, expand the minkowski difference using the sweep direction with magnitude sufficient to fully include the plane defined by the origin and the sweep direction.
-            //If there's going to be a hit, then the origin will be within this expanded shape.
-
-
-
-            //If the sweep direction is found to be negative, the ray can be thought of as pointing away from the shape.
-            //However, the minkowski difference may contain the shape.  In this case, the time of impact is zero.
-
-            //If the swept (with sweep = 0 in case of incorrect direction) minkowski difference does not contain the shape, then the raycast cannot begin and we also know that the shapes will not intersect.
-
-            //If the sweep amount is nonnegative and the minkowski difference contains the shape, then the normal raycasting process can continue.
-            //Perform the usual local raycast, but use the swept minkowski difference.
-            //Once the surface is found, the final t parameter of the ray is equal to the sweep distance minus the local raycast computed t parameter.
-
-
-            //Given that this is a ray cast, we can make some modifications.  Rays frequently traverse large distances, but stretching the swept volume
-            //a huge amount to match could manifest numerical issues.  Instead, pull the ray up close to the object.
-            RayHit sphereHit;
-
-            if (Toolbox.RayCastSphere(ref ray, ref transform.Position, shape.maximumRadius, maximumLength, out sphereHit))
-            {
-                //We can scoot ourselves almost all the way up to the intersection with the outer sphere.
-                //Stop just short to prevent a possible erroneous 'just-barely-contained' result.
-                sphereHit.T = Math.Max(sphereHit.T - .1f, 0);
-                Vector3 offset;
-                Vector3.Multiply(ref localRay.Direction, -sphereHit.T, out offset);
-                Vector3.Add(ref localRay.Position, ref offset, out localRay.Position);
-            }
-            else
-            {
-                //If the ray cast doesn't hit the bounding sphere, it's impossible for the ray to hit the shape itself.
-                hit.T = float.MaxValue;
-                hit.Normal = new Vector3();
-                hit.Location = new Vector3();
-                return false;
-            }
-
-
-
-            //First: Compute the sweep amount along the sweep direction.
-            //This sweep amount needs to expand the minkowski difference to fully intersect the plane defined by the sweep direction and origin.
-
-            float rayLengthSquared = localRay.Direction.LengthSquared();
-            float sweepLength;
-            if (rayLengthSquared > Toolbox.Epsilon * .01f)
-            {
-                Vector3.Dot(ref localRay.Position, ref localRay.Direction, out sweepLength);
-                //Ray length isn't necessarily normalized...
-                sweepLength /= rayLengthSquared;
-                //Scale the sweep length by the margins.  Divide by the length to pull the margin into terms of the length of the ray.
-                sweepLength += shape.maximumRadius / (float)Math.Sqrt(rayLengthSquared);
-            }
-            else
-            {
-                rayLengthSquared = 0;
-                sweepLength = 0;
-            }
-            //If the sweep direction is found to be negative, the ray can be thought of as pointing away from the shape.
-            //Do not sweep backward.
-            bool negativeLength;
-            if (negativeLength = sweepLength < 0)
-                sweepLength = 0;
-
-
-
-            Vector3 sweep;
-            Vector3.Multiply(ref localRay.Direction, sweepLength, out sweep);
-            //Check to see if the origin is contained within the swept shape.
-            if (!SweptShapeContainsPoint(shape, ref sweep, ref localRay.Position))
-            {
-                //The origin is not contained within the sweep volume.  The raycast definitely misses.
-                hit.T = float.MaxValue;
-                hit.Normal = new Vector3();
-                hit.Location = new Vector3();
-                return false;
-            }
-            if (negativeLength)
-            {
-                //The origin is contained, but we shouldn't continue.
-                //The ray is facing backwards.  The time of impact would be 0 (because we already verified that we are contained in the shape volume).
-                hit.T = 0;
-                Vector3.Normalize(ref ray.Direction, out hit.Normal);
-                hit.Location = ray.Position;
-                return true;
-            }
-
-            //OKAY! We've finally finished all the pre-testing.  Cast the ray!
-            if (LocalSweepCast(shape, sweepLength, rayLengthSquared, ref localRay.Direction, ref sweep, ref localRay.Position, out hit))
-            {
-                hit.T += sphereHit.T;
-                if (hit.T <= maximumLength)
-                {
-                    //Get the world space hit location.
-                    Vector3.Multiply(ref ray.Direction, hit.T, out hit.Location);
-                    Vector3.Add(ref hit.Location, ref ray.Position, out hit.Location);
-                    //Transform the normal.
-                    Vector3.Transform(ref hit.Normal, ref transform.Orientation, out hit.Normal);
-                    return true;
-                }
-            }
-            return false;
-
-        }
-
-        /// <summary>
-        /// Determines if a point is contained within the swept volume of a shape.
-        /// </summary>
-        /// <param name="shape">First shape in the pair.</param>
-        /// <param name="sweep">Sweep direction and magnitude.</param>
-        /// <param name="localPoint">Point to check for containment in the shape in the local space of the shape.</param>
-        /// <returns>Whether the swept shape contains the point.</returns>
-        public static bool SweptShapeContainsPoint(ConvexShape shape, ref Vector3 sweep, ref Vector3 localPoint)
-        {
-            //It's possible that the two objects' centers are overlapping, or very very close to it.  In this case, 
-            //they are obviously colliding and we can immediately exit.
-            if (localPoint.LengthSquared() < Toolbox.Epsilon)
-            {
-                return true;
-            }
-
-            Vector3 v0;
-            Vector3.Negate(ref localPoint, out v0); //Since we're in A's local space, A-B is just -B.
-
-
-
-            //Now that the origin ray is known, create a portal through which the ray passes.
-            //To do this, first guess a portal.
-            //This implementation is similar to that of the original XenoCollide.
-            //'n' will be the direction used to find supports throughout the algorithm.
-            Vector3 n = localPoint;
-            Vector3 v1;
-            //MinkowskiToolbox.GetLocalMinkowskiExtremePoint(shape, shapeB, ref n, ref localPoint, out v1A, out v1B, out v1);
-            GetSweptExtremePoint(shape, ref localPoint, ref sweep, ref n, out v1);
-
-            //Find another extreme point in a direction perpendicular to the previous.
-            Vector3 v2;
-            Vector3.Cross(ref v1, ref v0, out n);
-            if (n.LengthSquared() < Toolbox.Epsilon)
-            {
-                //v1 and v0 could be parallel.
-                //This isn't a bad thing- it means the direction is exactly aligned with the extreme point offset.
-                //In other words, if the raycast is followed out to the surface, it will arrive at the extreme point!
-                //If the origin is further along this direction than the extreme point, then there is no intersection.
-                //If the origin is within this extreme point, then there is an intersection.
-                float dot;
-                Vector3.Dot(ref v1, ref localPoint, out dot);
-                if (dot < 0)
-                {
-                    //Origin is outside.
-                    return false;
-                }
-                return true;
-            }
-            //MinkowskiToolbox.GetLocalMinkowskiExtremePoint(shape, shapeB, ref n, ref localPoint, out v2A, out v2B, out v2);
-            GetSweptExtremePoint(shape, ref localPoint, ref sweep, ref n, out v2);
-
-            Vector3 temp1, temp2;
-            //Set n for the first iteration.
-            Vector3.Subtract(ref v1, ref v0, out temp1);
-            Vector3.Subtract(ref v2, ref v0, out temp2);
-            Vector3.Cross(ref temp1, ref temp2, out n);
-
-
-            Vector3 v3;
-            int count = 0;
-            while (true)
-            {
-                //Find a final extreme point using the normal of the plane defined by v0, v1, v2.
-                //MinkowskiToolbox.GetLocalMinkowskiExtremePoint(shape, shapeB, ref n, ref localPoint, out v3A, out v3B, out v3);
-                GetSweptExtremePoint(shape, ref localPoint, ref sweep, ref n, out v3);
-
-                if (count > MPRToolbox.OuterIterationLimit)
-                    break;
-                count++;
-                //By now, the simplex is a tetrahedron, but it is not known whether or not the origin ray found earlier actually passes through the portal
-                //defined by v1, v2, v3.
-
-                // If the origin is outside the plane defined by v1,v0,v3, then the portal is invalid.
-                Vector3.Cross(ref v1, ref v3, out temp1);
-                float dot;
-                Vector3.Dot(ref temp1, ref v0, out dot);
-                if (dot < 0)
-                {
-                    //Replace the point that was on the inside of the plane (v2) with the new extreme point.
-                    v2 = v3;
-                    // Calculate the normal of the plane that will be used to find a new extreme point.
-                    Vector3.Subtract(ref v1, ref v0, out temp1);
-                    Vector3.Subtract(ref v3, ref v0, out temp2);
-                    Vector3.Cross(ref temp1, ref temp2, out n);
-                    continue;
-                }
-
-                // If the origin is outside the plane defined by v3,v0,v2, then the portal is invalid.
-                Vector3.Cross(ref v3, ref v2, out temp1);
-                Vector3.Dot(ref temp1, ref v0, out dot);
-                if (dot < 0)
-                {
-                    //Replace the point that was on the inside of the plane (v1) with the new extreme point.
-                    v1 = v3;
-                    // Calculate the normal of the plane that will be used to find a new extreme point.
-                    Vector3.Subtract(ref v2, ref v0, out temp1);
-                    Vector3.Subtract(ref v3, ref v0, out temp2);
-                    Vector3.Cross(ref temp1, ref temp2, out n);
-                    continue;
-                }
-                break;
-            }
-
-            //if (!VerifySimplex(ref v0, ref v1, ref v2, ref v3, ref localPoint.Position))
-            //    Debug.WriteLine("Break.");
-
-
-            // Refine the portal.
-            while (true)
-            {
-                //Test the origin against the plane defined by v1, v2, v3.  If it's inside, we're done.
-                //Compute the outward facing normal.
-                Vector3.Subtract(ref v3, ref v2, out temp1);
-                Vector3.Subtract(ref v1, ref v2, out temp2);
-                Vector3.Cross(ref temp1, ref temp2, out n);
-                float dot;
-                Vector3.Dot(ref n, ref v1, out dot);
-                if (dot >= 0)
-                {
-                    return true;
-                }
-
-                //We haven't yet found the origin.  Find the support point in the portal's outward facing direction.
-                Vector3 v4;
-                //MinkowskiToolbox.GetLocalMinkowskiExtremePoint(shape, shapeB, ref n, ref localPoint, out v4A, out v4B, out v4); 
-                GetSweptExtremePoint(shape, ref localPoint, ref sweep, ref n, out v4);
-
-                //If the origin is further along the direction than the extreme point, it's not inside the shape.
-                float dot2;
-                Vector3.Dot(ref v4, ref n, out dot2);
-                if (dot2 < 0)
-                {
-                    //The origin is outside!
-                    return false;
-                }
-
-                //If the plane which generated the normal is very close to the extreme point, then we're at the surface
-                //and we have not found the origin; it's either just BARELY inside, or it is outside.  Assume it's outside.
-                if (dot2 - dot < surfaceEpsilon || count > MPRToolbox.InnerIterationLimit) // TODO: Could use a dynamic epsilon for possibly better behavior.
-                {
-                    //DEBUGlastPosition = position;
-                    return false;
-                }
-                count++;
-
-                //Still haven't exited, so refine the portal.
-                //Test origin against the three planes that separate the new portal candidates: (v1,v4,v0) (v2,v4,v0) (v3,v4,v0)
-                Vector3.Cross(ref v4, ref v0, out temp1);
-                Vector3.Dot(ref v1, ref temp1, out dot);
-                if (dot >= 0)
-                {
-                    Vector3.Dot(ref v2, ref temp1, out dot);
-                    if (dot >= 0)
-                    {
-                        v1 = v4; // Inside v1 & inside v2 ==> eliminate v1
-                    }
-                    else
-                    {
-                        v3 = v4; // Inside v1 & outside v2 ==> eliminate v3
-                    }
-                }
-                else
-                {
-                    Vector3.Dot(ref v3, ref temp1, out dot);
-                    if (dot >= 0)
-                    {
-                        v2 = v4; // Outside v1 & inside v3 ==> eliminate v2
-                    }
-                    else
-                    {
-                        v1 = v4; // Outside v1 & outside v3 ==> eliminate v1
-                    }
-                }
-
-                //if (!VerifySimplex(ref v0, ref v1, ref v2, ref v3, ref localPoint.Position))
-                //    Debug.WriteLine("Break.");
-
-            }
-
-
-        }
-
-
-        private static bool LocalSweepCast(ConvexShape shape, float sweepLength, float rayLengthSquared, ref Vector3 localDirection, ref Vector3 sweep, ref Vector3 rayOrigin, out RayHit hit)
-        {
-            //By now, the ray is known to be within the swept shape and facing the right direction for a normal raycast.
-
-            //First guess a portal.
-            //This implementation is similar to that of the original XenoCollide.
-            //'n' will be the direction used to find supports throughout the algorithm.
-            Vector3 n = localDirection;
-            Vector3 v1;
-            GetSweptExtremePoint(shape, ref rayOrigin, ref sweep, ref n, out v1);
-            //v1 could be zero in some degenerate cases.
-            //if (v1.LengthSquared() < Toolbox.Epsilon)
-            //{
-            //    hit.T = 0;
-            //    Vector3.Normalize(ref n, out hit.Normal);
-            //    Vector3.Transform(ref hit.Normal, ref transform.Orientation, out hit.Normal);
-            //    //hit.Location = hit.T * localDirection;
-            //    Vector3.Transform(ref hit.Location, ref transform.Orientation, out hit.Location);
-            //    Vector3.Add(ref hit.Location, ref transform.Position, out hit.Location);
-            //    hit.Location += sweepA * hit.T;
-            //    return true;
-            //}
-
-            //Find another extreme point in a direction perpendicular to the previous.
-            Vector3 v2;
-            Vector3.Cross(ref localDirection, ref v1, out n);
-            hit.Location = new Vector3();
-            if (n.LengthSquared() < Toolbox.Epsilon * .01f)
-            {
-                //v1 and v0 could be parallel.
-                //This isn't a bad thing- it means the direction is exactly aligned with the extreme point offset.
-                //In other words, if the raycast is followed out to the surface, it will arrive at the extreme point!
-
-                if (rayLengthSquared > Toolbox.Epsilon * .01f)
-                    Vector3.Divide(ref localDirection, (float)Math.Sqrt(rayLengthSquared), out hit.Normal);
-                else
-                    hit.Normal = new Vector3();
-
-                float rate;
-                Vector3.Dot(ref  hit.Normal, ref localDirection, out rate);
-                float distance;
-                Vector3.Dot(ref  hit.Normal, ref v1, out distance);
-                if (rate > 0)
-                    hit.T = sweepLength - distance / rate;
-                else
-                    hit.T = sweepLength;
-
-                if (hit.T < 0)
-                    hit.T = 0;
-
-                //Vector3.Transform(ref hit.Normal, ref transform.Orientation, out hit.Normal);
-                ////hit.Location = hit.T * localDirection;
-                //Vector3.Transform(ref hit.Location, ref transform.Orientation, out hit.Location);
-                //Vector3.Add(ref hit.Location, ref transform.Position, out hit.Location);
-                //hit.Location += sweepA * hit.T;
-                return hit.T <= 1;
-
-
-            }
-            GetSweptExtremePoint(shape, ref rayOrigin, ref sweep, ref n, out v2);
-
-
-
-
-            Vector3 temp1, temp2;
-            //Set n for the first iteration.
-            Vector3.Cross(ref v1, ref v2, out n);
-
-            //It's possible that v1 and v2 were constructed in such a way that 'n' is not properly calibrated
-            //relative to the direction vector.
-            float dot;
-            Vector3.Dot(ref n, ref localDirection, out dot);
-            if (dot > 0)
-            {
-                //It's not properly calibrated.  Flip the winding (and the previously calculated normal).
-                Vector3.Negate(ref n, out n);
-                temp1 = v1;
-                v1 = v2;
-                v2 = temp1;
-            }
-
-            Vector3 v3;
-            int count = 0;
-            while (true)
-            {
-                //Find a final extreme point using the normal of the plane defined by v0, v1, v2.
-                GetSweptExtremePoint(shape, ref rayOrigin, ref sweep, ref n, out v3);
-
-                if (count > MPRToolbox.OuterIterationLimit)
-                {
-                    //Can't enclose the origin! That's a bit odd.  Something is wrong; the preparation for this raycast
-                    //guarantees that the origin is enclosed.  Could be a numerical problem.
-                    hit.T = float.MaxValue;
-                    hit.Normal = new Vector3();
-                    hit.Location = new Vector3();
-                    return false;
-                }
-                count++;
-
-                //By now, the simplex is a tetrahedron, but it is not known whether or not the ray actually passes through the portal
-                //defined by v1, v2, v3.
-
-                // If the direction is outside the plane defined by v1,v0,v3, then the portal is invalid.
-                Vector3.Cross(ref v1, ref v3, out temp1);
-                Vector3.Dot(ref temp1, ref localDirection, out dot);
-                if (dot < 0)
-                {
-                    //Replace the point that was on the inside of the plane (v2) with the new extreme point.
-                    v2 = v3;
-                    // Calculate the normal of the plane that will be used to find a new extreme point.
-                    Vector3.Cross(ref v1, ref v3, out n);
-                    continue;
-                }
-
-                // If the direction is outside the plane defined by v3,v0,v2, then the portal is invalid.
-                Vector3.Cross(ref v3, ref v2, out temp1);
-                Vector3.Dot(ref temp1, ref localDirection, out dot);
-                if (dot < 0)
-                {
-                    //Replace the point that was on the inside of the plane (v1) with the new extreme point.
-                    v1 = v3;
-                    // Calculate the normal of the plane that will be used to find a new extreme point.
-                    Vector3.Cross(ref v2, ref v3, out n);
-                    continue;
-                }
-                break;
-            }
-
-
-            // Refine the portal.
-            count = 0;
-            while (true)
-            {
-                //Compute the outward facing normal.
-                Vector3.Subtract(ref v1, ref v2, out temp1);
-                Vector3.Subtract(ref v3, ref v2, out temp2);
-                Vector3.Cross(ref temp1, ref temp2, out n);
-
-
-                //Keep working towards the surface.  Find the next extreme point.
-                Vector3 v4;
-                GetSweptExtremePoint(shape, ref rayOrigin, ref sweep, ref n, out v4);
-
-
-                //If the plane which generated the normal is very close to the extreme point, then we're at the surface.
-                Vector3.Dot(ref n, ref v1, out dot);
-                float supportDot;
-                Vector3.Dot(ref v4, ref n, out supportDot);
-
-                if (supportDot - dot < rayCastSurfaceEpsilon || count > MPRToolbox.InnerIterationLimit) // TODO: Could use a dynamic epsilon for possibly better behavior.
-                {
-                    //The portal is now on the surface.  The algorithm can now compute the TOI and exit.
-                    float lengthSquared = n.LengthSquared();
-                    if (lengthSquared > Toolbox.Epsilon * .00001f)
-                    {
-                        Vector3.Divide(ref n, (float)Math.Sqrt(lengthSquared), out hit.Normal);
-
-                        //The plane is very close to the surface, and the ray is known to pass through it.
-                        //dot is the rate.
-                        Vector3.Dot(ref  hit.Normal, ref localDirection, out dot);
-                        //supportDot is the distance to the plane.
-                        Vector3.Dot(ref  hit.Normal, ref v1, out supportDot);
-
-
-                        hit.T = sweepLength - supportDot / dot;
-                    }
-                    else
-                    {
-                        Vector3.Normalize(ref localDirection, out hit.Normal);
-                        hit.T = sweepLength;
-                    }
-                    //Sometimes, when the objects are intersecting, the T parameter can be negative.
-                    //In this case, just go with t = 0.
-                    if (hit.T < 0)
-                        hit.T = 0;
-                    return true;
-                }
-
-                //Still haven't exited, so refine the portal.
-                //Test direction against the three planes that separate the new portal candidates: (v1,v4,v0) (v2,v4,v0) (v3,v4,v0)
-
-
-                //This may look a little weird at first.
-                //'inside' here means 'on the positive side of the plane.'
-                //There are three total planes being tested, one for each of v1, v2, and v3.
-                //The planes are created from consistently wound vertices, so it's possible to determine
-                //where the ray passes through the portal based upon its relationship to two of the three planes.
-                //The third vertex which is found to be opposite the face which contains the ray is replaced with the extreme point.
-
-                //This v4 x direction is just a minor reordering of a scalar triple product: (v1 x v4) * direction.
-                //It eliminates the need for extra cross products for the inner if.
-                Vector3.Cross(ref v4, ref localDirection, out temp1);
-                Vector3.Dot(ref v1, ref temp1, out dot);
-                if (dot >= 0)
-                {
-                    Vector3.Dot(ref v2, ref temp1, out dot);
-                    if (dot >= 0)
-                    {
-                        v1 = v4; // Inside v1 & inside v2 ==> eliminate v1
-                    }
-                    else
-                    {
-                        v3 = v4; // Inside v1 & outside v2 ==> eliminate v3
-                    }
-                }
-                else
-                {
-                    Vector3.Dot(ref v3, ref temp1, out dot);
-                    if (dot >= 0)
-                    {
-                        v2 = v4; // Outside v1 & inside v3 ==> eliminate v2
-                    }
-                    else
-                    {
-                        v1 = v4; // Outside v1 & outside v3 ==> eliminate v1
-                    }
-                }
-
-                count++;
-
-            }
-        }
-
-        static void GetSweptExtremePoint(ConvexShape shape, ref Vector3 point, ref Vector3 sweep, ref Vector3 extremePointDirection, out Vector3 extremePoint)
-        {
-            shape.GetExtremePoint(extremePointDirection, ref Toolbox.RigidIdentity, out extremePoint);
-            Vector3.Subtract(ref extremePoint, ref point, out extremePoint);
-            float dot;
-            Vector3.Dot(ref extremePointDirection, ref sweep, out dot);
-            if (dot > 0)
-            {
-                Vector3.Add(ref extremePoint, ref sweep, out extremePoint);
-            }
-        }
-
-
-    }
-}
+﻿using System;
+using System.Collections.Generic;
+using System.Linq;
+using System.Text;
+using BEPUphysics.CollisionShapes.ConvexShapes;
+using BEPUutilities;
+ 
+using System.Diagnostics;
+
+namespace BEPUphysics.CollisionTests.CollisionAlgorithms
+{
+    /// <summary>
+    /// Contains a variety of queries and computation methods that make use of minkowski portal refinement.
+    /// </summary>
+    public static class MPRToolbox
+    {
+        //TODO: Lots of nasty code repeat.
+        //The common phases of portal construction, correction, and refinement are implemented with subtle differences.
+        //With some effort, they could be shoved together.
+
+        /// <summary>
+        /// Number of iterations that the MPR system will run in its inner loop before giving up and returning with failure.
+        /// </summary>
+        public static int InnerIterationLimit = 15;
+        /// <summary>
+        /// Number of iterations that the MPR system will run in its outer loop before giving up and moving on to its inner loop.
+        /// </summary>
+        public static int OuterIterationLimit = 15;
+
+        private static float surfaceEpsilon = 1e-7f;
+        /// <summary>
+        /// Gets or sets how close surface-finding based MPR methods have to get before exiting.
+        /// Defaults to 1e-7.
+        /// </summary>
+        public static float SurfaceEpsilon
+        {
+            get
+            {
+                return surfaceEpsilon;
+            }
+            set
+            {
+                if (value > 0)
+                    surfaceEpsilon = value;
+                else throw new ArgumentException("Epsilon must be positive.");
+
+            }
+        }
+
+        private static float depthRefinementEpsilon = 1e-4f;
+        /// <summary>
+        /// Gets or sets how close the penetration depth refinement system should converge before quitting.
+        /// Making this smaller can help more precisely find a local minimum at the cost of performance.
+        /// The change will likely only be visible on curved shapes, since polytopes will converge extremely rapidly to a precise local minimum.
+        /// Defaults to 1e-4.
+        /// </summary>
+        public static float DepthRefinementEpsilon
+        {
+            get
+            {
+                return depthRefinementEpsilon;
+            }
+            set
+            {
+                if (value > 0)
+                    depthRefinementEpsilon = value;
+                else throw new ArgumentException("Epsilon must be positive.");
+
+            }
+        }
+
+        private static float rayCastSurfaceEpsilon = 1e-9f;
+        /// <summary>
+        /// Gets or sets how close surface-finding ray casts have to get before exiting.
+        /// Defaults to 1e-9.
+        /// </summary>
+        public static float RayCastSurfaceEpsilon
+        {
+            get
+            {
+                return rayCastSurfaceEpsilon;
+            }
+            set
+            {
+                if (value > 0)
+                    rayCastSurfaceEpsilon = value;
+                else
+                    throw new ArgumentException("Epsilon must be positive.");
+            }
+        }
+
+        private static int maximumDepthRefinementIterations = 3;
+        /// <summary>
+        /// Gets or sets the maximum number of iterations to use to reach the local penetration depth minimum when using the RefinePenetration function.
+        /// Increasing this allows the system to work longer to find local penetration minima.
+        /// The change will likely only be visible on curved shapes, since polytopes will converge extremely rapidly to a precise local minimum.
+        /// Defaults to 3.
+        /// </summary>
+        public static int MaximumDepthRefinementIterations
+        {
+            get
+            {
+                return maximumDepthRefinementIterations;
+            }
+            set
+            {
+                if (value > 0)
+                    maximumDepthRefinementIterations = value;
+                else throw new ArgumentException("Iteration count must be positive.");
+            }
+        }
+
+        /// <summary>
+        /// Gets a world space point in the overlapped volume between two shapes.
+        /// </summary>
+        /// <param name="shapeA">First shape in the pair.</param>
+        /// <param name="shapeB">Second shape in the pair.</param>
+        /// <param name="transformA">Transformation to apply to the first shape.</param>
+        /// <param name="transformB">Transformation to apply to the second shape.</param>
+        /// <param name="position">Position within the overlapped volume of the two shapes, if any.</param>
+        /// <returns>Whether or not the two shapes overlap.</returns>
+        public static bool GetOverlapPosition(ConvexShape shapeA, ConvexShape shapeB, ref RigidTransform transformA, ref RigidTransform transformB, out Vector3 position)
+        {
+            RigidTransform localTransformB;
+            MinkowskiToolbox.GetLocalTransform(ref transformA, ref transformB, out localTransformB);
+            bool toReturn = GetLocalOverlapPosition(shapeA, shapeB, ref localTransformB, out position);
+            RigidTransform.Transform(ref position, ref transformA, out position);
+            return toReturn;
+
+        }
+
+
+        /// <summary>
+        /// Gets a point in the overlapped volume between two shapes in shape A's local space.
+        /// </summary>
+        /// <param name="shapeA">First shape in the pair.</param>
+        /// <param name="shapeB">Second shape in the pair.</param>
+        /// <param name="position">Position within the overlapped volume of the two shapes in shape A's local space, if any.</param>
+        /// <returns>Whether or not the two shapes overlap.</returns>
+        public static bool GetLocalOverlapPosition(ConvexShape shapeA, ConvexShape shapeB, ref RigidTransform localTransformB, out Vector3 position)
+        {
+            return GetLocalOverlapPosition(shapeA, shapeB, ref localTransformB.Position, ref localTransformB, out position);
+        }
+
+        internal static bool GetLocalOverlapPosition(ConvexShape shapeA, ConvexShape shapeB, ref Vector3 originRay, ref RigidTransform localTransformB, out Vector3 position)
+        {
+            //Compute the origin ray.  This points from a point known to be inside the minkowski sum to the origin.
+            //The centers of the shapes are used to create the interior point.
+
+            //It's possible that the two objects' centers are overlapping, or very very close to it.  In this case, 
+            //they are obviously colliding and we can immediately exit.
+            if (originRay.LengthSquared() < Toolbox.Epsilon)
+            {
+                position = new Vector3();
+                //DEBUGlastPosition = position;
+                return true;
+            }
+
+            Vector3 v0;
+            Vector3.Negate(ref originRay, out v0); //Since we're in A's local space, A-B is just -B.
+
+
+
+            //Now that the origin ray is known, create a portal through which the ray passes.
+            //To do this, first guess a portal.
+            //This implementation is similar to that of the original XenoCollide.
+            //'n' will be the direction used to find supports throughout the algorithm.
+            Vector3 n = originRay;
+            Vector3 v1;
+            Vector3 v1A, v1B; //extreme point contributions from each shape.  Used later to compute contact position; could be used to cache simplex too.
+            MinkowskiToolbox.GetLocalMinkowskiExtremePoint(shapeA, shapeB, ref n, ref localTransformB, out v1A, out v1B, out v1);
+
+            //Find another extreme point in a direction perpendicular to the previous.
+            Vector3 v2;
+            Vector3 v2A, v2B;
+            Vector3.Cross(ref v1, ref v0, out n);
+            if (n.LengthSquared() < Toolbox.Epsilon)
+            {
+                //v1 and v0 could be parallel.
+                //This isn't a bad thing- it means the direction is exactly aligned with the extreme point offset.
+                //In other words, if the raycast is followed out to the surface, it will arrive at the extreme point!
+                //If the origin is further along this direction than the extreme point, then there is no intersection.
+                //If the origin is within this extreme point, then there is an intersection.
+                float dot;
+                Vector3.Dot(ref v1, ref originRay, out dot);
+                if (dot < 0)
+                {
+                    //Origin is outside.
+                    position = new Vector3();
+                    return false;
+                }
+                //Origin is inside.
+                //Compute barycentric coordinates along simplex (segment).
+                float dotv0;
+                //Dot > 0, so dotv0 starts out negative.
+                Vector3.Dot(ref v0, ref originRay, out dotv0);
+                float barycentricCoordinate = -dotv0 / (dot - dotv0);
+                //Vector3.Subtract(ref v1A, ref v0A, out offset); //'v0a' is just the zero vector, so there's no need to calculate the offset.
+                Vector3.Multiply(ref v1A, barycentricCoordinate, out position);
+                return true;
+            }
+            MinkowskiToolbox.GetLocalMinkowskiExtremePoint(shapeA, shapeB, ref n, ref localTransformB, out v2A, out v2B, out v2);
+
+            Vector3 temp1, temp2;
+            //Set n for the first iteration.
+            Vector3.Subtract(ref v1, ref v0, out temp1);
+            Vector3.Subtract(ref v2, ref v0, out temp2);
+            Vector3.Cross(ref temp1, ref temp2, out n);
+
+
+            Vector3 v3A, v3B, v3;
+            int count = 0;
+            while (true)
+            {
+                //Find a final extreme point using the normal of the plane defined by v0, v1, v2.
+                MinkowskiToolbox.GetLocalMinkowskiExtremePoint(shapeA, shapeB, ref n, ref localTransformB, out v3A, out v3B, out v3);
+
+                if (count > MPRToolbox.OuterIterationLimit)
+                    break;
+                count++;
+                //By now, the simplex is a tetrahedron, but it is not known whether or not the origin ray found earlier actually passes through the portal
+                //defined by v1, v2, v3.
+
+                // If the origin is outside the plane defined by v1,v0,v3, then the portal is invalid.
+                Vector3.Cross(ref v1, ref v3, out temp1);
+                float dot;
+                Vector3.Dot(ref temp1, ref v0, out dot);
+                if (dot < 0)
+                {
+                    //Replace the point that was on the inside of the plane (v2) with the new extreme point.
+                    v2 = v3;
+                    v2A = v3A;
+                    v2B = v3B;
+                    // Calculate the normal of the plane that will be used to find a new extreme point.
+                    Vector3.Subtract(ref v1, ref v0, out temp1);
+                    Vector3.Subtract(ref v3, ref v0, out temp2);
+                    Vector3.Cross(ref temp1, ref temp2, out n);
+                    continue;
+                }
+
+                // If the origin is outside the plane defined by v3,v0,v2, then the portal is invalid.
+                Vector3.Cross(ref v3, ref v2, out temp1);
+                Vector3.Dot(ref temp1, ref v0, out dot);
+                if (dot < 0)
+                {
+                    //Replace the point that was on the inside of the plane (v1) with the new extreme point.
+                    v1 = v3;
+                    v1A = v3A;
+                    v1B = v3B;
+                    // Calculate the normal of the plane that will be used to find a new extreme point.
+                    Vector3.Subtract(ref v2, ref v0, out temp1);
+                    Vector3.Subtract(ref v3, ref v0, out temp2);
+                    Vector3.Cross(ref temp1, ref temp2, out n);
+                    continue;
+                }
+                break;
+            }
+
+            //if (!VerifySimplex(ref v0, ref v1, ref v2, ref v3, ref localPoint.Position))
+            //    Debug.WriteLine("Break.");
+
+
+            // Refine the portal.
+            while (true)
+            {
+                //Test the origin against the plane defined by v1, v2, v3.  If it's inside, we're done.
+                //Compute the outward facing normal.
+                Vector3.Subtract(ref v3, ref v2, out temp1);
+                Vector3.Subtract(ref v1, ref v2, out temp2);
+                Vector3.Cross(ref temp1, ref temp2, out n);
+                float dot;
+                Vector3.Dot(ref n, ref v1, out dot);
+                if (dot >= 0)
+                {
+                    Vector3 temp3;
+                    //Compute the barycentric coordinates of the origin.
+                    //This is done by computing the scaled volume (parallelepiped) of the tetrahedra 
+                    //formed by each triangle of the v0v1v2v3 tetrahedron and the origin.
+
+                    //TODO: consider a different approach using T parameter or something.
+                    Vector3.Subtract(ref v1, ref v0, out temp1);
+                    Vector3.Subtract(ref v2, ref v0, out temp2);
+                    Vector3.Subtract(ref v3, ref v0, out temp3);
+
+                    Vector3 cross;
+                    Vector3.Cross(ref temp1, ref temp2, out cross);
+                    float v0v1v2v3volume;
+                    Vector3.Dot(ref cross, ref temp3, out v0v1v2v3volume);
+
+                    Vector3.Cross(ref v1, ref v2, out cross);
+                    float ov1v2v3volume;
+                    Vector3.Dot(ref cross, ref v3, out ov1v2v3volume);
+
+                    Vector3.Cross(ref originRay, ref temp2, out cross);
+                    float v0ov2v3volume;
+                    Vector3.Dot(ref cross, ref temp3, out v0ov2v3volume);
+
+                    Vector3.Cross(ref temp1, ref originRay, out cross);
+                    float v0v1ov3volume;
+                    Vector3.Dot(ref cross, ref temp3, out v0v1ov3volume);
+
+                    if (v0v1v2v3volume > Toolbox.Epsilon * .01f)
+                    {
+                        float inverseTotalVolume = 1 / v0v1v2v3volume;
+                        float v0Weight = ov1v2v3volume * inverseTotalVolume;
+                        float v1Weight = v0ov2v3volume * inverseTotalVolume;
+                        float v2Weight = v0v1ov3volume * inverseTotalVolume;
+                        float v3Weight = 1 - v0Weight - v1Weight - v2Weight;
+                        position = v1Weight * v1A + v2Weight * v2A + v3Weight * v3A;
+                    }
+                    else
+                    {
+                        position = new Vector3();
+                    }
+                    //DEBUGlastPosition = position;
+                    return true;
+                }
+
+                //We haven't yet found the origin.  Find the support point in the portal's outward facing direction.
+                Vector3 v4, v4A, v4B;
+                MinkowskiToolbox.GetLocalMinkowskiExtremePoint(shapeA, shapeB, ref n, ref localTransformB, out v4A, out v4B, out v4);
+                //If the origin is further along the direction than the extreme point, it's not inside the shape.
+                float dot2;
+                Vector3.Dot(ref v4, ref n, out dot2);
+                if (dot2 < 0)
+                {
+                    //The origin is outside!
+                    position = new Vector3();
+                    return false;
+                }
+
+                //If the plane which generated the normal is very close to the extreme point, then we're at the surface
+                //and we have not found the origin; it's either just BARELY inside, or it is outside.  Assume it's outside.
+                if (dot2 - dot < surfaceEpsilon || count > MPRToolbox.InnerIterationLimit) // TODO: Could use a dynamic epsilon for possibly better behavior.
+                {
+                    position = new Vector3();
+                    //DEBUGlastPosition = position;
+                    return false;
+                }
+                count++;
+
+                //Still haven't exited, so refine the portal.
+                //Test origin against the three planes that separate the new portal candidates: (v1,v4,v0) (v2,v4,v0) (v3,v4,v0)
+                Vector3.Cross(ref v4, ref v0, out temp1);
+                Vector3.Dot(ref v1, ref temp1, out dot);
+                if (dot >= 0)
+                {
+                    Vector3.Dot(ref v2, ref temp1, out dot);
+                    if (dot >= 0)
+                    {
+                        v1 = v4; // Inside v1 & inside v2 ==> eliminate v1
+                        v1A = v4A;
+                        v1B = v4B;
+                    }
+                    else
+                    {
+                        v3 = v4; // Inside v1 & outside v2 ==> eliminate v3
+                        v3A = v4A;
+                        v3B = v4B;
+                    }
+                }
+                else
+                {
+                    Vector3.Dot(ref v3, ref temp1, out dot);
+                    if (dot >= 0)
+                    {
+                        v2 = v4; // Outside v1 & inside v3 ==> eliminate v2
+                        v2A = v4A;
+                        v2B = v4B;
+                    }
+                    else
+                    {
+                        v1 = v4; // Outside v1 & outside v3 ==> eliminate v1
+                        v1A = v4A;
+                        v1B = v4B;
+                    }
+                }
+
+                //if (!VerifySimplex(ref v0, ref v1, ref v2, ref v3, ref localPoint.Position))
+                //    Debug.WriteLine("Break.");
+
+            }
+
+
+        }
+
+
+
+        /// <summary>
+        /// Determines if two shapes are colliding.
+        /// </summary>
+        /// <param name="shapeA">First shape in the pair.</param>
+        /// <param name="shapeB">Second shape of the pair.</param>
+        /// <param name="transformA">Transformation to apply to shape A.</param>
+        /// <param name="transformB">Transformation to apply to shape B.</param>
+        /// <returns>Whether or not the shapes are overlapping.</returns>
+        public static bool AreShapesOverlapping(ConvexShape shapeA, ConvexShape shapeB, ref RigidTransform transformA, ref RigidTransform transformB)
+        {
+            RigidTransform localTransformB;
+            MinkowskiToolbox.GetLocalTransform(ref transformA, ref transformB, out localTransformB);
+            return AreLocalShapesOverlapping(shapeA, shapeB, ref localTransformB);
+
+        }
+
+        /// <summary>
+        /// Determines if two shapes are colliding.  Shape B is positioned relative to shape A.
+        /// </summary>
+        /// <param name="shapeA">First shape in the pair.</param>
+        /// <param name="shapeB">Second shape of the pair.</param>
+        /// <param name="localTransformB">Relative transform of shape B to shape A.</param>
+        /// <returns>Whether or not the shapes are overlapping.</returns>
+        public static bool AreLocalShapesOverlapping(ConvexShape shapeA, ConvexShape shapeB, ref RigidTransform localTransformB)
+        {
+            return AreLocalShapesOverlapping(shapeA, shapeB, ref localTransformB.Position, ref localTransformB);
+        }
+
+        /// <summary>
+        /// Determines if two shapes are colliding.  Shape B is positioned relative to shape A.
+        /// </summary>
+        /// <param name="shapeA">First shape in the pair.</param>
+        /// <param name="shapeB">Second shape of the pair.</param>
+        /// <param name="originRay">Direction in which to cast the overlap ray.  Necessary when an object's origin is not contained in its geometry.</param>
+        /// <param name="localTransformB">Relative transform of shape B to shape A.</param>
+        /// <returns>Whether or not the shapes are overlapping.</returns>
+        internal static bool AreLocalShapesOverlapping(ConvexShape shapeA, ConvexShape shapeB, ref Vector3 originRay, ref RigidTransform localTransformB)
+        {
+            //Compute the origin ray.  This points from a point known to be inside the minkowski sum to the origin.
+            //The centers of the shapes are used to create the interior point.
+
+            //It's possible that the two objects' centers are overlapping, or very very close to it.  In this case, 
+            //they are obviously colliding and we can immediately exit.
+            if (originRay.LengthSquared() < Toolbox.Epsilon)
+            {
+                return true;
+            }
+
+            Vector3 v0;
+            Vector3.Negate(ref originRay, out v0); //Since we're in A's local space, A-B is just -B.
+
+
+
+            //Now that the origin ray is known, create a portal through which the ray passes.
+            //To do this, first guess a portal.
+            //This implementation is similar to that of the original XenoCollide.
+            //'n' will be the direction used to find supports throughout the algorithm.
+            Vector3 n = originRay;
+            Vector3 v1;
+            MinkowskiToolbox.GetLocalMinkowskiExtremePoint(shapeA, shapeB, ref n, ref localTransformB, out v1);
+
+            //Find another extreme point in a direction perpendicular to the previous.
+            Vector3 v2;
+            Vector3.Cross(ref v1, ref v0, out n);
+            if (n.LengthSquared() < Toolbox.Epsilon)
+            {
+                //v1 and v0 could be parallel.
+                //This isn't a bad thing- it means the direction is exactly aligned with the extreme point offset.
+                //In other words, if the raycast is followed out to the surface, it will arrive at the extreme point!
+                //If the origin is further along this direction than the extreme point, then there is no intersection.
+                //If the origin is within this extreme point, then there is an intersection.
+                float dot;
+                Vector3.Dot(ref v1, ref originRay, out dot);
+                if (dot < 0)
+                {
+                    //Origin is outside.
+                    return false;
+                }
+                //Origin is inside.
+                return true;
+            }
+            MinkowskiToolbox.GetLocalMinkowskiExtremePoint(shapeA, shapeB, ref n, ref localTransformB, out v2);
+
+            Vector3 temp1, temp2;
+            //Set n for the first iteration.
+            Vector3.Subtract(ref v1, ref v0, out temp1);
+            Vector3.Subtract(ref v2, ref v0, out temp2);
+            Vector3.Cross(ref temp1, ref temp2, out n);
+
+
+            Vector3 v3;
+            int count = 0;
+            while (true)
+            {
+                //Find a final extreme point using the normal of the plane defined by v0, v1, v2.
+                MinkowskiToolbox.GetLocalMinkowskiExtremePoint(shapeA, shapeB, ref n, ref localTransformB, out v3);
+
+                if (count > MPRToolbox.OuterIterationLimit)
+                    break;
+                count++;
+                //By now, the simplex is a tetrahedron, but it is not known whether or not the origin ray found earlier actually passes through the portal
+                //defined by v1, v2, v3.
+
+                // If the origin is outside the plane defined by v1,v0,v3, then the portal is invalid.
+                Vector3.Cross(ref v1, ref v3, out temp1);
+                float dot;
+                Vector3.Dot(ref temp1, ref v0, out dot);
+                if (dot < 0)
+                {
+                    //Replace the point that was on the inside of the plane (v2) with the new extreme point.
+                    v2 = v3;
+                    // Calculate the normal of the plane that will be used to find a new extreme point.
+                    Vector3.Subtract(ref v1, ref v0, out temp1);
+                    Vector3.Subtract(ref v3, ref v0, out temp2);
+                    Vector3.Cross(ref temp1, ref temp2, out n);
+                    continue;
+                }
+
+                // If the origin is outside the plane defined by v3,v0,v2, then the portal is invalid.
+                Vector3.Cross(ref v3, ref v2, out temp1);
+                Vector3.Dot(ref temp1, ref v0, out dot);
+                if (dot < 0)
+                {
+                    //Replace the point that was on the inside of the plane (v1) with the new extreme point.
+                    v1 = v3;
+                    // Calculate the normal of the plane that will be used to find a new extreme point.
+                    Vector3.Subtract(ref v2, ref v0, out temp1);
+                    Vector3.Subtract(ref v3, ref v0, out temp2);
+                    Vector3.Cross(ref temp1, ref temp2, out n);
+                    continue;
+                }
+                break;
+            }
+
+            //if (!VerifySimplex(ref v0, ref v1, ref v2, ref v3, ref localPoint.Position))
+            //    Debug.WriteLine("Break.");
+
+
+            // Refine the portal.
+            while (true)
+            {
+                //Test the origin against the plane defined by v1, v2, v3.  If it's inside, we're done.
+                //Compute the outward facing normal.
+                Vector3.Subtract(ref v3, ref v2, out temp1);
+                Vector3.Subtract(ref v1, ref v2, out temp2);
+                Vector3.Cross(ref temp1, ref temp2, out n);
+                float dot;
+                Vector3.Dot(ref n, ref v1, out dot);
+                if (dot >= 0)
+                {
+                    return true;
+                }
+
+                //We haven't yet found the origin.  Find the support point in the portal's outward facing direction.
+                Vector3 v4;
+                MinkowskiToolbox.GetLocalMinkowskiExtremePoint(shapeA, shapeB, ref n, ref localTransformB, out v4);
+                //If the origin is further along the direction than the extreme point, it's not inside the shape.
+                float dot2;
+                Vector3.Dot(ref v4, ref n, out dot2);
+                if (dot2 < 0)
+                {
+                    //The origin is outside!
+                    return false;
+                }
+
+                //If the plane which generated the normal is very close to the extreme point, then we're at the surface
+                //and we have not found the origin; it's either just BARELY inside, or it is outside.  Assume it's outside.
+                if (dot2 - dot < surfaceEpsilon || count > MPRToolbox.InnerIterationLimit) // TODO: Could use a dynamic epsilon for possibly better behavior.
+                {
+                    return false;
+                }
+                count++;
+
+                //Still haven't exited, so refine the portal.
+                //Test origin against the three planes that separate the new portal candidates: (v1,v4,v0) (v2,v4,v0) (v3,v4,v0)
+                Vector3.Cross(ref v4, ref v0, out temp1);
+                Vector3.Dot(ref v1, ref temp1, out dot);
+                if (dot >= 0)
+                {
+                    Vector3.Dot(ref v2, ref temp1, out dot);
+                    if (dot >= 0)
+                    {
+                        v1 = v4; // Inside v1 & inside v2 ==> eliminate v1
+                    }
+                    else
+                    {
+                        v3 = v4; // Inside v1 & outside v2 ==> eliminate v3
+                    }
+                }
+                else
+                {
+                    Vector3.Dot(ref v3, ref temp1, out dot);
+                    if (dot >= 0)
+                    {
+                        v2 = v4; // Outside v1 & inside v3 ==> eliminate v2
+                    }
+                    else
+                    {
+                        v1 = v4; // Outside v1 & outside v3 ==> eliminate v1
+                    }
+                }
+
+                //if (!VerifySimplex(ref v0, ref v1, ref v2, ref v3, ref localPoint.Position))
+                //    Debug.WriteLine("Break.");
+
+            }
+
+
+        }
+
+        /// <summary>
+        /// Casts a ray from the origin in the given direction at the surface of the minkowski difference.
+        /// Assumes that the origin is within the minkowski difference.
+        /// </summary>
+        /// <param name="shapeA">First shape in the pair.</param>
+        /// <param name="shapeB">Second shape in the pair.</param>
+        /// <param name="localTransformB">Transformation of shape B relative to shape A.</param>
+        /// <param name="direction">Direction to cast the ray.</param>
+        /// <param name="t">Length along the direction vector that the impact was found.</param>
+        /// <param name="normal">Normal of the impact at the surface of the convex.</param>
+        public static void LocalSurfaceCast(ConvexShape shapeA, ConvexShape shapeB, ref RigidTransform localTransformB, ref Vector3 direction, out float t, out Vector3 normal)
+        {
+            // Local surface cast is very similar to regular MPR.  However, instead of starting at an interior point and targeting the origin,
+            // the ray starts at the origin (a point known to be in both shape and shapeB), and just goes towards the direction until the surface
+            // is found.  The portal (v1, v2, v3) at termination defines the surface normal, and the distance from the origin to the portal along the direction is used as the 't' result.
+
+
+            //'v0' is no longer explicitly tracked since it is simply the origin.
+
+
+            //Now that the origin ray is known, create a portal through which the ray passes.
+            //To do this, first guess a portal.
+            //This implementation is similar to that of the original XenoCollide.
+            //'n' will be the direction used to find supports throughout the algorithm.
+            Vector3 n = direction;
+            Vector3 v1;
+            MinkowskiToolbox.GetLocalMinkowskiExtremePoint(shapeA, shapeB, ref n, ref localTransformB, out v1);
+            //v1 could be zero in some degenerate cases.
+            //if (v1.LengthSquared() < Toolbox.Epsilon)
+            //{
+            //    t = 0;
+            //    normal = n;
+            //    return;
+            //}
+
+            //Find another extreme point in a direction perpendicular to the previous.
+            Vector3 v2;
+            Vector3.Cross(ref direction, ref v1, out n);
+            if (n.LengthSquared() < Toolbox.Epsilon)
+            {
+                //v1 and v0 could be parallel.
+                //This isn't a bad thing- it means the direction is exactly aligned with the extreme point offset.
+                //In other words, if the raycast is followed out to the surface, it will arrive at the extreme point!
+
+                float rayLengthSquared = direction.LengthSquared();
+                if (rayLengthSquared > Toolbox.Epsilon * .01f)
+                    Vector3.Divide(ref direction, (float)Math.Sqrt(rayLengthSquared), out normal);
+                else
+                    normal = new Vector3();
+
+                float rate;
+                Vector3.Dot(ref  normal, ref direction, out rate);
+                float distance;
+                Vector3.Dot(ref  normal, ref v1, out distance);
+                if (rate > 0)
+                    t = distance / rate;
+                else
+                    t = 0;
+                return;
+            }
+            MinkowskiToolbox.GetLocalMinkowskiExtremePoint(shapeA, shapeB, ref n, ref localTransformB, out v2);
+
+
+
+
+            Vector3 temp1, temp2;
+            //Set n for the first iteration.
+            Vector3.Cross(ref v1, ref v2, out n);
+
+            //It's possible that v1 and v2 were constructed in such a way that 'n' is not properly calibrated
+            //relative to the direction vector.
+            float dot;
+            Vector3.Dot(ref n, ref direction, out dot);
+            if (dot > 0)
+            {
+                //It's not properly calibrated.  Flip the winding (and the previously calculated normal).
+                Vector3.Negate(ref n, out n);
+                temp1 = v1;
+                v1 = v2;
+                v2 = temp1;
+            }
+
+            Vector3 v3;
+            int count = 0;
+            while (true)
+            {
+                //Find a final extreme point using the normal of the plane defined by v0, v1, v2.
+                MinkowskiToolbox.GetLocalMinkowskiExtremePoint(shapeA, shapeB, ref n, ref localTransformB, out v3);
+
+                if (count > MPRToolbox.OuterIterationLimit)
+                {
+                    //Can't enclose the origin! That's a bit odd; something is wrong.
+                    t = float.MaxValue;
+                    normal = Toolbox.UpVector;
+                    return;
+                }
+                count++;
+
+                //By now, the simplex is a tetrahedron, but it is not known whether or not the ray actually passes through the portal
+                //defined by v1, v2, v3.
+
+                // If the direction is outside the plane defined by v1,v0,v3, then the portal is invalid.
+                Vector3.Cross(ref v1, ref v3, out temp1);
+                Vector3.Dot(ref temp1, ref direction, out dot);
+                if (dot < 0)
+                {
+                    //Replace the point that was on the inside of the plane (v2) with the new extreme point.
+                    v2 = v3;
+                    // Calculate the normal of the plane that will be used to find a new extreme point.
+                    Vector3.Cross(ref v1, ref v3, out n);
+                    continue;
+                }
+
+                // If the direction is outside the plane defined by v3,v0,v2, then the portal is invalid.
+                Vector3.Cross(ref v3, ref v2, out temp1);
+                Vector3.Dot(ref temp1, ref direction, out dot);
+                if (dot < 0)
+                {
+                    //Replace the point that was on the inside of the plane (v1) with the new extreme point.
+                    v1 = v3;
+                    // Calculate the normal of the plane that will be used to find a new extreme point.
+                    Vector3.Cross(ref v2, ref v3, out n);
+                    continue;
+                }
+                break;
+            }
+
+            //if (!VerifySimplex(ref Toolbox.ZeroVector, ref v1, ref v2, ref v3, ref direction))
+            //    Debug.WriteLine("Break.");
+
+
+            // Refine the portal.
+            count = 0;
+            while (true)
+            {
+                //Compute the outward facing normal.
+                Vector3.Subtract(ref v1, ref v2, out temp1);
+                Vector3.Subtract(ref v3, ref v2, out temp2);
+                Vector3.Cross(ref temp1, ref temp2, out n);
+
+
+                //Keep working towards the surface.  Find the next extreme point.
+                Vector3 v4;
+                MinkowskiToolbox.GetLocalMinkowskiExtremePoint(shapeA, shapeB, ref n, ref localTransformB, out v4);
+
+
+                //If the plane which generated the normal is very close to the extreme point, then we're at the surface.
+                Vector3.Dot(ref n, ref v1, out dot);
+                float supportDot;
+                Vector3.Dot(ref v4, ref n, out supportDot);
+
+                if (supportDot - dot < surfaceEpsilon || count > MPRToolbox.InnerIterationLimit) // TODO: Could use a dynamic epsilon for possibly better behavior.
+                {
+                    //normal = n;
+                    //float normalLengthInverse = 1 / normal.Length();
+                    //Vector3.Multiply(ref normal, normalLengthInverse, out normal);
+                    ////Find the distance from the origin to the plane.
+                    //t = dot * normalLengthInverse;
+
+                    float lengthSquared = n.LengthSquared();
+                    if (lengthSquared > Toolbox.Epsilon * .01f)
+                    {
+                        Vector3.Divide(ref n, (float)Math.Sqrt(lengthSquared), out normal);
+
+                        //The plane is very close to the surface, and the ray is known to pass through it.
+                        //dot is the rate.
+                        Vector3.Dot(ref normal, ref direction, out dot);
+                        //supportDot is the distance to the plane.
+                        Vector3.Dot(ref normal, ref v1, out supportDot);
+                        if (dot > 0)
+                            t = supportDot / dot;
+                        else
+                            t = 0;
+                    }
+                    else
+                    {
+                        normal = Vector3.Up;
+                        t = 0;
+                    }
+                    ////DEBUG STUFF:
+
+                    //DEBUGlastRayT = t;
+                    //DEBUGlastRayDirection = direction;
+                    //DEBUGlastDepth = t;
+                    //DEBUGlastNormal = normal;
+                    //DEBUGlastV1 = v1;
+                    //DEBUGlastV2 = v2;
+                    //DEBUGlastV3 = v3;
+                    return;
+                }
+
+                //Still haven't exited, so refine the portal.
+                //Test direction against the three planes that separate the new portal candidates: (v1,v4,v0) (v2,v4,v0) (v3,v4,v0)
+
+
+
+                //This may look a little weird at first.
+                //'inside' here means 'on the positive side of the plane.'
+                //There are three total planes being tested, one for each of v1, v2, and v3.
+                //The planes are created from consistently wound vertices, so it's possible to determine
+                //where the ray passes through the portal based upon its relationship to two of the three planes.
+                //The third vertex which is found to be opposite the face which contains the ray is replaced with the extreme point.
+
+                //This v4 x direction is just a minor reordering of a scalar triple product: (v1 x v4) * direction.
+                //It eliminates the need for extra cross products for the inner if.
+                Vector3.Cross(ref v4, ref direction, out temp1);
+                Vector3.Dot(ref v1, ref temp1, out dot);
+                if (dot >= 0)
+                {
+                    Vector3.Dot(ref v2, ref temp1, out dot);
+                    if (dot >= 0)
+                    {
+                        v1 = v4; // Inside v1 & inside v2 ==> eliminate v1
+                    }
+                    else
+                    {
+                        v3 = v4; // Inside v1 & outside v2 ==> eliminate v3
+                    }
+                }
+                else
+                {
+                    Vector3.Dot(ref v3, ref temp1, out dot);
+                    if (dot >= 0)
+                    {
+                        v2 = v4; // Outside v1 & inside v3 ==> eliminate v2
+                    }
+                    else
+                    {
+                        v1 = v4; // Outside v1 & outside v3 ==> eliminate v1
+                    }
+                }
+
+                count++;
+
+                //Here's an unoptimized equivalent without the scalar triple product reorder.
+                #region Equivalent refinement
+                //Vector3.Cross(ref v1, ref v4, out temp1);
+                //Vector3.Dot(ref temp1, ref direction, out dot);
+                //if (dot > 0)
+                //{
+                //    Vector3.Cross(ref v2, ref v4, out temp2);
+                //    Vector3.Dot(ref temp2, ref direction, out dot);
+                //    if (dot > 0)
+                //    {
+                //        //Inside v1, v4, v0 and inside v2, v4, v0
+                //        v1 = v4;
+                //    }
+                //    else
+                //    {
+                //        //Inside v1, v4, v0 and outside v2, v4, v0
+                //        v3 = v4;
+                //    }
+                //}
+                //else
+                //{
+                //    Vector3.Cross(ref v3, ref v4, out temp2);
+                //    Vector3.Dot(ref temp2, ref direction, out dot);
+                //    if (dot > 0)
+                //    {
+                //        //Outside v1, v4, v0 and inside v3, v4, v0
+                //        v2 = v4;
+                //    }
+                //    else
+                //    {
+                //        //Outside v1, v4, v0 and outside v3, v4, v0
+                //        v1 = v4;
+                //    }
+                //}
+                #endregion
+
+                //if (!VerifySimplex(ref Toolbox.ZeroVector, ref v1, ref v2, ref v3, ref direction))
+                //    Debug.WriteLine("Break.");
+            }
+        }
+
+        /// <summary>
+        /// Casts a ray from the origin in the given direction at the surface of the minkowski difference.
+        /// Assumes that the origin is within the minkowski difference.
+        /// </summary>
+        /// <param name="shapeA">First shape in the pair.</param>
+        /// <param name="shapeB">Second shape in the pair.</param>
+        /// <param name="localTransformB">Transformation of shape B relative to shape A.</param>
+        /// <param name="direction">Direction to cast the ray.</param>
+        /// <param name="t">Length along the direction vector that the impact was found.</param>
+        /// <param name="normal">Normal of the impact at the surface of the convex.</param>
+        /// <param name="position">Location of the ray cast hit on the surface of A.</param>
+        public static void LocalSurfaceCast(ConvexShape shapeA, ConvexShape shapeB, ref RigidTransform localTransformB, ref Vector3 direction, out float t, out Vector3 normal, out Vector3 position)
+        {
+            // Local surface cast is very similar to regular MPR.  However, instead of starting at an interior point and targeting the origin,
+            // the ray starts at the origin (a point known to be in both shape and shapeB), and just goes towards the direction until the surface
+            // is found.  The portal (v1, v2, v3) at termination defines the surface normal, and the distance from the origin to the portal along the direction is used as the 't' result.
+
+
+            //'v0' is no longer explicitly tracked since it is simply the origin.
+
+
+            //Now that the origin ray is known, create a portal through which the ray passes.
+            //To do this, first guess a portal.
+            //This implementation is similar to that of the original XenoCollide.
+            //'n' will be the direction used to find supports throughout the algorithm.
+            Vector3 n = direction;
+            Vector3 v1, v1A;
+            MinkowskiToolbox.GetLocalMinkowskiExtremePoint(shapeA, shapeB, ref n, ref localTransformB, out v1A, out v1);
+            //v1 could be zero in some degenerate cases.
+            //if (v1.LengthSquared() < Toolbox.Epsilon)
+            //{
+            //    t = 0;
+            //    normal = n;
+            //    return;
+            //}
+
+            //Find another extreme point in a direction perpendicular to the previous.
+            Vector3 v2, v2A;
+            Vector3.Cross(ref direction, ref v1, out n);
+            if (n.LengthSquared() < Toolbox.Epsilon)
+            {
+                //v1 and v0 could be parallel.
+                //This isn't a bad thing- it means the direction is exactly aligned with the extreme point offset.
+                //In other words, if the raycast is followed out to the surface, it will arrive at the extreme point!
+
+                float rayLengthSquared = direction.LengthSquared();
+                if (rayLengthSquared > Toolbox.Epsilon * .01f)
+                    Vector3.Divide(ref direction, (float)Math.Sqrt(rayLengthSquared), out normal);
+                else
+                    normal = new Vector3();
+
+                float rate;
+                Vector3.Dot(ref  normal, ref direction, out rate);
+                float distance;
+                Vector3.Dot(ref  normal, ref v1, out distance);
+                if (rate > 0)
+                    t = distance / rate;
+                else
+                    t = 0;
+                position = v1A;
+                return;
+            }
+            MinkowskiToolbox.GetLocalMinkowskiExtremePoint(shapeA, shapeB, ref n, ref localTransformB, out v2A, out v2);
+
+
+
+
+            Vector3 temp1, temp2;
+            //Set n for the first iteration.
+            Vector3.Cross(ref v1, ref v2, out n);
+
+            //It's possible that v1 and v2 were constructed in such a way that 'n' is not properly calibrated
+            //relative to the direction vector.
+            float dot;
+            Vector3.Dot(ref n, ref direction, out dot);
+            if (dot > 0)
+            {
+                //It's not properly calibrated.  Flip the winding (and the previously calculated normal).
+                Vector3.Negate(ref n, out n);
+                temp1 = v1;
+                v1 = v2;
+                v2 = temp1;
+
+                temp1 = v1A;
+                v1A = v2A;
+                v2A = temp1;
+            }
+
+            Vector3 v3, v3A;
+            int count = 0;
+            while (true)
+            {
+                //Find a final extreme point using the normal of the plane defined by v0, v1, v2.
+                MinkowskiToolbox.GetLocalMinkowskiExtremePoint(shapeA, shapeB, ref n, ref localTransformB, out v3A, out v3);
+
+                if (count > MPRToolbox.OuterIterationLimit)
+                {
+                    //Can't enclose the origin! That's a bit odd; something is wrong.
+                    t = float.MaxValue;
+                    normal = Toolbox.UpVector;
+                    position = new Vector3();
+                    return;
+                }
+                count++;
+
+                //By now, the simplex is a tetrahedron, but it is not known whether or not the ray actually passes through the portal
+                //defined by v1, v2, v3.
+
+                // If the direction is outside the plane defined by v1,v0,v3, then the portal is invalid.
+                Vector3.Cross(ref v1, ref v3, out temp1);
+                Vector3.Dot(ref temp1, ref direction, out dot);
+                if (dot < 0)
+                {
+                    //Replace the point that was on the inside of the plane (v2) with the new extreme point.
+                    v2 = v3;
+                    v2A = v3A;
+                    // Calculate the normal of the plane that will be used to find a new extreme point.
+                    Vector3.Cross(ref v1, ref v3, out n);
+                    continue;
+                }
+
+                // If the direction is outside the plane defined by v3,v0,v2, then the portal is invalid.
+                Vector3.Cross(ref v3, ref v2, out temp1);
+                Vector3.Dot(ref temp1, ref direction, out dot);
+                if (dot < 0)
+                {
+                    //Replace the point that was on the inside of the plane (v1) with the new extreme point.
+                    v1 = v3;
+                    v1A = v3A;
+                    // Calculate the normal of the plane that will be used to find a new extreme point.
+                    Vector3.Cross(ref v2, ref v3, out n);
+                    continue;
+                }
+                break;
+            }
+
+            //if (!VerifySimplex(ref Toolbox.ZeroVector, ref v1, ref v2, ref v3, ref direction))
+            //    Debug.WriteLine("Break.");
+
+
+            // Refine the portal.
+            count = 0;
+            while (true)
+            {
+                //Compute the outward facing normal.
+                Vector3.Subtract(ref v1, ref v2, out temp1);
+                Vector3.Subtract(ref v3, ref v2, out temp2);
+                Vector3.Cross(ref temp1, ref temp2, out n);
+
+
+                //Keep working towards the surface.  Find the next extreme point.
+                Vector3 v4, v4A;
+                MinkowskiToolbox.GetLocalMinkowskiExtremePoint(shapeA, shapeB, ref n, ref localTransformB, out v4A, out v4);
+
+
+                //If the plane which generated the normal is very close to the extreme point, then we're at the surface.
+                Vector3.Dot(ref n, ref v1, out dot);
+                float supportDot;
+                Vector3.Dot(ref v4, ref n, out supportDot);
+
+                if (supportDot - dot < surfaceEpsilon || count > MPRToolbox.InnerIterationLimit) // TODO: Could use a dynamic epsilon for possibly better behavior.
+                {
+                    //normal = n;
+                    //float normalLengthInverse = 1 / normal.Length();
+                    //Vector3.Multiply(ref normal, normalLengthInverse, out normal);
+                    ////Find the distance from the origin to the plane.
+                    //t = dot * normalLengthInverse;
+
+                    float lengthSquared = n.LengthSquared();
+                    if (lengthSquared > Toolbox.Epsilon * .01f)
+                    {
+                        Vector3.Divide(ref n, (float)Math.Sqrt(lengthSquared), out normal);
+
+                        //The plane is very close to the surface, and the ray is known to pass through it.
+                        //dot is the rate.
+                        Vector3.Dot(ref normal, ref direction, out dot);
+                        //supportDot is the distance to the plane.
+                        Vector3.Dot(ref normal, ref v1, out supportDot);
+                        if (dot > 0)
+                            t = supportDot / dot;
+                        else
+                            t = 0;
+                    }
+                    else
+                    {
+                        normal = Vector3.Up;
+                        t = 0;
+                    }
+
+                    float v1Weight, v2Weight, v3Weight;
+                    Vector3.Multiply(ref direction, t, out position);
+
+                    Toolbox.GetBarycentricCoordinates(ref position, ref v1, ref v2, ref v3, out v1Weight, out v2Weight, out v3Weight);
+                    Vector3.Multiply(ref v1A, v1Weight, out position);
+                    Vector3 temp;
+                    Vector3.Multiply(ref v2A, v2Weight, out temp);
+                    Vector3.Add(ref temp, ref position, out position);
+                    Vector3.Multiply(ref v3A, v3Weight, out temp);
+                    Vector3.Add(ref temp, ref position, out position);
+                    ////DEBUG STUFF:
+
+                    //DEBUGlastRayT = t;
+                    //DEBUGlastRayDirection = direction;
+                    //DEBUGlastDepth = t;
+                    //DEBUGlastNormal = normal;
+                    //DEBUGlastV1 = v1;
+                    //DEBUGlastV2 = v2;
+                    //DEBUGlastV3 = v3;
+                    return;
+                }
+
+                //Still haven't exited, so refine the portal.
+                //Test direction against the three planes that separate the new portal candidates: (v1,v4,v0) (v2,v4,v0) (v3,v4,v0)
+
+
+
+                //This may look a little weird at first.
+                //'inside' here means 'on the positive side of the plane.'
+                //There are three total planes being tested, one for each of v1, v2, and v3.
+                //The planes are created from consistently wound vertices, so it's possible to determine
+                //where the ray passes through the portal based upon its relationship to two of the three planes.
+                //The third vertex which is found to be opposite the face which contains the ray is replaced with the extreme point.
+
+                //This v4 x direction is just a minor reordering of a scalar triple product: (v1 x v4) * direction.
+                //It eliminates the need for extra cross products for the inner if.
+                Vector3.Cross(ref v4, ref direction, out temp1);
+                Vector3.Dot(ref v1, ref temp1, out dot);
+                if (dot >= 0)
+                {
+                    Vector3.Dot(ref v2, ref temp1, out dot);
+                    if (dot >= 0)
+                    {
+                        v1 = v4; // Inside v1 & inside v2 ==> eliminate v1
+                        v1A = v4A;
+                    }
+                    else
+                    {
+                        v3 = v4; // Inside v1 & outside v2 ==> eliminate v3
+                        v3A = v4A;
+                    }
+                }
+                else
+                {
+                    Vector3.Dot(ref v3, ref temp1, out dot);
+                    if (dot >= 0)
+                    {
+                        v2 = v4; // Outside v1 & inside v3 ==> eliminate v2
+                        v2A = v4A;
+                    }
+                    else
+                    {
+                        v1 = v4; // Outside v1 & outside v3 ==> eliminate v1
+                        v1A = v4A;
+                    }
+                }
+
+                count++;
+
+                //Here's an unoptimized equivalent without the scalar triple product reorder.
+                #region Equivalent refinement
+                //Vector3.Cross(ref v1, ref v4, out temp1);
+                //Vector3.Dot(ref temp1, ref direction, out dot);
+                //if (dot > 0)
+                //{
+                //    Vector3.Cross(ref v2, ref v4, out temp2);
+                //    Vector3.Dot(ref temp2, ref direction, out dot);
+                //    if (dot > 0)
+                //    {
+                //        //Inside v1, v4, v0 and inside v2, v4, v0
+                //        v1 = v4;
+                //    }
+                //    else
+                //    {
+                //        //Inside v1, v4, v0 and outside v2, v4, v0
+                //        v3 = v4;
+                //    }
+                //}
+                //else
+                //{
+                //    Vector3.Cross(ref v3, ref v4, out temp2);
+                //    Vector3.Dot(ref temp2, ref direction, out dot);
+                //    if (dot > 0)
+                //    {
+                //        //Outside v1, v4, v0 and inside v3, v4, v0
+                //        v2 = v4;
+                //    }
+                //    else
+                //    {
+                //        //Outside v1, v4, v0 and outside v3, v4, v0
+                //        v1 = v4;
+                //    }
+                //}
+                #endregion
+
+                //if (!VerifySimplex(ref Toolbox.ZeroVector, ref v1, ref v2, ref v3, ref direction))
+                //    Debug.WriteLine("Break.");
+            }
+        }
+
+        static bool VerifySimplex(ref Vector3 v0, ref Vector3 v1, ref Vector3 v2, ref Vector3 v3, ref Vector3 direction)
+        {
+
+
+            //v1, v0, v3
+            Vector3 cross = Vector3.Cross(v0 - v1, v3 - v1);
+            float planeProduct1 = Vector3.Dot(cross, direction);
+            //v3, v0, v2
+            cross = Vector3.Cross(v0 - v3, v2 - v3);
+            float planeProduct2 = Vector3.Dot(cross, direction);
+            //v2, v0, v1
+            cross = Vector3.Cross(v0 - v2, v1 - v2);
+            float planeProduct3 = Vector3.Dot(cross, direction);
+            return (planeProduct1 <= 0 && planeProduct2 <= 0 && planeProduct3 <= 0) ||
+                (planeProduct1 >= 0 && planeProduct2 >= 0 && planeProduct3 >= 0);
+        }
+
+        /// <summary>
+        /// Gets a contact point between two convex shapes.
+        /// </summary>
+        /// <param name="shapeA">First shape in the pair.</param>
+        /// <param name="shapeB">Second shape in the pair.</param>
+        /// <param name="transformA">Transformation to apply to the first shape.</param>
+        /// <param name="transformB">Transformation to apply to the second shape.</param>
+        /// <param name="penetrationAxis">Axis along which to first test the penetration depth.</param>
+        /// <param name="contact">Contact data between the two shapes, if any.</param>
+        /// <returns>Whether or not the shapes overlap.</returns>
+        public static bool GetContact(ConvexShape shapeA, ConvexShape shapeB, ref RigidTransform transformA, ref RigidTransform transformB, ref Vector3 penetrationAxis, out ContactData contact)
+        {
+            RigidTransform localTransformB;
+            MinkowskiToolbox.GetLocalTransform(ref transformA, ref transformB, out localTransformB);
+            if (MPRToolbox.AreLocalShapesOverlapping(shapeA, shapeB, ref localTransformB))
+            {
+                //First, try to use the heuristically found direction.  This comes from either the GJK shallow contact separating axis or from the relative velocity.
+                Vector3 rayCastDirection;
+                float lengthSquared = penetrationAxis.LengthSquared();
+                if (lengthSquared > Toolbox.Epsilon)
+                {
+                    Vector3.Divide(ref penetrationAxis, (float)Math.Sqrt(lengthSquared), out rayCastDirection);// (Vector3.Normalize(localDirection) + Vector3.Normalize(collidableB.worldTransform.Position - collidableA.worldTransform.Position)) / 2;
+                    MPRToolbox.LocalSurfaceCast(shapeA, shapeB, ref localTransformB, ref rayCastDirection, out contact.PenetrationDepth, out contact.Normal);
+                }
+                else
+                {
+                    contact.PenetrationDepth = float.MaxValue;
+                    contact.Normal = Toolbox.UpVector;
+                }
+                //Try the offset between the origins as a second option.  Sometimes this is a better choice than the relative velocity.
+                //TODO: Could use the position-finding MPR iteration to find the A-B direction hit by continuing even after the origin has been found (optimization).
+                Vector3 normalCandidate;
+                float depthCandidate;
+                lengthSquared = localTransformB.Position.LengthSquared();
+                if (lengthSquared > Toolbox.Epsilon)
+                {
+                    Vector3.Divide(ref localTransformB.Position, (float)Math.Sqrt(lengthSquared), out rayCastDirection);
+                    MPRToolbox.LocalSurfaceCast(shapeA, shapeB, ref localTransformB, ref rayCastDirection, out depthCandidate, out normalCandidate);
+                    if (depthCandidate < contact.PenetrationDepth)
+                    {
+                        contact.Normal = normalCandidate;
+                        contact.PenetrationDepth = depthCandidate;
+                    }
+                }
+
+                //if (contact.PenetrationDepth > 1)
+                //    Debug.WriteLine("Break.");
+
+                //Correct the penetration depth.
+                RefinePenetration(shapeA, shapeB, ref localTransformB, contact.PenetrationDepth, ref contact.Normal, out contact.PenetrationDepth, out contact.Normal, out contact.Position);
+
+                ////Correct the penetration depth.
+                //MPRTesting.LocalSurfaceCast(shape, shapeB, ref localPoint, ref contact.Normal, out contact.PenetrationDepth, out rayCastDirection);
+
+
+                ////The local casting can optionally continue.  Eventually, it will converge to the local minimum.
+                //while (true)
+                //{
+                //    MPRTesting.LocalSurfaceCast(collidableA.Shape, collidableB.Shape, ref localPoint, ref contact.Normal, out depthCandidate, out normalCandidate);
+                //    if (contact.PenetrationDepth - depthCandidate <= Toolbox.BigEpsilon)
+                //        break;
+
+                //    contact.PenetrationDepth = depthCandidate;
+                //    contact.Normal = normalCandidate;
+                //}
+
+                contact.Id = -1;
+                //we're still in local space! transform it all back.
+                Matrix3x3 orientation;
+                Matrix3x3.CreateFromQuaternion(ref transformA.Orientation, out orientation);
+                Matrix3x3.Transform(ref contact.Normal, ref orientation, out contact.Normal);
+                //Vector3.Negate(ref contact.Normal, out contact.Normal);
+                Matrix3x3.Transform(ref contact.Position, ref orientation, out contact.Position);
+                Vector3.Add(ref contact.Position, ref transformA.Position, out contact.Position);
+                return true;
+            }
+            contact = new ContactData();
+            return false;
+        }
+
+        /// <summary>
+        /// Incrementally refines the penetration depth and normal towards the local minimum.
+        /// </summary>
+        /// <param name="shapeA">First shape in the pair.</param>
+        /// <param name="shapeB">Second shape in the pair.</param>
+        /// <param name="localTransformB">Transformation of shape B relative to shape A.</param>
+        /// <param name="initialDepth">Initial depth estimate.</param>
+        /// <param name="initialNormal">Initial normal estimate.</param>
+        /// <param name="penetrationDepth">Refined penetration depth.</param>
+        /// <param name="refinedNormal">Refined normal.</param>
+        /// <param name="position">Refined position.</param>
+        public static void RefinePenetration(ConvexShape shapeA, ConvexShape shapeB, ref RigidTransform localTransformB, float initialDepth, ref Vector3 initialNormal, out float penetrationDepth, out Vector3 refinedNormal, out Vector3 position)
+        {
+            //The local casting can optionally continue.  Eventually, it will converge to the local minimum.
+            int optimizingCount = 0;
+            refinedNormal = initialNormal;
+            penetrationDepth = initialDepth;
+            float candidateDepth;
+            Vector3 candidateNormal;
+
+            while (true)
+            {
+
+                MPRToolbox.LocalSurfaceCast(shapeA, shapeB, ref localTransformB, ref refinedNormal, out candidateDepth, out candidateNormal, out position);
+                if (penetrationDepth - candidateDepth <= depthRefinementEpsilon ||
+                    ++optimizingCount >= maximumDepthRefinementIterations)
+                {
+                    //If we've reached the end due to convergence, the normal will be extremely close to correct (if not 100% correct).
+                    //The candidateDepth computed is the previous contact normal's depth.
+                    //The reason why the previous normal is kept is that the last raycast computed the depth for that normal, not the new normal.
+                    penetrationDepth = candidateDepth;
+                    break;
+                }
+
+                penetrationDepth = candidateDepth;
+                refinedNormal = candidateNormal;
+
+            }
+        }
+
+        //SWEEPS
+
+        /// <summary>
+        /// Sweeps the shapes against each other and finds a point, time, and normal of impact.
+        /// </summary>
+        /// <param name="shapeA">First shape in the pair.</param>
+        /// <param name="shapeB">Second shape in the pair.</param>
+        /// <param name="sweepA">Sweep direction and amount to apply to the first shape.</param>
+        /// <param name="sweepB">Sweep direction and amount to apply to the second shape.</param>
+        /// <param name="transformA">Initial transform to apply to the first shape.</param>
+        /// <param name="transformB">Initial transform to apply to the second shape.</param>
+        /// <param name="hit">Hit data between the two shapes, if any.</param>
+        /// <returns>Whether or not the swept shapes hit each other.</returns>
+        public static bool Sweep(ConvexShape shapeA, ConvexShape shapeB, ref Vector3 sweepA, ref Vector3 sweepB, ref RigidTransform transformA, ref RigidTransform transformB, out RayHit hit)
+        {
+            //Put the relative velocity into shape's local space.
+            Vector3 velocityWorld;
+            //note the order of subtraction.  It 'should' be B-A, but the ray direction the algorithm works with is actually OPPOSITE.
+            Vector3.Subtract(ref sweepA, ref sweepB, out velocityWorld);
+            Quaternion conjugateOrientationA;
+            Quaternion.Conjugate(ref transformA.Orientation, out conjugateOrientationA);
+            Vector3 localDirection;
+            Vector3.Transform(ref velocityWorld, ref conjugateOrientationA, out localDirection);
+
+
+            //Sweeping two objects against each other is very similar to the local surface cast.
+            //The ray starts at the origin and goes in the sweep direction.
+            //However, unlike the local surface cast, the origin may start outside of the minkowski difference.
+            //Additionally, the method can early out if the length traversed by the ray is found to be longer than the maximum length, or if the origin is found to be outside the minkowski difference.
+
+            //The support points of the minkowski difference are also modified.  By default, the minkowski difference should very rarely contain the origin.
+            //Sweep tests aren't very useful if the objects are intersecting!
+            //However, in order for the local surface cast to actually find a proper result (assuming there is a hit at all), the origin must be inside the minkowski difference.
+            //So, expand the minkowski difference using the sweep direction with magnitude sufficient to fully include the plane defined by the origin and the sweep direction.
+            //If there's going to be a hit, then the origin will be within this expanded shape.
+
+
+
+            //If the sweep direction is found to be negative, the ray can be thought of as pointing away from the shape.
+            //However, the minkowski difference may contain the shape.  In this case, the time of impact is zero.
+
+            //If the swept (with sweep = 0 in case of incorrect direction) minkowski difference does not contain the shape, then the raycast cannot begin and we also know that the shapes will not intersect.
+
+            //If the sweep amount is nonnegative and the minkowski difference contains the shape, then the normal raycasting process can continue.
+            //Perform the usual local raycast, but use the swept minkowski difference.
+            //Once the surface is found, the final t parameter of the ray is equal to the sweep distance minus the local raycast computed t parameter.
+
+
+
+            RigidTransform localTransformB;
+            MinkowskiToolbox.GetLocalTransform(ref transformA, ref transformB, out localTransformB);
+
+
+            //First: Compute the sweep amount along the sweep direction.
+            //This sweep amount needs to expand the minkowski difference to fully intersect the plane defined by the sweep direction and origin.
+
+            float rayLengthSquared = localDirection.LengthSquared();
+            float sweepLength;
+            if (rayLengthSquared > Toolbox.Epsilon * .01f)
+            {
+                Vector3.Dot(ref localTransformB.Position, ref localDirection, out sweepLength);
+                sweepLength /= rayLengthSquared;
+                //Scale the sweep length by the margins.  Divide by the length to pull the margin into terms of the length of the ray.
+                sweepLength += (shapeA.maximumRadius + shapeB.maximumRadius) / (float)Math.Sqrt(rayLengthSquared);
+            }
+            else
+            {
+                rayLengthSquared = 0;
+                sweepLength = 0;
+            }
+            //If the sweep direction is found to be negative, the ray can be thought of as pointing away from the shape.
+            //Do not sweep backward.
+            bool negativeLength;
+            if (negativeLength = sweepLength < 0)
+                sweepLength = 0;
+
+
+
+            Vector3 sweep;
+            Vector3.Multiply(ref localDirection, sweepLength, out sweep);
+            //Check to see if the origin is contained within the swept shape.
+            if (!AreSweptShapesIntersecting(shapeA, shapeB, ref sweep, ref localTransformB, out hit.Location)) //Computes a hit location to be used if the early-outs due to being in contact.
+            {
+                //The origin is not contained within the sweep volume.  The raycast definitely misses.
+                hit.T = float.MaxValue;
+                hit.Normal = new Vector3();
+                hit.Location = new Vector3();
+                return false;
+            }
+            if (negativeLength)
+            {
+                //The origin is contained, but we shouldn't continue.
+                //The ray is facing backwards.  The time of impact would be 0.
+                hit.T = 0;
+                Vector3.Normalize(ref localDirection, out hit.Normal);
+                Vector3.Transform(ref hit.Normal, ref transformA.Orientation, out hit.Normal);
+                //hit.Location = hit.T * localDirection;
+                Vector3.Transform(ref hit.Location, ref transformA.Orientation, out hit.Location);
+                Vector3.Add(ref hit.Location, ref transformA.Position, out hit.Location);
+                hit.Location += sweepA * hit.T;
+                return true;
+            }
+
+            //OKAY! We've finally finished all the pre-testing.  Cast the ray!
+            if (LocalSweepCast(shapeA, shapeB, sweepLength, rayLengthSquared, ref localDirection, ref sweep, ref localTransformB, out hit))
+            {
+                //Compute the actual hit location on the minkowski surface.
+                Vector3 minkowskiRayHit = -hit.T * localDirection;
+                //TODO: This uses MPR to identify a witness point on shape A.
+                //It's a very roundabout way to do it.  There should be a much simpler/faster way to compute the witness point directly, or with a little sampling. 
+                GetLocalPosition(shapeA, shapeB, ref localTransformB, ref minkowskiRayHit, out hit.Location);
+                //The hit location is still in local space, so transform it into world space using A's transform.
+                RigidTransform.Transform(ref hit.Location, ref transformA, out hit.Location);
+                Vector3.Transform(ref hit.Normal, ref transformA.Orientation, out hit.Normal);
+                //Push the world space hit location relative to object A along A's sweep direction.
+                Vector3 temp;
+                Vector3.Multiply(ref sweepA, hit.T, out temp);
+                Vector3.Add(ref temp, ref hit.Location, out hit.Location);
+                return true;
+            }
+            return false;
+
+        }
+
+        private static bool LocalSweepCast(ConvexShape shape, ConvexShape shapeB, float sweepLength, float rayLengthSquared, ref Vector3 localDirection, ref Vector3 sweep, ref RigidTransform localTransformB, out RayHit hit)
+        {
+            //By now, the ray is known to be within the swept shape and facing the right direction for a normal raycast.
+
+            //First guess a portal.
+            //This implementation is similar to that of the original XenoCollide.
+            //'n' will be the direction used to find supports throughout the algorithm.
+            Vector3 n = localDirection;
+            Vector3 v1, v1A;
+            GetSweptExtremePoint(shape, shapeB, ref localTransformB, ref sweep, ref n, out v1A, out v1);
+            //v1 could be zero in some degenerate cases.
+            //if (v1.LengthSquared() < Toolbox.Epsilon)
+            //{
+            //    hit.T = 0;
+            //    Vector3.Normalize(ref n, out hit.Normal);
+            //    Vector3.Transform(ref hit.Normal, ref transform.Orientation, out hit.Normal);
+            //    //hit.Location = hit.T * localDirection;
+            //    Vector3.Transform(ref hit.Location, ref transform.Orientation, out hit.Location);
+            //    Vector3.Add(ref hit.Location, ref transform.Position, out hit.Location);
+            //    hit.Location += sweepA * hit.T;
+            //    return true;
+            //}
+
+            //Find another extreme point in a direction perpendicular to the previous.
+            Vector3 v2, v2A;
+            Vector3.Cross(ref localDirection, ref v1, out n);
+            hit.Location = new Vector3();
+            if (n.LengthSquared() < Toolbox.Epsilon * .01f)
+            {
+                //v1 and v0 could be parallel.
+                //This isn't a bad thing- it means the direction is exactly aligned with the extreme point offset.
+                //In other words, if the raycast is followed out to the surface, it will arrive at the extreme point!
+
+                if (rayLengthSquared > Toolbox.Epsilon * .01f)
+                    Vector3.Divide(ref localDirection, (float)Math.Sqrt(rayLengthSquared), out hit.Normal);
+                else
+                    hit.Normal = new Vector3();
+
+                float rate;
+                Vector3.Dot(ref  hit.Normal, ref localDirection, out rate);
+                float distance;
+                Vector3.Dot(ref  hit.Normal, ref v1, out distance);
+                if (rate > 0)
+                    hit.T = sweepLength - distance / rate;
+                else
+                    hit.T = sweepLength;
+
+                if (hit.T < 0)
+                    hit.T = 0;
+
+                //Vector3.Transform(ref hit.Normal, ref transform.Orientation, out hit.Normal);
+                ////hit.Location = hit.T * localDirection;
+                //Vector3.Transform(ref hit.Location, ref transform.Orientation, out hit.Location);
+                //Vector3.Add(ref hit.Location, ref transform.Position, out hit.Location);
+                //hit.Location += sweepA * hit.T;
+                return hit.T <= 1;
+
+
+            }
+            GetSweptExtremePoint(shape, shapeB, ref localTransformB, ref sweep, ref n, out v2A, out v2);
+
+
+
+
+            Vector3 temp1, temp2;
+            //Set n for the first iteration.
+            Vector3.Cross(ref v1, ref v2, out n);
+
+            //It's possible that v1 and v2 were constructed in such a way that 'n' is not properly calibrated
+            //relative to the direction vector.
+            float dot;
+            Vector3.Dot(ref n, ref localDirection, out dot);
+            if (dot > 0)
+            {
+                //It's not properly calibrated.  Flip the winding (and the previously calculated normal).
+                Vector3.Negate(ref n, out n);
+                temp1 = v1;
+                v1 = v2;
+                v2 = temp1;
+                temp1 = v1A;
+                v1A = v2A;
+                v2A = temp1;
+            }
+
+            Vector3 v3, v3A;
+            int count = 0;
+            while (true)
+            {
+                //Find a final extreme point using the normal of the plane defined by v0, v1, v2.
+                GetSweptExtremePoint(shape, shapeB, ref localTransformB, ref sweep, ref n, out v3A, out v3);
+
+                if (count > MPRToolbox.OuterIterationLimit)
+                {
+                    //Can't enclose the origin! That's a bit odd.  Something is wrong; the preparation for this raycast
+                    //guarantees that the origin is enclosed.  Could be a numerical problem.
+                    hit.T = float.MaxValue;
+                    hit.Normal = new Vector3();
+                    hit.Location = new Vector3();
+                    return false;
+                }
+                count++;
+
+                //By now, the simplex is a tetrahedron, but it is not known whether or not the ray actually passes through the portal
+                //defined by v1, v2, v3.
+
+                // If the direction is outside the plane defined by v1,v0,v3, then the portal is invalid.
+                Vector3.Cross(ref v1, ref v3, out temp1);
+                Vector3.Dot(ref temp1, ref localDirection, out dot);
+                if (dot < 0)
+                {
+                    //Replace the point that was on the inside of the plane (v2) with the new extreme point.
+                    v2 = v3;
+                    v2A = v3A;
+                    // Calculate the normal of the plane that will be used to find a new extreme point.
+                    Vector3.Cross(ref v1, ref v3, out n);
+                    continue;
+                }
+
+                // If the direction is outside the plane defined by v3,v0,v2, then the portal is invalid.
+                Vector3.Cross(ref v3, ref v2, out temp1);
+                Vector3.Dot(ref temp1, ref localDirection, out dot);
+                if (dot < 0)
+                {
+                    //Replace the point that was on the inside of the plane (v1) with the new extreme point.
+                    v1 = v3;
+                    v1A = v3A;
+                    // Calculate the normal of the plane that will be used to find a new extreme point.
+                    Vector3.Cross(ref v2, ref v3, out n);
+                    continue;
+                }
+                break;
+            }
+
+
+            // Refine the portal.
+            count = 0;
+            while (true)
+            {
+                //Compute the outward facing normal.
+                Vector3.Subtract(ref v1, ref v2, out temp1);
+                Vector3.Subtract(ref v3, ref v2, out temp2);
+                Vector3.Cross(ref temp1, ref temp2, out n);
+
+
+                //Keep working towards the surface.  Find the next extreme point.
+                Vector3 v4, v4A;
+                GetSweptExtremePoint(shape, shapeB, ref localTransformB, ref sweep, ref n, out v4A, out v4);
+
+
+                //If the plane which generated the normal is very close to the extreme point, then we're at the surface.
+                Vector3.Dot(ref n, ref v1, out dot);
+                float supportDot;
+                Vector3.Dot(ref v4, ref n, out supportDot);
+
+                if (supportDot - dot < rayCastSurfaceEpsilon || count > MPRToolbox.InnerIterationLimit) // TODO: Could use a dynamic epsilon for possibly better behavior.
+                {
+                    //The portal is now on the surface.  The algorithm can now compute the TOI and exit.
+                    float lengthSquared = n.LengthSquared();
+                    if (lengthSquared > Toolbox.Epsilon * .00001f)
+                    {
+                        Vector3.Divide(ref n, (float)Math.Sqrt(lengthSquared), out hit.Normal);
+
+                        //The plane is very close to the surface, and the ray is known to pass through it.
+                        //dot is the rate.
+                        Vector3.Dot(ref  hit.Normal, ref localDirection, out dot);
+                        //supportDot is the distance to the plane.
+                        Vector3.Dot(ref  hit.Normal, ref v1, out supportDot);
+
+
+                        hit.T = sweepLength - supportDot / dot;
+                    }
+                    else
+                    {
+                        Vector3.Normalize(ref localDirection, out hit.Normal);
+                        hit.T = sweepLength;
+                    }
+                    //Sometimes, when the objects are intersecting, the T parameter can be negative.
+                    //In this case, just go with t = 0.
+                    if (hit.T < 0)
+                        hit.T = 0;
+
+
+                    //Vector3.Transform(ref hit.Normal, ref transform.Orientation, out hit.Normal);
+
+                    //Vector3.Transform(ref hit.Location, ref transform.Orientation, out hit.Location);
+                    //Vector3.Add(ref hit.Location, ref transform.Position, out hit.Location);
+                    //hit.Location += sweepA * (hit.T);
+
+                    //Compute the barycentric coordinates of the ray hit location.
+                    //Vector3 mdHitLocation = t * localDirection;
+                    //float v1Weight, v2Weight, v3Weight;
+                    //Toolbox.GetBarycentricCoordinates(ref mdHitLocation, ref v1, ref v2, ref v3, out v1Weight, out v2Weight, out v3Weight);
+                    //hit.Location = v1Weight * v1A + v2Weight * v2A + v3Weight * v3A;
+                    //hit.Location += sweepA * hit.T;
+
+                    //Vector3.Transform(ref hit.Location, ref transform.Orientation, out hit.Location);
+                    //Vector3.Add(ref hit.Location, ref transform.Position, out hit.Location);
+
+                    return hit.T <= 1;
+                }
+
+                //Still haven't exited, so refine the portal.
+                //Test direction against the three planes that separate the new portal candidates: (v1,v4,v0) (v2,v4,v0) (v3,v4,v0)
+
+
+                //This may look a little weird at first.
+                //'inside' here means 'on the positive side of the plane.'
+                //There are three total planes being tested, one for each of v1, v2, and v3.
+                //The planes are created from consistently wound vertices, so it's possible to determine
+                //where the ray passes through the portal based upon its relationship to two of the three planes.
+                //The third vertex which is found to be opposite the face which contains the ray is replaced with the extreme point.
+
+                //This v4 x direction is just a minor reordering of a scalar triple product: (v1 x v4) * direction.
+                //It eliminates the need for extra cross products for the inner if.
+                Vector3.Cross(ref v4, ref localDirection, out temp1);
+                Vector3.Dot(ref v1, ref temp1, out dot);
+                if (dot >= 0)
+                {
+                    Vector3.Dot(ref v2, ref temp1, out dot);
+                    if (dot >= 0)
+                    {
+                        v1 = v4; // Inside v1 & inside v2 ==> eliminate v1
+                        v1A = v4A;
+                    }
+                    else
+                    {
+                        v3 = v4; // Inside v1 & outside v2 ==> eliminate v3
+                        v3A = v4A;
+                    }
+                }
+                else
+                {
+                    Vector3.Dot(ref v3, ref temp1, out dot);
+                    if (dot >= 0)
+                    {
+                        v2 = v4; // Outside v1 & inside v3 ==> eliminate v2
+                        v2A = v4A;
+                    }
+                    else
+                    {
+                        v1 = v4; // Outside v1 & outside v3 ==> eliminate v1
+                        v1A = v4A;
+                    }
+                }
+
+                count++;
+
+            }
+        }
+
+
+        /// <summary>
+        /// Computes the position of the minkowski point in the local space of A.
+        /// This assumes that the minkowski point is contained in A-B.
+        /// </summary>
+        /// <param name="shapeA">First shape to test.</param>
+        /// <param name="shapeB">Second shape to test.</param>
+        /// <param name="localTransformB">Transform of shape B in the local space of A.</param>
+        /// <param name="minkowskiPosition">Position in minkowski space to pull into the local space of A.</param>
+        /// <param name="position">Position of the minkowski space point in the local space of A.</param>
+        internal static void GetLocalPosition(ConvexShape shapeA, ConvexShape shapeB, ref RigidTransform localTransformB, ref Vector3 minkowskiPosition, out Vector3 position)
+        {
+            //Compute the ray.  This points from a point known to be inside the minkowski sum to the test minkowski position;
+            //The centers of the shapes are used to create the interior point.
+            Vector3 rayDirection;
+            Vector3.Add(ref minkowskiPosition, ref localTransformB.Position, out rayDirection);
+
+            //It's possible that the point is extremely close to the A-B center.  In this case, early out.
+            if (rayDirection.LengthSquared() < Toolbox.Epsilon)
+            {
+                //0,0,0 is the contributing position from object A if it overlaps with the A-B minkowski center.
+                //A-B center is fromed from the center position of A minus the center position of B.  We're in A's local space.
+                position = new Vector3();
+                //DEBUGlastPosition = position;
+                return;
+            }
+
+            Vector3 v0;
+            Vector3.Negate(ref localTransformB.Position, out v0); //Since we're in A's local space, A-B is just -B.
+
+
+
+            //Now that the ray is known, create a portal through which the ray passes.
+            //To do this, first guess a portal.
+            //This implementation is similar to that of the original XenoCollide.
+            //'n' will be the direction used to find supports throughout the algorithm.
+            Vector3 n = rayDirection;
+            Vector3 v1;
+            Vector3 v1A, v1B; //extreme point contributions from each shape.  Used later to compute contact position; could be used to cache simplex too.
+            MinkowskiToolbox.GetLocalMinkowskiExtremePoint(shapeA, shapeB, ref n, ref localTransformB, out v1A, out v1B, out v1);
+
+            //Find another extreme point in a direction perpendicular to the previous.
+            Vector3 v2;
+            Vector3 v2A, v2B;
+            Vector3.Cross(ref v1, ref v0, out n);
+            if (n.LengthSquared() < Toolbox.Epsilon)
+            {
+                //v1 and v0 could be parallel.
+                //This isn't a bad thing- it means the direction is exactly aligned with the extreme point offset.
+                //In other words, if the raycast is followed out to the surface, it will arrive at the extreme point!
+                //If the origin is further along this direction than the extreme point, then there is no intersection.
+                //If the origin is within this extreme point, then there is an intersection.
+                //For this test, we already guarantee that the point is extremely close to the A-B shape or inside of it, so don't bother
+                //trying to return false.
+                float dot = Vector3.Dot(v1 - minkowskiPosition, rayDirection);
+                //Vector3.Dot(ref v1, ref rayDirection, out dot);
+                //if (dot < 0) //if we were trying to return false here (in a IsPointContained style test), then the '0' should actually be a dot between the minkowskiPoint and rayDirection (simplified by a subtraction and then a dot).
+                //{
+                //    //Origin is outside.
+                //    position = new Vector3();
+                //    return false;
+                //}
+                //Origin is inside.
+                //Compute barycentric coordinates along simplex (segment).
+                float dotv0 = Vector3.Dot(v0 - minkowskiPosition, rayDirection);
+                //Dot > 0, so dotv0 starts out negative.
+                //Vector3.Dot(ref v0, ref rayDirection, out dotv0);
+                float barycentricCoordinate = -dotv0 / (dot - dotv0);
+                //Vector3.Subtract(ref v1A, ref v0A, out offset); //'v0a' is just the zero vector, so there's no need to calculate the offset.
+                Vector3.Multiply(ref v1A, barycentricCoordinate, out position);
+                Vector3 offset;
+                Vector3.Subtract(ref v1B, ref localTransformB.Position, out offset);
+                return;
+            }
+            MinkowskiToolbox.GetLocalMinkowskiExtremePoint(shapeA, shapeB, ref n, ref localTransformB, out v2A, out v2B, out v2);
+
+            Vector3 temp;
+            Vector3 v0v1, v0v2;
+            //Set n for the first iteration.
+            Vector3.Subtract(ref v1, ref v0, out v0v1);
+            Vector3.Subtract(ref v2, ref v0, out v0v2);
+            Vector3.Cross(ref v0v1, ref v0v2, out n);
+
+            Vector3 pointToV0;
+            Vector3.Subtract(ref v0, ref minkowskiPosition, out pointToV0);
+            Vector3 v3A, v3B, v3;
+            int count = 0;
+            while (true)
+            {
+                //Find a final extreme point using the normal of the plane defined by v0, v1, v2.
+                MinkowskiToolbox.GetLocalMinkowskiExtremePoint(shapeA, shapeB, ref n, ref localTransformB, out v3A, out v3B, out v3);
+
+                if (count > MPRToolbox.OuterIterationLimit)
+                    break;
+                count++;
+                //By now, the simplex is a tetrahedron, but it is not known whether or not the origin ray found earlier actually passes through the portal
+                //defined by v1, v2, v3.
+
+                // If the origin is outside the plane defined by v1,v0,v3, then the portal is invalid.
+                Vector3 v0v3;
+                Vector3.Subtract(ref v1, ref v0, out v0v1);
+                Vector3.Subtract(ref v3, ref v0, out v0v3);
+                Vector3.Cross(ref v0v1, ref v0v3, out temp);
+                float dot;
+                Vector3.Dot(ref temp, ref pointToV0, out dot);
+                if (dot < 0)
+                {
+                    //Replace the point that was on the inside of the plane (v2) with the new extreme point.
+                    v2 = v3;
+                    v2A = v3A;
+                    v2B = v3B;
+                    // Calculate the normal of the plane that will be used to find a new extreme point.
+                    Vector3.Cross(ref v0v1, ref v0v3, out n);
+                    continue;
+                }
+
+                // If the origin is outside the plane defined by v3,v0,v2, then the portal is invalid.
+                Vector3.Subtract(ref v2, ref v0, out v0v2);
+                Vector3.Cross(ref v0v3, ref v0v2, out temp);
+                Vector3.Dot(ref temp, ref pointToV0, out dot);
+                if (dot < 0)
+                {
+                    //Replace the point that was on the inside of the plane (v1) with the new extreme point.
+                    v1 = v3;
+                    v1A = v3A;
+                    v1B = v3B;
+                    // Calculate the normal of the plane that will be used to find a new extreme point.
+                    Vector3.Cross(ref v0v2, ref v0v3, out n);
+                    continue;
+                }
+                break;
+            }
+
+            //if (!VerifySimplex(ref v0, ref v1, ref v2, ref v3, ref rayDirection))
+            //    Debug.WriteLine("Break.");
+
+
+            // Refine the portal.
+            while (true)
+            {
+                //Test the origin against the plane defined by v1, v2, v3.  If it's inside, we're done.
+                //Compute the outward facing normal.
+                Vector3 v2v3, v2v1;
+                Vector3.Subtract(ref v3, ref v2, out v2v3);
+                Vector3.Subtract(ref v1, ref v2, out v2v1);
+                Vector3.Cross(ref v2v3, ref v2v1, out n);
+                float dot;
+                Vector3 pointToV1;
+                Vector3.Subtract(ref v1, ref minkowskiPosition, out pointToV1);
+                Vector3.Dot(ref pointToV1, ref n, out dot);
+                //Because this method is intended for use with surface collisions, rely on the surface push case.
+                //This will not significantly harm performance, but will simplify the termination condition.
+                //if (dot >= 0)
+                //{
+                //    Vector3 temp3;
+                //    //Compute the barycentric coordinates of the origin.
+                //    //This is done by computing the scaled volume (parallelepiped) of the tetrahedra 
+                //    //formed by each triangle of the v0v1v2v3 tetrahedron and the origin.
+
+                //    //TODO: consider a different approach using T parameter or something.
+                //    Vector3.Subtract(ref v1, ref v0, out temp1);
+                //    Vector3.Subtract(ref v2, ref v0, out temp2);
+                //    Vector3.Subtract(ref v3, ref v0, out temp3);
+
+                //    Vector3 cross;
+                //    Vector3.Cross(ref temp1, ref temp2, out cross);
+                //    float v0v1v2v3volume;
+                //    Vector3.Dot(ref cross, ref temp3, out v0v1v2v3volume);
+
+                //    Vector3.Cross(ref v1, ref v2, out cross);
+                //    float ov1v2v3volume;
+                //    Vector3.Dot(ref cross, ref v3, out ov1v2v3volume);
+
+                //    Vector3.Cross(ref rayDirection, ref temp2, out cross);
+                //    float v0ov2v3volume;
+                //    Vector3.Dot(ref cross, ref temp3, out v0ov2v3volume);
+
+                //    Vector3.Cross(ref temp1, ref rayDirection, out cross);
+                //    float v0v1ov3volume;
+                //    Vector3.Dot(ref cross, ref temp3, out v0v1ov3volume);
+
+                //    if (v0v1v2v3volume > Toolbox.Epsilon * .01f)
+                //    {
+                //        float inverseTotalVolume = 1 / v0v1v2v3volume;
+                //        float v0Weight = ov1v2v3volume * inverseTotalVolume;
+                //        float v1Weight = v0ov2v3volume * inverseTotalVolume;
+                //        float v2Weight = v0v1ov3volume * inverseTotalVolume;
+                //        float v3Weight = 1 - v0Weight - v1Weight - v2Weight;
+                //        position = v1Weight * v1A + v2Weight * v2A + v3Weight * v3A;
+                //    }
+                //    else
+                //    {
+                //        position = new Vector3();
+                //    }
+                //    //DEBUGlastPosition = position;
+                //    return;
+                //}
+
+                //We haven't yet found the origin.  Find the support point in the portal's outward facing direction.
+                Vector3 v4, v4A, v4B;
+                MinkowskiToolbox.GetLocalMinkowskiExtremePoint(shapeA, shapeB, ref n, ref localTransformB, out v4A, out v4B, out v4);
+                //If the origin is further along the direction than the extreme point, it's not inside the shape.
+                float dot2;
+                Vector3 pointToV4;
+                Vector3.Subtract(ref v4, ref minkowskiPosition, out pointToV4);
+                Vector3.Dot(ref pointToV4, ref n, out dot2);
+                //if (dot2 < 0) //We're not concerned with this test!  We already have guarantees that the shape contains or very nearly contains the minkowski point.
+                //{
+                //    //The origin is outside!
+                //    position = new Vector3();
+                //    return false;
+                //}
+
+                //If the plane which generated the normal is very close to the extreme point, then we're at the surface
+                //and we have not found the origin; it's either just BARELY inside, or it is outside.  Assume it's outside.
+                if (dot2 - dot < rayCastSurfaceEpsilon || count > MPRToolbox.InnerIterationLimit) // TODO: Could use a dynamic epsilon for possibly better behavior.
+                {
+                    //We found the surface.  Technically, we did not find the minkowski point yet, but it must be really close based on the guarantees
+                    //required by this method.
+                    //The ray intersection with the plane defined by our final portal should be extremely close to the actual minkowski point.
+                    //In fact, it is probably close enough such that the barycentric coordinates can be computed using the minkowski point directly!
+                    float weight1, weight2, weight3;
+                    Toolbox.GetBarycentricCoordinates(ref minkowskiPosition, ref v1, ref v2, ref v3, out weight1, out weight2, out weight3);
+                    Vector3.Multiply(ref v1A, weight1, out position);
+                    Vector3.Multiply(ref v2A, weight2, out v2A);
+                    Vector3.Multiply(ref v3A, weight3, out v3A);
+                    Vector3.Add(ref v2A, ref position, out position);
+                    Vector3.Add(ref v3A, ref position, out position);
+
+                    return;
+                }
+                count++;
+
+                //Still haven't exited, so refine the portal.
+                //Test minkowskiPoint against the three planes that separate the new portal candidates: (v1,v4,v0) (v2,v4,v0) (v3,v4,v0)
+                Vector3.Cross(ref pointToV4, ref pointToV0, out temp);
+                Vector3.Dot(ref pointToV1, ref temp, out dot);
+                if (dot >= 0) //Dot v0 x v4 against v1, and dot it against 
+                {
+                    Vector3 pointToV2;
+                    Vector3.Subtract(ref v2, ref minkowskiPosition, out pointToV2);
+                    Vector3.Dot(ref pointToV2, ref temp, out dot);
+                    if (dot >= 0)
+                    {
+                        v1 = v4; // Inside v1 & inside v2 ==> eliminate v1
+                        v1A = v4A;
+                        v1B = v4B;
+                    }
+                    else
+                    {
+                        v3 = v4; // Inside v1 & outside v2 ==> eliminate v3
+                        v3A = v4A;
+                        v3B = v4B;
+                    }
+                }
+                else
+                {
+                    Vector3 pointToV3;
+                    Vector3.Subtract(ref v3, ref minkowskiPosition, out pointToV3);
+                    Vector3.Dot(ref pointToV3, ref temp, out dot);
+                    if (dot >= 0)
+                    {
+                        v2 = v4; // Outside v1 & inside v3 ==> eliminate v2
+                        v2A = v4A;
+                        v2B = v4B;
+                    }
+                    else
+                    {
+                        v1 = v4; // Outside v1 & outside v3 ==> eliminate v1
+                        v1A = v4A;
+                        v1B = v4B;
+                    }
+                }
+
+                //if (!VerifySimplex(ref v0, ref v1, ref v2, ref v3, ref rayDirection))
+                //    Debug.WriteLine("Break.");
+
+            }
+
+
+        }
+
+        /// <summary>
+        /// Determines if two shapes are intersecting.
+        /// </summary>
+        /// <param name="shapeA">First shape in the pair.</param>
+        /// <param name="shapeB">Second shape in the pair.</param>
+        /// <param name="sweep">Sweep direction and magnitude.</param>
+        /// <param name="localTransformB">Transformation of shape B in the local space of A.</param>
+        /// <param name="position">Position of the minkowski difference origin in the local space of A, if the swept volumes intersect.</param>
+        /// <returns>Whether the swept shapes intersect.</returns>
+        public static bool AreSweptShapesIntersecting(ConvexShape shapeA, ConvexShape shapeB, ref Vector3 sweep, ref RigidTransform localTransformB, out Vector3 position)
+        {
+            //It's possible that the two objects' centers are overlapping, or very very close to it.  In this case, 
+            //they are obviously colliding and we can immediately exit.
+            if (localTransformB.Position.LengthSquared() < Toolbox.Epsilon)
+            {
+                position = new Vector3();
+                return true;
+            }
+
+            Vector3 v0;
+            Vector3.Negate(ref localTransformB.Position, out v0); //Since we're in A's local space, A-B is just -B.
+
+
+
+            //Now that the origin ray is known, create a portal through which the ray passes.
+            //To do this, first guess a portal.
+            //This implementation is similar to that of the original XenoCollide.
+            //'n' will be the direction used to find supports throughout the algorithm.
+            Vector3 n = localTransformB.Position;
+            Vector3 v1;
+            Vector3 v1A; //extreme point contributions from each shape.  Used later to compute contact position; could be used to cache simplex too.
+            //MinkowskiToolbox.GetLocalMinkowskiExtremePoint(shape, shapeB, ref n, ref localPoint, out v1A, out v1B, out v1);
+            GetSweptExtremePoint(shapeA, shapeB, ref localTransformB, ref sweep, ref n, out v1A, out v1);
+
+            //Find another extreme point in a direction perpendicular to the previous.
+            Vector3 v2;
+            Vector3 v2A;
+            Vector3.Cross(ref v1, ref v0, out n);
+            if (n.LengthSquared() < Toolbox.Epsilon)
+            {
+                //v1 and v0 could be parallel.
+                //This isn't a bad thing- it means the direction is exactly aligned with the extreme point offset.
+                //In other words, if the raycast is followed out to the surface, it will arrive at the extreme point!
+                //If the origin is further along this direction than the extreme point, then there is no intersection.
+                //If the origin is within this extreme point, then there is an intersection.
+                float dot;
+                Vector3.Dot(ref v1, ref localTransformB.Position, out dot);
+                if (dot < 0)
+                {
+                    //Origin is outside.
+                    position = new Vector3();
+                    return false;
+                }
+                //Origin is inside.
+                //Compute barycentric coordinates along simplex (segment).
+                float dotv0;
+                //Dot > 0, so dotv0 starts out negative.
+                Vector3.Dot(ref v0, ref localTransformB.Position, out dotv0);
+                float barycentricCoordinate = -dotv0 / (dot - dotv0);
+                //Vector3.Subtract(ref v1A, ref v0A, out offset); //'v0a' is just the zero vector, so there's no need to calculate the offset.
+                Vector3.Multiply(ref v1A, barycentricCoordinate, out position);
+                return true;
+            }
+            //MinkowskiToolbox.GetLocalMinkowskiExtremePoint(shape, shapeB, ref n, ref localPoint, out v2A, out v2B, out v2);
+            GetSweptExtremePoint(shapeA, shapeB, ref localTransformB, ref sweep, ref n, out v2A, out v2);
+
+            Vector3 temp1, temp2;
+            //Set n for the first iteration.
+            Vector3.Subtract(ref v1, ref v0, out temp1);
+            Vector3.Subtract(ref v2, ref v0, out temp2);
+            Vector3.Cross(ref temp1, ref temp2, out n);
+
+
+            Vector3 v3A, v3;
+            int count = 0;
+            while (true)
+            {
+                //Find a final extreme point using the normal of the plane defined by v0, v1, v2.
+                //MinkowskiToolbox.GetLocalMinkowskiExtremePoint(shape, shapeB, ref n, ref localPoint, out v3A, out v3B, out v3);
+                GetSweptExtremePoint(shapeA, shapeB, ref localTransformB, ref sweep, ref n, out v3A, out v3);
+
+                if (count > MPRToolbox.OuterIterationLimit)
+                    break;
+                count++;
+                //By now, the simplex is a tetrahedron, but it is not known whether or not the origin ray found earlier actually passes through the portal
+                //defined by v1, v2, v3.
+
+                // If the origin is outside the plane defined by v1,v0,v3, then the portal is invalid.
+                Vector3.Cross(ref v1, ref v3, out temp1);
+                float dot;
+                Vector3.Dot(ref temp1, ref v0, out dot);
+                if (dot < 0)
+                {
+                    //Replace the point that was on the inside of the plane (v2) with the new extreme point.
+                    v2 = v3;
+                    v2A = v3A;
+                    // Calculate the normal of the plane that will be used to find a new extreme point.
+                    Vector3.Subtract(ref v1, ref v0, out temp1);
+                    Vector3.Subtract(ref v3, ref v0, out temp2);
+                    Vector3.Cross(ref temp1, ref temp2, out n);
+                    continue;
+                }
+
+                // If the origin is outside the plane defined by v3,v0,v2, then the portal is invalid.
+                Vector3.Cross(ref v3, ref v2, out temp1);
+                Vector3.Dot(ref temp1, ref v0, out dot);
+                if (dot < 0)
+                {
+                    //Replace the point that was on the inside of the plane (v1) with the new extreme point.
+                    v1 = v3;
+                    v1A = v3A;
+                    // Calculate the normal of the plane that will be used to find a new extreme point.
+                    Vector3.Subtract(ref v2, ref v0, out temp1);
+                    Vector3.Subtract(ref v3, ref v0, out temp2);
+                    Vector3.Cross(ref temp1, ref temp2, out n);
+                    continue;
+                }
+                break;
+            }
+
+            //if (!VerifySimplex(ref v0, ref v1, ref v2, ref v3, ref localPoint.Position))
+            //    Debug.WriteLine("Break.");
+
+
+            // Refine the portal.
+            while (true)
+            {
+                //Test the origin against the plane defined by v1, v2, v3.  If it's inside, we're done.
+                //Compute the outward facing normal.
+                Vector3.Subtract(ref v3, ref v2, out temp1);
+                Vector3.Subtract(ref v1, ref v2, out temp2);
+                Vector3.Cross(ref temp1, ref temp2, out n);
+                float dot;
+                Vector3.Dot(ref n, ref v1, out dot);
+                if (dot >= 0)
+                {
+                    Vector3 temp3;
+                    //Compute the barycentric coordinates of the origin.
+                    //This is done by computing the scaled volume (parallelepiped) of the tetrahedra 
+                    //formed by each triangle of the v0v1v2v3 tetrahedron and the origin.
+
+                    //TODO: consider a different approach using T parameter or something.
+                    Vector3.Subtract(ref v1, ref v0, out temp1);
+                    Vector3.Subtract(ref v2, ref v0, out temp2);
+                    Vector3.Subtract(ref v3, ref v0, out temp3);
+
+                    Vector3 cross;
+                    Vector3.Cross(ref temp1, ref temp2, out cross);
+                    float v0v1v2v3volume;
+                    Vector3.Dot(ref cross, ref temp3, out v0v1v2v3volume);
+
+                    Vector3.Cross(ref v1, ref v2, out cross);
+                    float ov1v2v3volume;
+                    Vector3.Dot(ref cross, ref v3, out ov1v2v3volume);
+
+                    Vector3.Cross(ref localTransformB.Position, ref temp2, out cross);
+                    float v0ov2v3volume;
+                    Vector3.Dot(ref cross, ref temp3, out v0ov2v3volume);
+
+                    Vector3.Cross(ref temp1, ref localTransformB.Position, out cross);
+                    float v0v1ov3volume;
+                    Vector3.Dot(ref cross, ref temp3, out v0v1ov3volume);
+
+
+                    float inverseTotalVolume = 1 / v0v1v2v3volume;
+                    float v0Weight = ov1v2v3volume * inverseTotalVolume;
+                    float v1Weight = v0ov2v3volume * inverseTotalVolume;
+                    float v2Weight = v0v1ov3volume * inverseTotalVolume;
+                    float v3Weight = 1 - v0Weight - v1Weight - v2Weight;
+                    position = v1Weight * v1A + v2Weight * v2A + v3Weight * v3A;
+                    //DEBUGlastPosition = position;
+                    return true;
+                }
+
+                //We haven't yet found the origin.  Find the support point in the portal's outward facing direction.
+                Vector3 v4, v4A;
+                //MinkowskiToolbox.GetLocalMinkowskiExtremePoint(shape, shapeB, ref n, ref localPoint, out v4A, out v4B, out v4); 
+                GetSweptExtremePoint(shapeA, shapeB, ref localTransformB, ref sweep, ref n, out v4A, out v4);
+
+                //If the origin is further along the direction than the extreme point, it's not inside the shape.
+                float dot2;
+                Vector3.Dot(ref v4, ref n, out dot2);
+                if (dot2 < 0)
+                {
+                    //The origin is outside!
+                    position = new Vector3();
+                    return false;
+                }
+
+                //If the plane which generated the normal is very close to the extreme point, then we're at the surface
+                //and we have not found the origin; it's either just BARELY inside, or it is outside.  Assume it's outside.
+                if (dot2 - dot < surfaceEpsilon || count > MPRToolbox.InnerIterationLimit) // TODO: Could use a dynamic epsilon for possibly better behavior.
+                {
+                    position = new Vector3();
+                    //DEBUGlastPosition = position;
+                    return false;
+                }
+                count++;
+
+                //Still haven't exited, so refine the portal.
+                //Test origin against the three planes that separate the new portal candidates: (v1,v4,v0) (v2,v4,v0) (v3,v4,v0)
+                Vector3.Cross(ref v4, ref v0, out temp1);
+                Vector3.Dot(ref v1, ref temp1, out dot);
+                if (dot >= 0)
+                {
+                    Vector3.Dot(ref v2, ref temp1, out dot);
+                    if (dot >= 0)
+                    {
+                        v1 = v4; // Inside v1 & inside v2 ==> eliminate v1
+                        v1A = v4A;
+                    }
+                    else
+                    {
+                        v3 = v4; // Inside v1 & outside v2 ==> eliminate v3
+                        v3A = v4A;
+                    }
+                }
+                else
+                {
+                    Vector3.Dot(ref v3, ref temp1, out dot);
+                    if (dot >= 0)
+                    {
+                        v2 = v4; // Outside v1 & inside v3 ==> eliminate v2
+                        v2A = v4A;
+                    }
+                    else
+                    {
+                        v1 = v4; // Outside v1 & outside v3 ==> eliminate v1
+                        v1A = v4A;
+                    }
+                }
+
+                //if (!VerifySimplex(ref v0, ref v1, ref v2, ref v3, ref localPoint.Position))
+                //    Debug.WriteLine("Break.");
+
+            }
+
+
+        }
+
+
+        static void GetSweptExtremePoint(ConvexShape shapeA, ConvexShape shapeB, ref RigidTransform localTransformB, ref Vector3 sweep, ref Vector3 extremePointDirection, out Vector3 extremePointA, out Vector3 extremePoint)
+        {
+            Vector3 b;
+            MinkowskiToolbox.GetLocalMinkowskiExtremePoint(shapeA, shapeB, ref extremePointDirection, ref localTransformB, out extremePointA, out b, out extremePoint);
+            float dot;
+            Vector3.Dot(ref extremePointDirection, ref sweep, out dot);
+            if (dot > 0)
+            {
+                Vector3.Add(ref extremePoint, ref sweep, out extremePoint);
+            }
+        }
+
+        //RAY CAST
+        /// <summary>
+        /// Casts a ray against a shape.
+        /// </summary>
+        /// <param name="ray">Ray to test against the shape.</param>
+        /// <param name="maximumLength">Maximum length of the ray.</param>
+        /// <param name="shape">Shape to test with a ray.</param>
+        /// <param name="transform">Transform to apply to the shape.</param>
+        /// <param name="hit">Hit data of the ray on the shape, if any.</param>
+        /// <returns>Whether or not the swept shapes hit each other.</returns>
+        public static bool RayCast(Ray ray, float maximumLength, ConvexShape shape, ref RigidTransform transform, out RayHit hit)
+        {
+            //Compute the local origin and direction of the ray.
+            Ray localRay;
+            Quaternion conjugate;
+            Vector3.Subtract(ref ray.Position, ref transform.Position, out localRay.Position);
+            Quaternion.Conjugate(ref transform.Orientation, out conjugate);
+            Vector3.Transform(ref localRay.Position, ref conjugate, out localRay.Position);
+            Vector3.Transform(ref ray.Direction, ref conjugate, out localRay.Direction);
+
+            //Note that we will be casting the ray *backwards* against the sweep-expanded surface of the shape.
+            Vector3.Negate(ref localRay.Direction, out localRay.Direction);
+
+            //A ray cast is a special case of two-body sweeping.  This is implemented separately from the two-body sweep above almost entirely for a tiny performance boost.
+            //It also allows for certain tricks to help with numerical stability.
+
+            //Sweeping two objects against each other is very similar to the local surface cast.
+            //The ray starts at the origin and goes in the sweep direction.
+            //However, unlike the local surface cast, the origin may start outside of the minkowski difference.
+            //Additionally, the method can early out if the length traversed by the ray is found to be longer than the maximum length, or if the origin is found to be outside the minkowski difference.
+
+            //The support points of the minkowski difference are also modified.  By default, the minkowski difference should very rarely contain the origin.
+            //Sweep tests aren't very useful if the objects are intersecting!
+            //However, in order for the local surface cast to actually find a proper result (assuming there is a hit at all), the origin must be inside the minkowski difference.
+            //So, expand the minkowski difference using the sweep direction with magnitude sufficient to fully include the plane defined by the origin and the sweep direction.
+            //If there's going to be a hit, then the origin will be within this expanded shape.
+
+
+
+            //If the sweep direction is found to be negative, the ray can be thought of as pointing away from the shape.
+            //However, the minkowski difference may contain the shape.  In this case, the time of impact is zero.
+
+            //If the swept (with sweep = 0 in case of incorrect direction) minkowski difference does not contain the shape, then the raycast cannot begin and we also know that the shapes will not intersect.
+
+            //If the sweep amount is nonnegative and the minkowski difference contains the shape, then the normal raycasting process can continue.
+            //Perform the usual local raycast, but use the swept minkowski difference.
+            //Once the surface is found, the final t parameter of the ray is equal to the sweep distance minus the local raycast computed t parameter.
+
+
+            //Given that this is a ray cast, we can make some modifications.  Rays frequently traverse large distances, but stretching the swept volume
+            //a huge amount to match could manifest numerical issues.  Instead, pull the ray up close to the object.
+            RayHit sphereHit;
+
+            if (Toolbox.RayCastSphere(ref ray, ref transform.Position, shape.maximumRadius, maximumLength, out sphereHit))
+            {
+                //We can scoot ourselves almost all the way up to the intersection with the outer sphere.
+                //Stop just short to prevent a possible erroneous 'just-barely-contained' result.
+                sphereHit.T = Math.Max(sphereHit.T - .1f, 0);
+                Vector3 offset;
+                Vector3.Multiply(ref localRay.Direction, -sphereHit.T, out offset);
+                Vector3.Add(ref localRay.Position, ref offset, out localRay.Position);
+            }
+            else
+            {
+                //If the ray cast doesn't hit the bounding sphere, it's impossible for the ray to hit the shape itself.
+                hit.T = float.MaxValue;
+                hit.Normal = new Vector3();
+                hit.Location = new Vector3();
+                return false;
+            }
+
+
+
+            //First: Compute the sweep amount along the sweep direction.
+            //This sweep amount needs to expand the minkowski difference to fully intersect the plane defined by the sweep direction and origin.
+
+            float rayLengthSquared = localRay.Direction.LengthSquared();
+            float sweepLength;
+            if (rayLengthSquared > Toolbox.Epsilon * .01f)
+            {
+                Vector3.Dot(ref localRay.Position, ref localRay.Direction, out sweepLength);
+                //Ray length isn't necessarily normalized...
+                sweepLength /= rayLengthSquared;
+                //Scale the sweep length by the margins.  Divide by the length to pull the margin into terms of the length of the ray.
+                sweepLength += shape.maximumRadius / (float)Math.Sqrt(rayLengthSquared);
+            }
+            else
+            {
+                rayLengthSquared = 0;
+                sweepLength = 0;
+            }
+            //If the sweep direction is found to be negative, the ray can be thought of as pointing away from the shape.
+            //Do not sweep backward.
+            bool negativeLength;
+            if (negativeLength = sweepLength < 0)
+                sweepLength = 0;
+
+
+
+            Vector3 sweep;
+            Vector3.Multiply(ref localRay.Direction, sweepLength, out sweep);
+            //Check to see if the origin is contained within the swept shape.
+            if (!SweptShapeContainsPoint(shape, ref sweep, ref localRay.Position))
+            {
+                //The origin is not contained within the sweep volume.  The raycast definitely misses.
+                hit.T = float.MaxValue;
+                hit.Normal = new Vector3();
+                hit.Location = new Vector3();
+                return false;
+            }
+            if (negativeLength)
+            {
+                //The origin is contained, but we shouldn't continue.
+                //The ray is facing backwards.  The time of impact would be 0 (because we already verified that we are contained in the shape volume).
+                hit.T = 0;
+                Vector3.Normalize(ref ray.Direction, out hit.Normal);
+                hit.Location = ray.Position;
+                return true;
+            }
+
+            //OKAY! We've finally finished all the pre-testing.  Cast the ray!
+            if (LocalSweepCast(shape, sweepLength, rayLengthSquared, ref localRay.Direction, ref sweep, ref localRay.Position, out hit))
+            {
+                hit.T += sphereHit.T;
+                if (hit.T <= maximumLength)
+                {
+                    //Get the world space hit location.
+                    Vector3.Multiply(ref ray.Direction, hit.T, out hit.Location);
+                    Vector3.Add(ref hit.Location, ref ray.Position, out hit.Location);
+                    //Transform the normal.
+                    Vector3.Transform(ref hit.Normal, ref transform.Orientation, out hit.Normal);
+                    return true;
+                }
+            }
+            return false;
+
+        }
+
+        /// <summary>
+        /// Determines if a point is contained within the swept volume of a shape.
+        /// </summary>
+        /// <param name="shape">First shape in the pair.</param>
+        /// <param name="sweep">Sweep direction and magnitude.</param>
+        /// <param name="localPoint">Point to check for containment in the shape in the local space of the shape.</param>
+        /// <returns>Whether the swept shape contains the point.</returns>
+        public static bool SweptShapeContainsPoint(ConvexShape shape, ref Vector3 sweep, ref Vector3 localPoint)
+        {
+            //It's possible that the two objects' centers are overlapping, or very very close to it.  In this case, 
+            //they are obviously colliding and we can immediately exit.
+            if (localPoint.LengthSquared() < Toolbox.Epsilon)
+            {
+                return true;
+            }
+
+            Vector3 v0;
+            Vector3.Negate(ref localPoint, out v0); //Since we're in A's local space, A-B is just -B.
+
+
+
+            //Now that the origin ray is known, create a portal through which the ray passes.
+            //To do this, first guess a portal.
+            //This implementation is similar to that of the original XenoCollide.
+            //'n' will be the direction used to find supports throughout the algorithm.
+            Vector3 n = localPoint;
+            Vector3 v1;
+            //MinkowskiToolbox.GetLocalMinkowskiExtremePoint(shape, shapeB, ref n, ref localPoint, out v1A, out v1B, out v1);
+            GetSweptExtremePoint(shape, ref localPoint, ref sweep, ref n, out v1);
+
+            //Find another extreme point in a direction perpendicular to the previous.
+            Vector3 v2;
+            Vector3.Cross(ref v1, ref v0, out n);
+            if (n.LengthSquared() < Toolbox.Epsilon)
+            {
+                //v1 and v0 could be parallel.
+                //This isn't a bad thing- it means the direction is exactly aligned with the extreme point offset.
+                //In other words, if the raycast is followed out to the surface, it will arrive at the extreme point!
+                //If the origin is further along this direction than the extreme point, then there is no intersection.
+                //If the origin is within this extreme point, then there is an intersection.
+                float dot;
+                Vector3.Dot(ref v1, ref localPoint, out dot);
+                if (dot < 0)
+                {
+                    //Origin is outside.
+                    return false;
+                }
+                return true;
+            }
+            //MinkowskiToolbox.GetLocalMinkowskiExtremePoint(shape, shapeB, ref n, ref localPoint, out v2A, out v2B, out v2);
+            GetSweptExtremePoint(shape, ref localPoint, ref sweep, ref n, out v2);
+
+            Vector3 temp1, temp2;
+            //Set n for the first iteration.
+            Vector3.Subtract(ref v1, ref v0, out temp1);
+            Vector3.Subtract(ref v2, ref v0, out temp2);
+            Vector3.Cross(ref temp1, ref temp2, out n);
+
+
+            Vector3 v3;
+            int count = 0;
+            while (true)
+            {
+                //Find a final extreme point using the normal of the plane defined by v0, v1, v2.
+                //MinkowskiToolbox.GetLocalMinkowskiExtremePoint(shape, shapeB, ref n, ref localPoint, out v3A, out v3B, out v3);
+                GetSweptExtremePoint(shape, ref localPoint, ref sweep, ref n, out v3);
+
+                if (count > MPRToolbox.OuterIterationLimit)
+                    break;
+                count++;
+                //By now, the simplex is a tetrahedron, but it is not known whether or not the origin ray found earlier actually passes through the portal
+                //defined by v1, v2, v3.
+
+                // If the origin is outside the plane defined by v1,v0,v3, then the portal is invalid.
+                Vector3.Cross(ref v1, ref v3, out temp1);
+                float dot;
+                Vector3.Dot(ref temp1, ref v0, out dot);
+                if (dot < 0)
+                {
+                    //Replace the point that was on the inside of the plane (v2) with the new extreme point.
+                    v2 = v3;
+                    // Calculate the normal of the plane that will be used to find a new extreme point.
+                    Vector3.Subtract(ref v1, ref v0, out temp1);
+                    Vector3.Subtract(ref v3, ref v0, out temp2);
+                    Vector3.Cross(ref temp1, ref temp2, out n);
+                    continue;
+                }
+
+                // If the origin is outside the plane defined by v3,v0,v2, then the portal is invalid.
+                Vector3.Cross(ref v3, ref v2, out temp1);
+                Vector3.Dot(ref temp1, ref v0, out dot);
+                if (dot < 0)
+                {
+                    //Replace the point that was on the inside of the plane (v1) with the new extreme point.
+                    v1 = v3;
+                    // Calculate the normal of the plane that will be used to find a new extreme point.
+                    Vector3.Subtract(ref v2, ref v0, out temp1);
+                    Vector3.Subtract(ref v3, ref v0, out temp2);
+                    Vector3.Cross(ref temp1, ref temp2, out n);
+                    continue;
+                }
+                break;
+            }
+
+            //if (!VerifySimplex(ref v0, ref v1, ref v2, ref v3, ref localPoint.Position))
+            //    Debug.WriteLine("Break.");
+
+
+            // Refine the portal.
+            while (true)
+            {
+                //Test the origin against the plane defined by v1, v2, v3.  If it's inside, we're done.
+                //Compute the outward facing normal.
+                Vector3.Subtract(ref v3, ref v2, out temp1);
+                Vector3.Subtract(ref v1, ref v2, out temp2);
+                Vector3.Cross(ref temp1, ref temp2, out n);
+                float dot;
+                Vector3.Dot(ref n, ref v1, out dot);
+                if (dot >= 0)
+                {
+                    return true;
+                }
+
+                //We haven't yet found the origin.  Find the support point in the portal's outward facing direction.
+                Vector3 v4;
+                //MinkowskiToolbox.GetLocalMinkowskiExtremePoint(shape, shapeB, ref n, ref localPoint, out v4A, out v4B, out v4); 
+                GetSweptExtremePoint(shape, ref localPoint, ref sweep, ref n, out v4);
+
+                //If the origin is further along the direction than the extreme point, it's not inside the shape.
+                float dot2;
+                Vector3.Dot(ref v4, ref n, out dot2);
+                if (dot2 < 0)
+                {
+                    //The origin is outside!
+                    return false;
+                }
+
+                //If the plane which generated the normal is very close to the extreme point, then we're at the surface
+                //and we have not found the origin; it's either just BARELY inside, or it is outside.  Assume it's outside.
+                if (dot2 - dot < surfaceEpsilon || count > MPRToolbox.InnerIterationLimit) // TODO: Could use a dynamic epsilon for possibly better behavior.
+                {
+                    //DEBUGlastPosition = position;
+                    return false;
+                }
+                count++;
+
+                //Still haven't exited, so refine the portal.
+                //Test origin against the three planes that separate the new portal candidates: (v1,v4,v0) (v2,v4,v0) (v3,v4,v0)
+                Vector3.Cross(ref v4, ref v0, out temp1);
+                Vector3.Dot(ref v1, ref temp1, out dot);
+                if (dot >= 0)
+                {
+                    Vector3.Dot(ref v2, ref temp1, out dot);
+                    if (dot >= 0)
+                    {
+                        v1 = v4; // Inside v1 & inside v2 ==> eliminate v1
+                    }
+                    else
+                    {
+                        v3 = v4; // Inside v1 & outside v2 ==> eliminate v3
+                    }
+                }
+                else
+                {
+                    Vector3.Dot(ref v3, ref temp1, out dot);
+                    if (dot >= 0)
+                    {
+                        v2 = v4; // Outside v1 & inside v3 ==> eliminate v2
+                    }
+                    else
+                    {
+                        v1 = v4; // Outside v1 & outside v3 ==> eliminate v1
+                    }
+                }
+
+                //if (!VerifySimplex(ref v0, ref v1, ref v2, ref v3, ref localPoint.Position))
+                //    Debug.WriteLine("Break.");
+
+            }
+
+
+        }
+
+
+        private static bool LocalSweepCast(ConvexShape shape, float sweepLength, float rayLengthSquared, ref Vector3 localDirection, ref Vector3 sweep, ref Vector3 rayOrigin, out RayHit hit)
+        {
+            //By now, the ray is known to be within the swept shape and facing the right direction for a normal raycast.
+
+            //First guess a portal.
+            //This implementation is similar to that of the original XenoCollide.
+            //'n' will be the direction used to find supports throughout the algorithm.
+            Vector3 n = localDirection;
+            Vector3 v1;
+            GetSweptExtremePoint(shape, ref rayOrigin, ref sweep, ref n, out v1);
+            //v1 could be zero in some degenerate cases.
+            //if (v1.LengthSquared() < Toolbox.Epsilon)
+            //{
+            //    hit.T = 0;
+            //    Vector3.Normalize(ref n, out hit.Normal);
+            //    Vector3.Transform(ref hit.Normal, ref transform.Orientation, out hit.Normal);
+            //    //hit.Location = hit.T * localDirection;
+            //    Vector3.Transform(ref hit.Location, ref transform.Orientation, out hit.Location);
+            //    Vector3.Add(ref hit.Location, ref transform.Position, out hit.Location);
+            //    hit.Location += sweepA * hit.T;
+            //    return true;
+            //}
+
+            //Find another extreme point in a direction perpendicular to the previous.
+            Vector3 v2;
+            Vector3.Cross(ref localDirection, ref v1, out n);
+            hit.Location = new Vector3();
+            if (n.LengthSquared() < Toolbox.Epsilon * .01f)
+            {
+                //v1 and v0 could be parallel.
+                //This isn't a bad thing- it means the direction is exactly aligned with the extreme point offset.
+                //In other words, if the raycast is followed out to the surface, it will arrive at the extreme point!
+
+                if (rayLengthSquared > Toolbox.Epsilon * .01f)
+                    Vector3.Divide(ref localDirection, (float)Math.Sqrt(rayLengthSquared), out hit.Normal);
+                else
+                    hit.Normal = new Vector3();
+
+                float rate;
+                Vector3.Dot(ref  hit.Normal, ref localDirection, out rate);
+                float distance;
+                Vector3.Dot(ref  hit.Normal, ref v1, out distance);
+                if (rate > 0)
+                    hit.T = sweepLength - distance / rate;
+                else
+                    hit.T = sweepLength;
+
+                if (hit.T < 0)
+                    hit.T = 0;
+
+                //Vector3.Transform(ref hit.Normal, ref transform.Orientation, out hit.Normal);
+                ////hit.Location = hit.T * localDirection;
+                //Vector3.Transform(ref hit.Location, ref transform.Orientation, out hit.Location);
+                //Vector3.Add(ref hit.Location, ref transform.Position, out hit.Location);
+                //hit.Location += sweepA * hit.T;
+                return hit.T <= 1;
+
+
+            }
+            GetSweptExtremePoint(shape, ref rayOrigin, ref sweep, ref n, out v2);
+
+
+
+
+            Vector3 temp1, temp2;
+            //Set n for the first iteration.
+            Vector3.Cross(ref v1, ref v2, out n);
+
+            //It's possible that v1 and v2 were constructed in such a way that 'n' is not properly calibrated
+            //relative to the direction vector.
+            float dot;
+            Vector3.Dot(ref n, ref localDirection, out dot);
+            if (dot > 0)
+            {
+                //It's not properly calibrated.  Flip the winding (and the previously calculated normal).
+                Vector3.Negate(ref n, out n);
+                temp1 = v1;
+                v1 = v2;
+                v2 = temp1;
+            }
+
+            Vector3 v3;
+            int count = 0;
+            while (true)
+            {
+                //Find a final extreme point using the normal of the plane defined by v0, v1, v2.
+                GetSweptExtremePoint(shape, ref rayOrigin, ref sweep, ref n, out v3);
+
+                if (count > MPRToolbox.OuterIterationLimit)
+                {
+                    //Can't enclose the origin! That's a bit odd.  Something is wrong; the preparation for this raycast
+                    //guarantees that the origin is enclosed.  Could be a numerical problem.
+                    hit.T = float.MaxValue;
+                    hit.Normal = new Vector3();
+                    hit.Location = new Vector3();
+                    return false;
+                }
+                count++;
+
+                //By now, the simplex is a tetrahedron, but it is not known whether or not the ray actually passes through the portal
+                //defined by v1, v2, v3.
+
+                // If the direction is outside the plane defined by v1,v0,v3, then the portal is invalid.
+                Vector3.Cross(ref v1, ref v3, out temp1);
+                Vector3.Dot(ref temp1, ref localDirection, out dot);
+                if (dot < 0)
+                {
+                    //Replace the point that was on the inside of the plane (v2) with the new extreme point.
+                    v2 = v3;
+                    // Calculate the normal of the plane that will be used to find a new extreme point.
+                    Vector3.Cross(ref v1, ref v3, out n);
+                    continue;
+                }
+
+                // If the direction is outside the plane defined by v3,v0,v2, then the portal is invalid.
+                Vector3.Cross(ref v3, ref v2, out temp1);
+                Vector3.Dot(ref temp1, ref localDirection, out dot);
+                if (dot < 0)
+                {
+                    //Replace the point that was on the inside of the plane (v1) with the new extreme point.
+                    v1 = v3;
+                    // Calculate the normal of the plane that will be used to find a new extreme point.
+                    Vector3.Cross(ref v2, ref v3, out n);
+                    continue;
+                }
+                break;
+            }
+
+
+            // Refine the portal.
+            count = 0;
+            while (true)
+            {
+                //Compute the outward facing normal.
+                Vector3.Subtract(ref v1, ref v2, out temp1);
+                Vector3.Subtract(ref v3, ref v2, out temp2);
+                Vector3.Cross(ref temp1, ref temp2, out n);
+
+
+                //Keep working towards the surface.  Find the next extreme point.
+                Vector3 v4;
+                GetSweptExtremePoint(shape, ref rayOrigin, ref sweep, ref n, out v4);
+
+
+                //If the plane which generated the normal is very close to the extreme point, then we're at the surface.
+                Vector3.Dot(ref n, ref v1, out dot);
+                float supportDot;
+                Vector3.Dot(ref v4, ref n, out supportDot);
+
+                if (supportDot - dot < rayCastSurfaceEpsilon || count > MPRToolbox.InnerIterationLimit) // TODO: Could use a dynamic epsilon for possibly better behavior.
+                {
+                    //The portal is now on the surface.  The algorithm can now compute the TOI and exit.
+                    float lengthSquared = n.LengthSquared();
+                    if (lengthSquared > Toolbox.Epsilon * .00001f)
+                    {
+                        Vector3.Divide(ref n, (float)Math.Sqrt(lengthSquared), out hit.Normal);
+
+                        //The plane is very close to the surface, and the ray is known to pass through it.
+                        //dot is the rate.
+                        Vector3.Dot(ref  hit.Normal, ref localDirection, out dot);
+                        //supportDot is the distance to the plane.
+                        Vector3.Dot(ref  hit.Normal, ref v1, out supportDot);
+
+
+                        hit.T = sweepLength - supportDot / dot;
+                    }
+                    else
+                    {
+                        Vector3.Normalize(ref localDirection, out hit.Normal);
+                        hit.T = sweepLength;
+                    }
+                    //Sometimes, when the objects are intersecting, the T parameter can be negative.
+                    //In this case, just go with t = 0.
+                    if (hit.T < 0)
+                        hit.T = 0;
+                    return true;
+                }
+
+                //Still haven't exited, so refine the portal.
+                //Test direction against the three planes that separate the new portal candidates: (v1,v4,v0) (v2,v4,v0) (v3,v4,v0)
+
+
+                //This may look a little weird at first.
+                //'inside' here means 'on the positive side of the plane.'
+                //There are three total planes being tested, one for each of v1, v2, and v3.
+                //The planes are created from consistently wound vertices, so it's possible to determine
+                //where the ray passes through the portal based upon its relationship to two of the three planes.
+                //The third vertex which is found to be opposite the face which contains the ray is replaced with the extreme point.
+
+                //This v4 x direction is just a minor reordering of a scalar triple product: (v1 x v4) * direction.
+                //It eliminates the need for extra cross products for the inner if.
+                Vector3.Cross(ref v4, ref localDirection, out temp1);
+                Vector3.Dot(ref v1, ref temp1, out dot);
+                if (dot >= 0)
+                {
+                    Vector3.Dot(ref v2, ref temp1, out dot);
+                    if (dot >= 0)
+                    {
+                        v1 = v4; // Inside v1 & inside v2 ==> eliminate v1
+                    }
+                    else
+                    {
+                        v3 = v4; // Inside v1 & outside v2 ==> eliminate v3
+                    }
+                }
+                else
+                {
+                    Vector3.Dot(ref v3, ref temp1, out dot);
+                    if (dot >= 0)
+                    {
+                        v2 = v4; // Outside v1 & inside v3 ==> eliminate v2
+                    }
+                    else
+                    {
+                        v1 = v4; // Outside v1 & outside v3 ==> eliminate v1
+                    }
+                }
+
+                count++;
+
+            }
+        }
+
+        static void GetSweptExtremePoint(ConvexShape shape, ref Vector3 point, ref Vector3 sweep, ref Vector3 extremePointDirection, out Vector3 extremePoint)
+        {
+            shape.GetExtremePoint(extremePointDirection, ref Toolbox.RigidIdentity, out extremePoint);
+            Vector3.Subtract(ref extremePoint, ref point, out extremePoint);
+            float dot;
+            Vector3.Dot(ref extremePointDirection, ref sweep, out dot);
+            if (dot > 0)
+            {
+                Vector3.Add(ref extremePoint, ref sweep, out extremePoint);
+            }
+        }
+
+
+    }
+}