<<<<<<< HEAD
﻿using System;
using System.Collections.Generic;
using System.Linq;
using System.Text;
using BEPUphysics.CollisionShapes.ConvexShapes;
using BEPUutilities;
using BEPUutilities.DataStructures;
using Microsoft.Xna.Framework;
=======
﻿using BEPUphysics.CollisionShapes.ConvexShapes;
using BEPUutilities;
using BEPUutilities.DataStructures;

>>>>>>> d0a4deae

namespace BEPUphysics.CollisionTests.CollisionAlgorithms
{
    /// <summary>
    /// Generates candidates between two triangles and manages the persistent state of the pair.
    /// </summary>
    public class TriangleTrianglePairTester : TriangleConvexPairTester
    {
        //TODO: Having a specialized triangle-triangle pair test would be nice.  Even if it didn't use an actual triangle-triangle test, certain assumptions could still make it speedier and more elegant.
        //"Closest points between triangles" + persistent manifolding would probably be the best approach (a lot faster than the triangle-convex general case anyway).
        public override bool GenerateContactCandidate(out TinyStructList<ContactData> contactList)
        {
            if (base.GenerateContactCandidate(out contactList))
            {
                //The triangle-convex pair test has already rejected contacts whose normals would violate the first triangle's sidedness.
                //However, since it's a vanilla triangle-convex test, it doesn't know about the sidedness of the other triangle!
                var shape = ((TriangleShape)convex);
                Vector3 normal;
                //Lots of recalculating ab-bc!
                Vector3 ab, ac;
                Vector3.Subtract(ref shape.vB, ref shape.vA, out ab);
                Vector3.Subtract(ref shape.vC, ref shape.vA, out ac);
                Vector3.Cross(ref ab, ref ac, out normal);
                var sidedness = shape.sidedness;
                if (sidedness != TriangleSidedness.DoubleSided)
                {
                    for (int i = contactList.Count - 1; i >= 0; i--)
                    {
                        ContactData item;
                        contactList.Get(i, out item);

                        float dot;
                        Vector3.Dot(ref item.Normal, ref normal, out dot);
                        if (sidedness == TriangleSidedness.Clockwise)
                        {
                            if (dot < 0)
                            {
                                contactList.RemoveAt(i);
                            }
                        }
                        else
                        {
                            if (dot > 0)
                            {
                                contactList.RemoveAt(i);
                            }
                        }
                    }
                }
                return contactList.Count > 0;
            }
            return false;
        }
    }
}
<|MERGE_RESOLUTION|>--- conflicted
+++ resolved
@@ -1,70 +1,59 @@
-<<<<<<< HEAD
-﻿using System;
-using System.Collections.Generic;
-using System.Linq;
-using System.Text;
-using BEPUphysics.CollisionShapes.ConvexShapes;
-using BEPUutilities;
-using BEPUutilities.DataStructures;
-using Microsoft.Xna.Framework;
-=======
-﻿using BEPUphysics.CollisionShapes.ConvexShapes;
-using BEPUutilities;
-using BEPUutilities.DataStructures;
-
->>>>>>> d0a4deae
-
-namespace BEPUphysics.CollisionTests.CollisionAlgorithms
-{
-    /// <summary>
-    /// Generates candidates between two triangles and manages the persistent state of the pair.
-    /// </summary>
-    public class TriangleTrianglePairTester : TriangleConvexPairTester
-    {
-        //TODO: Having a specialized triangle-triangle pair test would be nice.  Even if it didn't use an actual triangle-triangle test, certain assumptions could still make it speedier and more elegant.
-        //"Closest points between triangles" + persistent manifolding would probably be the best approach (a lot faster than the triangle-convex general case anyway).
-        public override bool GenerateContactCandidate(out TinyStructList<ContactData> contactList)
-        {
-            if (base.GenerateContactCandidate(out contactList))
-            {
-                //The triangle-convex pair test has already rejected contacts whose normals would violate the first triangle's sidedness.
-                //However, since it's a vanilla triangle-convex test, it doesn't know about the sidedness of the other triangle!
-                var shape = ((TriangleShape)convex);
-                Vector3 normal;
-                //Lots of recalculating ab-bc!
-                Vector3 ab, ac;
-                Vector3.Subtract(ref shape.vB, ref shape.vA, out ab);
-                Vector3.Subtract(ref shape.vC, ref shape.vA, out ac);
-                Vector3.Cross(ref ab, ref ac, out normal);
-                var sidedness = shape.sidedness;
-                if (sidedness != TriangleSidedness.DoubleSided)
-                {
-                    for (int i = contactList.Count - 1; i >= 0; i--)
-                    {
-                        ContactData item;
-                        contactList.Get(i, out item);
-
-                        float dot;
-                        Vector3.Dot(ref item.Normal, ref normal, out dot);
-                        if (sidedness == TriangleSidedness.Clockwise)
-                        {
-                            if (dot < 0)
-                            {
-                                contactList.RemoveAt(i);
-                            }
-                        }
-                        else
-                        {
-                            if (dot > 0)
-                            {
-                                contactList.RemoveAt(i);
-                            }
-                        }
-                    }
-                }
-                return contactList.Count > 0;
-            }
-            return false;
-        }
-    }
-}
+﻿using BEPUphysics.CollisionShapes.ConvexShapes;
+using BEPUutilities;
+using BEPUutilities.DataStructures;
+
+
+namespace BEPUphysics.CollisionTests.CollisionAlgorithms
+{
+    /// <summary>
+    /// Generates candidates between two triangles and manages the persistent state of the pair.
+    /// </summary>
+    public class TriangleTrianglePairTester : TriangleConvexPairTester
+    {
+        //TODO: Having a specialized triangle-triangle pair test would be nice.  Even if it didn't use an actual triangle-triangle test, certain assumptions could still make it speedier and more elegant.
+        //"Closest points between triangles" + persistent manifolding would probably be the best approach (a lot faster than the triangle-convex general case anyway).
+        public override bool GenerateContactCandidate(out TinyStructList<ContactData> contactList)
+        {
+            if (base.GenerateContactCandidate(out contactList))
+            {
+                //The triangle-convex pair test has already rejected contacts whose normals would violate the first triangle's sidedness.
+                //However, since it's a vanilla triangle-convex test, it doesn't know about the sidedness of the other triangle!
+                var shape = ((TriangleShape)convex);
+                Vector3 normal;
+                //Lots of recalculating ab-bc!
+                Vector3 ab, ac;
+                Vector3.Subtract(ref shape.vB, ref shape.vA, out ab);
+                Vector3.Subtract(ref shape.vC, ref shape.vA, out ac);
+                Vector3.Cross(ref ab, ref ac, out normal);
+                var sidedness = shape.sidedness;
+                if (sidedness != TriangleSidedness.DoubleSided)
+                {
+                    for (int i = contactList.Count - 1; i >= 0; i--)
+                    {
+                        ContactData item;
+                        contactList.Get(i, out item);
+
+                        float dot;
+                        Vector3.Dot(ref item.Normal, ref normal, out dot);
+                        if (sidedness == TriangleSidedness.Clockwise)
+                        {
+                            if (dot < 0)
+                            {
+                                contactList.RemoveAt(i);
+                            }
+                        }
+                        else
+                        {
+                            if (dot > 0)
+                            {
+                                contactList.RemoveAt(i);
+                            }
+                        }
+                    }
+                }
+                return contactList.Count > 0;
+            }
+            return false;
+        }
+    }
+}