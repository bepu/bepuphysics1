﻿using System;
using BEPUphysics.CollisionShapes.ConvexShapes;
using BEPUutilities;
<<<<<<< HEAD
using BEPUphysics.Settings;
using BEPUutilities.DataStructures;
using System.Diagnostics;
=======
using BEPUutilities.DataStructures;
>>>>>>> d0a4deae

namespace BEPUphysics.CollisionTests.CollisionAlgorithms
{
    ///<summary>
    /// Persistent tester that compares triangles against convex objects.
    ///</summary>
    public sealed class TriangleSpherePairTester : TrianglePairTester
    {
        internal SphereShape sphere;

        private VoronoiRegion lastRegion;


        //Relies on the triangle being located in the local space of the convex object.  The convex transform is used to transform the
        //contact points back from the convex's local space into world space.
        ///<summary>
        /// Generates a contact between the triangle and convex.
        ///</summary>
        ///<param name="contactList">Contact between the shapes, if any.</param>
        ///<returns>Whether or not the shapes are colliding.</returns>
        public override bool GenerateContactCandidate(out TinyStructList<ContactData> contactList)
        {
            contactList = new TinyStructList<ContactData>();


            Vector3 ab, ac;
            Vector3.Subtract(ref triangle.vB, ref triangle.vA, out ab);
            Vector3.Subtract(ref triangle.vC, ref triangle.vA, out ac);
            Vector3 triangleNormal;
            Vector3.Cross(ref ab, ref ac, out triangleNormal);
            if (triangleNormal.LengthSquared() < Toolbox.Epsilon * .01f)
            {
                //If the triangle is degenerate, use the offset between its center and the sphere.
                Vector3.Add(ref triangle.vA, ref triangle.vB, out triangleNormal);
                Vector3.Add(ref triangleNormal, ref triangle.vC, out triangleNormal);
                Vector3.Multiply(ref triangleNormal, 1 / 3f, out triangleNormal);
                if (triangleNormal.LengthSquared() < Toolbox.Epsilon * .01f)
                    triangleNormal = Toolbox.UpVector; //Alrighty then! Pick a random direction.
                    
            }

            
            float dot;
            Vector3.Dot(ref triangleNormal, ref triangle.vA, out dot);
            switch (triangle.sidedness)
            {
                case TriangleSidedness.DoubleSided:
                    if (dot < 0)
                        Vector3.Negate(ref triangleNormal, out triangleNormal); //Normal must face outward.
                    break;
                case TriangleSidedness.Clockwise:
                    if (dot > 0)
                        return false; //Wrong side, can't have a contact pointing in a reasonable direction.
                    break;
                case TriangleSidedness.Counterclockwise:
                    if (dot < 0)
                        return false; //Wrong side, can't have a contact pointing in a reasonable direction.
                    break;

            }


            Vector3 closestPoint;
            //Could optimize this process a bit.  The 'point' being compared is always zero.  Additionally, since the triangle normal is available,
            //there is a little extra possible optimization.
            lastRegion = Toolbox.GetClosestPointOnTriangleToPoint(ref triangle.vA, ref triangle.vB, ref triangle.vC, ref Toolbox.ZeroVector, out closestPoint);
            float lengthSquared = closestPoint.LengthSquared();
            float marginSum = triangle.collisionMargin + sphere.collisionMargin;

            if (lengthSquared <= marginSum * marginSum)
            {
                var contact = new ContactData();
                if (lengthSquared < Toolbox.Epsilon)
                {
                    //Super close to the triangle.  Normalizing would be dangerous.

                    Vector3.Negate(ref triangleNormal, out contact.Normal);
                    contact.Normal.Normalize();
                    contact.PenetrationDepth = marginSum;
                    contactList.Add(ref contact);
                    return true;
                }

                lengthSquared = (float)Math.Sqrt(lengthSquared);
                Vector3.Divide(ref closestPoint, lengthSquared, out contact.Normal);
                contact.PenetrationDepth = marginSum - lengthSquared;
                contact.Position = closestPoint;
                contactList.Add(ref contact);
                return true;

            }
            return false;




        }

        public override VoronoiRegion GetRegion(ref ContactData contact)
        {
            return lastRegion;
        }


        public override bool ShouldCorrectContactNormal
        {
            get
            {
                return false;
            }
        }

        ///<summary>
        /// Initializes the pair tester.
        ///</summary>
        ///<param name="convex">Convex shape to use.</param>
        ///<param name="triangle">Triangle shape to use.</param>
        public override void Initialize(ConvexShape convex, TriangleShape triangle)
        {
            this.sphere = (SphereShape)convex;
            this.triangle = triangle;
        }

        /// <summary>
        /// Cleans up the pair tester.
        /// </summary>
        public override void CleanUp()
        {
            triangle = null;
            sphere = null;
            Updated = false;
        }
    }

}
<|MERGE_RESOLUTION|>--- conflicted
+++ resolved
@@ -1,145 +1,139 @@
-﻿using System;
-using BEPUphysics.CollisionShapes.ConvexShapes;
-using BEPUutilities;
-<<<<<<< HEAD
-using BEPUphysics.Settings;
-using BEPUutilities.DataStructures;
-using System.Diagnostics;
-=======
-using BEPUutilities.DataStructures;
->>>>>>> d0a4deae
-
-namespace BEPUphysics.CollisionTests.CollisionAlgorithms
-{
-    ///<summary>
-    /// Persistent tester that compares triangles against convex objects.
-    ///</summary>
-    public sealed class TriangleSpherePairTester : TrianglePairTester
-    {
-        internal SphereShape sphere;
-
-        private VoronoiRegion lastRegion;
-
-
-        //Relies on the triangle being located in the local space of the convex object.  The convex transform is used to transform the
-        //contact points back from the convex's local space into world space.
-        ///<summary>
-        /// Generates a contact between the triangle and convex.
-        ///</summary>
-        ///<param name="contactList">Contact between the shapes, if any.</param>
-        ///<returns>Whether or not the shapes are colliding.</returns>
-        public override bool GenerateContactCandidate(out TinyStructList<ContactData> contactList)
-        {
-            contactList = new TinyStructList<ContactData>();
-
-
-            Vector3 ab, ac;
-            Vector3.Subtract(ref triangle.vB, ref triangle.vA, out ab);
-            Vector3.Subtract(ref triangle.vC, ref triangle.vA, out ac);
-            Vector3 triangleNormal;
-            Vector3.Cross(ref ab, ref ac, out triangleNormal);
-            if (triangleNormal.LengthSquared() < Toolbox.Epsilon * .01f)
-            {
-                //If the triangle is degenerate, use the offset between its center and the sphere.
-                Vector3.Add(ref triangle.vA, ref triangle.vB, out triangleNormal);
-                Vector3.Add(ref triangleNormal, ref triangle.vC, out triangleNormal);
-                Vector3.Multiply(ref triangleNormal, 1 / 3f, out triangleNormal);
-                if (triangleNormal.LengthSquared() < Toolbox.Epsilon * .01f)
-                    triangleNormal = Toolbox.UpVector; //Alrighty then! Pick a random direction.
-                    
-            }
-
-            
-            float dot;
-            Vector3.Dot(ref triangleNormal, ref triangle.vA, out dot);
-            switch (triangle.sidedness)
-            {
-                case TriangleSidedness.DoubleSided:
-                    if (dot < 0)
-                        Vector3.Negate(ref triangleNormal, out triangleNormal); //Normal must face outward.
-                    break;
-                case TriangleSidedness.Clockwise:
-                    if (dot > 0)
-                        return false; //Wrong side, can't have a contact pointing in a reasonable direction.
-                    break;
-                case TriangleSidedness.Counterclockwise:
-                    if (dot < 0)
-                        return false; //Wrong side, can't have a contact pointing in a reasonable direction.
-                    break;
-
-            }
-
-
-            Vector3 closestPoint;
-            //Could optimize this process a bit.  The 'point' being compared is always zero.  Additionally, since the triangle normal is available,
-            //there is a little extra possible optimization.
-            lastRegion = Toolbox.GetClosestPointOnTriangleToPoint(ref triangle.vA, ref triangle.vB, ref triangle.vC, ref Toolbox.ZeroVector, out closestPoint);
-            float lengthSquared = closestPoint.LengthSquared();
-            float marginSum = triangle.collisionMargin + sphere.collisionMargin;
-
-            if (lengthSquared <= marginSum * marginSum)
-            {
-                var contact = new ContactData();
-                if (lengthSquared < Toolbox.Epsilon)
-                {
-                    //Super close to the triangle.  Normalizing would be dangerous.
-
-                    Vector3.Negate(ref triangleNormal, out contact.Normal);
-                    contact.Normal.Normalize();
-                    contact.PenetrationDepth = marginSum;
-                    contactList.Add(ref contact);
-                    return true;
-                }
-
-                lengthSquared = (float)Math.Sqrt(lengthSquared);
-                Vector3.Divide(ref closestPoint, lengthSquared, out contact.Normal);
-                contact.PenetrationDepth = marginSum - lengthSquared;
-                contact.Position = closestPoint;
-                contactList.Add(ref contact);
-                return true;
-
-            }
-            return false;
-
-
-
-
-        }
-
-        public override VoronoiRegion GetRegion(ref ContactData contact)
-        {
-            return lastRegion;
-        }
-
-
-        public override bool ShouldCorrectContactNormal
-        {
-            get
-            {
-                return false;
-            }
-        }
-
-        ///<summary>
-        /// Initializes the pair tester.
-        ///</summary>
-        ///<param name="convex">Convex shape to use.</param>
-        ///<param name="triangle">Triangle shape to use.</param>
-        public override void Initialize(ConvexShape convex, TriangleShape triangle)
-        {
-            this.sphere = (SphereShape)convex;
-            this.triangle = triangle;
-        }
-
-        /// <summary>
-        /// Cleans up the pair tester.
-        /// </summary>
-        public override void CleanUp()
-        {
-            triangle = null;
-            sphere = null;
-            Updated = false;
-        }
-    }
-
-}
+﻿using System;
+using BEPUphysics.CollisionShapes.ConvexShapes;
+using BEPUutilities;
+using BEPUutilities.DataStructures;
+
+namespace BEPUphysics.CollisionTests.CollisionAlgorithms
+{
+    ///<summary>
+    /// Persistent tester that compares triangles against convex objects.
+    ///</summary>
+    public sealed class TriangleSpherePairTester : TrianglePairTester
+    {
+        internal SphereShape sphere;
+
+        private VoronoiRegion lastRegion;
+
+
+        //Relies on the triangle being located in the local space of the convex object.  The convex transform is used to transform the
+        //contact points back from the convex's local space into world space.
+        ///<summary>
+        /// Generates a contact between the triangle and convex.
+        ///</summary>
+        ///<param name="contactList">Contact between the shapes, if any.</param>
+        ///<returns>Whether or not the shapes are colliding.</returns>
+        public override bool GenerateContactCandidate(out TinyStructList<ContactData> contactList)
+        {
+            contactList = new TinyStructList<ContactData>();
+
+
+            Vector3 ab, ac;
+            Vector3.Subtract(ref triangle.vB, ref triangle.vA, out ab);
+            Vector3.Subtract(ref triangle.vC, ref triangle.vA, out ac);
+            Vector3 triangleNormal;
+            Vector3.Cross(ref ab, ref ac, out triangleNormal);
+            if (triangleNormal.LengthSquared() < Toolbox.Epsilon * .01f)
+            {
+                //If the triangle is degenerate, use the offset between its center and the sphere.
+                Vector3.Add(ref triangle.vA, ref triangle.vB, out triangleNormal);
+                Vector3.Add(ref triangleNormal, ref triangle.vC, out triangleNormal);
+                Vector3.Multiply(ref triangleNormal, 1 / 3f, out triangleNormal);
+                if (triangleNormal.LengthSquared() < Toolbox.Epsilon * .01f)
+                    triangleNormal = Toolbox.UpVector; //Alrighty then! Pick a random direction.
+                    
+            }
+
+            
+            float dot;
+            Vector3.Dot(ref triangleNormal, ref triangle.vA, out dot);
+            switch (triangle.sidedness)
+            {
+                case TriangleSidedness.DoubleSided:
+                    if (dot < 0)
+                        Vector3.Negate(ref triangleNormal, out triangleNormal); //Normal must face outward.
+                    break;
+                case TriangleSidedness.Clockwise:
+                    if (dot > 0)
+                        return false; //Wrong side, can't have a contact pointing in a reasonable direction.
+                    break;
+                case TriangleSidedness.Counterclockwise:
+                    if (dot < 0)
+                        return false; //Wrong side, can't have a contact pointing in a reasonable direction.
+                    break;
+
+            }
+
+
+            Vector3 closestPoint;
+            //Could optimize this process a bit.  The 'point' being compared is always zero.  Additionally, since the triangle normal is available,
+            //there is a little extra possible optimization.
+            lastRegion = Toolbox.GetClosestPointOnTriangleToPoint(ref triangle.vA, ref triangle.vB, ref triangle.vC, ref Toolbox.ZeroVector, out closestPoint);
+            float lengthSquared = closestPoint.LengthSquared();
+            float marginSum = triangle.collisionMargin + sphere.collisionMargin;
+
+            if (lengthSquared <= marginSum * marginSum)
+            {
+                var contact = new ContactData();
+                if (lengthSquared < Toolbox.Epsilon)
+                {
+                    //Super close to the triangle.  Normalizing would be dangerous.
+
+                    Vector3.Negate(ref triangleNormal, out contact.Normal);
+                    contact.Normal.Normalize();
+                    contact.PenetrationDepth = marginSum;
+                    contactList.Add(ref contact);
+                    return true;
+                }
+
+                lengthSquared = (float)Math.Sqrt(lengthSquared);
+                Vector3.Divide(ref closestPoint, lengthSquared, out contact.Normal);
+                contact.PenetrationDepth = marginSum - lengthSquared;
+                contact.Position = closestPoint;
+                contactList.Add(ref contact);
+                return true;
+
+            }
+            return false;
+
+
+
+
+        }
+
+        public override VoronoiRegion GetRegion(ref ContactData contact)
+        {
+            return lastRegion;
+        }
+
+
+        public override bool ShouldCorrectContactNormal
+        {
+            get
+            {
+                return false;
+            }
+        }
+
+        ///<summary>
+        /// Initializes the pair tester.
+        ///</summary>
+        ///<param name="convex">Convex shape to use.</param>
+        ///<param name="triangle">Triangle shape to use.</param>
+        public override void Initialize(ConvexShape convex, TriangleShape triangle)
+        {
+            this.sphere = (SphereShape)convex;
+            this.triangle = triangle;
+        }
+
+        /// <summary>
+        /// Cleans up the pair tester.
+        /// </summary>
+        public override void CleanUp()
+        {
+            triangle = null;
+            sphere = null;
+            Updated = false;
+        }
+    }
+
+}