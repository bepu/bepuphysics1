﻿using System;
using BEPUphysics.CollisionShapes.ConvexShapes;
using BEPUutilities;
<<<<<<< HEAD
using Microsoft.Xna.Framework;
=======
 
>>>>>>> d0a4deae
using BEPUphysics.Settings;

namespace BEPUphysics.CollisionTests.CollisionAlgorithms
{
    ///<summary>
    /// Static class with methods to help with testing box shapes against sphere shapes.
    ///</summary>
    public static class BoxSphereTester
    {
        ///<summary>
        /// Tests if a box and sphere are colliding.
        ///</summary>
        ///<param name="box">Box to test.</param>
        ///<param name="sphere">Sphere to test.</param>
        ///<param name="boxTransform">Transform to apply to the box.</param>
        ///<param name="spherePosition">Transform to apply to the sphere.</param>
        ///<param name="contact">Contact point between the shapes, if any.</param>
        ///<returns>Whether or not the shapes were colliding.</returns>
        public static bool AreShapesColliding(BoxShape box, SphereShape sphere, ref RigidTransform boxTransform, ref Vector3 spherePosition, out ContactData contact)
        {
            contact = new ContactData();

            Vector3 localPosition;
            RigidTransform.TransformByInverse(ref spherePosition, ref boxTransform, out localPosition);
#if !WINDOWS
            Vector3 localClosestPoint = new Vector3();
#else
            Vector3 localClosestPoint;
#endif
            localClosestPoint.X = MathHelper.Clamp(localPosition.X, -box.halfWidth, box.halfWidth);
            localClosestPoint.Y = MathHelper.Clamp(localPosition.Y, -box.halfHeight, box.halfHeight);
            localClosestPoint.Z = MathHelper.Clamp(localPosition.Z, -box.halfLength, box.halfLength);

            RigidTransform.Transform(ref localClosestPoint, ref boxTransform, out contact.Position);

            Vector3 offset;
            Vector3.Subtract(ref spherePosition, ref contact.Position, out offset);
            float offsetLength = offset.LengthSquared();

            if (offsetLength > (sphere.collisionMargin + CollisionDetectionSettings.maximumContactDistance) * (sphere.collisionMargin + CollisionDetectionSettings.maximumContactDistance))
            {
                return false;
            }

            //Colliding.
            if (offsetLength > Toolbox.Epsilon)
            {
                offsetLength = (float)Math.Sqrt(offsetLength);
                //Outside of the box.
                Vector3.Divide(ref offset, offsetLength, out contact.Normal);
                contact.PenetrationDepth = sphere.collisionMargin - offsetLength;
            }
            else
            {
                //Inside of the box.
                Vector3 penetrationDepths;
                penetrationDepths.X = localClosestPoint.X < 0 ? localClosestPoint.X + box.halfWidth : box.halfWidth - localClosestPoint.X;
                penetrationDepths.Y = localClosestPoint.Y < 0 ? localClosestPoint.Y + box.halfHeight : box.halfHeight - localClosestPoint.Y;
                penetrationDepths.Z = localClosestPoint.Z < 0 ? localClosestPoint.Z + box.halfLength : box.halfLength - localClosestPoint.Z;
                if (penetrationDepths.X < penetrationDepths.Y && penetrationDepths.X < penetrationDepths.Z)
                {
                    contact.Normal = localClosestPoint.X > 0 ? Toolbox.RightVector : Toolbox.LeftVector; 
                    contact.PenetrationDepth = penetrationDepths.X;
                }
                else if (penetrationDepths.Y < penetrationDepths.Z)
                {
                    contact.Normal = localClosestPoint.Y > 0 ? Toolbox.UpVector : Toolbox.DownVector; 
                    contact.PenetrationDepth = penetrationDepths.Y;
                }
                else
                {
                    contact.Normal = localClosestPoint.Z > 0 ? Toolbox.BackVector : Toolbox.ForwardVector; 
                    contact.PenetrationDepth = penetrationDepths.X;
                }
                contact.PenetrationDepth += sphere.collisionMargin;
                Vector3.Transform(ref contact.Normal, ref boxTransform.Orientation, out contact.Normal);
            }


            return true;
        }
    }
}
<|MERGE_RESOLUTION|>--- conflicted
+++ resolved
@@ -1,91 +1,87 @@
-﻿using System;
-using BEPUphysics.CollisionShapes.ConvexShapes;
-using BEPUutilities;
-<<<<<<< HEAD
-using Microsoft.Xna.Framework;
-=======
- 
->>>>>>> d0a4deae
-using BEPUphysics.Settings;
-
-namespace BEPUphysics.CollisionTests.CollisionAlgorithms
-{
-    ///<summary>
-    /// Static class with methods to help with testing box shapes against sphere shapes.
-    ///</summary>
-    public static class BoxSphereTester
-    {
-        ///<summary>
-        /// Tests if a box and sphere are colliding.
-        ///</summary>
-        ///<param name="box">Box to test.</param>
-        ///<param name="sphere">Sphere to test.</param>
-        ///<param name="boxTransform">Transform to apply to the box.</param>
-        ///<param name="spherePosition">Transform to apply to the sphere.</param>
-        ///<param name="contact">Contact point between the shapes, if any.</param>
-        ///<returns>Whether or not the shapes were colliding.</returns>
-        public static bool AreShapesColliding(BoxShape box, SphereShape sphere, ref RigidTransform boxTransform, ref Vector3 spherePosition, out ContactData contact)
-        {
-            contact = new ContactData();
-
-            Vector3 localPosition;
-            RigidTransform.TransformByInverse(ref spherePosition, ref boxTransform, out localPosition);
-#if !WINDOWS
-            Vector3 localClosestPoint = new Vector3();
-#else
-            Vector3 localClosestPoint;
-#endif
-            localClosestPoint.X = MathHelper.Clamp(localPosition.X, -box.halfWidth, box.halfWidth);
-            localClosestPoint.Y = MathHelper.Clamp(localPosition.Y, -box.halfHeight, box.halfHeight);
-            localClosestPoint.Z = MathHelper.Clamp(localPosition.Z, -box.halfLength, box.halfLength);
-
-            RigidTransform.Transform(ref localClosestPoint, ref boxTransform, out contact.Position);
-
-            Vector3 offset;
-            Vector3.Subtract(ref spherePosition, ref contact.Position, out offset);
-            float offsetLength = offset.LengthSquared();
-
-            if (offsetLength > (sphere.collisionMargin + CollisionDetectionSettings.maximumContactDistance) * (sphere.collisionMargin + CollisionDetectionSettings.maximumContactDistance))
-            {
-                return false;
-            }
-
-            //Colliding.
-            if (offsetLength > Toolbox.Epsilon)
-            {
-                offsetLength = (float)Math.Sqrt(offsetLength);
-                //Outside of the box.
-                Vector3.Divide(ref offset, offsetLength, out contact.Normal);
-                contact.PenetrationDepth = sphere.collisionMargin - offsetLength;
-            }
-            else
-            {
-                //Inside of the box.
-                Vector3 penetrationDepths;
-                penetrationDepths.X = localClosestPoint.X < 0 ? localClosestPoint.X + box.halfWidth : box.halfWidth - localClosestPoint.X;
-                penetrationDepths.Y = localClosestPoint.Y < 0 ? localClosestPoint.Y + box.halfHeight : box.halfHeight - localClosestPoint.Y;
-                penetrationDepths.Z = localClosestPoint.Z < 0 ? localClosestPoint.Z + box.halfLength : box.halfLength - localClosestPoint.Z;
-                if (penetrationDepths.X < penetrationDepths.Y && penetrationDepths.X < penetrationDepths.Z)
-                {
-                    contact.Normal = localClosestPoint.X > 0 ? Toolbox.RightVector : Toolbox.LeftVector; 
-                    contact.PenetrationDepth = penetrationDepths.X;
-                }
-                else if (penetrationDepths.Y < penetrationDepths.Z)
-                {
-                    contact.Normal = localClosestPoint.Y > 0 ? Toolbox.UpVector : Toolbox.DownVector; 
-                    contact.PenetrationDepth = penetrationDepths.Y;
-                }
-                else
-                {
-                    contact.Normal = localClosestPoint.Z > 0 ? Toolbox.BackVector : Toolbox.ForwardVector; 
-                    contact.PenetrationDepth = penetrationDepths.X;
-                }
-                contact.PenetrationDepth += sphere.collisionMargin;
-                Vector3.Transform(ref contact.Normal, ref boxTransform.Orientation, out contact.Normal);
-            }
-
-
-            return true;
-        }
-    }
-}
+﻿using System;
+using BEPUphysics.CollisionShapes.ConvexShapes;
+using BEPUutilities;
+ 
+using BEPUphysics.Settings;
+
+namespace BEPUphysics.CollisionTests.CollisionAlgorithms
+{
+    ///<summary>
+    /// Static class with methods to help with testing box shapes against sphere shapes.
+    ///</summary>
+    public static class BoxSphereTester
+    {
+        ///<summary>
+        /// Tests if a box and sphere are colliding.
+        ///</summary>
+        ///<param name="box">Box to test.</param>
+        ///<param name="sphere">Sphere to test.</param>
+        ///<param name="boxTransform">Transform to apply to the box.</param>
+        ///<param name="spherePosition">Transform to apply to the sphere.</param>
+        ///<param name="contact">Contact point between the shapes, if any.</param>
+        ///<returns>Whether or not the shapes were colliding.</returns>
+        public static bool AreShapesColliding(BoxShape box, SphereShape sphere, ref RigidTransform boxTransform, ref Vector3 spherePosition, out ContactData contact)
+        {
+            contact = new ContactData();
+
+            Vector3 localPosition;
+            RigidTransform.TransformByInverse(ref spherePosition, ref boxTransform, out localPosition);
+#if !WINDOWS
+            Vector3 localClosestPoint = new Vector3();
+#else
+            Vector3 localClosestPoint;
+#endif
+            localClosestPoint.X = MathHelper.Clamp(localPosition.X, -box.halfWidth, box.halfWidth);
+            localClosestPoint.Y = MathHelper.Clamp(localPosition.Y, -box.halfHeight, box.halfHeight);
+            localClosestPoint.Z = MathHelper.Clamp(localPosition.Z, -box.halfLength, box.halfLength);
+
+            RigidTransform.Transform(ref localClosestPoint, ref boxTransform, out contact.Position);
+
+            Vector3 offset;
+            Vector3.Subtract(ref spherePosition, ref contact.Position, out offset);
+            float offsetLength = offset.LengthSquared();
+
+            if (offsetLength > (sphere.collisionMargin + CollisionDetectionSettings.maximumContactDistance) * (sphere.collisionMargin + CollisionDetectionSettings.maximumContactDistance))
+            {
+                return false;
+            }
+
+            //Colliding.
+            if (offsetLength > Toolbox.Epsilon)
+            {
+                offsetLength = (float)Math.Sqrt(offsetLength);
+                //Outside of the box.
+                Vector3.Divide(ref offset, offsetLength, out contact.Normal);
+                contact.PenetrationDepth = sphere.collisionMargin - offsetLength;
+            }
+            else
+            {
+                //Inside of the box.
+                Vector3 penetrationDepths;
+                penetrationDepths.X = localClosestPoint.X < 0 ? localClosestPoint.X + box.halfWidth : box.halfWidth - localClosestPoint.X;
+                penetrationDepths.Y = localClosestPoint.Y < 0 ? localClosestPoint.Y + box.halfHeight : box.halfHeight - localClosestPoint.Y;
+                penetrationDepths.Z = localClosestPoint.Z < 0 ? localClosestPoint.Z + box.halfLength : box.halfLength - localClosestPoint.Z;
+                if (penetrationDepths.X < penetrationDepths.Y && penetrationDepths.X < penetrationDepths.Z)
+                {
+                    contact.Normal = localClosestPoint.X > 0 ? Toolbox.RightVector : Toolbox.LeftVector; 
+                    contact.PenetrationDepth = penetrationDepths.X;
+                }
+                else if (penetrationDepths.Y < penetrationDepths.Z)
+                {
+                    contact.Normal = localClosestPoint.Y > 0 ? Toolbox.UpVector : Toolbox.DownVector; 
+                    contact.PenetrationDepth = penetrationDepths.Y;
+                }
+                else
+                {
+                    contact.Normal = localClosestPoint.Z > 0 ? Toolbox.BackVector : Toolbox.ForwardVector; 
+                    contact.PenetrationDepth = penetrationDepths.X;
+                }
+                contact.PenetrationDepth += sphere.collisionMargin;
+                Vector3.Transform(ref contact.Normal, ref boxTransform.Orientation, out contact.Normal);
+            }
+
+
+            return true;
+        }
+    }
+}