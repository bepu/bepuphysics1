--- conflicted
+++ resolved
@@ -1,6387 +1,6381 @@
-﻿using System;
-using System.Runtime.InteropServices;
-<<<<<<< HEAD
-using BEPUutilities.DataStructures;
-using BEPUutilities;
-using Microsoft.Xna.Framework;
-=======
-using BEPUphysics.DataStructures;
-using BEPUutilities;
- 
->>>>>>> d0a4deae
-using BEPUphysics.CollisionShapes.ConvexShapes;
-using System.Diagnostics;
-using BEPUphysics.Settings;
-using BEPUutilities.DataStructures;
-
-namespace BEPUphysics.CollisionTests.CollisionAlgorithms
-{
-    /// <summary>
-    /// Stores basic data used by some collision systems.
-    /// </summary>
-    [StructLayout(LayoutKind.Sequential)]
-    public struct BoxContactData : IEquatable<BoxContactData>
-    {
-        /// <summary>
-        /// Position of the candidate contact.
-        /// </summary>
-        public Vector3 Position;
-
-        /// <summary>
-        /// Depth of the candidate contact.
-        /// </summary>
-        public float Depth;
-
-        /// <summary>
-        /// Id of the candidate contact.
-        /// </summary>
-        public int Id;
-
-        #region IEquatable<BoxContactData> Members
-
-        /// <summary>
-        /// Returns true if the other data has the same id.
-        /// </summary>
-        /// <param name="other">Data to compare.</param>
-        /// <returns>True if the other data has the same id, false otherwise.</returns>
-        public bool Equals(BoxContactData other)
-        {
-            return Id == other.Id;
-        }
-
-        #endregion
-    }
-
-
-#if WINDOWS
-    [StructLayout(LayoutKind.Sequential, Pack = 1)]
-#else
-#if XBOX360
-    [StructLayout(LayoutKind.Sequential)]
-#endif
-#endif
-    /// <summary>
-    /// Basic storage structure for contact data.
-    /// Designed for performance critical code and pointer access.
-    /// </summary>
-    public struct BoxContactDataCache
-    {
-        public BoxContactData D1;
-        public BoxContactData D2;
-        public BoxContactData D3;
-        public BoxContactData D4;
-
-        public BoxContactData D5;
-        public BoxContactData D6;
-        public BoxContactData D7;
-        public BoxContactData D8;
-
-        //internal BoxContactData d9;
-        //internal BoxContactData d10;
-        //internal BoxContactData d11;
-        //internal BoxContactData d12;
-
-        //internal BoxContactData d13;
-        //internal BoxContactData d14;
-        //internal BoxContactData d15;
-        //internal BoxContactData d16;
-
-        /// <summary>
-        /// Number of elements in the cache.
-        /// </summary>
-        public byte Count;
-
-#if ALLOWUNSAFE
-        /// <summary>
-        /// Removes an item at the given index.
-        /// </summary>
-        /// <param name="index">Index to remove.</param>
-        public unsafe void RemoveAt(int index)
-        {
-            BoxContactDataCache copy = this;
-            BoxContactData* pointer = &copy.D1;
-            pointer[index] = pointer[Count - 1];
-            this = copy;
-            Count--;
-        }
-#endif
-    }
-
-
-    /// <summary>
-    /// Contains helper methods for testing collisions between boxes.
-    /// </summary>
-    public static class BoxBoxCollider
-    {
-        /// <summary>
-        /// Determines if the two boxes are colliding.
-        /// </summary>
-        /// <param name="a">First box to collide.</param>
-        /// <param name="b">Second box to collide.</param>
-        /// <param name="transformA">Transform to apply to shape a.</param>
-        /// <param name="transformB">Transform to apply to shape b.</param>
-        /// <returns>Whether or not the boxes collide.</returns>
-        public static bool AreBoxesColliding(BoxShape a, BoxShape b, ref RigidTransform transformA, ref RigidTransform transformB)
-        {
-            float aX = a.HalfWidth;
-            float aY = a.HalfHeight;
-            float aZ = a.HalfLength;
-
-            float bX = b.HalfWidth;
-            float bY = b.HalfHeight;
-            float bZ = b.HalfLength;
-
-            //Relative rotation from A to B.
-            Matrix3x3 bR;
-
-            Matrix3x3 aO;
-            Matrix3x3.CreateFromQuaternion(ref transformA.Orientation, out aO);
-            Matrix3x3 bO;
-            Matrix3x3.CreateFromQuaternion(ref transformB.Orientation, out bO);
-
-            //Relative translation rotated into A's configuration space.
-            Vector3 t;
-            Vector3.Subtract(ref transformB.Position, ref transformA.Position, out t);
-
-            bR.M11 = aO.M11 * bO.M11 + aO.M12 * bO.M12 + aO.M13 * bO.M13;
-            bR.M12 = aO.M11 * bO.M21 + aO.M12 * bO.M22 + aO.M13 * bO.M23;
-            bR.M13 = aO.M11 * bO.M31 + aO.M12 * bO.M32 + aO.M13 * bO.M33;
-            Matrix3x3 absBR;
-            //Epsilons are added to deal with near-parallel edges.
-            absBR.M11 = Math.Abs(bR.M11) + Toolbox.Epsilon;
-            absBR.M12 = Math.Abs(bR.M12) + Toolbox.Epsilon;
-            absBR.M13 = Math.Abs(bR.M13) + Toolbox.Epsilon;
-            float tX = t.X;
-            t.X = t.X * aO.M11 + t.Y * aO.M12 + t.Z * aO.M13;
-
-            //Test the axes defines by entity A's rotation matrix.
-            //A.X
-            float rb = bX * absBR.M11 + bY * absBR.M12 + bZ * absBR.M13;
-            if (Math.Abs(t.X) > aX + rb)
-                return false;
-            bR.M21 = aO.M21 * bO.M11 + aO.M22 * bO.M12 + aO.M23 * bO.M13;
-            bR.M22 = aO.M21 * bO.M21 + aO.M22 * bO.M22 + aO.M23 * bO.M23;
-            bR.M23 = aO.M21 * bO.M31 + aO.M22 * bO.M32 + aO.M23 * bO.M33;
-            absBR.M21 = Math.Abs(bR.M21) + Toolbox.Epsilon;
-            absBR.M22 = Math.Abs(bR.M22) + Toolbox.Epsilon;
-            absBR.M23 = Math.Abs(bR.M23) + Toolbox.Epsilon;
-            float tY = t.Y;
-            t.Y = tX * aO.M21 + t.Y * aO.M22 + t.Z * aO.M23;
-
-            //A.Y
-            rb = bX * absBR.M21 + bY * absBR.M22 + bZ * absBR.M23;
-            if (Math.Abs(t.Y) > aY + rb)
-                return false;
-
-            bR.M31 = aO.M31 * bO.M11 + aO.M32 * bO.M12 + aO.M33 * bO.M13;
-            bR.M32 = aO.M31 * bO.M21 + aO.M32 * bO.M22 + aO.M33 * bO.M23;
-            bR.M33 = aO.M31 * bO.M31 + aO.M32 * bO.M32 + aO.M33 * bO.M33;
-            absBR.M31 = Math.Abs(bR.M31) + Toolbox.Epsilon;
-            absBR.M32 = Math.Abs(bR.M32) + Toolbox.Epsilon;
-            absBR.M33 = Math.Abs(bR.M33) + Toolbox.Epsilon;
-            t.Z = tX * aO.M31 + tY * aO.M32 + t.Z * aO.M33;
-
-            //A.Z
-            rb = bX * absBR.M31 + bY * absBR.M32 + bZ * absBR.M33;
-            if (Math.Abs(t.Z) > aZ + rb)
-                return false;
-
-            //Test the axes defines by entity B's rotation matrix.
-            //B.X
-            float ra = aX * absBR.M11 + aY * absBR.M21 + aZ * absBR.M31;
-            if (Math.Abs(t.X * bR.M11 + t.Y * bR.M21 + t.Z * bR.M31) > ra + bX)
-                return false;
-
-            //B.Y
-            ra = aX * absBR.M12 + aY * absBR.M22 + aZ * absBR.M32;
-            if (Math.Abs(t.X * bR.M12 + t.Y * bR.M22 + t.Z * bR.M32) > ra + bY)
-                return false;
-
-            //B.Z
-            ra = aX * absBR.M13 + aY * absBR.M23 + aZ * absBR.M33;
-            if (Math.Abs(t.X * bR.M13 + t.Y * bR.M23 + t.Z * bR.M33) > ra + bZ)
-                return false;
-
-            //Now for the edge-edge cases.
-            //A.X x B.X
-            ra = aY * absBR.M31 + aZ * absBR.M21;
-            rb = bY * absBR.M13 + bZ * absBR.M12;
-            if (Math.Abs(t.Z * bR.M21 - t.Y * bR.M31) > ra + rb)
-                return false;
-
-            //A.X x B.Y
-            ra = aY * absBR.M32 + aZ * absBR.M22;
-            rb = bX * absBR.M13 + bZ * absBR.M11;
-            if (Math.Abs(t.Z * bR.M22 - t.Y * bR.M32) > ra + rb)
-                return false;
-
-            //A.X x B.Z
-            ra = aY * absBR.M33 + aZ * absBR.M23;
-            rb = bX * absBR.M12 + bY * absBR.M11;
-            if (Math.Abs(t.Z * bR.M23 - t.Y * bR.M33) > ra + rb)
-                return false;
-
-
-            //A.Y x B.X
-            ra = aX * absBR.M31 + aZ * absBR.M11;
-            rb = bY * absBR.M23 + bZ * absBR.M22;
-            if (Math.Abs(t.X * bR.M31 - t.Z * bR.M11) > ra + rb)
-                return false;
-
-            //A.Y x B.Y
-            ra = aX * absBR.M32 + aZ * absBR.M12;
-            rb = bX * absBR.M23 + bZ * absBR.M21;
-            if (Math.Abs(t.X * bR.M32 - t.Z * bR.M12) > ra + rb)
-                return false;
-
-            //A.Y x B.Z
-            ra = aX * absBR.M33 + aZ * absBR.M13;
-            rb = bX * absBR.M22 + bY * absBR.M21;
-            if (Math.Abs(t.X * bR.M33 - t.Z * bR.M13) > ra + rb)
-                return false;
-
-            //A.Z x B.X
-            ra = aX * absBR.M21 + aY * absBR.M11;
-            rb = bY * absBR.M33 + bZ * absBR.M32;
-            if (Math.Abs(t.Y * bR.M11 - t.X * bR.M21) > ra + rb)
-                return false;
-
-            //A.Z x B.Y
-            ra = aX * absBR.M22 + aY * absBR.M12;
-            rb = bX * absBR.M33 + bZ * absBR.M31;
-            if (Math.Abs(t.Y * bR.M12 - t.X * bR.M22) > ra + rb)
-                return false;
-
-            //A.Z x B.Z
-            ra = aX * absBR.M23 + aY * absBR.M13;
-            rb = bX * absBR.M32 + bY * absBR.M31;
-            if (Math.Abs(t.Y * bR.M13 - t.X * bR.M23) > ra + rb)
-                return false;
-
-            return true;
-        }
-
-        /// <summary>
-        /// Determines if the two boxes are colliding.
-        /// </summary>
-        /// <param name="a">First box to collide.</param>
-        /// <param name="b">Second box to collide.</param>
-        /// <param name="separationDistance">Distance of separation.</param>
-        /// <param name="separatingAxis">Axis of separation.</param>
-        /// <param name="transformA">Transform to apply to shape A.</param>
-        /// <param name="transformB">Transform to apply to shape B.</param>
-        /// <returns>Whether or not the boxes collide.</returns>
-        public static bool AreBoxesColliding(BoxShape a, BoxShape b, ref RigidTransform transformA, ref RigidTransform transformB, out float separationDistance, out Vector3 separatingAxis)
-        {
-            float aX = a.HalfWidth;
-            float aY = a.HalfHeight;
-            float aZ = a.HalfLength;
-
-            float bX = b.HalfWidth;
-            float bY = b.HalfHeight;
-            float bZ = b.HalfLength;
-
-            //Relative rotation from A to B.
-            Matrix3x3 bR;
-
-            Matrix3x3 aO;
-            Matrix3x3.CreateFromQuaternion(ref transformA.Orientation, out aO);
-            Matrix3x3 bO;
-            Matrix3x3.CreateFromQuaternion(ref transformB.Orientation, out bO);
-
-            //Relative translation rotated into A's configuration space.
-            Vector3 t;
-            Vector3.Subtract(ref transformB.Position, ref transformA.Position, out t);
-
-            #region A Face Normals
-
-            bR.M11 = aO.M11 * bO.M11 + aO.M12 * bO.M12 + aO.M13 * bO.M13;
-            bR.M12 = aO.M11 * bO.M21 + aO.M12 * bO.M22 + aO.M13 * bO.M23;
-            bR.M13 = aO.M11 * bO.M31 + aO.M12 * bO.M32 + aO.M13 * bO.M33;
-            Matrix3x3 absBR;
-            //Epsilons are added to deal with near-parallel edges.
-            absBR.M11 = Math.Abs(bR.M11) + Toolbox.Epsilon;
-            absBR.M12 = Math.Abs(bR.M12) + Toolbox.Epsilon;
-            absBR.M13 = Math.Abs(bR.M13) + Toolbox.Epsilon;
-            float tX = t.X;
-            t.X = t.X * aO.M11 + t.Y * aO.M12 + t.Z * aO.M13;
-
-            //Test the axes defines by entity A's rotation matrix.
-            //A.X
-            float rarb = aX + bX * absBR.M11 + bY * absBR.M12 + bZ * absBR.M13;
-            if (t.X > rarb)
-            {
-                separationDistance = t.X - rarb;
-                separatingAxis = new Vector3(aO.M11, aO.M12, aO.M13);
-                return false;
-            }
-            if (t.X < -rarb)
-            {
-                separationDistance = -t.X - rarb;
-                separatingAxis = new Vector3(-aO.M11, -aO.M12, -aO.M13);
-                return false;
-            }
-
-
-            bR.M21 = aO.M21 * bO.M11 + aO.M22 * bO.M12 + aO.M23 * bO.M13;
-            bR.M22 = aO.M21 * bO.M21 + aO.M22 * bO.M22 + aO.M23 * bO.M23;
-            bR.M23 = aO.M21 * bO.M31 + aO.M22 * bO.M32 + aO.M23 * bO.M33;
-            absBR.M21 = Math.Abs(bR.M21) + Toolbox.Epsilon;
-            absBR.M22 = Math.Abs(bR.M22) + Toolbox.Epsilon;
-            absBR.M23 = Math.Abs(bR.M23) + Toolbox.Epsilon;
-            float tY = t.Y;
-            t.Y = tX * aO.M21 + t.Y * aO.M22 + t.Z * aO.M23;
-
-            //A.Y
-            rarb = aY + bX * absBR.M21 + bY * absBR.M22 + bZ * absBR.M23;
-            if (t.Y > rarb)
-            {
-                separationDistance = t.Y - rarb;
-                separatingAxis = new Vector3(aO.M21, aO.M22, aO.M23);
-                return false;
-            }
-            if (t.Y < -rarb)
-            {
-                separationDistance = -t.Y - rarb;
-                separatingAxis = new Vector3(-aO.M21, -aO.M22, -aO.M23);
-                return false;
-            }
-
-            bR.M31 = aO.M31 * bO.M11 + aO.M32 * bO.M12 + aO.M33 * bO.M13;
-            bR.M32 = aO.M31 * bO.M21 + aO.M32 * bO.M22 + aO.M33 * bO.M23;
-            bR.M33 = aO.M31 * bO.M31 + aO.M32 * bO.M32 + aO.M33 * bO.M33;
-            absBR.M31 = Math.Abs(bR.M31) + Toolbox.Epsilon;
-            absBR.M32 = Math.Abs(bR.M32) + Toolbox.Epsilon;
-            absBR.M33 = Math.Abs(bR.M33) + Toolbox.Epsilon;
-            t.Z = tX * aO.M31 + tY * aO.M32 + t.Z * aO.M33;
-
-            //A.Z
-            rarb = aZ + bX * absBR.M31 + bY * absBR.M32 + bZ * absBR.M33;
-            if (t.Z > rarb)
-            {
-                separationDistance = t.Z - rarb;
-                separatingAxis = new Vector3(aO.M31, aO.M32, aO.M33);
-                return false;
-            }
-            if (t.Z < -rarb)
-            {
-                separationDistance = -t.Z - rarb;
-                separatingAxis = new Vector3(-aO.M31, -aO.M32, -aO.M33);
-                return false;
-            }
-
-            #endregion
-
-            #region B Face Normals
-
-            //Test the axes defines by entity B's rotation matrix.
-            //B.X
-            rarb = bX + aX * absBR.M11 + aY * absBR.M21 + aZ * absBR.M31;
-            float tl = t.X * bR.M11 + t.Y * bR.M21 + t.Z * bR.M31;
-            if (tl > rarb)
-            {
-                separationDistance = tl - rarb;
-                separatingAxis = new Vector3(bO.M11, bO.M12, bO.M13);
-                return false;
-            }
-            if (tl < -rarb)
-            {
-                separationDistance = -tl - rarb;
-                separatingAxis = new Vector3(-bO.M11, -bO.M12, -bO.M13);
-                return false;
-            }
-
-            //B.Y
-            rarb = bY + aX * absBR.M12 + aY * absBR.M22 + aZ * absBR.M32;
-            tl = t.X * bR.M12 + t.Y * bR.M22 + t.Z * bR.M32;
-            if (tl > rarb)
-            {
-                separationDistance = tl - rarb;
-                separatingAxis = new Vector3(bO.M21, bO.M22, bO.M23);
-                return false;
-            }
-            if (tl < -rarb)
-            {
-                separationDistance = -tl - rarb;
-                separatingAxis = new Vector3(-bO.M21, -bO.M22, -bO.M23);
-                return false;
-            }
-
-
-            //B.Z
-            rarb = bZ + aX * absBR.M13 + aY * absBR.M23 + aZ * absBR.M33;
-            tl = t.X * bR.M13 + t.Y * bR.M23 + t.Z * bR.M33;
-            if (tl > rarb)
-            {
-                separationDistance = tl - rarb;
-                separatingAxis = new Vector3(bO.M31, bO.M32, bO.M33);
-                return false;
-            }
-            if (tl < -rarb)
-            {
-                separationDistance = -tl - rarb;
-                separatingAxis = new Vector3(-bO.M31, -bO.M32, -bO.M33);
-                return false;
-            }
-
-            #endregion
-
-            #region A.X x B.()
-
-            //Now for the edge-edge cases.
-            //A.X x B.X
-            rarb = aY * absBR.M31 + aZ * absBR.M21 +
-                   bY * absBR.M13 + bZ * absBR.M12;
-            tl = t.Z * bR.M21 - t.Y * bR.M31;
-            if (tl > rarb)
-            {
-                separationDistance = tl - rarb;
-                separatingAxis = new Vector3(aO.M12 * bO.M13 - aO.M13 * bO.M12,
-                                             aO.M13 * bO.M11 - aO.M11 * bO.M13,
-                                             aO.M11 * bO.M12 - aO.M12 * bO.M11);
-                return false;
-            }
-            if (tl < -rarb)
-            {
-                separationDistance = -tl - rarb;
-                separatingAxis = new Vector3(bO.M12 * aO.M13 - bO.M13 * aO.M12,
-                                             bO.M13 * aO.M11 - bO.M11 * aO.M13,
-                                             bO.M11 * aO.M12 - bO.M12 * aO.M11);
-                return false;
-            }
-
-            //A.X x B.Y
-            rarb = aY * absBR.M32 + aZ * absBR.M22 +
-                   bX * absBR.M13 + bZ * absBR.M11;
-            tl = t.Z * bR.M22 - t.Y * bR.M32;
-            if (tl > rarb)
-            {
-                separationDistance = tl - rarb;
-                separatingAxis = new Vector3(aO.M12 * bO.M23 - aO.M13 * bO.M22,
-                                             aO.M13 * bO.M21 - aO.M11 * bO.M23,
-                                             aO.M11 * bO.M22 - aO.M12 * bO.M21);
-                return false;
-            }
-            if (tl < -rarb)
-            {
-                separationDistance = -tl - rarb;
-                separatingAxis = new Vector3(bO.M22 * aO.M13 - bO.M23 * aO.M12,
-                                             bO.M23 * aO.M11 - bO.M21 * aO.M13,
-                                             bO.M21 * aO.M12 - bO.M22 * aO.M11);
-                return false;
-            }
-
-            //A.X x B.Z
-            rarb = aY * absBR.M33 + aZ * absBR.M23 +
-                   bX * absBR.M12 + bY * absBR.M11;
-            tl = t.Z * bR.M23 - t.Y * bR.M33;
-            if (tl > rarb)
-            {
-                separationDistance = tl - rarb;
-                separatingAxis = new Vector3(aO.M12 * bO.M33 - aO.M13 * bO.M32,
-                                             aO.M13 * bO.M31 - aO.M11 * bO.M33,
-                                             aO.M11 * bO.M32 - aO.M12 * bO.M31);
-                return false;
-            }
-            if (tl < -rarb)
-            {
-                separationDistance = -tl - rarb;
-                separatingAxis = new Vector3(bO.M32 * aO.M13 - bO.M33 * aO.M12,
-                                             bO.M33 * aO.M11 - bO.M31 * aO.M13,
-                                             bO.M31 * aO.M12 - bO.M32 * aO.M11);
-                return false;
-            }
-
-            #endregion
-
-            #region A.Y x B.()
-
-            //A.Y x B.X
-            rarb = aX * absBR.M31 + aZ * absBR.M11 +
-                   bY * absBR.M23 + bZ * absBR.M22;
-            tl = t.X * bR.M31 - t.Z * bR.M11;
-            if (tl > rarb)
-            {
-                separationDistance = tl - rarb;
-                separatingAxis = new Vector3(aO.M22 * bO.M13 - aO.M23 * bO.M12,
-                                             aO.M23 * bO.M11 - aO.M21 * bO.M13,
-                                             aO.M21 * bO.M12 - aO.M22 * bO.M11);
-                return false;
-            }
-            if (tl < -rarb)
-            {
-                separationDistance = -tl - rarb;
-                separatingAxis = new Vector3(bO.M12 * aO.M23 - bO.M13 * aO.M22,
-                                             bO.M13 * aO.M21 - bO.M11 * aO.M23,
-                                             bO.M11 * aO.M22 - bO.M12 * aO.M21);
-                return false;
-            }
-
-            //A.Y x B.Y
-            rarb = aX * absBR.M32 + aZ * absBR.M12 +
-                   bX * absBR.M23 + bZ * absBR.M21;
-            tl = t.X * bR.M32 - t.Z * bR.M12;
-            if (tl > rarb)
-            {
-                separationDistance = tl - rarb;
-                separatingAxis = new Vector3(aO.M22 * bO.M23 - aO.M23 * bO.M22,
-                                             aO.M23 * bO.M21 - aO.M21 * bO.M23,
-                                             aO.M21 * bO.M22 - aO.M22 * bO.M21);
-                return false;
-            }
-            if (tl < -rarb)
-            {
-                separationDistance = -tl - rarb;
-                separatingAxis = new Vector3(bO.M22 * aO.M23 - bO.M23 * aO.M22,
-                                             bO.M23 * aO.M21 - bO.M21 * aO.M23,
-                                             bO.M21 * aO.M22 - bO.M22 * aO.M21);
-                return false;
-            }
-
-            //A.Y x B.Z
-            rarb = aX * absBR.M33 + aZ * absBR.M13 +
-                   bX * absBR.M22 + bY * absBR.M21;
-            tl = t.X * bR.M33 - t.Z * bR.M13;
-            if (tl > rarb)
-            {
-                separationDistance = tl - rarb;
-                separatingAxis = new Vector3(aO.M22 * bO.M33 - aO.M23 * bO.M32,
-                                             aO.M23 * bO.M31 - aO.M21 * bO.M33,
-                                             aO.M21 * bO.M32 - aO.M22 * bO.M31);
-                return false;
-            }
-            if (tl < -rarb)
-            {
-                separationDistance = -tl - rarb;
-                separatingAxis = new Vector3(bO.M32 * aO.M23 - bO.M33 * aO.M22,
-                                             bO.M33 * aO.M21 - bO.M31 * aO.M23,
-                                             bO.M31 * aO.M22 - bO.M32 * aO.M21);
-                return false;
-            }
-
-            #endregion
-
-            #region A.Z x B.()
-
-            //A.Z x B.X
-            rarb = aX * absBR.M21 + aY * absBR.M11 +
-                   bY * absBR.M33 + bZ * absBR.M32;
-            tl = t.Y * bR.M11 - t.X * bR.M21;
-            if (tl > rarb)
-            {
-                separationDistance = tl - rarb;
-                separatingAxis = new Vector3(aO.M32 * bO.M13 - aO.M33 * bO.M12,
-                                             aO.M33 * bO.M11 - aO.M31 * bO.M13,
-                                             aO.M31 * bO.M12 - aO.M32 * bO.M11);
-                return false;
-            }
-            if (tl < -rarb)
-            {
-                separationDistance = -tl - rarb;
-                separatingAxis = new Vector3(bO.M12 * aO.M33 - bO.M13 * aO.M32,
-                                             bO.M13 * aO.M31 - bO.M11 * aO.M33,
-                                             bO.M11 * aO.M32 - bO.M12 * aO.M31);
-                return false;
-            }
-
-            //A.Z x B.Y
-            rarb = aX * absBR.M22 + aY * absBR.M12 +
-                   bX * absBR.M33 + bZ * absBR.M31;
-            tl = t.Y * bR.M12 - t.X * bR.M22;
-            if (tl > rarb)
-            {
-                separationDistance = tl - rarb;
-                separatingAxis = new Vector3(aO.M32 * bO.M23 - aO.M33 * bO.M22,
-                                             aO.M33 * bO.M21 - aO.M31 * bO.M23,
-                                             aO.M31 * bO.M22 - aO.M32 * bO.M21);
-                return false;
-            }
-            if (tl < -rarb)
-            {
-                separationDistance = -tl - rarb;
-                separatingAxis = new Vector3(bO.M22 * aO.M33 - bO.M23 * aO.M32,
-                                             bO.M23 * aO.M31 - bO.M21 * aO.M33,
-                                             bO.M21 * aO.M32 - bO.M22 * aO.M31);
-                return false;
-            }
-
-            //A.Z x B.Z
-            rarb = aX * absBR.M23 + aY * absBR.M13 +
-                   bX * absBR.M32 + bY * absBR.M31;
-            tl = t.Y * bR.M13 - t.X * bR.M23;
-            if (tl > rarb)
-            {
-                separationDistance = tl - rarb;
-                separatingAxis = new Vector3(aO.M32 * bO.M33 - aO.M33 * bO.M32,
-                                             aO.M33 * bO.M31 - aO.M31 * bO.M33,
-                                             aO.M31 * bO.M32 - aO.M32 * bO.M31);
-                return false;
-            }
-            if (tl < -rarb)
-            {
-                separationDistance = -tl - rarb;
-                separatingAxis = new Vector3(bO.M32 * aO.M33 - bO.M33 * aO.M32,
-                                             bO.M33 * aO.M31 - bO.M31 * aO.M33,
-                                             bO.M31 * aO.M32 - bO.M32 * aO.M31);
-                return false;
-            }
-
-            #endregion
-
-            separationDistance = 0;
-            separatingAxis = Vector3.Zero;
-            return true;
-        }
-
-        /// <summary>
-        /// Determines if the two boxes are colliding, including penetration depth data.
-        /// </summary>
-        /// <param name="a">First box to collide.</param>
-        /// <param name="b">Second box to collide.</param>
-        /// <param name="distance">Distance of separation or penetration.</param>
-        /// <param name="axis">Axis of separation or penetration.</param>
-        /// <param name="transformA">Transform to apply to shape A.</param>
-        /// <param name="transformB">Transform to apply to shape B.</param>
-        /// <returns>Whether or not the boxes collide.</returns>
-        public static bool AreBoxesCollidingWithPenetration(BoxShape a, BoxShape b, ref RigidTransform transformA, ref RigidTransform transformB, out float distance, out Vector3 axis)
-        {
-            float aX = a.HalfWidth;
-            float aY = a.HalfHeight;
-            float aZ = a.HalfLength;
-
-            float bX = b.HalfWidth;
-            float bY = b.HalfHeight;
-            float bZ = b.HalfLength;
-
-            //Relative rotation from A to B.
-            Matrix3x3 bR;
-
-            Matrix3x3 aO;
-            Matrix3x3.CreateFromQuaternion(ref transformA.Orientation, out aO);
-            Matrix3x3 bO;
-            Matrix3x3.CreateFromQuaternion(ref transformB.Orientation, out bO);
-
-            //Relative translation rotated into A's configuration space.
-            Vector3 t;
-            Vector3.Subtract(ref transformB.Position, ref transformA.Position, out t);
-
-            float tempDistance;
-            float minimumDistance = -float.MaxValue;
-            var minimumAxis = new Vector3();
-
-            #region A Face Normals
-
-            bR.M11 = aO.M11 * bO.M11 + aO.M12 * bO.M12 + aO.M13 * bO.M13;
-            bR.M12 = aO.M11 * bO.M21 + aO.M12 * bO.M22 + aO.M13 * bO.M23;
-            bR.M13 = aO.M11 * bO.M31 + aO.M12 * bO.M32 + aO.M13 * bO.M33;
-            Matrix3x3 absBR;
-            //Epsilons are added to deal with near-parallel edges.
-            absBR.M11 = Math.Abs(bR.M11) + Toolbox.Epsilon;
-            absBR.M12 = Math.Abs(bR.M12) + Toolbox.Epsilon;
-            absBR.M13 = Math.Abs(bR.M13) + Toolbox.Epsilon;
-            float tX = t.X;
-            t.X = t.X * aO.M11 + t.Y * aO.M12 + t.Z * aO.M13;
-
-            //Test the axes defines by entity A's rotation matrix.
-            //A.X
-            float rarb = aX + bX * absBR.M11 + bY * absBR.M12 + bZ * absBR.M13;
-            if (t.X > rarb)
-            {
-                distance = t.X - rarb;
-                axis = new Vector3(aO.M11, aO.M12, aO.M13);
-                return false;
-            }
-            if (t.X < -rarb)
-            {
-                distance = -t.X - rarb;
-                axis = new Vector3(-aO.M11, -aO.M12, -aO.M13);
-                return false;
-            }
-            //Inside
-            if (t.X > 0)
-            {
-                tempDistance = t.X - rarb;
-                if (tempDistance > minimumDistance)
-                {
-                    minimumDistance = tempDistance;
-                    minimumAxis = new Vector3(aO.M11, aO.M12, aO.M13);
-                }
-            }
-            else
-            {
-                tempDistance = -t.X - rarb;
-                if (tempDistance > minimumDistance)
-                {
-                    minimumDistance = tempDistance;
-                    minimumAxis = new Vector3(-aO.M11, -aO.M12, -aO.M13);
-                }
-            }
-
-
-            bR.M21 = aO.M21 * bO.M11 + aO.M22 * bO.M12 + aO.M23 * bO.M13;
-            bR.M22 = aO.M21 * bO.M21 + aO.M22 * bO.M22 + aO.M23 * bO.M23;
-            bR.M23 = aO.M21 * bO.M31 + aO.M22 * bO.M32 + aO.M23 * bO.M33;
-            absBR.M21 = Math.Abs(bR.M21) + Toolbox.Epsilon;
-            absBR.M22 = Math.Abs(bR.M22) + Toolbox.Epsilon;
-            absBR.M23 = Math.Abs(bR.M23) + Toolbox.Epsilon;
-            float tY = t.Y;
-            t.Y = tX * aO.M21 + t.Y * aO.M22 + t.Z * aO.M23;
-
-            //A.Y
-            rarb = aY + bX * absBR.M21 + bY * absBR.M22 + bZ * absBR.M23;
-            if (t.Y > rarb)
-            {
-                distance = t.Y - rarb;
-                axis = new Vector3(aO.M21, aO.M22, aO.M23);
-                return false;
-            }
-            if (t.Y < -rarb)
-            {
-                distance = -t.Y - rarb;
-                axis = new Vector3(-aO.M21, -aO.M22, -aO.M23);
-                return false;
-            }
-            //Inside
-            if (t.Y > 0)
-            {
-                tempDistance = t.Y - rarb;
-                if (tempDistance > minimumDistance)
-                {
-                    minimumDistance = tempDistance;
-                    minimumAxis = new Vector3(aO.M21, aO.M22, aO.M23);
-                }
-            }
-            else
-            {
-                tempDistance = -t.Y - rarb;
-                if (tempDistance > minimumDistance)
-                {
-                    minimumDistance = tempDistance;
-                    minimumAxis = new Vector3(-aO.M21, -aO.M22, -aO.M23);
-                }
-            }
-
-            bR.M31 = aO.M31 * bO.M11 + aO.M32 * bO.M12 + aO.M33 * bO.M13;
-            bR.M32 = aO.M31 * bO.M21 + aO.M32 * bO.M22 + aO.M33 * bO.M23;
-            bR.M33 = aO.M31 * bO.M31 + aO.M32 * bO.M32 + aO.M33 * bO.M33;
-            absBR.M31 = Math.Abs(bR.M31) + Toolbox.Epsilon;
-            absBR.M32 = Math.Abs(bR.M32) + Toolbox.Epsilon;
-            absBR.M33 = Math.Abs(bR.M33) + Toolbox.Epsilon;
-            t.Z = tX * aO.M31 + tY * aO.M32 + t.Z * aO.M33;
-
-            //A.Z
-            rarb = aZ + bX * absBR.M31 + bY * absBR.M32 + bZ * absBR.M33;
-            if (t.Z > rarb)
-            {
-                distance = t.Z - rarb;
-                axis = new Vector3(aO.M31, aO.M32, aO.M33);
-                return false;
-            }
-            if (t.Z < -rarb)
-            {
-                distance = -t.Z - rarb;
-                axis = new Vector3(-aO.M31, -aO.M32, -aO.M33);
-                return false;
-            }
-            //Inside
-            if (t.Z > 0)
-            {
-                tempDistance = t.Z - rarb;
-                if (tempDistance > minimumDistance)
-                {
-                    minimumDistance = tempDistance;
-                    minimumAxis = new Vector3(aO.M31, aO.M32, aO.M33);
-                }
-            }
-            else
-            {
-                tempDistance = -t.Z - rarb;
-                if (tempDistance > minimumDistance)
-                {
-                    minimumDistance = tempDistance;
-                    minimumAxis = new Vector3(-aO.M31, -aO.M32, -aO.M33);
-                }
-            }
-
-            #endregion
-
-            #region B Face Normals
-
-            //Test the axes defines by entity B's rotation matrix.
-            //B.X
-            rarb = bX + aX * absBR.M11 + aY * absBR.M21 + aZ * absBR.M31;
-            float tl = t.X * bR.M11 + t.Y * bR.M21 + t.Z * bR.M31;
-            if (tl > rarb)
-            {
-                distance = tl - rarb;
-                axis = new Vector3(bO.M11, bO.M12, bO.M13);
-                return false;
-            }
-            if (tl < -rarb)
-            {
-                distance = -tl - rarb;
-                axis = new Vector3(-bO.M11, -bO.M12, -bO.M13);
-                return false;
-            }
-            //Inside
-            if (tl > 0)
-            {
-                tempDistance = tl - rarb;
-                if (tempDistance > minimumDistance)
-                {
-                    minimumDistance = tempDistance;
-                    minimumAxis = new Vector3(bO.M11, bO.M12, bO.M13);
-                }
-            }
-            else
-            {
-                tempDistance = -tl - rarb;
-                if (tempDistance > minimumDistance)
-                {
-                    minimumDistance = tempDistance;
-                    minimumAxis = new Vector3(-bO.M11, -bO.M12, -bO.M13);
-                }
-            }
-
-            //B.Y
-            rarb = bY + aX * absBR.M12 + aY * absBR.M22 + aZ * absBR.M32;
-            tl = t.X * bR.M12 + t.Y * bR.M22 + t.Z * bR.M32;
-            if (tl > rarb)
-            {
-                distance = tl - rarb;
-                axis = new Vector3(bO.M21, bO.M22, bO.M23);
-                return false;
-            }
-            if (tl < -rarb)
-            {
-                distance = -tl - rarb;
-                axis = new Vector3(-bO.M21, -bO.M22, -bO.M23);
-                return false;
-            }
-            //Inside
-            if (tl > 0)
-            {
-                tempDistance = tl - rarb;
-                if (tempDistance > minimumDistance)
-                {
-                    minimumDistance = tempDistance;
-                    minimumAxis = new Vector3(bO.M21, bO.M22, bO.M23);
-                }
-            }
-            else
-            {
-                tempDistance = -tl - rarb;
-                if (tempDistance > minimumDistance)
-                {
-                    minimumDistance = tempDistance;
-                    minimumAxis = new Vector3(-bO.M21, -bO.M22, -bO.M23);
-                }
-            }
-
-            //B.Z
-            rarb = bZ + aX * absBR.M13 + aY * absBR.M23 + aZ * absBR.M33;
-            tl = t.X * bR.M13 + t.Y * bR.M23 + t.Z * bR.M33;
-            if (tl > rarb)
-            {
-                distance = tl - rarb;
-                axis = new Vector3(bO.M31, bO.M32, bO.M33);
-                return false;
-            }
-            if (tl < -rarb)
-            {
-                distance = -tl - rarb;
-                axis = new Vector3(-bO.M31, -bO.M32, -bO.M33);
-                return false;
-            }
-            //Inside
-            if (tl > 0)
-            {
-                tempDistance = tl - rarb;
-                if (tempDistance > minimumDistance)
-                {
-                    minimumDistance = tempDistance;
-                    minimumAxis = new Vector3(bO.M31, bO.M32, bO.M33);
-                }
-            }
-            else
-            {
-                tempDistance = -tl - rarb;
-                if (tempDistance > minimumDistance)
-                {
-                    minimumDistance = tempDistance;
-                    minimumAxis = new Vector3(-bO.M31, -bO.M32, -bO.M33);
-                }
-            }
-
-            #endregion
-
-            float axisLengthInverse;
-            Vector3 tempAxis;
-
-            #region A.X x B.()
-
-            //Now for the edge-edge cases.
-            //A.X x B.X
-            rarb = aY * absBR.M31 + aZ * absBR.M21 +
-                   bY * absBR.M13 + bZ * absBR.M12;
-            tl = t.Z * bR.M21 - t.Y * bR.M31;
-            if (tl > rarb)
-            {
-                distance = tl - rarb;
-                axis = new Vector3(aO.M12 * bO.M13 - aO.M13 * bO.M12,
-                                   aO.M13 * bO.M11 - aO.M11 * bO.M13,
-                                   aO.M11 * bO.M12 - aO.M12 * bO.M11);
-                return false;
-            }
-            if (tl < -rarb)
-            {
-                distance = -tl - rarb;
-                axis = new Vector3(bO.M12 * aO.M13 - bO.M13 * aO.M12,
-                                   bO.M13 * aO.M11 - bO.M11 * aO.M13,
-                                   bO.M11 * aO.M12 - bO.M12 * aO.M11);
-                return false;
-            }
-            //Inside
-            if (tl > 0)
-            {
-                tempAxis = new Vector3(aO.M12 * bO.M13 - aO.M13 * bO.M12,
-                                       aO.M13 * bO.M11 - aO.M11 * bO.M13,
-                                       aO.M11 * bO.M12 - aO.M12 * bO.M11);
-                axisLengthInverse = 1 / tempAxis.Length();
-                tempDistance = (tl - rarb) * axisLengthInverse;
-                if (tempDistance > minimumDistance)
-                {
-                    minimumDistance = tempDistance;
-                    tempAxis.X *= axisLengthInverse;
-                    tempAxis.Y *= axisLengthInverse;
-                    tempAxis.Z *= axisLengthInverse;
-                    minimumAxis = tempAxis;
-                }
-            }
-            else
-            {
-                tempAxis = new Vector3(bO.M12 * aO.M13 - bO.M13 * aO.M12,
-                                       bO.M13 * aO.M11 - bO.M11 * aO.M13,
-                                       bO.M11 * aO.M12 - bO.M12 * aO.M11);
-                axisLengthInverse = 1 / tempAxis.Length();
-                tempDistance = (-tl - rarb) * axisLengthInverse;
-                if (tempDistance > minimumDistance)
-                {
-                    minimumDistance = tempDistance;
-                    tempAxis.X *= axisLengthInverse;
-                    tempAxis.Y *= axisLengthInverse;
-                    tempAxis.Z *= axisLengthInverse;
-                    minimumAxis = tempAxis;
-                }
-            }
-
-            //A.X x B.Y
-            rarb = aY * absBR.M32 + aZ * absBR.M22 +
-                   bX * absBR.M13 + bZ * absBR.M11;
-            tl = t.Z * bR.M22 - t.Y * bR.M32;
-            if (tl > rarb)
-            {
-                distance = tl - rarb;
-                axis = new Vector3(aO.M12 * bO.M23 - aO.M13 * bO.M22,
-                                   aO.M13 * bO.M21 - aO.M11 * bO.M23,
-                                   aO.M11 * bO.M22 - aO.M12 * bO.M21);
-                return false;
-            }
-            if (tl < -rarb)
-            {
-                distance = -tl - rarb;
-                axis = new Vector3(bO.M22 * aO.M13 - bO.M23 * aO.M12,
-                                   bO.M23 * aO.M11 - bO.M21 * aO.M13,
-                                   bO.M21 * aO.M12 - bO.M22 * aO.M11);
-                return false;
-            }
-            //Inside
-            if (tl > 0)
-            {
-                tempAxis = new Vector3(aO.M12 * bO.M23 - aO.M13 * bO.M22,
-                                       aO.M13 * bO.M21 - aO.M11 * bO.M23,
-                                       aO.M11 * bO.M22 - aO.M12 * bO.M21);
-                axisLengthInverse = 1 / tempAxis.Length();
-                tempDistance = (tl - rarb) * axisLengthInverse;
-                if (tempDistance > minimumDistance)
-                {
-                    minimumDistance = tempDistance;
-                    tempAxis.X *= axisLengthInverse;
-                    tempAxis.Y *= axisLengthInverse;
-                    tempAxis.Z *= axisLengthInverse;
-                    minimumAxis = tempAxis;
-                }
-            }
-            else
-            {
-                tempAxis = new Vector3(bO.M22 * aO.M13 - bO.M23 * aO.M12,
-                                       bO.M23 * aO.M11 - bO.M21 * aO.M13,
-                                       bO.M21 * aO.M12 - bO.M22 * aO.M11);
-                axisLengthInverse = 1 / tempAxis.Length();
-                tempDistance = (-tl - rarb) * axisLengthInverse;
-                if (tempDistance > minimumDistance)
-                {
-                    minimumDistance = tempDistance;
-                    tempAxis.X *= axisLengthInverse;
-                    tempAxis.Y *= axisLengthInverse;
-                    tempAxis.Z *= axisLengthInverse;
-                    minimumAxis = tempAxis;
-                }
-            }
-
-            //A.X x B.Z
-            rarb = aY * absBR.M33 + aZ * absBR.M23 +
-                   bX * absBR.M12 + bY * absBR.M11;
-            tl = t.Z * bR.M23 - t.Y * bR.M33;
-            if (tl > rarb)
-            {
-                distance = tl - rarb;
-                axis = new Vector3(aO.M12 * bO.M33 - aO.M13 * bO.M32,
-                                   aO.M13 * bO.M31 - aO.M11 * bO.M33,
-                                   aO.M11 * bO.M32 - aO.M12 * bO.M31);
-                return false;
-            }
-            if (tl < -rarb)
-            {
-                distance = -tl - rarb;
-                axis = new Vector3(bO.M32 * aO.M13 - bO.M33 * aO.M12,
-                                   bO.M33 * aO.M11 - bO.M31 * aO.M13,
-                                   bO.M31 * aO.M12 - bO.M32 * aO.M11);
-                return false;
-            }
-            //Inside
-            if (tl > 0)
-            {
-                tempAxis = new Vector3(aO.M12 * bO.M33 - aO.M13 * bO.M32,
-                                       aO.M13 * bO.M31 - aO.M11 * bO.M33,
-                                       aO.M11 * bO.M32 - aO.M12 * bO.M31);
-                axisLengthInverse = 1 / tempAxis.Length();
-                tempDistance = (tl - rarb) * axisLengthInverse;
-                if (tempDistance > minimumDistance)
-                {
-                    minimumDistance = tempDistance;
-                    tempAxis.X *= axisLengthInverse;
-                    tempAxis.Y *= axisLengthInverse;
-                    tempAxis.Z *= axisLengthInverse;
-                    minimumAxis = tempAxis;
-                }
-            }
-            else
-            {
-                tempAxis = new Vector3(bO.M32 * aO.M13 - bO.M33 * aO.M12,
-                                       bO.M33 * aO.M11 - bO.M31 * aO.M13,
-                                       bO.M31 * aO.M12 - bO.M32 * aO.M11);
-                axisLengthInverse = 1 / tempAxis.Length();
-                tempDistance = (-tl - rarb) * axisLengthInverse;
-                if (tempDistance > minimumDistance)
-                {
-                    minimumDistance = tempDistance;
-                    tempAxis.X *= axisLengthInverse;
-                    tempAxis.Y *= axisLengthInverse;
-                    tempAxis.Z *= axisLengthInverse;
-                    minimumAxis = tempAxis;
-                }
-            }
-
-            #endregion
-
-            #region A.Y x B.()
-
-            //A.Y x B.X
-            rarb = aX * absBR.M31 + aZ * absBR.M11 +
-                   bY * absBR.M23 + bZ * absBR.M22;
-            tl = t.X * bR.M31 - t.Z * bR.M11;
-            if (tl > rarb)
-            {
-                distance = tl - rarb;
-                axis = new Vector3(aO.M22 * bO.M13 - aO.M23 * bO.M12,
-                                   aO.M23 * bO.M11 - aO.M21 * bO.M13,
-                                   aO.M21 * bO.M12 - aO.M22 * bO.M11);
-                return false;
-            }
-            if (tl < -rarb)
-            {
-                distance = -tl - rarb;
-                axis = new Vector3(bO.M12 * aO.M23 - bO.M13 * aO.M22,
-                                   bO.M13 * aO.M21 - bO.M11 * aO.M23,
-                                   bO.M11 * aO.M22 - bO.M12 * aO.M21);
-                return false;
-            }
-            //Inside
-            if (tl > 0)
-            {
-                tempAxis = new Vector3(aO.M22 * bO.M13 - aO.M23 * bO.M12,
-                                       aO.M23 * bO.M11 - aO.M21 * bO.M13,
-                                       aO.M21 * bO.M12 - aO.M22 * bO.M11);
-                axisLengthInverse = 1 / tempAxis.Length();
-                tempDistance = (tl - rarb) * axisLengthInverse;
-                if (tempDistance > minimumDistance)
-                {
-                    minimumDistance = tempDistance;
-                    tempAxis.X *= axisLengthInverse;
-                    tempAxis.Y *= axisLengthInverse;
-                    tempAxis.Z *= axisLengthInverse;
-                    minimumAxis = tempAxis;
-                }
-            }
-            else
-            {
-                tempAxis = new Vector3(bO.M12 * aO.M23 - bO.M13 * aO.M22,
-                                       bO.M13 * aO.M21 - bO.M11 * aO.M23,
-                                       bO.M11 * aO.M22 - bO.M12 * aO.M21);
-                axisLengthInverse = 1 / tempAxis.Length();
-                tempDistance = (-tl - rarb) * axisLengthInverse;
-                if (tempDistance > minimumDistance)
-                {
-                    minimumDistance = tempDistance;
-                    tempAxis.X *= axisLengthInverse;
-                    tempAxis.Y *= axisLengthInverse;
-                    tempAxis.Z *= axisLengthInverse;
-                    minimumAxis = tempAxis;
-                }
-            }
-
-            //A.Y x B.Y
-            rarb = aX * absBR.M32 + aZ * absBR.M12 +
-                   bX * absBR.M23 + bZ * absBR.M21;
-            tl = t.X * bR.M32 - t.Z * bR.M12;
-            if (tl > rarb)
-            {
-                distance = tl - rarb;
-                axis = new Vector3(aO.M22 * bO.M23 - aO.M23 * bO.M22,
-                                   aO.M23 * bO.M21 - aO.M21 * bO.M23,
-                                   aO.M21 * bO.M22 - aO.M22 * bO.M21);
-                return false;
-            }
-            if (tl < -rarb)
-            {
-                distance = -tl - rarb;
-                axis = new Vector3(bO.M22 * aO.M23 - bO.M23 * aO.M22,
-                                   bO.M23 * aO.M21 - bO.M21 * aO.M23,
-                                   bO.M21 * aO.M22 - bO.M22 * aO.M21);
-                return false;
-            }
-            //Inside
-            if (tl > 0)
-            {
-                tempAxis = new Vector3(aO.M22 * bO.M23 - aO.M23 * bO.M22,
-                                       aO.M23 * bO.M21 - aO.M21 * bO.M23,
-                                       aO.M21 * bO.M22 - aO.M22 * bO.M21);
-                axisLengthInverse = 1 / tempAxis.Length();
-                tempDistance = (tl - rarb) * axisLengthInverse;
-                if (tempDistance > minimumDistance)
-                {
-                    minimumDistance = tempDistance;
-                    tempAxis.X *= axisLengthInverse;
-                    tempAxis.Y *= axisLengthInverse;
-                    tempAxis.Z *= axisLengthInverse;
-                    minimumAxis = tempAxis;
-                }
-            }
-            else
-            {
-                tempAxis = new Vector3(bO.M22 * aO.M23 - bO.M23 * aO.M22,
-                                       bO.M23 * aO.M21 - bO.M21 * aO.M23,
-                                       bO.M21 * aO.M22 - bO.M22 * aO.M21);
-                axisLengthInverse = 1 / tempAxis.Length();
-                tempDistance = (-tl - rarb) * axisLengthInverse;
-                if (tempDistance > minimumDistance)
-                {
-                    minimumDistance = tempDistance;
-                    tempAxis.X *= axisLengthInverse;
-                    tempAxis.Y *= axisLengthInverse;
-                    tempAxis.Z *= axisLengthInverse;
-                    minimumAxis = tempAxis;
-                }
-            }
-
-            //A.Y x B.Z
-            rarb = aX * absBR.M33 + aZ * absBR.M13 +
-                   bX * absBR.M22 + bY * absBR.M21;
-            tl = t.X * bR.M33 - t.Z * bR.M13;
-            if (tl > rarb)
-            {
-                distance = tl - rarb;
-                axis = new Vector3(aO.M22 * bO.M33 - aO.M23 * bO.M32,
-                                   aO.M23 * bO.M31 - aO.M21 * bO.M33,
-                                   aO.M21 * bO.M32 - aO.M22 * bO.M31);
-                return false;
-            }
-            if (tl < -rarb)
-            {
-                distance = -tl - rarb;
-                axis = new Vector3(bO.M32 * aO.M23 - bO.M33 * aO.M22,
-                                   bO.M33 * aO.M21 - bO.M31 * aO.M23,
-                                   bO.M31 * aO.M22 - bO.M32 * aO.M21);
-                return false;
-            }
-            //Inside
-            if (tl > 0)
-            {
-                tempAxis = new Vector3(aO.M22 * bO.M33 - aO.M23 * bO.M32,
-                                       aO.M23 * bO.M31 - aO.M21 * bO.M33,
-                                       aO.M21 * bO.M32 - aO.M22 * bO.M31);
-                axisLengthInverse = 1 / tempAxis.Length();
-                tempDistance = (tl - rarb) * axisLengthInverse;
-                if (tempDistance > minimumDistance)
-                {
-                    minimumDistance = tempDistance;
-                    tempAxis.X *= axisLengthInverse;
-                    tempAxis.Y *= axisLengthInverse;
-                    tempAxis.Z *= axisLengthInverse;
-                    minimumAxis = tempAxis;
-                }
-            }
-            else
-            {
-                tempAxis = new Vector3(bO.M32 * aO.M23 - bO.M33 * aO.M22,
-                                       bO.M33 * aO.M21 - bO.M31 * aO.M23,
-                                       bO.M31 * aO.M22 - bO.M32 * aO.M21);
-                axisLengthInverse = 1 / tempAxis.Length();
-                tempDistance = (-tl - rarb) * axisLengthInverse;
-                if (tempDistance > minimumDistance)
-                {
-                    minimumDistance = tempDistance;
-                    tempAxis.X *= axisLengthInverse;
-                    tempAxis.Y *= axisLengthInverse;
-                    tempAxis.Z *= axisLengthInverse;
-                    minimumAxis = tempAxis;
-                }
-            }
-
-            #endregion
-
-            #region A.Z x B.()
-
-            //A.Z x B.X
-            rarb = aX * absBR.M21 + aY * absBR.M11 +
-                   bY * absBR.M33 + bZ * absBR.M32;
-            tl = t.Y * bR.M11 - t.X * bR.M21;
-            if (tl > rarb)
-            {
-                distance = tl - rarb;
-                axis = new Vector3(aO.M32 * bO.M13 - aO.M33 * bO.M12,
-                                   aO.M33 * bO.M11 - aO.M31 * bO.M13,
-                                   aO.M31 * bO.M12 - aO.M32 * bO.M11);
-                return false;
-            }
-            if (tl < -rarb)
-            {
-                distance = -tl - rarb;
-                axis = new Vector3(bO.M12 * aO.M33 - bO.M13 * aO.M32,
-                                   bO.M13 * aO.M31 - bO.M11 * aO.M33,
-                                   bO.M11 * aO.M32 - bO.M12 * aO.M31);
-                return false;
-            }
-            //Inside
-            if (tl > 0)
-            {
-                tempAxis = new Vector3(aO.M32 * bO.M13 - aO.M33 * bO.M12,
-                                       aO.M33 * bO.M11 - aO.M31 * bO.M13,
-                                       aO.M31 * bO.M12 - aO.M32 * bO.M11);
-                axisLengthInverse = 1 / tempAxis.Length();
-                tempDistance = (tl - rarb) * axisLengthInverse;
-                if (tempDistance > minimumDistance)
-                {
-                    minimumDistance = tempDistance;
-                    tempAxis.X *= axisLengthInverse;
-                    tempAxis.Y *= axisLengthInverse;
-                    tempAxis.Z *= axisLengthInverse;
-                    minimumAxis = tempAxis;
-                }
-            }
-            else
-            {
-                tempAxis = new Vector3(bO.M12 * aO.M33 - bO.M13 * aO.M32,
-                                       bO.M13 * aO.M31 - bO.M11 * aO.M33,
-                                       bO.M11 * aO.M32 - bO.M12 * aO.M31);
-                axisLengthInverse = 1 / tempAxis.Length();
-                tempDistance = (-tl - rarb) * axisLengthInverse;
-                if (tempDistance > minimumDistance)
-                {
-                    minimumDistance = tempDistance;
-                    tempAxis.X *= axisLengthInverse;
-                    tempAxis.Y *= axisLengthInverse;
-                    tempAxis.Z *= axisLengthInverse;
-                    minimumAxis = tempAxis;
-                }
-            }
-
-            //A.Z x B.Y
-            rarb = aX * absBR.M22 + aY * absBR.M12 +
-                   bX * absBR.M33 + bZ * absBR.M31;
-            tl = t.Y * bR.M12 - t.X * bR.M22;
-            if (tl > rarb)
-            {
-                distance = tl - rarb;
-                axis = new Vector3(aO.M32 * bO.M23 - aO.M33 * bO.M22,
-                                   aO.M33 * bO.M21 - aO.M31 * bO.M23,
-                                   aO.M31 * bO.M22 - aO.M32 * bO.M21);
-                return false;
-            }
-            if (tl < -rarb)
-            {
-                distance = -tl - rarb;
-                axis = new Vector3(bO.M22 * aO.M33 - bO.M23 * aO.M32,
-                                   bO.M23 * aO.M31 - bO.M21 * aO.M33,
-                                   bO.M21 * aO.M32 - bO.M22 * aO.M31);
-                return false;
-            }
-            //Inside
-            if (tl > 0)
-            {
-                tempAxis = new Vector3(aO.M32 * bO.M23 - aO.M33 * bO.M22,
-                                       aO.M33 * bO.M21 - aO.M31 * bO.M23,
-                                       aO.M31 * bO.M22 - aO.M32 * bO.M21);
-                axisLengthInverse = 1 / tempAxis.Length();
-                tempDistance = (tl - rarb) * axisLengthInverse;
-                if (tempDistance > minimumDistance)
-                {
-                    minimumDistance = tempDistance;
-                    tempAxis.X *= axisLengthInverse;
-                    tempAxis.Y *= axisLengthInverse;
-                    tempAxis.Z *= axisLengthInverse;
-                    minimumAxis = tempAxis;
-                }
-            }
-            else
-            {
-                tempAxis = new Vector3(bO.M22 * aO.M33 - bO.M23 * aO.M32,
-                                       bO.M23 * aO.M31 - bO.M21 * aO.M33,
-                                       bO.M21 * aO.M32 - bO.M22 * aO.M31);
-                axisLengthInverse = 1 / tempAxis.Length();
-                tempDistance = (-tl - rarb) * axisLengthInverse;
-                if (tempDistance > minimumDistance)
-                {
-                    minimumDistance = tempDistance;
-                    tempAxis.X *= axisLengthInverse;
-                    tempAxis.Y *= axisLengthInverse;
-                    tempAxis.Z *= axisLengthInverse;
-                    minimumAxis = tempAxis;
-                }
-            }
-
-            //A.Z x B.Z
-            rarb = aX * absBR.M23 + aY * absBR.M13 +
-                   bX * absBR.M32 + bY * absBR.M31;
-            tl = t.Y * bR.M13 - t.X * bR.M23;
-            if (tl > rarb)
-            {
-                distance = tl - rarb;
-                axis = new Vector3(aO.M32 * bO.M33 - aO.M33 * bO.M32,
-                                   aO.M33 * bO.M31 - aO.M31 * bO.M33,
-                                   aO.M31 * bO.M32 - aO.M32 * bO.M31);
-                return false;
-            }
-            if (tl < -rarb)
-            {
-                distance = -tl - rarb;
-                axis = new Vector3(bO.M32 * aO.M33 - bO.M33 * aO.M32,
-                                   bO.M33 * aO.M31 - bO.M31 * aO.M33,
-                                   bO.M31 * aO.M32 - bO.M32 * aO.M31);
-                return false;
-            }
-            //Inside
-            if (tl > 0)
-            {
-                tempAxis = new Vector3(aO.M32 * bO.M33 - aO.M33 * bO.M32,
-                                       aO.M33 * bO.M31 - aO.M31 * bO.M33,
-                                       aO.M31 * bO.M32 - aO.M32 * bO.M31);
-                axisLengthInverse = 1 / tempAxis.Length();
-                tempDistance = (tl - rarb) * axisLengthInverse;
-                if (tempDistance > minimumDistance)
-                {
-                    minimumDistance = tempDistance;
-                    tempAxis.X *= axisLengthInverse;
-                    tempAxis.Y *= axisLengthInverse;
-                    tempAxis.Z *= axisLengthInverse;
-                    minimumAxis = tempAxis;
-                }
-            }
-            else
-            {
-                tempAxis = new Vector3(bO.M32 * aO.M33 - bO.M33 * aO.M32,
-                                       bO.M33 * aO.M31 - bO.M31 * aO.M33,
-                                       bO.M31 * aO.M32 - bO.M32 * aO.M31);
-                axisLengthInverse = 1 / tempAxis.Length();
-                tempDistance = (-tl - rarb) * axisLengthInverse;
-                if (tempDistance > minimumDistance)
-                {
-                    minimumDistance = tempDistance;
-                    tempAxis.X *= axisLengthInverse;
-                    tempAxis.Y *= axisLengthInverse;
-                    tempAxis.Z *= axisLengthInverse;
-                    minimumAxis = tempAxis;
-                }
-            }
-
-            #endregion
-
-            distance = minimumDistance;
-            axis = minimumAxis;
-            return true;
-        }
-
-#if ALLOWUNSAFE
-        /// <summary>
-        /// Determines if the two boxes are colliding and computes contact data.
-        /// </summary>
-        /// <param name="a">First box to collide.</param>
-        /// <param name="b">Second box to collide.</param>
-        /// <param name="distance">Distance of separation or penetration.</param>
-        /// <param name="axis">Axis of separation or penetration.</param>
-        /// <param name="contactData">Computed contact data.</param>
-        /// <param name="transformA">Transform to apply to shape A.</param>
-        /// <param name="transformB">Transform to apply to shape B.</param>
-        /// <returns>Whether or not the boxes collide.</returns>
-        public static unsafe bool AreBoxesColliding(BoxShape a, BoxShape b, ref RigidTransform transformA, ref RigidTransform transformB, out float distance, out Vector3 axis, out TinyStructList<BoxContactData> contactData)
-        {
-            BoxContactDataCache tempData;
-            bool toReturn = AreBoxesColliding(a, b, ref transformA, ref transformB, out distance, out axis, out tempData);
-            BoxContactData* dataPointer = &tempData.D1;
-            contactData = new TinyStructList<BoxContactData>();
-            for (int i = 0; i < tempData.Count; i++)
-            {
-                contactData.Add(ref dataPointer[i]);
-            }
-            return toReturn;
-        }
-#endif
-
-        /// <summary>
-        /// Determines if the two boxes are colliding and computes contact data.
-        /// </summary>
-        /// <param name="a">First box to collide.</param>
-        /// <param name="b">Second box to collide.</param>
-        /// <param name="distance">Distance of separation or penetration.</param>
-        /// <param name="axis">Axis of separation or penetration.</param>
-        /// <param name="contactData">Contact positions, depths, and ids.</param>
-        /// <param name="transformA">Transform to apply to shape A.</param>
-        /// <param name="transformB">Transform to apply to shape B.</param>
-        /// <returns>Whether or not the boxes collide.</returns>
-#if ALLOWUNSAFE
-        public static bool AreBoxesColliding(BoxShape a, BoxShape b, ref RigidTransform transformA, ref RigidTransform transformB, out float distance, out Vector3 axis, out BoxContactDataCache contactData)
-#else
-        public static bool AreBoxesColliding(BoxShape a, BoxShape b, ref RigidTransform transformA, ref RigidTransform transformB, out float distance, out Vector3 axis, out TinyStructList<BoxContactData> contactData)
-#endif
-        {
-            float aX = a.HalfWidth;
-            float aY = a.HalfHeight;
-            float aZ = a.HalfLength;
-
-            float bX = b.HalfWidth;
-            float bY = b.HalfHeight;
-            float bZ = b.HalfLength;
-
-#if ALLOWUNSAFE
-            contactData = new BoxContactDataCache();
-#else
-            contactData = new TinyStructList<BoxContactData>();
-#endif
-            //Relative rotation from A to B.
-            Matrix3x3 bR;
-
-            Matrix3x3 aO;
-            Matrix3x3.CreateFromQuaternion(ref transformA.Orientation, out aO);
-            Matrix3x3 bO;
-            Matrix3x3.CreateFromQuaternion(ref transformB.Orientation, out bO);
-
-            //Relative translation rotated into A's configuration space.
-            Vector3 t;
-            Vector3.Subtract(ref transformB.Position, ref transformA.Position, out t);
-
-            float tempDistance;
-            float minimumDistance = -float.MaxValue;
-            var minimumAxis = new Vector3();
-            byte minimumFeature = 2; //2 means edge.  0-> A face, 1 -> B face.
-
-            #region A Face Normals
-
-            bR.M11 = aO.M11 * bO.M11 + aO.M12 * bO.M12 + aO.M13 * bO.M13;
-            bR.M12 = aO.M11 * bO.M21 + aO.M12 * bO.M22 + aO.M13 * bO.M23;
-            bR.M13 = aO.M11 * bO.M31 + aO.M12 * bO.M32 + aO.M13 * bO.M33;
-            Matrix3x3 absBR;
-            //Epsilons are added to deal with near-parallel edges.
-            absBR.M11 = Math.Abs(bR.M11) + Toolbox.Epsilon;
-            absBR.M12 = Math.Abs(bR.M12) + Toolbox.Epsilon;
-            absBR.M13 = Math.Abs(bR.M13) + Toolbox.Epsilon;
-            float tX = t.X;
-            t.X = t.X * aO.M11 + t.Y * aO.M12 + t.Z * aO.M13;
-
-            //Test the axes defines by entity A's rotation matrix.
-            //A.X
-            float rarb = aX + bX * absBR.M11 + bY * absBR.M12 + bZ * absBR.M13;
-            if (t.X > rarb)
-            {
-                distance = t.X - rarb;
-                axis = new Vector3(-aO.M11, -aO.M12, -aO.M13);
-                return false;
-            }
-            if (t.X < -rarb)
-            {
-                distance = -t.X - rarb;
-                axis = new Vector3(aO.M11, aO.M12, aO.M13);
-                return false;
-            }
-            //Inside
-            if (t.X > 0)
-            {
-                tempDistance = t.X - rarb;
-                if (tempDistance > minimumDistance)
-                {
-                    minimumDistance = tempDistance;
-                    minimumAxis = new Vector3(-aO.M11, -aO.M12, -aO.M13);
-                    minimumFeature = 0;
-                }
-            }
-            else
-            {
-                tempDistance = -t.X - rarb;
-                if (tempDistance > minimumDistance)
-                {
-                    minimumDistance = tempDistance;
-                    minimumAxis = new Vector3(aO.M11, aO.M12, aO.M13);
-                    minimumFeature = 0;
-                }
-            }
-
-
-            bR.M21 = aO.M21 * bO.M11 + aO.M22 * bO.M12 + aO.M23 * bO.M13;
-            bR.M22 = aO.M21 * bO.M21 + aO.M22 * bO.M22 + aO.M23 * bO.M23;
-            bR.M23 = aO.M21 * bO.M31 + aO.M22 * bO.M32 + aO.M23 * bO.M33;
-            absBR.M21 = Math.Abs(bR.M21) + Toolbox.Epsilon;
-            absBR.M22 = Math.Abs(bR.M22) + Toolbox.Epsilon;
-            absBR.M23 = Math.Abs(bR.M23) + Toolbox.Epsilon;
-            float tY = t.Y;
-            t.Y = tX * aO.M21 + t.Y * aO.M22 + t.Z * aO.M23;
-
-            //A.Y
-            rarb = aY + bX * absBR.M21 + bY * absBR.M22 + bZ * absBR.M23;
-            if (t.Y > rarb)
-            {
-                distance = t.Y - rarb;
-                axis = new Vector3(-aO.M21, -aO.M22, -aO.M23);
-                return false;
-            }
-            if (t.Y < -rarb)
-            {
-                distance = -t.Y - rarb;
-                axis = new Vector3(aO.M21, aO.M22, aO.M23);
-                return false;
-            }
-            //Inside
-            if (t.Y > 0)
-            {
-                tempDistance = t.Y - rarb;
-                if (tempDistance > minimumDistance)
-                {
-                    minimumDistance = tempDistance;
-                    minimumAxis = new Vector3(-aO.M21, -aO.M22, -aO.M23);
-                    minimumFeature = 0;
-                }
-            }
-            else
-            {
-                tempDistance = -t.Y - rarb;
-                if (tempDistance > minimumDistance)
-                {
-                    minimumDistance = tempDistance;
-                    minimumAxis = new Vector3(aO.M21, aO.M22, aO.M23);
-                    minimumFeature = 0;
-                }
-            }
-
-            bR.M31 = aO.M31 * bO.M11 + aO.M32 * bO.M12 + aO.M33 * bO.M13;
-            bR.M32 = aO.M31 * bO.M21 + aO.M32 * bO.M22 + aO.M33 * bO.M23;
-            bR.M33 = aO.M31 * bO.M31 + aO.M32 * bO.M32 + aO.M33 * bO.M33;
-            absBR.M31 = Math.Abs(bR.M31) + Toolbox.Epsilon;
-            absBR.M32 = Math.Abs(bR.M32) + Toolbox.Epsilon;
-            absBR.M33 = Math.Abs(bR.M33) + Toolbox.Epsilon;
-            t.Z = tX * aO.M31 + tY * aO.M32 + t.Z * aO.M33;
-
-            //A.Z
-            rarb = aZ + bX * absBR.M31 + bY * absBR.M32 + bZ * absBR.M33;
-            if (t.Z > rarb)
-            {
-                distance = t.Z - rarb;
-                axis = new Vector3(-aO.M31, -aO.M32, -aO.M33);
-                return false;
-            }
-            if (t.Z < -rarb)
-            {
-                distance = -t.Z - rarb;
-                axis = new Vector3(aO.M31, aO.M32, aO.M33);
-                return false;
-            }
-            //Inside
-            if (t.Z > 0)
-            {
-                tempDistance = t.Z - rarb;
-                if (tempDistance > minimumDistance)
-                {
-                    minimumDistance = tempDistance;
-                    minimumAxis = new Vector3(-aO.M31, -aO.M32, -aO.M33);
-                    minimumFeature = 0;
-                }
-            }
-            else
-            {
-                tempDistance = -t.Z - rarb;
-                if (tempDistance > minimumDistance)
-                {
-                    minimumDistance = tempDistance;
-                    minimumAxis = new Vector3(aO.M31, aO.M32, aO.M33);
-                    minimumFeature = 0;
-                }
-            }
-
-            #endregion
-
-            const float antiBBias = .01f;
-            minimumDistance += antiBBias;
-
-            #region B Face Normals
-
-            //Test the axes defines by entity B's rotation matrix.
-            //B.X
-            rarb = bX + aX * absBR.M11 + aY * absBR.M21 + aZ * absBR.M31;
-            float tl = t.X * bR.M11 + t.Y * bR.M21 + t.Z * bR.M31;
-            if (tl > rarb)
-            {
-                distance = tl - rarb;
-                axis = new Vector3(-bO.M11, -bO.M12, -bO.M13);
-                return false;
-            }
-            if (tl < -rarb)
-            {
-                distance = -tl - rarb;
-                axis = new Vector3(bO.M11, bO.M12, bO.M13);
-                return false;
-            }
-            //Inside
-            if (tl > 0)
-            {
-                tempDistance = tl - rarb;
-                if (tempDistance > minimumDistance)
-                {
-                    minimumDistance = tempDistance;
-                    minimumAxis = new Vector3(-bO.M11, -bO.M12, -bO.M13);
-                    minimumFeature = 1;
-                }
-            }
-            else
-            {
-                tempDistance = -tl - rarb;
-                if (tempDistance > minimumDistance)
-                {
-                    minimumDistance = tempDistance;
-                    minimumAxis = new Vector3(bO.M11, bO.M12, bO.M13);
-                    minimumFeature = 1;
-                }
-            }
-
-            //B.Y
-            rarb = bY + aX * absBR.M12 + aY * absBR.M22 + aZ * absBR.M32;
-            tl = t.X * bR.M12 + t.Y * bR.M22 + t.Z * bR.M32;
-            if (tl > rarb)
-            {
-                distance = tl - rarb;
-                axis = new Vector3(-bO.M21, -bO.M22, -bO.M23);
-                return false;
-            }
-            if (tl < -rarb)
-            {
-                distance = -tl - rarb;
-                axis = new Vector3(bO.M21, bO.M22, bO.M23);
-                return false;
-            }
-            //Inside
-            if (tl > 0)
-            {
-                tempDistance = tl - rarb;
-                if (tempDistance > minimumDistance)
-                {
-                    minimumDistance = tempDistance;
-                    minimumAxis = new Vector3(-bO.M21, -bO.M22, -bO.M23);
-                    minimumFeature = 1;
-                }
-            }
-            else
-            {
-                tempDistance = -tl - rarb;
-                if (tempDistance > minimumDistance)
-                {
-                    minimumDistance = tempDistance;
-                    minimumAxis = new Vector3(bO.M21, bO.M22, bO.M23);
-                    minimumFeature = 1;
-                }
-            }
-
-            //B.Z
-            rarb = bZ + aX * absBR.M13 + aY * absBR.M23 + aZ * absBR.M33;
-            tl = t.X * bR.M13 + t.Y * bR.M23 + t.Z * bR.M33;
-            if (tl > rarb)
-            {
-                distance = tl - rarb;
-                axis = new Vector3(-bO.M31, -bO.M32, -bO.M33);
-                return false;
-            }
-            if (tl < -rarb)
-            {
-                distance = -tl - rarb;
-                axis = new Vector3(bO.M31, bO.M32, bO.M33);
-                return false;
-            }
-            //Inside
-            if (tl > 0)
-            {
-                tempDistance = tl - rarb;
-                if (tempDistance > minimumDistance)
-                {
-                    minimumDistance = tempDistance;
-                    minimumAxis = new Vector3(-bO.M31, -bO.M32, -bO.M33);
-                    minimumFeature = 1;
-                }
-            }
-            else
-            {
-                tempDistance = -tl - rarb;
-                if (tempDistance > minimumDistance)
-                {
-                    minimumDistance = tempDistance;
-                    minimumAxis = new Vector3(bO.M31, bO.M32, bO.M33);
-                    minimumFeature = 1;
-                }
-            }
-
-            #endregion
-
-            if (minimumFeature != 1)
-                minimumDistance -= antiBBias;
-
-            float antiEdgeBias = .01f;
-            minimumDistance += antiEdgeBias;
-            float axisLengthInverse;
-            Vector3 tempAxis;
-
-            #region A.X x B.()
-
-            //Now for the edge-edge cases.
-            //A.X x B.X
-            rarb = aY * absBR.M31 + aZ * absBR.M21 +
-                   bY * absBR.M13 + bZ * absBR.M12;
-            tl = t.Z * bR.M21 - t.Y * bR.M31;
-            if (tl > rarb)
-            {
-                distance = tl - rarb;
-                axis = new Vector3(bO.M12 * aO.M13 - bO.M13 * aO.M12,
-                                   bO.M13 * aO.M11 - bO.M11 * aO.M13,
-                                   bO.M11 * aO.M12 - bO.M12 * aO.M11);
-                return false;
-            }
-            if (tl < -rarb)
-            {
-                distance = -tl - rarb;
-                axis = new Vector3(aO.M12 * bO.M13 - aO.M13 * bO.M12,
-                                   aO.M13 * bO.M11 - aO.M11 * bO.M13,
-                                   aO.M11 * bO.M12 - aO.M12 * bO.M11);
-                return false;
-            }
-            //Inside
-            if (tl > 0)
-            {
-                tempAxis = new Vector3(bO.M12 * aO.M13 - bO.M13 * aO.M12,
-                                       bO.M13 * aO.M11 - bO.M11 * aO.M13,
-                                       bO.M11 * aO.M12 - bO.M12 * aO.M11);
-
-                axisLengthInverse = 1 / tempAxis.Length();
-                tempDistance = (tl - rarb) * axisLengthInverse;
-                if (tempDistance > minimumDistance)
-                {
-                    minimumFeature = 2;
-                    minimumDistance = tempDistance;
-                    tempAxis.X *= axisLengthInverse;
-                    tempAxis.Y *= axisLengthInverse;
-                    tempAxis.Z *= axisLengthInverse;
-                    minimumAxis = tempAxis;
-                }
-            }
-            else
-            {
-                tempAxis = new Vector3(aO.M12 * bO.M13 - aO.M13 * bO.M12,
-                                       aO.M13 * bO.M11 - aO.M11 * bO.M13,
-                                       aO.M11 * bO.M12 - aO.M12 * bO.M11);
-                axisLengthInverse = 1 / tempAxis.Length();
-                tempDistance = (-tl - rarb) * axisLengthInverse;
-                if (tempDistance > minimumDistance)
-                {
-                    minimumFeature = 2;
-                    minimumDistance = tempDistance;
-                    tempAxis.X *= axisLengthInverse;
-                    tempAxis.Y *= axisLengthInverse;
-                    tempAxis.Z *= axisLengthInverse;
-                    minimumAxis = tempAxis;
-                }
-            }
-
-            //A.X x B.Y
-            rarb = aY * absBR.M32 + aZ * absBR.M22 +
-                   bX * absBR.M13 + bZ * absBR.M11;
-            tl = t.Z * bR.M22 - t.Y * bR.M32;
-            if (tl > rarb)
-            {
-                distance = tl - rarb;
-                axis = new Vector3(bO.M22 * aO.M13 - bO.M23 * aO.M12,
-                                   bO.M23 * aO.M11 - bO.M21 * aO.M13,
-                                   bO.M21 * aO.M12 - bO.M22 * aO.M11);
-                return false;
-            }
-            if (tl < -rarb)
-            {
-                distance = -tl - rarb;
-                axis = new Vector3(aO.M12 * bO.M23 - aO.M13 * bO.M22,
-                                   aO.M13 * bO.M21 - aO.M11 * bO.M23,
-                                   aO.M11 * bO.M22 - aO.M12 * bO.M21);
-
-                return false;
-            }
-            //Inside
-            if (tl > 0)
-            {
-                tempAxis = new Vector3(bO.M22 * aO.M13 - bO.M23 * aO.M12,
-                                       bO.M23 * aO.M11 - bO.M21 * aO.M13,
-                                       bO.M21 * aO.M12 - bO.M22 * aO.M11);
-
-                axisLengthInverse = 1 / tempAxis.Length();
-                tempDistance = (tl - rarb) * axisLengthInverse;
-                if (tempDistance > minimumDistance)
-                {
-                    minimumFeature = 2;
-                    minimumDistance = tempDistance;
-                    tempAxis.X *= axisLengthInverse;
-                    tempAxis.Y *= axisLengthInverse;
-                    tempAxis.Z *= axisLengthInverse;
-                    minimumAxis = tempAxis;
-                }
-            }
-            else
-            {
-                tempAxis = new Vector3(aO.M12 * bO.M23 - aO.M13 * bO.M22,
-                                       aO.M13 * bO.M21 - aO.M11 * bO.M23,
-                                       aO.M11 * bO.M22 - aO.M12 * bO.M21);
-                axisLengthInverse = 1 / tempAxis.Length();
-                tempDistance = (-tl - rarb) * axisLengthInverse;
-                if (tempDistance > minimumDistance)
-                {
-                    minimumFeature = 2;
-                    minimumDistance = tempDistance;
-                    tempAxis.X *= axisLengthInverse;
-                    tempAxis.Y *= axisLengthInverse;
-                    tempAxis.Z *= axisLengthInverse;
-                    minimumAxis = tempAxis;
-                }
-            }
-
-            //A.X x B.Z
-            rarb = aY * absBR.M33 + aZ * absBR.M23 +
-                   bX * absBR.M12 + bY * absBR.M11;
-            tl = t.Z * bR.M23 - t.Y * bR.M33;
-            if (tl > rarb)
-            {
-                distance = tl - rarb;
-                axis = new Vector3(bO.M32 * aO.M13 - bO.M33 * aO.M12,
-                                   bO.M33 * aO.M11 - bO.M31 * aO.M13,
-                                   bO.M31 * aO.M12 - bO.M32 * aO.M11);
-                return false;
-            }
-            if (tl < -rarb)
-            {
-                distance = -tl - rarb;
-
-                axis = new Vector3(aO.M12 * bO.M33 - aO.M13 * bO.M32,
-                                   aO.M13 * bO.M31 - aO.M11 * bO.M33,
-                                   aO.M11 * bO.M32 - aO.M12 * bO.M31);
-                return false;
-            }
-            //Inside
-            if (tl > 0)
-            {
-                tempAxis = new Vector3(bO.M32 * aO.M13 - bO.M33 * aO.M12,
-                                       bO.M33 * aO.M11 - bO.M31 * aO.M13,
-                                       bO.M31 * aO.M12 - bO.M32 * aO.M11);
-                axisLengthInverse = 1 / tempAxis.Length();
-                tempDistance = (tl - rarb) * axisLengthInverse;
-                if (tempDistance > minimumDistance)
-                {
-                    minimumFeature = 2;
-                    minimumDistance = tempDistance;
-                    tempAxis.X *= axisLengthInverse;
-                    tempAxis.Y *= axisLengthInverse;
-                    tempAxis.Z *= axisLengthInverse;
-                    minimumAxis = tempAxis;
-                }
-            }
-            else
-            {
-                tempAxis = new Vector3(aO.M12 * bO.M33 - aO.M13 * bO.M32,
-                                       aO.M13 * bO.M31 - aO.M11 * bO.M33,
-                                       aO.M11 * bO.M32 - aO.M12 * bO.M31);
-
-                axisLengthInverse = 1 / tempAxis.Length();
-                tempDistance = (-tl - rarb) * axisLengthInverse;
-                if (tempDistance > minimumDistance)
-                {
-                    minimumFeature = 2;
-                    minimumDistance = tempDistance;
-                    tempAxis.X *= axisLengthInverse;
-                    tempAxis.Y *= axisLengthInverse;
-                    tempAxis.Z *= axisLengthInverse;
-                    minimumAxis = tempAxis;
-                }
-            }
-
-            #endregion
-
-            #region A.Y x B.()
-
-            //A.Y x B.X
-            rarb = aX * absBR.M31 + aZ * absBR.M11 +
-                   bY * absBR.M23 + bZ * absBR.M22;
-            tl = t.X * bR.M31 - t.Z * bR.M11;
-            if (tl > rarb)
-            {
-                distance = tl - rarb;
-                axis = new Vector3(bO.M12 * aO.M23 - bO.M13 * aO.M22,
-                                   bO.M13 * aO.M21 - bO.M11 * aO.M23,
-                                   bO.M11 * aO.M22 - bO.M12 * aO.M21);
-                return false;
-            }
-            if (tl < -rarb)
-            {
-                distance = -tl - rarb;
-                axis = new Vector3(aO.M22 * bO.M13 - aO.M23 * bO.M12,
-                                   aO.M23 * bO.M11 - aO.M21 * bO.M13,
-                                   aO.M21 * bO.M12 - aO.M22 * bO.M11);
-
-                return false;
-            }
-            //Inside
-            if (tl > 0)
-            {
-                tempAxis = new Vector3(bO.M12 * aO.M23 - bO.M13 * aO.M22,
-                                       bO.M13 * aO.M21 - bO.M11 * aO.M23,
-                                       bO.M11 * aO.M22 - bO.M12 * aO.M21);
-                axisLengthInverse = 1 / tempAxis.Length();
-                tempDistance = (tl - rarb) * axisLengthInverse;
-                if (tempDistance > minimumDistance)
-                {
-                    minimumFeature = 2;
-                    minimumDistance = tempDistance;
-                    tempAxis.X *= axisLengthInverse;
-                    tempAxis.Y *= axisLengthInverse;
-                    tempAxis.Z *= axisLengthInverse;
-                    minimumAxis = tempAxis;
-                }
-            }
-            else
-            {
-                tempAxis = new Vector3(aO.M22 * bO.M13 - aO.M23 * bO.M12,
-                                       aO.M23 * bO.M11 - aO.M21 * bO.M13,
-                                       aO.M21 * bO.M12 - aO.M22 * bO.M11);
-
-                axisLengthInverse = 1 / tempAxis.Length();
-                tempDistance = (-tl - rarb) * axisLengthInverse;
-                if (tempDistance > minimumDistance)
-                {
-                    minimumFeature = 2;
-                    minimumDistance = tempDistance;
-                    tempAxis.X *= axisLengthInverse;
-                    tempAxis.Y *= axisLengthInverse;
-                    tempAxis.Z *= axisLengthInverse;
-                    minimumAxis = tempAxis;
-                }
-            }
-
-            //A.Y x B.Y
-            rarb = aX * absBR.M32 + aZ * absBR.M12 +
-                   bX * absBR.M23 + bZ * absBR.M21;
-            tl = t.X * bR.M32 - t.Z * bR.M12;
-            if (tl > rarb)
-            {
-                distance = tl - rarb;
-                axis = new Vector3(bO.M22 * aO.M23 - bO.M23 * aO.M22,
-                                   bO.M23 * aO.M21 - bO.M21 * aO.M23,
-                                   bO.M21 * aO.M22 - bO.M22 * aO.M21);
-                return false;
-            }
-            if (tl < -rarb)
-            {
-                distance = -tl - rarb;
-
-                axis = new Vector3(aO.M22 * bO.M23 - aO.M23 * bO.M22,
-                                   aO.M23 * bO.M21 - aO.M21 * bO.M23,
-                                   aO.M21 * bO.M22 - aO.M22 * bO.M21);
-                return false;
-            }
-            //Inside
-            if (tl > 0)
-            {
-                tempAxis = new Vector3(bO.M22 * aO.M23 - bO.M23 * aO.M22,
-                                       bO.M23 * aO.M21 - bO.M21 * aO.M23,
-                                       bO.M21 * aO.M22 - bO.M22 * aO.M21);
-                axisLengthInverse = 1 / tempAxis.Length();
-                tempDistance = (tl - rarb) * axisLengthInverse;
-                if (tempDistance > minimumDistance)
-                {
-                    minimumFeature = 2;
-                    minimumDistance = tempDistance;
-                    tempAxis.X *= axisLengthInverse;
-                    tempAxis.Y *= axisLengthInverse;
-                    tempAxis.Z *= axisLengthInverse;
-                    minimumAxis = tempAxis;
-                }
-            }
-            else
-            {
-                tempAxis = new Vector3(aO.M22 * bO.M23 - aO.M23 * bO.M22,
-                                       aO.M23 * bO.M21 - aO.M21 * bO.M23,
-                                       aO.M21 * bO.M22 - aO.M22 * bO.M21);
-
-                axisLengthInverse = 1 / tempAxis.Length();
-                tempDistance = (-tl - rarb) * axisLengthInverse;
-                if (tempDistance > minimumDistance)
-                {
-                    minimumFeature = 2;
-                    minimumDistance = tempDistance;
-                    tempAxis.X *= axisLengthInverse;
-                    tempAxis.Y *= axisLengthInverse;
-                    tempAxis.Z *= axisLengthInverse;
-                    minimumAxis = tempAxis;
-                }
-            }
-
-            //A.Y x B.Z
-            rarb = aX * absBR.M33 + aZ * absBR.M13 +
-                   bX * absBR.M22 + bY * absBR.M21;
-            tl = t.X * bR.M33 - t.Z * bR.M13;
-            if (tl > rarb)
-            {
-                distance = tl - rarb;
-                axis = new Vector3(bO.M32 * aO.M23 - bO.M33 * aO.M22,
-                                   bO.M33 * aO.M21 - bO.M31 * aO.M23,
-                                   bO.M31 * aO.M22 - bO.M32 * aO.M21);
-                return false;
-            }
-            if (tl < -rarb)
-            {
-                distance = -tl - rarb;
-
-                axis = new Vector3(aO.M22 * bO.M33 - aO.M23 * bO.M32,
-                                   aO.M23 * bO.M31 - aO.M21 * bO.M33,
-                                   aO.M21 * bO.M32 - aO.M22 * bO.M31);
-                return false;
-            }
-            //Inside
-            if (tl > 0)
-            {
-                tempAxis = new Vector3(bO.M32 * aO.M23 - bO.M33 * aO.M22,
-                                       bO.M33 * aO.M21 - bO.M31 * aO.M23,
-                                       bO.M31 * aO.M22 - bO.M32 * aO.M21);
-                axisLengthInverse = 1 / tempAxis.Length();
-                tempDistance = (tl - rarb) * axisLengthInverse;
-                if (tempDistance > minimumDistance)
-                {
-                    minimumFeature = 2;
-                    minimumDistance = tempDistance;
-                    tempAxis.X *= axisLengthInverse;
-                    tempAxis.Y *= axisLengthInverse;
-                    tempAxis.Z *= axisLengthInverse;
-                    minimumAxis = tempAxis;
-                }
-            }
-            else
-            {
-                tempAxis = new Vector3(aO.M22 * bO.M33 - aO.M23 * bO.M32,
-                                       aO.M23 * bO.M31 - aO.M21 * bO.M33,
-                                       aO.M21 * bO.M32 - aO.M22 * bO.M31);
-
-                axisLengthInverse = 1 / tempAxis.Length();
-                tempDistance = (-tl - rarb) * axisLengthInverse;
-                if (tempDistance > minimumDistance)
-                {
-                    minimumFeature = 2;
-                    minimumDistance = tempDistance;
-                    tempAxis.X *= axisLengthInverse;
-                    tempAxis.Y *= axisLengthInverse;
-                    tempAxis.Z *= axisLengthInverse;
-                    minimumAxis = tempAxis;
-                }
-            }
-
-            #endregion
-
-            #region A.Z x B.()
-
-            //A.Z x B.X
-            rarb = aX * absBR.M21 + aY * absBR.M11 +
-                   bY * absBR.M33 + bZ * absBR.M32;
-            tl = t.Y * bR.M11 - t.X * bR.M21;
-            if (tl > rarb)
-            {
-                distance = tl - rarb;
-                axis = new Vector3(bO.M12 * aO.M33 - bO.M13 * aO.M32,
-                                   bO.M13 * aO.M31 - bO.M11 * aO.M33,
-                                   bO.M11 * aO.M32 - bO.M12 * aO.M31);
-                return false;
-            }
-            if (tl < -rarb)
-            {
-                distance = -tl - rarb;
-
-                axis = new Vector3(aO.M32 * bO.M13 - aO.M33 * bO.M12,
-                                   aO.M33 * bO.M11 - aO.M31 * bO.M13,
-                                   aO.M31 * bO.M12 - aO.M32 * bO.M11);
-                return false;
-            }
-            //Inside
-            if (tl > 0)
-            {
-                tempAxis = new Vector3(bO.M12 * aO.M33 - bO.M13 * aO.M32,
-                                       bO.M13 * aO.M31 - bO.M11 * aO.M33,
-                                       bO.M11 * aO.M32 - bO.M12 * aO.M31);
-                axisLengthInverse = 1 / tempAxis.Length();
-                tempDistance = (tl - rarb) * axisLengthInverse;
-                if (tempDistance > minimumDistance)
-                {
-                    minimumFeature = 2;
-                    minimumDistance = tempDistance;
-                    tempAxis.X *= axisLengthInverse;
-                    tempAxis.Y *= axisLengthInverse;
-                    tempAxis.Z *= axisLengthInverse;
-                    minimumAxis = tempAxis;
-                }
-            }
-            else
-            {
-                tempAxis = new Vector3(aO.M32 * bO.M13 - aO.M33 * bO.M12,
-                                       aO.M33 * bO.M11 - aO.M31 * bO.M13,
-                                       aO.M31 * bO.M12 - aO.M32 * bO.M11);
-                axisLengthInverse = 1 / tempAxis.Length();
-                tempDistance = (-tl - rarb) * axisLengthInverse;
-                if (tempDistance > minimumDistance)
-                {
-                    minimumFeature = 2;
-                    minimumDistance = tempDistance;
-                    tempAxis.X *= axisLengthInverse;
-                    tempAxis.Y *= axisLengthInverse;
-                    tempAxis.Z *= axisLengthInverse;
-                    minimumAxis = tempAxis;
-                }
-            }
-
-            //A.Z x B.Y
-            rarb = aX * absBR.M22 + aY * absBR.M12 +
-                   bX * absBR.M33 + bZ * absBR.M31;
-            tl = t.Y * bR.M12 - t.X * bR.M22;
-            if (tl > rarb)
-            {
-                distance = tl - rarb;
-                axis = new Vector3(bO.M22 * aO.M33 - bO.M23 * aO.M32,
-                                   bO.M23 * aO.M31 - bO.M21 * aO.M33,
-                                   bO.M21 * aO.M32 - bO.M22 * aO.M31);
-                return false;
-            }
-            if (tl < -rarb)
-            {
-                distance = -tl - rarb;
-
-                axis = new Vector3(aO.M32 * bO.M23 - aO.M33 * bO.M22,
-                                   aO.M33 * bO.M21 - aO.M31 * bO.M23,
-                                   aO.M31 * bO.M22 - aO.M32 * bO.M21);
-                return false;
-            }
-            //Inside
-            if (tl > 0)
-            {
-                tempAxis = new Vector3(bO.M22 * aO.M33 - bO.M23 * aO.M32,
-                                       bO.M23 * aO.M31 - bO.M21 * aO.M33,
-                                       bO.M21 * aO.M32 - bO.M22 * aO.M31);
-                axisLengthInverse = 1 / tempAxis.Length();
-                tempDistance = (tl - rarb) * axisLengthInverse;
-                if (tempDistance > minimumDistance)
-                {
-                    minimumFeature = 2;
-                    minimumDistance = tempDistance;
-                    tempAxis.X *= axisLengthInverse;
-                    tempAxis.Y *= axisLengthInverse;
-                    tempAxis.Z *= axisLengthInverse;
-                    minimumAxis = tempAxis;
-                }
-            }
-            else
-            {
-                tempAxis = new Vector3(aO.M32 * bO.M23 - aO.M33 * bO.M22,
-                                       aO.M33 * bO.M21 - aO.M31 * bO.M23,
-                                       aO.M31 * bO.M22 - aO.M32 * bO.M21);
-                axisLengthInverse = 1 / tempAxis.Length();
-                tempDistance = (-tl - rarb) * axisLengthInverse;
-                if (tempDistance > minimumDistance)
-                {
-                    minimumFeature = 2;
-                    minimumDistance = tempDistance;
-                    tempAxis.X *= axisLengthInverse;
-                    tempAxis.Y *= axisLengthInverse;
-                    tempAxis.Z *= axisLengthInverse;
-                    minimumAxis = tempAxis;
-                }
-            }
-
-            //A.Z x B.Z
-            rarb = aX * absBR.M23 + aY * absBR.M13 +
-                   bX * absBR.M32 + bY * absBR.M31;
-            tl = t.Y * bR.M13 - t.X * bR.M23;
-            if (tl > rarb)
-            {
-                distance = tl - rarb;
-                axis = new Vector3(bO.M32 * aO.M33 - bO.M33 * aO.M32,
-                                   bO.M33 * aO.M31 - bO.M31 * aO.M33,
-                                   bO.M31 * aO.M32 - bO.M32 * aO.M31);
-                return false;
-            }
-            if (tl < -rarb)
-            {
-                distance = -tl - rarb;
-                axis = new Vector3(aO.M32 * bO.M33 - aO.M33 * bO.M32,
-                                   aO.M33 * bO.M31 - aO.M31 * bO.M33,
-                                   aO.M31 * bO.M32 - aO.M32 * bO.M31);
-                return false;
-            }
-            //Inside
-            if (tl > 0)
-            {
-                tempAxis = new Vector3(bO.M32 * aO.M33 - bO.M33 * aO.M32,
-                                       bO.M33 * aO.M31 - bO.M31 * aO.M33,
-                                       bO.M31 * aO.M32 - bO.M32 * aO.M31);
-                axisLengthInverse = 1 / tempAxis.Length();
-                tempDistance = (tl - rarb) * axisLengthInverse;
-                if (tempDistance > minimumDistance)
-                {
-                    minimumFeature = 2;
-                    minimumDistance = tempDistance;
-                    tempAxis.X *= axisLengthInverse;
-                    tempAxis.Y *= axisLengthInverse;
-                    tempAxis.Z *= axisLengthInverse;
-                    minimumAxis = tempAxis;
-                }
-            }
-            else
-            {
-                tempAxis = new Vector3(aO.M32 * bO.M33 - aO.M33 * bO.M32,
-                                       aO.M33 * bO.M31 - aO.M31 * bO.M33,
-                                       aO.M31 * bO.M32 - aO.M32 * bO.M31);
-
-                axisLengthInverse = 1 / tempAxis.Length();
-                tempDistance = (-tl - rarb) * axisLengthInverse;
-                if (tempDistance > minimumDistance)
-                {
-                    minimumFeature = 2;
-                    minimumDistance = tempDistance;
-                    tempAxis.X *= axisLengthInverse;
-                    tempAxis.Y *= axisLengthInverse;
-                    tempAxis.Z *= axisLengthInverse;
-                    minimumAxis = tempAxis;
-                }
-            }
-
-            #endregion
-
-            if (minimumFeature == 2)
-            {
-
-                //Edge-edge contact conceptually only has one contact, but allowing it to create multiple due to penetration is more robust.
-                GetEdgeEdgeContact(a, b, ref transformA.Position, ref aO, ref transformB.Position, ref bO, minimumDistance, ref minimumAxis, out contactData);
-
-                //Vector3 position;
-                //float depth;
-                //int id;
-                //                GetEdgeEdgeContact(a, b, ref transformA.Position, ref aO, ref transformB.Position, ref bO, ref minimumAxis, out position, out id);
-                //#if ALLOWUNSAFE
-                //                contactData.D1.Position = position;
-                //                contactData.D1.Depth = minimumDistance; 
-                //                contactData.D1.Id = id;
-                //                contactData.Count = 1;
-                //#else
-                //                var toAdd = new BoxContactData();
-                //                toAdd.Position = position;
-                //                toAdd.Depth = minimumDistance;
-                //                toAdd.Id = id;
-                //                contactData.Add(ref toAdd);
-                //#endif
-            }
-            else
-            {
-                minimumDistance -= antiEdgeBias;
-                GetFaceContacts(a, b, ref transformA.Position, ref aO, ref transformB.Position, ref bO, minimumFeature == 0, ref minimumAxis, out contactData);
-
-            }
-
-            distance = minimumDistance;
-            axis = minimumAxis;
-            return true;
-        }
-
-#if ALLOWUNSAFE
-        internal static void GetEdgeEdgeContact(BoxShape a, BoxShape b, ref Vector3 positionA, ref Matrix3x3 orientationA, ref Vector3 positionB, ref Matrix3x3 orientationB, float depth, ref Vector3 mtd, out BoxContactDataCache contactData)
-#else
-        internal static void GetEdgeEdgeContact(BoxShape a, BoxShape b, ref Vector3 positionA, ref Matrix3X3 orientationA, ref Vector3 positionB, ref Matrix3X3 orientationB, float depth, ref Vector3 mtd, out TinyStructList<BoxContactData> contactData)
-#endif
-        {
-            //Edge-edge contacts conceptually can only create one contact in perfectly rigid collisions.
-            //However, this is a discrete approximation of rigidity; things can penetrate each other.
-            //If edge-edge only returns a single contact, there's a good chance that the box will get into
-            //an oscillating state when under pressure.
-
-            //To avoid the oscillation, we may sometimes need two edge contacts.
-            //To determine which edges to use, compute 8 dot products.
-            //One for each edge parallel to the contributing axis on each of the two shapes.
-            //The resulting cases are:
-            //One edge on A touching one edge on B.
-            //Two edges on A touching one edge on B.
-            //One edge on A touching two edges on B.
-            //Two edges on A touching two edges on B.
-
-            //The three latter cases SHOULD be covered by the face-contact system, but in practice,
-            //they are not sufficiently covered because the system decides that the single edge-edge pair
-            //should be used and drops the other contacts, producting the aforementioned oscillation.
-
-            //All edge cross products result in the MTD, so no recalculation is necessary.
-
-            //Of the four edges which are aligned with the local edge axis, pick the two
-            //who have vertices which, when dotted with the local mtd, are greatest.
-
-            //Compute the closest points between each edge pair.  For two edges each,
-            //this comes out to four total closest point tests.
-            //This is not a traditional closest point between segments test.
-            //Completely ignore the pair if the closest points turn out to be beyond the intervals of the segments.
-
-            //Use the offsets found from each test.
-            //Test the A to B offset against the MTD, which is also known to be oriented in a certain way.
-            //That known directionality allows easy computation of depth using MTD dot offset.
-            //Do not use any contacts which have negative depth/positive distance.
-
-
-            //Put the minimum translation direction into the local space of each object.
-            Vector3 mtdA, mtdB;
-            Vector3 negatedMtd;
-            Vector3.Negate(ref mtd, out negatedMtd);
-            Matrix3x3.TransformTranspose(ref negatedMtd, ref orientationA, out mtdA);
-            Matrix3x3.TransformTranspose(ref mtd, ref orientationB, out mtdB);
-
-
-#if !WINDOWS
-            Vector3 edgeAStart1 = new Vector3(), edgeAEnd1 = new Vector3(), edgeAStart2 = new Vector3(), edgeAEnd2 = new Vector3();
-            Vector3 edgeBStart1 = new Vector3(), edgeBEnd1 = new Vector3(), edgeBStart2 = new Vector3(), edgeBEnd2 = new Vector3();
-#else
-            Vector3 edgeAStart1, edgeAEnd1, edgeAStart2, edgeAEnd2;
-            Vector3 edgeBStart1, edgeBEnd1, edgeBStart2, edgeBEnd2;
-#endif
-            float aHalfWidth = a.halfWidth;
-            float aHalfHeight = a.halfHeight;
-            float aHalfLength = a.halfLength;
-
-            float bHalfWidth = b.halfWidth;
-            float bHalfHeight = b.halfHeight;
-            float bHalfLength = b.halfLength;
-
-            //Letter stands for owner.  Number stands for edge (1 or 2).
-            int edgeAStart1Id, edgeAEnd1Id, edgeAStart2Id, edgeAEnd2Id;
-            int edgeBStart1Id, edgeBEnd1Id, edgeBStart2Id, edgeBEnd2Id;
-
-            //This is an edge-edge collision, so one (AND ONLY ONE) of the components in the 
-            //local direction must be very close to zero.  We can use an arbitrary fixed 
-            //epsilon because the mtd is always unit length.
-
-            #region Edge A
-
-            if (Math.Abs(mtdA.X) < Toolbox.Epsilon)
-            {
-                //mtd is in the Y-Z plane.
-                //Perform an implicit dot with the edge location relative to the center.
-                //Find the two edges furthest in the direction of the mtdA.
-                var dots = new TinyList<float>();
-                dots.Add(-aHalfHeight * mtdA.Y - aHalfLength * mtdA.Z);
-                dots.Add(-aHalfHeight * mtdA.Y + aHalfLength * mtdA.Z);
-                dots.Add(aHalfHeight * mtdA.Y - aHalfLength * mtdA.Z);
-                dots.Add(aHalfHeight * mtdA.Y + aHalfLength * mtdA.Z);
-
-                //Find the first and second highest indices.
-                int highestIndex, secondHighestIndex;
-                FindHighestIndices(ref dots, out highestIndex, out secondHighestIndex);
-                //Use the indices to compute the edges.
-                GetEdgeData(highestIndex, 0, aHalfWidth, aHalfHeight, aHalfLength, out edgeAStart1, out edgeAEnd1, out edgeAStart1Id, out edgeAEnd1Id);
-                GetEdgeData(secondHighestIndex, 0, aHalfWidth, aHalfHeight, aHalfLength, out edgeAStart2, out edgeAEnd2, out edgeAStart2Id, out edgeAEnd2Id);
-
-
-            }
-            else if (Math.Abs(mtdA.Y) < Toolbox.Epsilon)
-            {
-                //mtd is in the X-Z plane
-                //Perform an implicit dot with the edge location relative to the center.
-                //Find the two edges furthest in the direction of the mtdA.
-                var dots = new TinyList<float>();
-                dots.Add(-aHalfWidth * mtdA.X - aHalfLength * mtdA.Z);
-                dots.Add(-aHalfWidth * mtdA.X + aHalfLength * mtdA.Z);
-                dots.Add(aHalfWidth * mtdA.X - aHalfLength * mtdA.Z);
-                dots.Add(aHalfWidth * mtdA.X + aHalfLength * mtdA.Z);
-
-                //Find the first and second highest indices.
-                int highestIndex, secondHighestIndex;
-                FindHighestIndices(ref dots, out highestIndex, out secondHighestIndex);
-                //Use the indices to compute the edges.
-                GetEdgeData(highestIndex, 1, aHalfWidth, aHalfHeight, aHalfLength, out edgeAStart1, out edgeAEnd1, out edgeAStart1Id, out edgeAEnd1Id);
-                GetEdgeData(secondHighestIndex, 1, aHalfWidth, aHalfHeight, aHalfLength, out edgeAStart2, out edgeAEnd2, out edgeAStart2Id, out edgeAEnd2Id);
-            }
-            else
-            {
-                //mtd is in the X-Y plane
-                //Perform an implicit dot with the edge location relative to the center.
-                //Find the two edges furthest in the direction of the mtdA.
-                var dots = new TinyList<float>();
-                dots.Add(-aHalfWidth * mtdA.X - aHalfHeight * mtdA.Y);
-                dots.Add(-aHalfWidth * mtdA.X + aHalfHeight * mtdA.Y);
-                dots.Add(aHalfWidth * mtdA.X - aHalfHeight * mtdA.Y);
-                dots.Add(aHalfWidth * mtdA.X + aHalfHeight * mtdA.Y);
-
-                //Find the first and second highest indices.
-                int highestIndex, secondHighestIndex;
-                FindHighestIndices(ref dots, out highestIndex, out secondHighestIndex);
-                //Use the indices to compute the edges.
-                GetEdgeData(highestIndex, 2, aHalfWidth, aHalfHeight, aHalfLength, out edgeAStart1, out edgeAEnd1, out edgeAStart1Id, out edgeAEnd1Id);
-                GetEdgeData(secondHighestIndex, 2, aHalfWidth, aHalfHeight, aHalfLength, out edgeAStart2, out edgeAEnd2, out edgeAStart2Id, out edgeAEnd2Id);
-            }
-
-            #endregion
-
-            #region Edge B
-
-            if (Math.Abs(mtdB.X) < Toolbox.Epsilon)
-            {
-                //mtd is in the Y-Z plane.
-                //Perform an implicit dot with the edge location relative to the center.
-                //Find the two edges furthest in the direction of the mtdB.
-                var dots = new TinyList<float>();
-                dots.Add(-bHalfHeight * mtdB.Y - bHalfLength * mtdB.Z);
-                dots.Add(-bHalfHeight * mtdB.Y + bHalfLength * mtdB.Z);
-                dots.Add(bHalfHeight * mtdB.Y - bHalfLength * mtdB.Z);
-                dots.Add(bHalfHeight * mtdB.Y + bHalfLength * mtdB.Z);
-
-                //Find the first and second highest indices.
-                int highestIndex, secondHighestIndex;
-                FindHighestIndices(ref dots, out highestIndex, out secondHighestIndex);
-                //Use the indices to compute the edges.
-                GetEdgeData(highestIndex, 0, bHalfWidth, bHalfHeight, bHalfLength, out edgeBStart1, out edgeBEnd1, out edgeBStart1Id, out edgeBEnd1Id);
-                GetEdgeData(secondHighestIndex, 0, bHalfWidth, bHalfHeight, bHalfLength, out edgeBStart2, out edgeBEnd2, out edgeBStart2Id, out edgeBEnd2Id);
-
-
-            }
-            else if (Math.Abs(mtdB.Y) < Toolbox.Epsilon)
-            {
-                //mtd is in the X-Z plane
-                //Perform an implicit dot with the edge location relative to the center.
-                //Find the two edges furthest in the direction of the mtdB.
-                var dots = new TinyList<float>();
-                dots.Add(-bHalfWidth * mtdB.X - bHalfLength * mtdB.Z);
-                dots.Add(-bHalfWidth * mtdB.X + bHalfLength * mtdB.Z);
-                dots.Add(bHalfWidth * mtdB.X - bHalfLength * mtdB.Z);
-                dots.Add(bHalfWidth * mtdB.X + bHalfLength * mtdB.Z);
-
-                //Find the first and second highest indices.
-                int highestIndex, secondHighestIndex;
-                FindHighestIndices(ref dots, out highestIndex, out secondHighestIndex);
-                //Use the indices to compute the edges.
-                GetEdgeData(highestIndex, 1, bHalfWidth, bHalfHeight, bHalfLength, out edgeBStart1, out edgeBEnd1, out edgeBStart1Id, out edgeBEnd1Id);
-                GetEdgeData(secondHighestIndex, 1, bHalfWidth, bHalfHeight, bHalfLength, out edgeBStart2, out edgeBEnd2, out edgeBStart2Id, out edgeBEnd2Id);
-            }
-            else
-            {
-                //mtd is in the X-Y plane
-                //Perform an implicit dot with the edge location relative to the center.
-                //Find the two edges furthest in the direction of the mtdB.
-                var dots = new TinyList<float>();
-                dots.Add(-bHalfWidth * mtdB.X - bHalfHeight * mtdB.Y);
-                dots.Add(-bHalfWidth * mtdB.X + bHalfHeight * mtdB.Y);
-                dots.Add(bHalfWidth * mtdB.X - bHalfHeight * mtdB.Y);
-                dots.Add(bHalfWidth * mtdB.X + bHalfHeight * mtdB.Y);
-
-                //Find the first and second highest indices.
-                int highestIndex, secondHighestIndex;
-                FindHighestIndices(ref dots, out highestIndex, out secondHighestIndex);
-                //Use the indices to compute the edges.
-                GetEdgeData(highestIndex, 2, bHalfWidth, bHalfHeight, bHalfLength, out edgeBStart1, out edgeBEnd1, out edgeBStart1Id, out edgeBEnd1Id);
-                GetEdgeData(secondHighestIndex, 2, bHalfWidth, bHalfHeight, bHalfLength, out edgeBStart2, out edgeBEnd2, out edgeBStart2Id, out edgeBEnd2Id);
-            }
-
-            #endregion
-
-
-            Matrix3x3.Transform(ref edgeAStart1, ref orientationA, out edgeAStart1);
-            Matrix3x3.Transform(ref edgeAEnd1, ref orientationA, out edgeAEnd1);
-            Matrix3x3.Transform(ref edgeBStart1, ref orientationB, out edgeBStart1);
-            Matrix3x3.Transform(ref edgeBEnd1, ref orientationB, out edgeBEnd1);
-
-            Matrix3x3.Transform(ref edgeAStart2, ref orientationA, out edgeAStart2);
-            Matrix3x3.Transform(ref edgeAEnd2, ref orientationA, out edgeAEnd2);
-            Matrix3x3.Transform(ref edgeBStart2, ref orientationB, out edgeBStart2);
-            Matrix3x3.Transform(ref edgeBEnd2, ref orientationB, out edgeBEnd2);
-
-            Vector3.Add(ref edgeAStart1, ref positionA, out edgeAStart1);
-            Vector3.Add(ref edgeAEnd1, ref positionA, out edgeAEnd1);
-            Vector3.Add(ref edgeBStart1, ref positionB, out edgeBStart1);
-            Vector3.Add(ref edgeBEnd1, ref positionB, out edgeBEnd1);
-
-            Vector3.Add(ref edgeAStart2, ref positionA, out edgeAStart2);
-            Vector3.Add(ref edgeAEnd2, ref positionA, out edgeAEnd2);
-            Vector3.Add(ref edgeBStart2, ref positionB, out edgeBStart2);
-            Vector3.Add(ref edgeBEnd2, ref positionB, out edgeBEnd2);
-
-            Vector3 onA, onB;
-            Vector3 offset;
-            float dot;
-#if ALLOWUNSAFE
-            var tempContactData = new BoxContactDataCache();
-            unsafe
-            {
-                var contactDataPointer = &tempContactData.D1;
-#else
-            contactData = new TinyStructList<BoxContactData>();
-#endif
-
-            //Go through the pairs and add any contacts with positive depth that are within the segments' intervals.
-
-            if (GetClosestPointsBetweenSegments(ref edgeAStart1, ref edgeAEnd1, ref edgeBStart1, ref edgeBEnd1, out onA, out onB))
-            {
-                Vector3.Subtract(ref onA, ref onB, out offset);
-                Vector3.Dot(ref offset, ref mtd, out dot);
-                if (dot < 0) //Distance must be negative.
-                {
-                    BoxContactData data;
-                    data.Position = onA;
-                    data.Depth = dot;
-                    data.Id = GetContactId(edgeAStart1Id, edgeAEnd1Id, edgeBStart1Id, edgeBEnd1Id);
-#if ALLOWUNSAFE
-                        contactDataPointer[tempContactData.Count] = data;
-                        tempContactData.Count++;
-#else
-                    contactData.Add(ref data);
-#endif
-                }
-
-            }
-            if (GetClosestPointsBetweenSegments(ref edgeAStart1, ref edgeAEnd1, ref edgeBStart2, ref edgeBEnd2, out onA, out onB))
-            {
-                Vector3.Subtract(ref onA, ref onB, out offset);
-                Vector3.Dot(ref offset, ref mtd, out dot);
-                if (dot < 0) //Distance must be negative.
-                {
-                    BoxContactData data;
-                    data.Position = onA;
-                    data.Depth = dot;
-                    data.Id = GetContactId(edgeAStart1Id, edgeAEnd1Id, edgeBStart2Id, edgeBEnd2Id);
-#if ALLOWUNSAFE
-                        contactDataPointer[tempContactData.Count] = data;
-                        tempContactData.Count++;
-#else
-                    contactData.Add(ref data);
-#endif
-                }
-
-            }
-            if (GetClosestPointsBetweenSegments(ref edgeAStart2, ref edgeAEnd2, ref edgeBStart1, ref edgeBEnd1, out onA, out onB))
-            {
-                Vector3.Subtract(ref onA, ref onB, out offset);
-                Vector3.Dot(ref offset, ref mtd, out dot);
-                if (dot < 0) //Distance must be negative.
-                {
-                    BoxContactData data;
-                    data.Position = onA;
-                    data.Depth = dot;
-                    data.Id = GetContactId(edgeAStart2Id, edgeAEnd2Id, edgeBStart1Id, edgeBEnd1Id);
-#if ALLOWUNSAFE
-                        contactDataPointer[tempContactData.Count] = data;
-                        tempContactData.Count++;
-#else
-                    contactData.Add(ref data);
-#endif
-                }
-
-            }
-            if (GetClosestPointsBetweenSegments(ref edgeAStart2, ref edgeAEnd2, ref edgeBStart2, ref edgeBEnd2, out onA, out onB))
-            {
-                Vector3.Subtract(ref onA, ref onB, out offset);
-                Vector3.Dot(ref offset, ref mtd, out dot);
-                if (dot < 0) //Distance must be negative.
-                {
-                    BoxContactData data;
-                    data.Position = onA;
-                    data.Depth = dot;
-                    data.Id = GetContactId(edgeAStart2Id, edgeAEnd2Id, edgeBStart2Id, edgeBEnd2Id);
-#if ALLOWUNSAFE
-                        contactDataPointer[tempContactData.Count] = data;
-                        tempContactData.Count++;
-#else
-                    contactData.Add(ref data);
-#endif
-                }
-
-            }
-#if ALLOWUNSAFE
-            }
-            contactData = tempContactData;
-#endif
-
-        }
-
-        private static void GetEdgeData(int index, int axis, float x, float y, float z, out Vector3 edgeStart, out Vector3 edgeEnd, out int edgeStartId, out int edgeEndId)
-        {
-            //Index defines which edge to use.
-            //They follow this pattern:
-            //0: --
-            //1: -+
-            //2: +-
-            //3: ++
-
-            //The axis index determines the dimensions to use.
-            //0: plane with normal X
-            //1: plane with normal Y
-            //2: plane with normal Z
-
-#if !WINDOWS
-            edgeStart = new Vector3();
-            edgeEnd = new Vector3();
-#endif
-
-            switch (index + axis * 4)
-            {
-                case 0:
-                    //X--
-                    edgeStart.X = -x;
-                    edgeStart.Y = -y;
-                    edgeStart.Z = -z;
-                    edgeStartId = 0; //000
-
-                    edgeEnd.X = x;
-                    edgeEnd.Y = -y;
-                    edgeEnd.Z = -z;
-                    edgeEndId = 4; //100
-                    break;
-                case 1:
-                    //X-+
-                    edgeStart.X = -x;
-                    edgeStart.Y = -y;
-                    edgeStart.Z = z;
-                    edgeStartId = 1; //001
-
-                    edgeEnd.X = x;
-                    edgeEnd.Y = -y;
-                    edgeEnd.Z = z;
-                    edgeEndId = 5; //101
-                    break;
-                case 2:
-                    //X+-
-                    edgeStart.X = -x;
-                    edgeStart.Y = y;
-                    edgeStart.Z = -z;
-                    edgeStartId = 2; //010
-
-                    edgeEnd.X = x;
-                    edgeEnd.Y = y;
-                    edgeEnd.Z = -z;
-                    edgeEndId = 6; //110
-                    break;
-                case 3:
-                    //X++
-                    edgeStart.X = -x;
-                    edgeStart.Y = y;
-                    edgeStart.Z = z;
-                    edgeStartId = 3; //011
-
-                    edgeEnd.X = x;
-                    edgeEnd.Y = y;
-                    edgeEnd.Z = z;
-                    edgeEndId = 7; //111
-                    break;
-                case 4:
-                    //-Y-
-                    edgeStart.X = -x;
-                    edgeStart.Y = -y;
-                    edgeStart.Z = -z;
-                    edgeStartId = 0; //000
-
-                    edgeEnd.X = -x;
-                    edgeEnd.Y = y;
-                    edgeEnd.Z = -z;
-                    edgeEndId = 2; //010
-                    break;
-                case 5:
-                    //-Y+
-                    edgeStart.X = -x;
-                    edgeStart.Y = -y;
-                    edgeStart.Z = z;
-                    edgeStartId = 1; //001
-
-                    edgeEnd.X = -x;
-                    edgeEnd.Y = y;
-                    edgeEnd.Z = z;
-                    edgeEndId = 3; //011
-                    break;
-                case 6:
-                    //+Y-
-                    edgeStart.X = x;
-                    edgeStart.Y = -y;
-                    edgeStart.Z = -z;
-                    edgeStartId = 4; //100
-
-                    edgeEnd.X = x;
-                    edgeEnd.Y = y;
-                    edgeEnd.Z = -z;
-                    edgeEndId = 6; //110
-                    break;
-                case 7:
-                    //+Y+
-                    edgeStart.X = x;
-                    edgeStart.Y = -y;
-                    edgeStart.Z = z;
-                    edgeStartId = 5; //101
-
-                    edgeEnd.X = x;
-                    edgeEnd.Y = y;
-                    edgeEnd.Z = z;
-                    edgeEndId = 7; //111
-                    break;
-                case 8:
-                    //--Z
-                    edgeStart.X = -x;
-                    edgeStart.Y = -y;
-                    edgeStart.Z = -z;
-                    edgeStartId = 0; //000
-
-                    edgeEnd.X = -x;
-                    edgeEnd.Y = -y;
-                    edgeEnd.Z = z;
-                    edgeEndId = 1; //001
-                    break;
-                case 9:
-                    //-+Z
-                    edgeStart.X = -x;
-                    edgeStart.Y = y;
-                    edgeStart.Z = -z;
-                    edgeStartId = 2; //010
-
-                    edgeEnd.X = -x;
-                    edgeEnd.Y = y;
-                    edgeEnd.Z = z;
-                    edgeEndId = 3; //011
-                    break;
-                case 10:
-                    //+-Z
-                    edgeStart.X = x;
-                    edgeStart.Y = -y;
-                    edgeStart.Z = -z;
-                    edgeStartId = 4; //100
-
-                    edgeEnd.X = x;
-                    edgeEnd.Y = -y;
-                    edgeEnd.Z = z;
-                    edgeEndId = 5; //101
-                    break;
-                case 11:
-                    //++Z
-                    edgeStart.X = x;
-                    edgeStart.Y = y;
-                    edgeStart.Z = -z;
-                    edgeStartId = 6; //110
-
-                    edgeEnd.X = x;
-                    edgeEnd.Y = y;
-                    edgeEnd.Z = z;
-                    edgeEndId = 7; //111
-                    break;
-                default:
-                    throw new ArgumentException("Invalid index or axis.");
-            }
-        }
-
-        static void FindHighestIndices(ref TinyList<float> dots, out int highestIndex, out int secondHighestIndex)
-        {
-            highestIndex = 0;
-            float highestValue = dots[0];
-            for (int i = 1; i < 4; i++)
-            {
-                float dot = dots[i];
-                if (dot > highestValue)
-                {
-                    highestIndex = i;
-                    highestValue = dot;
-                }
-            }
-            secondHighestIndex = 0;
-            float secondHighestValue = -float.MaxValue;
-            for (int i = 0; i < 4; i++)
-            {
-                float dot = dots[i];
-                if (i != highestIndex && dot > secondHighestValue)
-                {
-                    secondHighestIndex = i;
-                    secondHighestValue = dot;
-                }
-            }
-        }
-
-        /// <summary>
-        /// Computes closest points c1 and c2 betwen segments p1q1 and p2q2.
-        /// </summary>
-        /// <param name="p1">First point of first segment.</param>
-        /// <param name="q1">Second point of first segment.</param>
-        /// <param name="p2">First point of second segment.</param>
-        /// <param name="q2">Second point of second segment.</param>
-        /// <param name="c1">Closest point on first segment.</param>
-        /// <param name="c2">Closest point on second segment.</param>
-        static bool GetClosestPointsBetweenSegments(ref Vector3 p1, ref Vector3 q1, ref Vector3 p2, ref Vector3 q2,
-                                                           out Vector3 c1, out Vector3 c2)
-        {
-            //Segment direction vectors
-            Vector3 d1;
-            Vector3.Subtract(ref q1, ref p1, out d1);
-            Vector3 d2;
-            Vector3.Subtract(ref q2, ref p2, out d2);
-            Vector3 r;
-            Vector3.Subtract(ref p1, ref p2, out r);
-            //distance
-            float a = d1.LengthSquared();
-            float e = d2.LengthSquared();
-            float f;
-            Vector3.Dot(ref d2, ref r, out f);
-
-            float s, t;
-
-            if (a <= Toolbox.Epsilon && e <= Toolbox.Epsilon)
-            {
-                //These segments are more like points.
-                c1 = p1;
-                c2 = p2;
-                return false;
-            }
-            if (a <= Toolbox.Epsilon)
-            {
-                // First segment is basically a point.
-                s = 0.0f;
-                t = f / e;
-                if (t < 0 || t > 1)
-                {
-                    c1 = new Vector3();
-                    c2 = new Vector3();
-                    return false;
-                }
-            }
-            else
-            {
-                float c = Vector3.Dot(d1, r);
-                if (e <= Toolbox.Epsilon)
-                {
-                    // Second segment is basically a point.
-                    t = 0.0f;
-                    s = MathHelper.Clamp(-c / a, 0.0f, 1.0f);
-                }
-                else
-                {
-                    float b = Vector3.Dot(d1, d2);
-                    float denom = a * e - b * b;
-
-                    // If segments not parallel, compute closest point on L1 to L2, and
-                    // clamp to segment S1. Else pick some s (here .5f)
-                    if (denom != 0.0f)
-                    {
-                        s = (b * f - c * e) / denom;
-                        if (s < 0 || s > 1)
-                        {
-                            //Closest point would be outside of the segment.
-                            c1 = new Vector3();
-                            c2 = new Vector3();
-                            return false;
-                        }
-                    }
-                    else //Parallel, just use .5f
-                        s = .5f;
-
-
-                    t = (b * s + f) / e;
-
-                    if (t < 0 || t > 1)
-                    {
-                        //Closest point would be outside of the segment.
-                        c1 = new Vector3();
-                        c2 = new Vector3();
-                        return false;
-                    }
-                }
-            }
-
-            Vector3.Multiply(ref d1, s, out c1);
-            Vector3.Add(ref c1, ref p1, out c1);
-            Vector3.Multiply(ref d2, t, out c2);
-            Vector3.Add(ref c2, ref p2, out c2);
-            return true;
-        }
-
-        //        internal static void GetEdgeEdgeContact(BoxShape a, BoxShape b, ref Vector3 positionA, ref Matrix3X3 orientationA, ref Vector3 positionB, ref Matrix3X3 orientationB, float depth, ref Vector3 mtd, out TinyStructList<BoxContactData> contactData)
-        //        {
-        //            //Put the minimum translation direction into the local space of each object.
-        //            Vector3 mtdA, mtdB;
-        //            Vector3 negatedMtd;
-        //            Vector3.Negate(ref mtd, out negatedMtd);
-        //            Matrix3X3.TransformTranspose(ref negatedMtd, ref orientationA, out mtdA);
-        //            Matrix3X3.TransformTranspose(ref mtd, ref orientationB, out mtdB);
-
-
-        //#if !WINDOWS
-        //            Vector3 edgeA1 = new Vector3(), edgeA2 = new Vector3();
-        //            Vector3 edgeB1 = new Vector3(), edgeB2 = new Vector3();
-        //#else
-        //            Vector3 edgeA1, edgeA2;
-        //            Vector3 edgeB1, edgeB2;
-        //#endif
-        //            float aHalfWidth = a.halfWidth;
-        //            float aHalfHeight = a.halfHeight;
-        //            float aHalfLength = a.halfLength;
-
-        //            float bHalfWidth = b.halfWidth;
-        //            float bHalfHeight = b.halfHeight;
-        //            float bHalfLength = b.halfLength;
-
-        //            int edgeA1Id, edgeA2Id;
-        //            int edgeB1Id, edgeB2Id;
-
-        //            //This is an edge-edge collision, so one (AND ONLY ONE) of the components in the 
-        //            //local direction must be very close to zero.  We can use an arbitrary fixed 
-        //            //epsilon because the mtd is always unit length.
-
-        //            #region Edge A
-
-        //            if (Math.Abs(mtdA.X) < Toolbox.Epsilon)
-        //            {
-        //                //mtd is in the Y-Z plane.
-        //                if (mtdA.Y > 0)
-        //                {
-        //                    if (mtdA.Z > 0)
-        //                    {
-        //                        //++
-        //                        edgeA1.X = -aHalfWidth;
-        //                        edgeA1.Y = aHalfHeight;
-        //                        edgeA1.Z = aHalfLength;
-
-        //                        edgeA2.X = aHalfWidth;
-        //                        edgeA2.Y = aHalfHeight;
-        //                        edgeA2.Z = aHalfLength;
-
-        //                        edgeA1Id = 6;
-        //                        edgeA2Id = 7;
-        //                    }
-        //                    else
-        //                    {
-        //                        //+-
-        //                        edgeA1.X = -aHalfWidth;
-        //                        edgeA1.Y = aHalfHeight;
-        //                        edgeA1.Z = -aHalfLength;
-
-        //                        edgeA2.X = aHalfWidth;
-        //                        edgeA2.Y = aHalfHeight;
-        //                        edgeA2.Z = -aHalfLength;
-
-        //                        edgeA1Id = 2;
-        //                        edgeA2Id = 3;
-        //                    }
-        //                }
-        //                else
-        //                {
-        //                    if (mtdA.Z > 0)
-        //                    {
-        //                        //-+
-        //                        edgeA1.X = -aHalfWidth;
-        //                        edgeA1.Y = -aHalfHeight;
-        //                        edgeA1.Z = aHalfLength;
-
-        //                        edgeA2.X = aHalfWidth;
-        //                        edgeA2.Y = -aHalfHeight;
-        //                        edgeA2.Z = aHalfLength;
-
-        //                        edgeA1Id = 4;
-        //                        edgeA2Id = 5;
-        //                    }
-        //                    else
-        //                    {
-        //                        //--
-        //                        edgeA1.X = -aHalfWidth;
-        //                        edgeA1.Y = -aHalfHeight;
-        //                        edgeA1.Z = -aHalfLength;
-
-        //                        edgeA2.X = aHalfWidth;
-        //                        edgeA2.Y = -aHalfHeight;
-        //                        edgeA2.Z = -aHalfLength;
-
-        //                        edgeA1Id = 0;
-        //                        edgeA2Id = 1;
-        //                    }
-        //                }
-        //            }
-        //            else if (Math.Abs(mtdA.Y) < Toolbox.Epsilon)
-        //            {
-        //                //mtd is in the X-Z plane
-        //                if (mtdA.X > 0)
-        //                {
-        //                    if (mtdA.Z > 0)
-        //                    {
-        //                        //++
-        //                        edgeA1.X = aHalfWidth;
-        //                        edgeA1.Y = -aHalfHeight;
-        //                        edgeA1.Z = aHalfLength;
-
-        //                        edgeA2.X = aHalfWidth;
-        //                        edgeA2.Y = aHalfHeight;
-        //                        edgeA2.Z = aHalfLength;
-
-        //                        edgeA1Id = 5;
-        //                        edgeA2Id = 7;
-        //                    }
-        //                    else
-        //                    {
-        //                        //+-
-        //                        edgeA1.X = aHalfWidth;
-        //                        edgeA1.Y = -aHalfHeight;
-        //                        edgeA1.Z = -aHalfLength;
-
-        //                        edgeA2.X = aHalfWidth;
-        //                        edgeA2.Y = aHalfHeight;
-        //                        edgeA2.Z = -aHalfLength;
-
-        //                        edgeA1Id = 1;
-        //                        edgeA2Id = 3;
-        //                    }
-        //                }
-        //                else
-        //                {
-        //                    if (mtdA.Z > 0)
-        //                    {
-        //                        //-+
-        //                        edgeA1.X = -aHalfWidth;
-        //                        edgeA1.Y = -aHalfHeight;
-        //                        edgeA1.Z = aHalfLength;
-
-        //                        edgeA2.X = -aHalfWidth;
-        //                        edgeA2.Y = aHalfHeight;
-        //                        edgeA2.Z = aHalfLength;
-
-        //                        edgeA1Id = 4;
-        //                        edgeA2Id = 6;
-        //                    }
-        //                    else
-        //                    {
-        //                        //--
-        //                        edgeA1.X = -aHalfWidth;
-        //                        edgeA1.Y = -aHalfHeight;
-        //                        edgeA1.Z = -aHalfLength;
-
-        //                        edgeA2.X = -aHalfWidth;
-        //                        edgeA2.Y = aHalfHeight;
-        //                        edgeA2.Z = -aHalfLength;
-
-        //                        edgeA1Id = 0;
-        //                        edgeA2Id = 2;
-        //                    }
-        //                }
-        //            }
-        //            else
-        //            {
-        //                //mtd is in the X-Y plane
-        //                if (mtdA.X > 0)
-        //                {
-        //                    if (mtdA.Y > 0)
-        //                    {
-        //                        //++
-        //                        edgeA1.X = aHalfWidth;
-        //                        edgeA1.Y = aHalfHeight;
-        //                        edgeA1.Z = -aHalfLength;
-
-        //                        edgeA2.X = aHalfWidth;
-        //                        edgeA2.Y = aHalfHeight;
-        //                        edgeA2.Z = aHalfLength;
-
-        //                        edgeA1Id = 3;
-        //                        edgeA2Id = 7;
-        //                    }
-        //                    else
-        //                    {
-        //                        //+-
-        //                        edgeA1.X = aHalfWidth;
-        //                        edgeA1.Y = -aHalfHeight;
-        //                        edgeA1.Z = -aHalfLength;
-
-        //                        edgeA2.X = aHalfWidth;
-        //                        edgeA2.Y = -aHalfHeight;
-        //                        edgeA2.Z = aHalfLength;
-
-        //                        edgeA1Id = 1;
-        //                        edgeA2Id = 5;
-        //                    }
-        //                }
-        //                else
-        //                {
-        //                    if (mtdA.Y > 0)
-        //                    {
-        //                        //-+
-        //                        edgeA1.X = -aHalfWidth;
-        //                        edgeA1.Y = aHalfHeight;
-        //                        edgeA1.Z = -aHalfLength;
-
-        //                        edgeA2.X = -aHalfWidth;
-        //                        edgeA2.Y = aHalfHeight;
-        //                        edgeA2.Z = aHalfLength;
-
-        //                        edgeA1Id = 2;
-        //                        edgeA2Id = 6;
-        //                    }
-        //                    else
-        //                    {
-        //                        //--
-        //                        edgeA1.X = -aHalfWidth;
-        //                        edgeA1.Y = -aHalfHeight;
-        //                        edgeA1.Z = -aHalfLength;
-
-        //                        edgeA2.X = -aHalfWidth;
-        //                        edgeA2.Y = -aHalfHeight;
-        //                        edgeA2.Z = aHalfLength;
-
-        //                        edgeA1Id = 0;
-        //                        edgeA2Id = 4;
-        //                    }
-        //                }
-        //            }
-
-        //            #endregion
-
-        //            #region Edge B
-
-        //            if (Math.Abs(mtdB.X) < Toolbox.Epsilon)
-        //            {
-        //                //mtd is in the Y-Z plane.
-        //                if (mtdB.Y > 0)
-        //                {
-        //                    if (mtdB.Z > 0)
-        //                    {
-        //                        //++
-        //                        edgeB1.X = -bHalfWidth;
-        //                        edgeB1.Y = bHalfHeight;
-        //                        edgeB1.Z = bHalfLength;
-
-        //                        edgeB2.X = bHalfWidth;
-        //                        edgeB2.Y = bHalfHeight;
-        //                        edgeB2.Z = bHalfLength;
-
-        //                        edgeB1Id = 6;
-        //                        edgeB2Id = 7;
-        //                    }
-        //                    else
-        //                    {
-        //                        //+-
-        //                        edgeB1.X = -bHalfWidth;
-        //                        edgeB1.Y = bHalfHeight;
-        //                        edgeB1.Z = -bHalfLength;
-
-        //                        edgeB2.X = bHalfWidth;
-        //                        edgeB2.Y = bHalfHeight;
-        //                        edgeB2.Z = -bHalfLength;
-
-        //                        edgeB1Id = 2;
-        //                        edgeB2Id = 3;
-        //                    }
-        //                }
-        //                else
-        //                {
-        //                    if (mtdB.Z > 0)
-        //                    {
-        //                        //-+
-        //                        edgeB1.X = -bHalfWidth;
-        //                        edgeB1.Y = -bHalfHeight;
-        //                        edgeB1.Z = bHalfLength;
-
-        //                        edgeB2.X = bHalfWidth;
-        //                        edgeB2.Y = -bHalfHeight;
-        //                        edgeB2.Z = bHalfLength;
-
-        //                        edgeB1Id = 4;
-        //                        edgeB2Id = 5;
-        //                    }
-        //                    else
-        //                    {
-        //                        //--
-        //                        edgeB1.X = -bHalfWidth;
-        //                        edgeB1.Y = -bHalfHeight;
-        //                        edgeB1.Z = -bHalfLength;
-
-        //                        edgeB2.X = bHalfWidth;
-        //                        edgeB2.Y = -bHalfHeight;
-        //                        edgeB2.Z = -bHalfLength;
-
-        //                        edgeB1Id = 0;
-        //                        edgeB2Id = 1;
-        //                    }
-        //                }
-        //            }
-        //            else if (Math.Abs(mtdB.Y) < Toolbox.Epsilon)
-        //            {
-        //                //mtd is in the X-Z plane
-        //                if (mtdB.X > 0)
-        //                {
-        //                    if (mtdB.Z > 0)
-        //                    {
-        //                        //++
-        //                        edgeB1.X = bHalfWidth;
-        //                        edgeB1.Y = -bHalfHeight;
-        //                        edgeB1.Z = bHalfLength;
-
-        //                        edgeB2.X = bHalfWidth;
-        //                        edgeB2.Y = bHalfHeight;
-        //                        edgeB2.Z = bHalfLength;
-
-        //                        edgeB1Id = 5;
-        //                        edgeB2Id = 7;
-        //                    }
-        //                    else
-        //                    {
-        //                        //+-
-        //                        edgeB1.X = bHalfWidth;
-        //                        edgeB1.Y = -bHalfHeight;
-        //                        edgeB1.Z = -bHalfLength;
-
-        //                        edgeB2.X = bHalfWidth;
-        //                        edgeB2.Y = bHalfHeight;
-        //                        edgeB2.Z = -bHalfLength;
-
-        //                        edgeB1Id = 1;
-        //                        edgeB2Id = 3;
-        //                    }
-        //                }
-        //                else
-        //                {
-        //                    if (mtdB.Z > 0)
-        //                    {
-        //                        //-+
-        //                        edgeB1.X = -bHalfWidth;
-        //                        edgeB1.Y = -bHalfHeight;
-        //                        edgeB1.Z = bHalfLength;
-
-        //                        edgeB2.X = -bHalfWidth;
-        //                        edgeB2.Y = bHalfHeight;
-        //                        edgeB2.Z = bHalfLength;
-
-        //                        edgeB1Id = 4;
-        //                        edgeB2Id = 6;
-        //                    }
-        //                    else
-        //                    {
-        //                        //--
-        //                        edgeB1.X = -bHalfWidth;
-        //                        edgeB1.Y = -bHalfHeight;
-        //                        edgeB1.Z = -bHalfLength;
-
-        //                        edgeB2.X = -bHalfWidth;
-        //                        edgeB2.Y = bHalfHeight;
-        //                        edgeB2.Z = -bHalfLength;
-
-        //                        edgeB1Id = 0;
-        //                        edgeB2Id = 2;
-        //                    }
-        //                }
-        //            }
-        //            else
-        //            {
-        //                //mtd is in the X-Y plane
-        //                if (mtdB.X > 0)
-        //                {
-        //                    if (mtdB.Y > 0)
-        //                    {
-        //                        //++
-        //                        edgeB1.X = bHalfWidth;
-        //                        edgeB1.Y = bHalfHeight;
-        //                        edgeB1.Z = -bHalfLength;
-
-        //                        edgeB2.X = bHalfWidth;
-        //                        edgeB2.Y = bHalfHeight;
-        //                        edgeB2.Z = bHalfLength;
-
-        //                        edgeB1Id = 3;
-        //                        edgeB2Id = 7;
-        //                    }
-        //                    else
-        //                    {
-        //                        //+-
-        //                        edgeB1.X = bHalfWidth;
-        //                        edgeB1.Y = -bHalfHeight;
-        //                        edgeB1.Z = -bHalfLength;
-
-        //                        edgeB2.X = bHalfWidth;
-        //                        edgeB2.Y = -bHalfHeight;
-        //                        edgeB2.Z = bHalfLength;
-
-        //                        edgeB1Id = 1;
-        //                        edgeB2Id = 5;
-        //                    }
-        //                }
-        //                else
-        //                {
-        //                    if (mtdB.Y > 0)
-        //                    {
-        //                        //-+
-        //                        edgeB1.X = -bHalfWidth;
-        //                        edgeB1.Y = bHalfHeight;
-        //                        edgeB1.Z = -bHalfLength;
-
-        //                        edgeB2.X = -bHalfWidth;
-        //                        edgeB2.Y = bHalfHeight;
-        //                        edgeB2.Z = bHalfLength;
-
-        //                        edgeB1Id = 2;
-        //                        edgeB2Id = 6;
-        //                    }
-        //                    else
-        //                    {
-        //                        //--
-        //                        edgeB1.X = -bHalfWidth;
-        //                        edgeB1.Y = -bHalfHeight;
-        //                        edgeB1.Z = -bHalfLength;
-
-        //                        edgeB2.X = -bHalfWidth;
-        //                        edgeB2.Y = -bHalfHeight;
-        //                        edgeB2.Z = bHalfLength;
-
-        //                        edgeB1Id = 0;
-        //                        edgeB2Id = 4;
-        //                    }
-        //                }
-        //            }
-
-        //            #endregion
-
-        //            //TODO: Since the above uniquely identifies the edge from each box based on two vertices,
-        //            //get the edge feature id from vertexA id combined with vertexB id.
-        //            //Vertex id's are 3 bit binary 'numbers' because ---, --+, -+-, etc.
-
-
-        //            Matrix3X3.Transform(ref edgeA1, ref orientationA, out edgeA1);
-        //            Matrix3X3.Transform(ref edgeA2, ref orientationA, out edgeA2);
-        //            Matrix3X3.Transform(ref edgeB1, ref orientationB, out edgeB1);
-        //            Matrix3X3.Transform(ref edgeB2, ref orientationB, out edgeB2);
-        //            Vector3.Add(ref edgeA1, ref positionA, out edgeA1);
-        //            Vector3.Add(ref edgeA2, ref positionA, out edgeA2);
-        //            Vector3.Add(ref edgeB1, ref positionB, out edgeB1);
-        //            Vector3.Add(ref edgeB2, ref positionB, out edgeB2);
-
-        //            float s, t;
-        //            Vector3 onA, onB;
-        //            Toolbox.GetClosestPointsBetweenSegments(ref edgeA1, ref edgeA2, ref edgeB1, ref edgeB2, out s, out t, out onA, out onB);
-        //            //Vector3.Add(ref onA, ref onB, out point);
-        //            //Vector3.Multiply(ref point, .5f, out point);
-        //            point = onA;
-
-        //            //depth = (onB.X - onA.X) * mtd.X + (onB.Y - onA.Y) * mtd.Y + (onB.Z - onA.Z) * mtd.Z;
-
-        //            id = GetContactId(edgeA1Id, edgeA2Id, edgeB1Id, edgeB2Id);
-        //        }
-
-#if ALLOWUNSAFE
-        internal static void GetFaceContacts(BoxShape a, BoxShape b, ref Vector3 positionA, ref Matrix3x3 orientationA, ref Vector3 positionB, ref Matrix3x3 orientationB, bool aIsFaceOwner, ref Vector3 mtd, out BoxContactDataCache contactData)
-#else
-        internal static void GetFaceContacts(BoxShape a, BoxShape b, ref Vector3 positionA, ref Matrix3X3 orientationA, ref Vector3 positionB, ref Matrix3X3 orientationB, bool aIsFaceOwner, ref Vector3 mtd, out TinyStructList<BoxContactData> contactData)
-#endif
-        {
-            float aHalfWidth = a.halfWidth;
-            float aHalfHeight = a.halfHeight;
-            float aHalfLength = a.halfLength;
-
-            float bHalfWidth = b.halfWidth;
-            float bHalfHeight = b.halfHeight;
-            float bHalfLength = b.halfLength;
-
-            BoxFace aBoxFace, bBoxFace;
-
-            Vector3 negatedMtd;
-            Vector3.Negate(ref mtd, out negatedMtd);
-            GetNearestFace(ref positionA, ref orientationA, ref negatedMtd, aHalfWidth, aHalfHeight, aHalfLength, out aBoxFace);
-
-
-            GetNearestFace(ref positionB, ref orientationB, ref mtd, bHalfWidth, bHalfHeight, bHalfLength, out bBoxFace);
-
-            if (aIsFaceOwner)
-                ClipFacesDirect(ref aBoxFace, ref bBoxFace, ref negatedMtd, out contactData);
-            else
-                ClipFacesDirect(ref bBoxFace, ref aBoxFace, ref mtd, out contactData);
-
-            if (contactData.Count > 4)
-                PruneContactsMaxDistance(ref mtd, contactData, out contactData);
-        }
-
-#if ALLOWUNSAFE
-        private static unsafe void PruneContactsMaxDistance(ref Vector3 mtd, BoxContactDataCache input, out BoxContactDataCache output)
-        {
-            BoxContactData* data = &input.D1;
-            int count = input.Count;
-            //TODO: THE FOLLOWING has a small issue in release mode.
-            //Find the deepest point.
-            float deepestDepth = -1;
-            int deepestIndex = 0;
-            for (int i = 0; i < count; i++)
-            {
-                if (data[i].Depth > deepestDepth)
-                {
-                    deepestDepth = data[i].Depth;
-                    deepestIndex = i;
-                }
-            }
-
-            //Identify the furthest point away from the deepest index.
-            float furthestDistance = -1;
-            int furthestIndex = 0;
-            for (int i = 0; i < count; i++)
-            {
-                float distance;
-                Vector3.DistanceSquared(ref data[deepestIndex].Position, ref data[i].Position, out distance);
-                if (distance > furthestDistance)
-                {
-                    furthestDistance = distance;
-                    furthestIndex = i;
-                }
-
-            }
-
-            Vector3 xAxis;
-            Vector3.Subtract(ref data[furthestIndex].Position, ref data[deepestIndex].Position, out xAxis);
-
-            Vector3 yAxis;
-            Vector3.Cross(ref mtd, ref xAxis, out yAxis);
-
-            float minY;
-            float maxY;
-            int minYindex = 0;
-            int maxYindex = 0;
-
-            Vector3.Dot(ref data[0].Position, ref yAxis, out minY);
-            maxY = minY;
-            for (int i = 1; i < count; i++)
-            {
-                float dot;
-                Vector3.Dot(ref yAxis, ref data[i].Position, out dot);
-                if (dot < minY)
-                {
-                    minY = dot;
-                    minYindex = i;
-                }
-                else if (dot > maxY)
-                {
-                    maxY = dot;
-                    maxYindex = i;
-                }
-            }
-
-            output = new BoxContactDataCache
-                         {
-                             Count = 4,
-                             D1 = data[deepestIndex],
-                             D2 = data[furthestIndex],
-                             D3 = data[minYindex],
-                             D4 = data[maxYindex]
-                         };
-
-
-            //Vector3 v;
-            //var maximumOffset = new Vector3();
-            //int maxIndexA = -1, maxIndexB = -1;
-            //float temp;
-            //float maximumDistanceSquared = -float.MaxValue;
-            //for (int i = 0; i < count; i++)
-            //{
-            //    for (int j = i + 1; j < count; j++)
-            //    {
-            //        Vector3.Subtract(ref data[j].Position, ref data[i].Position, out v);
-            //        temp = v.LengthSquared();
-            //        if (temp > maximumDistanceSquared)
-            //        {
-            //            maximumDistanceSquared = temp;
-            //            maxIndexA = i;
-            //            maxIndexB = j;
-            //            maximumOffset = v;
-            //        }
-            //    }
-            //}
-
-            //Vector3 otherDirection;
-            //Vector3.Cross(ref mtd, ref maximumOffset, out otherDirection);
-            //int minimumIndex = -1, maximumIndex = -1;
-            //float minimumDistance = float.MaxValue, maximumDistance = -float.MaxValue;
-
-            //for (int i = 0; i < count; i++)
-            //{
-            //    if (i != maxIndexA && i != maxIndexB)
-            //    {
-            //        Vector3.Dot(ref data[i].Position, ref otherDirection, out temp);
-            //        if (temp > maximumDistance)
-            //        {
-            //            maximumDistance = temp;
-            //            maximumIndex = i;
-            //        }
-            //        if (temp < minimumDistance)
-            //        {
-            //            minimumDistance = temp;
-            //            minimumIndex = i;
-            //        }
-            //    }
-            //}
-
-            //output = new BoxContactDataCache();
-            //output.Count = 4;
-            //output.D1 = data[maxIndexA];
-            //output.D2 = data[maxIndexB];
-            //output.D3 = data[minimumIndex];
-            //output.D4 = data[maximumIndex];
-        }
-#else
-        private static void PruneContactsMaxDistance(ref Vector3 mtd, TinyStructList<BoxContactData> input, out TinyStructList<BoxContactData> output)
-        {
-            int count = input.Count;
-            //Find the deepest point.
-            BoxContactData data, deepestData;
-            input.Get(0, out deepestData);
-            for (int i = 1; i < count; i++)
-            {
-                input.Get(i, out data);
-                if (data.Depth > deepestData.Depth)
-                {
-                    deepestData = data;
-                }
-            }
-
-            //Identify the furthest point away from the deepest index.
-            BoxContactData furthestData;
-            input.Get(0, out furthestData);
-            float furthestDistance;
-            Vector3.DistanceSquared(ref deepestData.Position, ref furthestData.Position, out furthestDistance);
-            for (int i = 1; i < count; i++)
-            {
-                input.Get(i, out data);
-                float distance;
-                Vector3.DistanceSquared(ref deepestData.Position, ref data.Position, out distance);
-                if (distance > furthestDistance)
-                {
-                    furthestDistance = distance;
-                    furthestData = data;
-                }
-
-            }
-
-            Vector3 xAxis;
-            Vector3.Subtract(ref furthestData.Position, ref deepestData.Position, out xAxis);
-
-            Vector3 yAxis;
-            Vector3.Cross(ref mtd, ref xAxis, out yAxis);
-
-            float minY;
-            float maxY;
-            BoxContactData minData, maxData;
-            input.Get(0, out minData);
-            maxData = minData;
-
-            Vector3.Dot(ref minData.Position, ref yAxis, out minY);
-            maxY = minY;
-            for (int i = 1; i < count; i++)
-            {
-                input.Get(i, out data);
-                float dot;
-                Vector3.Dot(ref yAxis, ref data.Position, out dot);
-                if (dot < minY)
-                {
-                    minY = dot;
-                    minData = data;
-                }
-                else if (dot > maxY)
-                {
-                    maxY = dot;
-                    maxData = data;
-                }
-            }
-
-            output = new TinyStructList<BoxContactData>();
-            output.Add(ref deepestData);
-            output.Add(ref furthestData);
-            output.Add(ref minData);
-            output.Add(ref maxData);
-
-
-            //int count = input.Count;
-            //Vector3 v;
-            //var maximumOffset = new Vector3();
-            //int maxIndexA = -1, maxIndexB = -1;
-            //float temp;
-            //float maximumDistanceSquared = -float.MaxValue;
-            //BoxContactData itemA, itemB;
-            //for (int i = 0; i < count; i++)
-            //{
-            //    for (int j = i + 1; j < count; j++)
-            //    {
-            //        input.Get(j, out itemB);
-            //        input.Get(i, out itemA);
-            //        Vector3.Subtract(ref itemB.Position, ref itemA.Position, out v);
-            //        temp = v.LengthSquared();
-            //        if (temp > maximumDistanceSquared)
-            //        {
-            //            maximumDistanceSquared = temp;
-            //            maxIndexA = i;
-            //            maxIndexB = j;
-            //            maximumOffset = v;
-            //        }
-            //    }
-            //}
-
-            //Vector3 otherDirection;
-            //Vector3.Cross(ref mtd, ref maximumOffset, out otherDirection);
-            //int minimumIndex = -1, maximumIndex = -1;
-            //float minimumDistance = float.MaxValue, maximumDistance = -float.MaxValue;
-
-            //for (int i = 0; i < count; i++)
-            //{
-            //    if (i != maxIndexA && i != maxIndexB)
-            //    {
-            //        input.Get(i, out itemA);
-            //        Vector3.Dot(ref itemA.Position, ref otherDirection, out temp);
-            //        if (temp > maximumDistance)
-            //        {
-            //            maximumDistance = temp;
-            //            maximumIndex = i;
-            //        }
-            //        if (temp < minimumDistance)
-            //        {
-            //            minimumDistance = temp;
-            //            minimumIndex = i;
-            //        }
-            //    }
-            //}
-
-            //output = new TinyStructList<BoxContactData>();
-            //input.Get(maxIndexA, out itemA);
-            //output.Add(ref itemA);
-            //input.Get(maxIndexB, out itemA);
-            //output.Add(ref itemA);
-            //input.Get(minimumIndex, out itemA);
-            //output.Add(ref itemA);
-            //input.Get(maximumIndex, out itemA);
-            //output.Add(ref itemA);
-        }
-#endif
-#if EXCLUDED
-        private static unsafe void clipFacesSH(ref BoxFace clipFace, ref BoxFace face, ref Vector3 mtd, out BoxContactDataCache outputData)
-        {
-            BoxContactDataCache contactDataCache = new BoxContactDataCache();
-            BoxContactData* data = &contactDataCache.d1;
-
-            //Set up the initial face list.
-            data[0].position = face.v1;
-            data[0].id = face.id1;
-            data[1].position = face.v2;
-            data[1].id = face.id2;
-            data[2].position = face.v3;
-            data[2].id = face.id3;
-            data[3].position = face.v4;
-            data[3].id = face.id4;
-            contactDataCache.count = 4;
-
-            BoxContactDataCache temporaryCache;
-            BoxContactData* temp = &temporaryCache.d1;
-            FaceEdge clippingEdge;
-            Vector3 intersection;
-            for (int i = 0; i < 4; i++)
-            {//For each clipping edge (edges of face a)
-
-                clipFace.GetEdge(i, ref mtd, out clippingEdge);
-
-                temporaryCache = contactDataCache;
-
-                contactDataCache.count = 0;
-
-                Vector3 start = temp[temporaryCache.count - 1].position;
-                int startId = temp[temporaryCache.count - 1].id;
-
-
-                for (int j = 0; j < temporaryCache.count; j++)
-                {//For each point in the input list
-                    Vector3 end = temp[j].position;
-                    int endId = temp[j].id;
-                    if (clippingEdge.isPointInside(ref end))
-                    {
-                        if (!clippingEdge.isPointInside(ref start))
-                        {
-                            ComputeIntersection(ref start, ref end, ref mtd, ref clippingEdge, out intersection);
-                            if (contactDataCache.count < 8)
-                            {
-                                data[contactDataCache.count].position = intersection;
-                                data[contactDataCache.count].id = GetContactId(startId, endId, ref clippingEdge);
-                                contactDataCache.count++;
-                            }
-                            else
-                            {
-                                data[contactDataCache.count - 1].position = intersection;
-                                data[contactDataCache.count - 1].id = GetContactId(startId, endId, ref clippingEdge);
-                            }
-                        }
-                        if (contactDataCache.count < 8)
-                        {
-                            data[contactDataCache.count].position = end;
-                            data[contactDataCache.count].id = endId;
-                            contactDataCache.count++;
-                        }
-                        else
-                        {
-                            data[contactDataCache.count - 1].position = end;
-                            data[contactDataCache.count - 1].id = endId;
-                        }
-                    }
-                    else if (clippingEdge.isPointInside(ref start))
-                    {
-                        ComputeIntersection(ref start, ref end, ref mtd, ref clippingEdge, out intersection);
-                        if (contactDataCache.count < 8)
-                        {
-                            data[contactDataCache.count].position = intersection;
-                            data[contactDataCache.count].id = GetContactId(startId, endId, ref clippingEdge);
-                            contactDataCache.count++;
-                        }
-                        else
-                        {
-                            data[contactDataCache.count - 1].position = intersection;
-                            data[contactDataCache.count - 1].id = GetContactId(startId, endId, ref clippingEdge);
-                        }
-                    }
-                    start = end;
-                    startId = endId;
-                }
-            }
-            temporaryCache = contactDataCache;
-            contactDataCache.count = 0;
-
-            float depth;
-            float a, b;
-            Vector3.Dot(ref clipFace.v1, ref mtd, out a);
-            for (int i = 0; i < temporaryCache.count; i++)
-            {
-                Vector3.Dot(ref temp[i].position, ref mtd, out b);
-                depth = b - a;
-                if (depth <= 0)
-                {
-                    data[contactDataCache.count].position = temp[i].position;
-                    data[contactDataCache.count].id = temp[i].id;
-                    contactDataCache.count++;
-                }
-            }
-
-            outputData = contactDataCache;
-
-            /*
-             * 
-  List outputList = subjectPolygon;
-  for (Edge clipEdge in clipPolygon) do
-     List inputList = outputList;
-     outputList.clear();
-     Point S = inputList.last;
-     for (Point E in inputList) do
-        if (E inside clipEdge) then
-           if (S not inside clipEdge) then
-              outputList.add(ComputeIntersection(S,E,clipEdge));
-           end if
-           outputList.add(E);
-        else if (S inside clipEdge) then
-           outputList.add(ComputeIntersection(S,E,clipEdge));
-        end if
-        S = E;
-     done
-  done
-             */
-
-        }
-#endif
-
-#if ALLOWUNSAFE
-        private static unsafe void ClipFacesDirect(ref BoxFace clipFace, ref BoxFace face, ref Vector3 mtd, out BoxContactDataCache outputData)
-        {
-            var contactData = new BoxContactDataCache();
-            BoxContactDataCache tempData; //Local version.
-            BoxContactData* data = &contactData.D1;
-            BoxContactData* temp = &tempData.D1;
-
-            //Local directions on the clip face.  Their length is equal to the length of an edge.
-            Vector3 clipX, clipY;
-            Vector3.Subtract(ref clipFace.V4, ref clipFace.V3, out clipX);
-            Vector3.Subtract(ref clipFace.V2, ref clipFace.V3, out clipY);
-            float inverseClipWidth = 1 / clipFace.Width;
-            float inverseClipHeight = 1 / clipFace.Height;
-            float inverseClipWidthSquared = inverseClipWidth * inverseClipWidth;
-            clipX.X *= inverseClipWidthSquared;
-            clipX.Y *= inverseClipWidthSquared;
-            clipX.Z *= inverseClipWidthSquared;
-            float inverseClipHeightSquared = inverseClipHeight * inverseClipHeight;
-            clipY.X *= inverseClipHeightSquared;
-            clipY.Y *= inverseClipHeightSquared;
-            clipY.Z *= inverseClipHeightSquared;
-
-            //Local directions on the opposing face.  Their length is equal to the length of an edge.
-            Vector3 faceX, faceY;
-            Vector3.Subtract(ref face.V4, ref face.V3, out faceX);
-            Vector3.Subtract(ref face.V2, ref face.V3, out faceY);
-            float inverseFaceWidth = 1 / face.Width;
-            float inverseFaceHeight = 1 / face.Height;
-            float inverseFaceWidthSquared = inverseFaceWidth * inverseFaceWidth;
-            faceX.X *= inverseFaceWidthSquared;
-            faceX.Y *= inverseFaceWidthSquared;
-            faceX.Z *= inverseFaceWidthSquared;
-            float inverseFaceHeightSquared = inverseFaceHeight * inverseFaceHeight;
-            faceY.X *= inverseFaceHeightSquared;
-            faceY.Y *= inverseFaceHeightSquared;
-            faceY.Z *= inverseFaceHeightSquared;
-
-            Vector3 clipCenter;
-            Vector3.Add(ref clipFace.V1, ref clipFace.V3, out clipCenter);
-            //Defer division until after dot product (2 multiplies instead of 3)
-            float clipCenterX, clipCenterY;
-            Vector3.Dot(ref clipCenter, ref clipX, out clipCenterX);
-            Vector3.Dot(ref clipCenter, ref clipY, out clipCenterY);
-            clipCenterX *= .5f;
-            clipCenterY *= .5f;
-
-            Vector3 faceCenter;
-            Vector3.Add(ref face.V1, ref face.V3, out faceCenter);
-            //Defer division until after dot product (2 multiplies instead of 3)
-            float faceCenterX, faceCenterY;
-            Vector3.Dot(ref faceCenter, ref faceX, out faceCenterX);
-            Vector3.Dot(ref faceCenter, ref faceY, out faceCenterY);
-            faceCenterX *= .5f;
-            faceCenterY *= .5f;
-
-            //To test bounds, recall that clipX is the length of the X edge.
-            //Going from the center to the max or min goes half of the length of X edge, or +/- 0.5.
-            //Bias could be added here.
-            //const float extent = .5f; //.5f is the default, extra could be added for robustness or speed.
-            float extentX = .5f + .01f * inverseClipWidth;
-            float extentY = .5f + .01f * inverseClipHeight;
-            //float extentX = .5f + .01f * inverseClipXLength;
-            //float extentY = .5f + .01f * inverseClipYLength;
-            float clipCenterMaxX = clipCenterX + extentX;
-            float clipCenterMaxY = clipCenterY + extentY;
-            float clipCenterMinX = clipCenterX - extentX;
-            float clipCenterMinY = clipCenterY - extentY;
-
-            extentX = .5f + .01f * inverseFaceWidth;
-            extentY = .5f + .01f * inverseFaceHeight;
-            //extentX = .5f + .01f * inverseFaceXLength;
-            //extentY = .5f + .01f * inverseFaceYLength;
-            float faceCenterMaxX = faceCenterX + extentX;
-            float faceCenterMaxY = faceCenterY + extentY;
-            float faceCenterMinX = faceCenterX - extentX;
-            float faceCenterMinY = faceCenterY - extentY;
-
-            //Find out where the opposing face is.
-            float dotX, dotY;
-
-            //The four edges can be thought of as minX, maxX, minY and maxY.
-
-            //Face v1
-            Vector3.Dot(ref clipX, ref face.V1, out dotX);
-            bool v1MaxXInside = dotX < clipCenterMaxX;
-            bool v1MinXInside = dotX > clipCenterMinX;
-            Vector3.Dot(ref clipY, ref face.V1, out dotY);
-            bool v1MaxYInside = dotY < clipCenterMaxY;
-            bool v1MinYInside = dotY > clipCenterMinY;
-
-            //Face v2
-            Vector3.Dot(ref clipX, ref face.V2, out dotX);
-            bool v2MaxXInside = dotX < clipCenterMaxX;
-            bool v2MinXInside = dotX > clipCenterMinX;
-            Vector3.Dot(ref clipY, ref face.V2, out dotY);
-            bool v2MaxYInside = dotY < clipCenterMaxY;
-            bool v2MinYInside = dotY > clipCenterMinY;
-
-            //Face v3
-            Vector3.Dot(ref clipX, ref face.V3, out dotX);
-            bool v3MaxXInside = dotX < clipCenterMaxX;
-            bool v3MinXInside = dotX > clipCenterMinX;
-            Vector3.Dot(ref clipY, ref face.V3, out dotY);
-            bool v3MaxYInside = dotY < clipCenterMaxY;
-            bool v3MinYInside = dotY > clipCenterMinY;
-
-            //Face v4
-            Vector3.Dot(ref clipX, ref face.V4, out dotX);
-            bool v4MaxXInside = dotX < clipCenterMaxX;
-            bool v4MinXInside = dotX > clipCenterMinX;
-            Vector3.Dot(ref clipY, ref face.V4, out dotY);
-            bool v4MaxYInside = dotY < clipCenterMaxY;
-            bool v4MinYInside = dotY > clipCenterMinY;
-
-            //Find out where the clip face is.
-            //Clip v1
-            Vector3.Dot(ref faceX, ref clipFace.V1, out dotX);
-            bool clipv1MaxXInside = dotX < faceCenterMaxX;
-            bool clipv1MinXInside = dotX > faceCenterMinX;
-            Vector3.Dot(ref faceY, ref clipFace.V1, out dotY);
-            bool clipv1MaxYInside = dotY < faceCenterMaxY;
-            bool clipv1MinYInside = dotY > faceCenterMinY;
-
-            //Clip v2
-            Vector3.Dot(ref faceX, ref clipFace.V2, out dotX);
-            bool clipv2MaxXInside = dotX < faceCenterMaxX;
-            bool clipv2MinXInside = dotX > faceCenterMinX;
-            Vector3.Dot(ref faceY, ref clipFace.V2, out dotY);
-            bool clipv2MaxYInside = dotY < faceCenterMaxY;
-            bool clipv2MinYInside = dotY > faceCenterMinY;
-
-            //Clip v3
-            Vector3.Dot(ref faceX, ref clipFace.V3, out dotX);
-            bool clipv3MaxXInside = dotX < faceCenterMaxX;
-            bool clipv3MinXInside = dotX > faceCenterMinX;
-            Vector3.Dot(ref faceY, ref clipFace.V3, out dotY);
-            bool clipv3MaxYInside = dotY < faceCenterMaxY;
-            bool clipv3MinYInside = dotY > faceCenterMinY;
-
-            //Clip v4
-            Vector3.Dot(ref faceX, ref clipFace.V4, out dotX);
-            bool clipv4MaxXInside = dotX < faceCenterMaxX;
-            bool clipv4MinXInside = dotX > faceCenterMinX;
-            Vector3.Dot(ref faceY, ref clipFace.V4, out dotY);
-            bool clipv4MaxYInside = dotY < faceCenterMaxY;
-            bool clipv4MinYInside = dotY > faceCenterMinY;
-
-        #region Face Vertices
-
-            if (v1MinXInside && v1MaxXInside && v1MinYInside && v1MaxYInside)
-            {
-                data[contactData.Count].Position = face.V1;
-                data[contactData.Count].Id = face.Id1;
-                contactData.Count++;
-            }
-
-            if (v2MinXInside && v2MaxXInside && v2MinYInside && v2MaxYInside)
-            {
-                data[contactData.Count].Position = face.V2;
-                data[contactData.Count].Id = face.Id2;
-                contactData.Count++;
-            }
-
-            if (v3MinXInside && v3MaxXInside && v3MinYInside && v3MaxYInside)
-            {
-                data[contactData.Count].Position = face.V3;
-                data[contactData.Count].Id = face.Id3;
-                contactData.Count++;
-            }
-
-            if (v4MinXInside && v4MaxXInside && v4MinYInside && v4MaxYInside)
-            {
-                data[contactData.Count].Position = face.V4;
-                data[contactData.Count].Id = face.Id4;
-                contactData.Count++;
-            }
-
-            #endregion
-
-            //Compute depths.
-            tempData = contactData;
-            contactData.Count = 0;
-            float depth;
-            float clipFaceDot, faceDot;
-            Vector3.Dot(ref clipFace.V1, ref mtd, out clipFaceDot);
-            for (int i = 0; i < tempData.Count; i++)
-            {
-                Vector3.Dot(ref temp[i].Position, ref mtd, out faceDot);
-                depth = faceDot - clipFaceDot;
-                if (depth <= 0)
-                {
-                    data[contactData.Count].Position = temp[i].Position;
-                    data[contactData.Count].Depth = depth;
-                    data[contactData.Count].Id = temp[i].Id;
-                    contactData.Count++;
-                }
-            }
-
-            byte previousCount = contactData.Count;
-            if (previousCount >= 4) //Early finish :)
-            {
-                outputData = contactData;
-                return;
-            }
-
-        #region Clip face vertices
-
-            Vector3 v;
-            float a, b;
-            Vector3.Dot(ref face.V1, ref face.Normal, out b);
-            //CLIP FACE
-            if (clipv1MinXInside && clipv1MaxXInside && clipv1MinYInside && clipv1MaxYInside)
-            {
-                Vector3.Dot(ref clipFace.V1, ref face.Normal, out a);
-                Vector3.Multiply(ref face.Normal, a - b, out v);
-                Vector3.Subtract(ref clipFace.V1, ref v, out v);
-                data[contactData.Count].Position = v;
-                data[contactData.Count].Id = clipFace.Id1 + 8;
-                contactData.Count++;
-            }
-
-            if (clipv2MinXInside && clipv2MaxXInside && clipv2MinYInside && clipv2MaxYInside)
-            {
-                Vector3.Dot(ref clipFace.V2, ref face.Normal, out a);
-                Vector3.Multiply(ref face.Normal, a - b, out v);
-                Vector3.Subtract(ref clipFace.V2, ref v, out v);
-                data[contactData.Count].Position = v;
-                data[contactData.Count].Id = clipFace.Id2 + 8;
-                contactData.Count++;
-            }
-
-            if (clipv3MinXInside && clipv3MaxXInside && clipv3MinYInside && clipv3MaxYInside)
-            {
-                Vector3.Dot(ref clipFace.V3, ref face.Normal, out a);
-                Vector3.Multiply(ref face.Normal, a - b, out v);
-                Vector3.Subtract(ref clipFace.V3, ref v, out v);
-                data[contactData.Count].Position = v;
-                data[contactData.Count].Id = clipFace.Id3 + 8;
-                contactData.Count++;
-            }
-
-            if (clipv4MinXInside && clipv4MaxXInside && clipv4MinYInside && clipv4MaxYInside)
-            {
-                Vector3.Dot(ref clipFace.V4, ref face.Normal, out a);
-                Vector3.Multiply(ref face.Normal, a - b, out v);
-                Vector3.Subtract(ref clipFace.V4, ref v, out v);
-                data[contactData.Count].Position = v;
-                data[contactData.Count].Id = clipFace.Id4 + 8;
-                contactData.Count++;
-            }
-
-            #endregion
-
-            //Compute depths.
-            tempData = contactData;
-            contactData.Count = previousCount;
-
-            for (int i = previousCount; i < tempData.Count; i++)
-            {
-                Vector3.Dot(ref temp[i].Position, ref mtd, out faceDot);
-                depth = faceDot - clipFaceDot;
-                if (depth <= 0)
-                {
-                    data[contactData.Count].Position = temp[i].Position;
-                    data[contactData.Count].Depth = depth;
-                    data[contactData.Count].Id = temp[i].Id;
-                    contactData.Count++;
-                }
-            }
-
-            previousCount = contactData.Count;
-            if (previousCount >= 4) //Early finish :)
-            {
-                outputData = contactData;
-                return;
-            }
-
-            //Intersect edges.
-
-            //maxX maxY -> v1
-            //minX maxY -> v2
-            //minX minY -> v3
-            //maxX minY -> v4
-
-            //Once we get here there can only be 3 contacts or less.
-            //Once 4 possible contacts have been added, switch to using safe increments.
-            //float dot;
-
-        #region CLIP EDGE: v1 v2
-
-            FaceEdge clipEdge;
-            clipFace.GetEdge(0, out clipEdge);
-            if (!v1MaxYInside)
-            {
-                if (v2MaxYInside)
-                {
-                    //ComputeIntersection(ref face.V1, ref face.V2, ref clipEdge, out v);
-                    //Vector3.Dot(ref clipX, ref v, out dot);
-                    //if (dot > clipCenterMinX && dot < clipCenterMaxX)
-                    if (ComputeIntersection(ref face.V1, ref face.V2, ref clipEdge, out v))
-                    {
-                        data[contactData.Count].Position = v;
-                        data[contactData.Count].Id = GetContactId(face.Id1, face.Id2, ref clipEdge);
-                        contactData.Count++;
-                    }
-                }
-                if (v4MaxYInside)
-                {
-                    //ComputeIntersection(ref face.V4, ref face.V1, ref clipEdge, out v);
-                    //Vector3.Dot(ref clipX, ref v, out dot);
-                    //if (dot > clipCenterMinX && dot < clipCenterMaxX)
-                    if (ComputeIntersection(ref face.V4, ref face.V1, ref clipEdge, out v))
-                    {
-                        data[contactData.Count].Position = v;
-                        data[contactData.Count].Id = GetContactId(face.Id4, face.Id1, ref clipEdge);
-                        contactData.Count++;
-                    }
-                }
-            }
-            if (!v2MaxYInside)
-            {
-                if (v1MaxYInside)
-                {
-                    //ComputeIntersection(ref face.V1, ref face.V2, ref clipEdge, out v);
-                    //Vector3.Dot(ref clipX, ref v, out dot);
-                    //if (dot > clipCenterMinX && dot < clipCenterMaxX)
-                    if (ComputeIntersection(ref face.V1, ref face.V2, ref clipEdge, out v))
-                    {
-                        data[contactData.Count].Position = v;
-                        data[contactData.Count].Id = GetContactId(face.Id1, face.Id2, ref clipEdge);
-                        contactData.Count++;
-                    }
-                }
-                if (v3MaxYInside)
-                {
-                    //ComputeIntersection(ref face.V2, ref face.V3, ref clipEdge, out v);
-                    //Vector3.Dot(ref clipX, ref v, out dot);
-                    //if (dot > clipCenterMinX && dot < clipCenterMaxX)
-                    if (ComputeIntersection(ref face.V2, ref face.V3, ref clipEdge, out v))
-                    {
-                        data[contactData.Count].Position = v;
-                        data[contactData.Count].Id = GetContactId(face.Id2, face.Id3, ref clipEdge);
-                        contactData.Count++;
-                    }
-                }
-            }
-            if (!v3MaxYInside)
-            {
-                if (v2MaxYInside)
-                {
-                    //ComputeIntersection(ref face.V2, ref face.V3, ref clipEdge, out v);
-                    //Vector3.Dot(ref clipX, ref v, out dot);
-                    //if (dot > clipCenterMinX && dot < clipCenterMaxX)
-                    if (ComputeIntersection(ref face.V2, ref face.V3, ref clipEdge, out v))
-                    {
-                        data[contactData.Count].Position = v;
-                        data[contactData.Count].Id = GetContactId(face.Id2, face.Id3, ref clipEdge);
-                        contactData.Count++;
-                    }
-                }
-                if (v4MaxYInside && contactData.Count < 8)
-                {
-                    //ComputeIntersection(ref face.V3, ref face.V4, ref clipEdge, out v);
-                    //Vector3.Dot(ref clipX, ref v, out dot);
-                    //if (dot > clipCenterMinX && dot < clipCenterMaxX)
-                    if (ComputeIntersection(ref face.V3, ref face.V4, ref clipEdge, out v))
-                    {
-                        data[contactData.Count].Position = v;
-                        data[contactData.Count].Id = GetContactId(face.Id3, face.Id4, ref clipEdge);
-                        contactData.Count++;
-                    }
-                }
-            }
-            if (!v4MaxYInside)
-            {
-                if (v1MaxYInside && contactData.Count < 8)
-                {
-                    //ComputeIntersection(ref face.V4, ref face.V1, ref clipEdge, out v);
-                    //Vector3.Dot(ref clipX, ref v, out dot);
-                    //if (dot > clipCenterMinX && dot < clipCenterMaxX)
-                    if (ComputeIntersection(ref face.V4, ref face.V1, ref clipEdge, out v))
-                    {
-                        data[contactData.Count].Position = v;
-                        data[contactData.Count].Id = GetContactId(face.Id4, face.Id1, ref clipEdge);
-                        contactData.Count++;
-                    }
-                }
-                if (v3MaxYInside && contactData.Count < 8)
-                {
-                    //ComputeIntersection(ref face.V3, ref face.V4, ref clipEdge, out v);
-                    //Vector3.Dot(ref clipX, ref v, out dot);
-                    //if (dot > clipCenterMinX && dot < clipCenterMaxX)
-                    if (ComputeIntersection(ref face.V3, ref face.V4, ref clipEdge, out v))
-                    {
-                        data[contactData.Count].Position = v;
-                        data[contactData.Count].Id = GetContactId(face.Id3, face.Id4, ref clipEdge);
-                        contactData.Count++;
-                    }
-                }
-            }
-
-            #endregion
-
-        #region CLIP EDGE: v2 v3
-
-            clipFace.GetEdge(1, out clipEdge);
-            if (!v1MinXInside)
-            {
-                if (v2MinXInside && contactData.Count < 8)
-                {
-                    //test v1-v2 against minXminY-minXmaxY
-                    //ComputeIntersection(ref face.V1, ref face.V2, ref clipEdge, out v);
-                    //Vector3.Dot(ref clipY, ref v, out dot);
-                    //if (dot > clipCenterMinY && dot < clipCenterMaxY)
-                    if (ComputeIntersection(ref face.V1, ref face.V2, ref clipEdge, out v))
-                    {
-                        data[contactData.Count].Position = v;
-                        data[contactData.Count].Id = GetContactId(face.Id1, face.Id2, ref clipEdge);
-                        contactData.Count++;
-                    }
-                }
-                if (v4MinXInside && contactData.Count < 8)
-                {
-                    //test v1-v3 against minXminY-minXmaxY
-                    //ComputeIntersection(ref face.V4, ref face.V1, ref clipEdge, out v);
-                    //Vector3.Dot(ref clipY, ref v, out dot);
-                    //if (dot > clipCenterMinY && dot < clipCenterMaxY)
-                    if (ComputeIntersection(ref face.V4, ref face.V1, ref clipEdge, out v))
-                    {
-                        data[contactData.Count].Position = v;
-                        data[contactData.Count].Id = GetContactId(face.Id4, face.Id1, ref clipEdge);
-                        contactData.Count++;
-                    }
-                }
-            }
-            if (!v2MinXInside)
-            {
-                if (v1MinXInside && contactData.Count < 8)
-                {
-                    //test v1-v2 against minXminY-minXmaxY
-                    //ComputeIntersection(ref face.V1, ref face.V2, ref clipEdge, out v);
-                    //Vector3.Dot(ref clipY, ref v, out dot);
-                    //if (dot > clipCenterMinY && dot < clipCenterMaxY)
-                    if (ComputeIntersection(ref face.V1, ref face.V2, ref clipEdge, out v))
-                    {
-                        data[contactData.Count].Position = v;
-                        data[contactData.Count].Id = GetContactId(face.Id1, face.Id2, ref clipEdge);
-                        contactData.Count++;
-                    }
-                }
-                if (v3MinXInside && contactData.Count < 8)
-                {
-                    //test v2-v4 against minXminY-minXmaxY
-                    //ComputeIntersection(ref face.V2, ref face.V3, ref clipEdge, out v);
-                    //Vector3.Dot(ref clipY, ref v, out dot);
-                    //if (dot > clipCenterMinY && dot < clipCenterMaxY)
-                    if (ComputeIntersection(ref face.V2, ref face.V3, ref clipEdge, out v))
-                    {
-                        data[contactData.Count].Position = v;
-                        data[contactData.Count].Id = GetContactId(face.Id2, face.Id3, ref clipEdge);
-                        contactData.Count++;
-                    }
-                }
-            }
-            if (!v3MinXInside)
-            {
-                if (v2MinXInside && contactData.Count < 8)
-                {
-                    //test v1-v3 against minXminY-minXmaxY
-                    //ComputeIntersection(ref face.V2, ref face.V3, ref clipEdge, out v);
-                    //Vector3.Dot(ref clipY, ref v, out dot);
-                    //if (dot > clipCenterMinY && dot < clipCenterMaxY)
-                    if (ComputeIntersection(ref face.V2, ref face.V3, ref clipEdge, out v))
-                    {
-                        data[contactData.Count].Position = v;
-                        data[contactData.Count].Id = GetContactId(face.Id2, face.Id3, ref clipEdge);
-                        contactData.Count++;
-                    }
-                }
-                if (v4MinXInside && contactData.Count < 8)
-                {
-                    //test v3-v4 against minXminY-minXmaxY
-                    //ComputeIntersection(ref face.V3, ref face.V4, ref clipEdge, out v);
-                    //Vector3.Dot(ref clipY, ref v, out dot);
-                    //if (dot > clipCenterMinY && dot < clipCenterMaxY)
-                    if (ComputeIntersection(ref face.V3, ref face.V4, ref clipEdge, out v))
-                    {
-                        data[contactData.Count].Position = v;
-                        data[contactData.Count].Id = GetContactId(face.Id3, face.Id4, ref clipEdge);
-                        contactData.Count++;
-                    }
-                }
-            }
-            if (!v4MinXInside)
-            {
-                if (v1MinXInside && contactData.Count < 8)
-                {
-                    //test v2-v4 against minXminY-minXmaxY
-                    //ComputeIntersection(ref face.V4, ref face.V1, ref clipEdge, out v);
-                    //Vector3.Dot(ref clipY, ref v, out dot);
-                    //if (dot > clipCenterMinY && dot < clipCenterMaxY)
-                    if (ComputeIntersection(ref face.V4, ref face.V1, ref clipEdge, out v))
-                    {
-                        data[contactData.Count].Position = v;
-                        data[contactData.Count].Id = GetContactId(face.Id4, face.Id1, ref clipEdge);
-                        contactData.Count++;
-                    }
-                }
-                if (v3MinXInside && contactData.Count < 8)
-                {
-                    //test v3-v4 against minXminY-minXmaxY
-                    //ComputeIntersection(ref face.V3, ref face.V4, ref clipEdge, out v);
-                    //Vector3.Dot(ref clipY, ref v, out dot);
-                    //if (dot > clipCenterMinY && dot < clipCenterMaxY)
-                    if (ComputeIntersection(ref face.V3, ref face.V4, ref clipEdge, out v))
-                    {
-                        data[contactData.Count].Position = v;
-                        data[contactData.Count].Id = GetContactId(face.Id3, face.Id4, ref clipEdge);
-                        contactData.Count++;
-                    }
-                }
-            }
-
-            #endregion
-
-        #region CLIP EDGE: v3 v4
-
-            clipFace.GetEdge(2, out clipEdge);
-            if (!v1MinYInside)
-            {
-                if (v2MinYInside && contactData.Count < 8)
-                {
-                    //ComputeIntersection(ref face.V1, ref face.V2, ref clipEdge, out v);
-                    //Vector3.Dot(ref clipX, ref v, out dot);
-                    //if (dot > clipCenterMinX && dot < clipCenterMaxX)
-                    if (ComputeIntersection(ref face.V1, ref face.V2, ref clipEdge, out v))
-                    {
-                        data[contactData.Count].Position = v;
-                        data[contactData.Count].Id = GetContactId(face.Id1, face.Id2, ref clipEdge);
-                        contactData.Count++;
-                    }
-                }
-                if (v4MinYInside && contactData.Count < 8)
-                {
-                    //ComputeIntersection(ref face.V4, ref face.V1, ref clipEdge, out v);
-                    //Vector3.Dot(ref clipX, ref v, out dot);
-                    //if (dot > clipCenterMinX && dot < clipCenterMaxX)
-                    if (ComputeIntersection(ref face.V4, ref face.V1, ref clipEdge, out v))
-                    {
-                        data[contactData.Count].Position = v;
-                        data[contactData.Count].Id = GetContactId(face.Id4, face.Id1, ref clipEdge);
-                        contactData.Count++;
-                    }
-                }
-            }
-            if (!v2MinYInside)
-            {
-                if (v1MinYInside && contactData.Count < 8)
-                {
-                    //ComputeIntersection(ref face.V1, ref face.V2, ref clipEdge, out v);
-                    //Vector3.Dot(ref clipX, ref v, out dot);
-                    //if (dot > clipCenterMinX && dot < clipCenterMaxX)
-                    if (ComputeIntersection(ref face.V1, ref face.V2, ref clipEdge, out v))
-                    {
-                        data[contactData.Count].Position = v;
-                        data[contactData.Count].Id = GetContactId(face.Id1, face.Id2, ref clipEdge);
-                        contactData.Count++;
-                    }
-                }
-                if (v3MinYInside && contactData.Count < 8)
-                {
-                    //ComputeIntersection(ref face.V2, ref face.V3, ref clipEdge, out v);
-                    //Vector3.Dot(ref clipX, ref v, out dot);
-                    //if (dot > clipCenterMinX && dot < clipCenterMaxX)
-                    if (ComputeIntersection(ref face.V2, ref face.V3, ref clipEdge, out v))
-                    {
-                        data[contactData.Count].Position = v;
-                        data[contactData.Count].Id = GetContactId(face.Id2, face.Id3, ref clipEdge);
-                        contactData.Count++;
-                    }
-                }
-            }
-            if (!v3MinYInside)
-            {
-                if (v2MinYInside && contactData.Count < 8)
-                {
-                    //ComputeIntersection(ref face.V2, ref face.V3, ref clipEdge, out v);
-                    //Vector3.Dot(ref clipX, ref v, out dot);
-                    //if (dot > clipCenterMinX && dot < clipCenterMaxX)
-                    if (ComputeIntersection(ref face.V2, ref face.V3, ref clipEdge, out v))
-                    {
-                        data[contactData.Count].Position = v;
-                        data[contactData.Count].Id = GetContactId(face.Id2, face.Id3, ref clipEdge);
-                        contactData.Count++;
-                    }
-                }
-                if (v4MinYInside && contactData.Count < 8)
-                {
-                    //ComputeIntersection(ref face.V3, ref face.V4, ref clipEdge, out v);
-                    //Vector3.Dot(ref clipX, ref v, out dot);
-                    //if (dot > clipCenterMinX && dot < clipCenterMaxX)
-                    if (ComputeIntersection(ref face.V3, ref face.V4, ref clipEdge, out v))
-                    {
-                        data[contactData.Count].Position = v;
-                        data[contactData.Count].Id = GetContactId(face.Id3, face.Id4, ref clipEdge);
-                        contactData.Count++;
-                    }
-                }
-            }
-            if (!v4MinYInside)
-            {
-                if (v3MinYInside && contactData.Count < 8)
-                {
-                    //ComputeIntersection(ref face.V3, ref face.V4, ref clipEdge, out v);
-                    //Vector3.Dot(ref clipX, ref v, out dot);
-                    //if (dot > clipCenterMinX && dot < clipCenterMaxX)
-                    if (ComputeIntersection(ref face.V3, ref face.V4, ref clipEdge, out v))
-                    {
-                        data[contactData.Count].Position = v;
-                        data[contactData.Count].Id = GetContactId(face.Id3, face.Id4, ref clipEdge);
-                        contactData.Count++;
-                    }
-                }
-                if (v1MinYInside && contactData.Count < 8)
-                {
-                    //ComputeIntersection(ref face.V4, ref face.V1, ref clipEdge, out v);
-                    //Vector3.Dot(ref clipX, ref v, out dot);
-                    //if (dot > clipCenterMinX && dot < clipCenterMaxX)
-                    if (ComputeIntersection(ref face.V4, ref face.V1, ref clipEdge, out v))
-                    {
-                        data[contactData.Count].Position = v;
-                        data[contactData.Count].Id = GetContactId(face.Id4, face.Id1, ref clipEdge);
-                        contactData.Count++;
-                    }
-                }
-            }
-
-            #endregion
-
-        #region CLIP EDGE: v4 v1
-
-            clipFace.GetEdge(3, out clipEdge);
-            if (!v1MaxXInside)
-            {
-                if (v2MaxXInside && contactData.Count < 8)
-                {
-                    //ComputeIntersection(ref face.V1, ref face.V2, ref clipEdge, out v);
-                    //Vector3.Dot(ref clipY, ref v, out dot);
-                    //if (dot > clipCenterMinY && dot < clipCenterMaxY)
-                    if (ComputeIntersection(ref face.V1, ref face.V2, ref clipEdge, out v))
-                    {
-                        data[contactData.Count].Position = v;
-                        data[contactData.Count].Id = GetContactId(face.Id1, face.Id2, ref clipEdge);
-                        contactData.Count++;
-                    }
-                }
-                if (v4MaxXInside && contactData.Count < 8)
-                {
-                    //ComputeIntersection(ref face.V4, ref face.V1, ref clipEdge, out v);
-                    //Vector3.Dot(ref clipY, ref v, out dot);
-                    //if (dot > clipCenterMinY && dot < clipCenterMaxY)
-                    if (ComputeIntersection(ref face.V4, ref face.V1, ref clipEdge, out v))
-                    {
-                        data[contactData.Count].Position = v;
-                        data[contactData.Count].Id = GetContactId(face.Id4, face.Id1, ref clipEdge);
-                        contactData.Count++;
-                    }
-                }
-            }
-            if (!v2MaxXInside)
-            {
-                if (v1MaxXInside && contactData.Count < 8)
-                {
-                    //ComputeIntersection(ref face.V1, ref face.V2, ref clipEdge, out v);
-                    //Vector3.Dot(ref clipY, ref v, out dot);
-                    //if (dot > clipCenterMinY && dot < clipCenterMaxY)
-                    if (ComputeIntersection(ref face.V1, ref face.V2, ref clipEdge, out v))
-                    {
-                        data[contactData.Count].Position = v;
-                        data[contactData.Count].Id = GetContactId(face.Id1, face.Id2, ref clipEdge);
-                        contactData.Count++;
-                    }
-                }
-                if (v3MaxXInside && contactData.Count < 8)
-                {
-                    //ComputeIntersection(ref face.V2, ref face.V3, ref clipEdge, out v);
-                    //Vector3.Dot(ref clipY, ref v, out dot);
-                    //if (dot > clipCenterMinY && dot < clipCenterMaxY)
-                    if (ComputeIntersection(ref face.V2, ref face.V3, ref clipEdge, out v))
-                    {
-                        data[contactData.Count].Position = v;
-                        data[contactData.Count].Id = GetContactId(face.Id2, face.Id3, ref clipEdge);
-                        contactData.Count++;
-                    }
-                }
-            }
-            if (!v3MaxXInside)
-            {
-                if (v2MaxXInside && contactData.Count < 8)
-                {
-                    //ComputeIntersection(ref face.V2, ref face.V3, ref clipEdge, out v);
-                    //Vector3.Dot(ref clipY, ref v, out dot);
-                    //if (dot > clipCenterMinY && dot < clipCenterMaxY)
-                    if (ComputeIntersection(ref face.V2, ref face.V3, ref clipEdge, out v))
-                    {
-                        data[contactData.Count].Position = v;
-                        data[contactData.Count].Id = GetContactId(face.Id2, face.Id3, ref clipEdge);
-                        contactData.Count++;
-                    }
-                }
-                if (v4MaxXInside && contactData.Count < 8)
-                {
-                    //ComputeIntersection(ref face.V3, ref face.V4, ref clipEdge, out v);
-                    //Vector3.Dot(ref clipY, ref v, out dot);
-                    //if (dot > clipCenterMinY && dot < clipCenterMaxY)
-                    if (ComputeIntersection(ref face.V3, ref face.V4, ref clipEdge, out v))
-                    {
-                        data[contactData.Count].Position = v;
-                        data[contactData.Count].Id = GetContactId(face.Id3, face.Id4, ref clipEdge);
-                        contactData.Count++;
-                    }
-                }
-            }
-            if (!v4MaxXInside)
-            {
-                if (v1MaxXInside && contactData.Count < 8)
-                {
-                    //ComputeIntersection(ref face.V4, ref face.V1, ref clipEdge, out v);
-                    //Vector3.Dot(ref clipY, ref v, out dot);
-                    //if (dot > clipCenterMinY && dot < clipCenterMaxY)
-                    if (ComputeIntersection(ref face.V4, ref face.V1, ref clipEdge, out v))
-                    {
-                        data[contactData.Count].Position = v;
-                        data[contactData.Count].Id = GetContactId(face.Id4, face.Id1, ref clipEdge);
-                        contactData.Count++;
-                    }
-                }
-                if (v3MaxXInside && contactData.Count < 8)
-                {
-                    //ComputeIntersection(ref face.V3, ref face.V4, ref clipEdge, out v);
-                    //Vector3.Dot(ref clipY, ref v, out dot);
-                    //if (dot > clipCenterMinY && dot < clipCenterMaxY)
-                    if (ComputeIntersection(ref face.V3, ref face.V4, ref clipEdge, out v))
-                    {
-                        data[contactData.Count].Position = v;
-                        data[contactData.Count].Id = GetContactId(face.Id3, face.Id4, ref clipEdge);
-                        contactData.Count++;
-                    }
-                }
-            }
-
-            #endregion
-
-            //Compute depths.
-            tempData = contactData;
-            contactData.Count = previousCount;
-
-            for (int i = previousCount; i < tempData.Count; i++)
-            {
-                Vector3.Dot(ref temp[i].Position, ref mtd, out faceDot);
-                depth = faceDot - clipFaceDot;
-                if (depth <= 0)
-                {
-                    data[contactData.Count].Position = temp[i].Position;
-                    data[contactData.Count].Depth = depth;
-                    data[contactData.Count].Id = temp[i].Id;
-                    contactData.Count++;
-                }
-            }
-            outputData = contactData;
-        }
-#else
-        private static void ClipFacesDirect(ref BoxFace clipFace, ref BoxFace face, ref Vector3 mtd, out TinyStructList<BoxContactData> contactData)
-        {
-            contactData = new TinyStructList<BoxContactData>();
-
-            //Local directions on the clip face.  Their length is equal to the length of an edge.
-            Vector3 clipX, clipY;
-            Vector3.Subtract(ref clipFace.V4, ref clipFace.V3, out clipX);
-            Vector3.Subtract(ref clipFace.V2, ref clipFace.V3, out clipY);
-            float inverseClipWidth = 1 / clipFace.Width;
-            float inverseClipHeight = 1 / clipFace.Height;
-            float inverseClipWidthSquared = inverseClipWidth * inverseClipWidth;
-            clipX.X *= inverseClipWidthSquared;
-            clipX.Y *= inverseClipWidthSquared;
-            clipX.Z *= inverseClipWidthSquared;
-            float inverseClipHeightSquared = inverseClipHeight * inverseClipHeight;
-            clipY.X *= inverseClipHeightSquared;
-            clipY.Y *= inverseClipHeightSquared;
-            clipY.Z *= inverseClipHeightSquared;
-
-            //Local directions on the opposing face.  Their length is equal to the length of an edge.
-            Vector3 faceX, faceY;
-            Vector3.Subtract(ref face.V4, ref face.V3, out faceX);
-            Vector3.Subtract(ref face.V2, ref face.V3, out faceY);
-            float inverseFaceWidth = 1 / face.Width;
-            float inverseFaceHeight = 1 / face.Height;
-            float inverseFaceWidthSquared = inverseFaceWidth * inverseFaceWidth;
-            faceX.X *= inverseFaceWidthSquared;
-            faceX.Y *= inverseFaceWidthSquared;
-            faceX.Z *= inverseFaceWidthSquared;
-            float inverseFaceHeightSquared = inverseFaceHeight * inverseFaceHeight;
-            faceY.X *= inverseFaceHeightSquared;
-            faceY.Y *= inverseFaceHeightSquared;
-            faceY.Z *= inverseFaceHeightSquared;
-
-            Vector3 clipCenter;
-            Vector3.Add(ref clipFace.V1, ref clipFace.V3, out clipCenter);
-            //Defer division until after dot product (2 multiplies instead of 3)
-            float clipCenterX, clipCenterY;
-            Vector3.Dot(ref clipCenter, ref clipX, out clipCenterX);
-            Vector3.Dot(ref clipCenter, ref clipY, out clipCenterY);
-            clipCenterX *= .5f;
-            clipCenterY *= .5f;
-
-            Vector3 faceCenter;
-            Vector3.Add(ref face.V1, ref face.V3, out faceCenter);
-            //Defer division until after dot product (2 multiplies instead of 3)
-            float faceCenterX, faceCenterY;
-            Vector3.Dot(ref faceCenter, ref faceX, out faceCenterX);
-            Vector3.Dot(ref faceCenter, ref faceY, out faceCenterY);
-            faceCenterX *= .5f;
-            faceCenterY *= .5f;
-
-            //To test bounds, recall that clipX is the length of the X edge.
-            //Going from the center to the max or min goes half of the length of X edge, or +/- 0.5.
-            //Bias could be added here.
-            //const float extent = .5f; //.5f is the default, extra could be added for robustness or speed.
-            float extentX = .5f + .01f * inverseClipWidth;
-            float extentY = .5f + .01f * inverseClipHeight;
-            //float extentX = .5f + .01f * inverseClipXLength;
-            //float extentY = .5f + .01f * inverseClipYLength;
-            float clipCenterMaxX = clipCenterX + extentX;
-            float clipCenterMaxY = clipCenterY + extentY;
-            float clipCenterMinX = clipCenterX - extentX;
-            float clipCenterMinY = clipCenterY - extentY;
-
-            extentX = .5f + .01f * inverseFaceWidth;
-            extentY = .5f + .01f * inverseFaceHeight;
-            //extentX = .5f + .01f * inverseFaceXLength;
-            //extentY = .5f + .01f * inverseFaceYLength;
-            float faceCenterMaxX = faceCenterX + extentX;
-            float faceCenterMaxY = faceCenterY + extentY;
-            float faceCenterMinX = faceCenterX - extentX;
-            float faceCenterMinY = faceCenterY - extentY;
-
-            //Find out where the opposing face is.
-            float dotX, dotY;
-
-            //The four edges can be thought of as minX, maxX, minY and maxY.
-
-            //Face v1
-            Vector3.Dot(ref clipX, ref face.V1, out dotX);
-            bool v1MaxXInside = dotX < clipCenterMaxX;
-            bool v1MinXInside = dotX > clipCenterMinX;
-            Vector3.Dot(ref clipY, ref face.V1, out dotY);
-            bool v1MaxYInside = dotY < clipCenterMaxY;
-            bool v1MinYInside = dotY > clipCenterMinY;
-
-            //Face v2
-            Vector3.Dot(ref clipX, ref face.V2, out dotX);
-            bool v2MaxXInside = dotX < clipCenterMaxX;
-            bool v2MinXInside = dotX > clipCenterMinX;
-            Vector3.Dot(ref clipY, ref face.V2, out dotY);
-            bool v2MaxYInside = dotY < clipCenterMaxY;
-            bool v2MinYInside = dotY > clipCenterMinY;
-
-            //Face v3
-            Vector3.Dot(ref clipX, ref face.V3, out dotX);
-            bool v3MaxXInside = dotX < clipCenterMaxX;
-            bool v3MinXInside = dotX > clipCenterMinX;
-            Vector3.Dot(ref clipY, ref face.V3, out dotY);
-            bool v3MaxYInside = dotY < clipCenterMaxY;
-            bool v3MinYInside = dotY > clipCenterMinY;
-
-            //Face v4
-            Vector3.Dot(ref clipX, ref face.V4, out dotX);
-            bool v4MaxXInside = dotX < clipCenterMaxX;
-            bool v4MinXInside = dotX > clipCenterMinX;
-            Vector3.Dot(ref clipY, ref face.V4, out dotY);
-            bool v4MaxYInside = dotY < clipCenterMaxY;
-            bool v4MinYInside = dotY > clipCenterMinY;
-
-            //Find out where the clip face is.
-            //Clip v1
-            Vector3.Dot(ref faceX, ref clipFace.V1, out dotX);
-            bool clipv1MaxXInside = dotX < faceCenterMaxX;
-            bool clipv1MinXInside = dotX > faceCenterMinX;
-            Vector3.Dot(ref faceY, ref clipFace.V1, out dotY);
-            bool clipv1MaxYInside = dotY < faceCenterMaxY;
-            bool clipv1MinYInside = dotY > faceCenterMinY;
-
-            //Clip v2
-            Vector3.Dot(ref faceX, ref clipFace.V2, out dotX);
-            bool clipv2MaxXInside = dotX < faceCenterMaxX;
-            bool clipv2MinXInside = dotX > faceCenterMinX;
-            Vector3.Dot(ref faceY, ref clipFace.V2, out dotY);
-            bool clipv2MaxYInside = dotY < faceCenterMaxY;
-            bool clipv2MinYInside = dotY > faceCenterMinY;
-
-            //Clip v3
-            Vector3.Dot(ref faceX, ref clipFace.V3, out dotX);
-            bool clipv3MaxXInside = dotX < faceCenterMaxX;
-            bool clipv3MinXInside = dotX > faceCenterMinX;
-            Vector3.Dot(ref faceY, ref clipFace.V3, out dotY);
-            bool clipv3MaxYInside = dotY < faceCenterMaxY;
-            bool clipv3MinYInside = dotY > faceCenterMinY;
-
-            //Clip v4
-            Vector3.Dot(ref faceX, ref clipFace.V4, out dotX);
-            bool clipv4MaxXInside = dotX < faceCenterMaxX;
-            bool clipv4MinXInside = dotX > faceCenterMinX;
-            Vector3.Dot(ref faceY, ref clipFace.V4, out dotY);
-            bool clipv4MaxYInside = dotY < faceCenterMaxY;
-            bool clipv4MinYInside = dotY > faceCenterMinY;
-
-            #region Face Vertices
-            BoxContactData item = new BoxContactData();
-            if (v1MinXInside && v1MaxXInside && v1MinYInside && v1MaxYInside)
-            {
-                item.Position = face.V1;
-                item.Id = face.Id1;
-                contactData.Add(ref item);
-            }
-
-            if (v2MinXInside && v2MaxXInside && v2MinYInside && v2MaxYInside)
-            {
-                item.Position = face.V2;
-                item.Id = face.Id2;
-                contactData.Add(ref item);
-            }
-
-            if (v3MinXInside && v3MaxXInside && v3MinYInside && v3MaxYInside)
-            {
-                item.Position = face.V3;
-                item.Id = face.Id3;
-                contactData.Add(ref item);
-            }
-
-            if (v4MinXInside && v4MaxXInside && v4MinYInside && v4MaxYInside)
-            {
-                item.Position = face.V4;
-                item.Id = face.Id4;
-                contactData.Add(ref item);
-            }
-
-            #endregion
-
-            //Compute depths.
-            TinyStructList<BoxContactData> tempData = contactData;
-            contactData.Clear();
-            float clipFaceDot, faceDot;
-            Vector3.Dot(ref clipFace.V1, ref mtd, out clipFaceDot);
-            for (int i = 0; i < tempData.Count; i++)
-            {
-                tempData.Get(i, out item);
-                Vector3.Dot(ref item.Position, ref mtd, out faceDot);
-                item.Depth = faceDot - clipFaceDot;
-                if (item.Depth <= 0)
-                {
-                    contactData.Add(ref item);
-                }
-            }
-
-            int previousCount = contactData.Count;
-            if (previousCount >= 4) //Early finish :)
-            {
-                return;
-            }
-
-            #region Clip face vertices
-
-            Vector3 v;
-            float a, b;
-            Vector3.Dot(ref face.V1, ref face.Normal, out b);
-            //CLIP FACE
-            if (clipv1MinXInside && clipv1MaxXInside && clipv1MinYInside && clipv1MaxYInside)
-            {
-                Vector3.Dot(ref clipFace.V1, ref face.Normal, out a);
-                Vector3.Multiply(ref face.Normal, a - b, out v);
-                Vector3.Subtract(ref clipFace.V1, ref v, out v);
-                item.Position = v;
-                item.Id = clipFace.Id1 + 8;
-                contactData.Add(ref item);
-            }
-
-            if (clipv2MinXInside && clipv2MaxXInside && clipv2MinYInside && clipv2MaxYInside)
-            {
-                Vector3.Dot(ref clipFace.V2, ref face.Normal, out a);
-                Vector3.Multiply(ref face.Normal, a - b, out v);
-                Vector3.Subtract(ref clipFace.V2, ref v, out v);
-                item.Position = v;
-                item.Id = clipFace.Id2 + 8;
-                contactData.Add(ref item);
-            }
-
-            if (clipv3MinXInside && clipv3MaxXInside && clipv3MinYInside && clipv3MaxYInside)
-            {
-                Vector3.Dot(ref clipFace.V3, ref face.Normal, out a);
-                Vector3.Multiply(ref face.Normal, a - b, out v);
-                Vector3.Subtract(ref clipFace.V3, ref v, out v);
-                item.Position = v;
-                item.Id = clipFace.Id3 + 8;
-                contactData.Add(ref item);
-            }
-
-            if (clipv4MinXInside && clipv4MaxXInside && clipv4MinYInside && clipv4MaxYInside)
-            {
-                Vector3.Dot(ref clipFace.V4, ref face.Normal, out a);
-                Vector3.Multiply(ref face.Normal, a - b, out v);
-                Vector3.Subtract(ref clipFace.V4, ref v, out v);
-                item.Position = v;
-                item.Id = clipFace.Id4 + 8;
-                contactData.Add(ref item);
-            }
-
-            #endregion
-
-            //Compute depths.
-            int postClipCount = contactData.Count;
-            tempData = contactData;
-            for (int i = postClipCount - 1; i >= previousCount; i--) //TODO: >=?
-                contactData.RemoveAt(i);
-
-
-            for (int i = previousCount; i < tempData.Count; i++)
-            {
-                tempData.Get(i, out item);
-                Vector3.Dot(ref item.Position, ref mtd, out faceDot);
-                item.Depth = faceDot - clipFaceDot;
-                if (item.Depth <= 0)
-                {
-                    contactData.Add(ref item);
-                }
-            }
-
-            previousCount = contactData.Count;
-            if (previousCount >= 4) //Early finish :)
-            {
-                return;
-            }
-            //Intersect edges.
-
-            //maxX maxY -> v1
-            //minX maxY -> v2
-            //minX minY -> v3
-            //maxX minY -> v4
-
-            //Once we get here there can only be 3 contacts or less.
-            //Once 4 possible contacts have been added, switch to using safe increments.
-            //float dot;
-
-            #region CLIP EDGE: v1 v2
-
-            FaceEdge clipEdge;
-            clipFace.GetEdge(0, out clipEdge);
-            if (!v1MaxYInside)
-            {
-                if (v2MaxYInside)
-                {
-                    //ComputeIntersection(ref face.V1, ref face.V2, ref clipEdge, out v);
-                    //Vector3.Dot(ref clipX, ref v, out dot);
-                    //if (dot > clipCenterMinX && dot < clipCenterMaxX)
-                    if (ComputeIntersection(ref face.V1, ref face.V2, ref clipEdge, out v))
-                    {
-                        item.Position = v;
-                        item.Id = GetContactId(face.Id1, face.Id2, ref clipEdge);
-                        contactData.Add(ref item);
-                    }
-                }
-                if (v4MaxYInside)
-                {
-                    //ComputeIntersection(ref face.V4, ref face.V1, ref clipEdge, out v);
-                    //Vector3.Dot(ref clipX, ref v, out dot);
-                    //if (dot > clipCenterMinX && dot < clipCenterMaxX)
-                    if (ComputeIntersection(ref face.V4, ref face.V1, ref clipEdge, out v))
-                    {
-                        item.Position = v;
-                        item.Id = GetContactId(face.Id4, face.Id1, ref clipEdge);
-                        contactData.Add(ref item);
-                    }
-                }
-            }
-            if (!v2MaxYInside)
-            {
-                if (v1MaxYInside)
-                {
-                    //ComputeIntersection(ref face.V1, ref face.V2, ref clipEdge, out v);
-                    //Vector3.Dot(ref clipX, ref v, out dot);
-                    //if (dot > clipCenterMinX && dot < clipCenterMaxX)
-                    if (ComputeIntersection(ref face.V1, ref face.V2, ref clipEdge, out v))
-                    {
-                        item.Position = v;
-                        item.Id = GetContactId(face.Id1, face.Id2, ref clipEdge);
-                        contactData.Add(ref item);
-                    }
-                }
-                if (v3MaxYInside)
-                {
-                    //ComputeIntersection(ref face.V2, ref face.V3, ref clipEdge, out v);
-                    //Vector3.Dot(ref clipX, ref v, out dot);
-                    //if (dot > clipCenterMinX && dot < clipCenterMaxX)
-                    if (ComputeIntersection(ref face.V2, ref face.V3, ref clipEdge, out v))
-                    {
-                        item.Position = v;
-                        item.Id = GetContactId(face.Id2, face.Id3, ref clipEdge);
-                        contactData.Add(ref item);
-                    }
-                }
-            }
-            if (!v3MaxYInside)
-            {
-                if (v2MaxYInside)
-                {
-                    //ComputeIntersection(ref face.V2, ref face.V3, ref clipEdge, out v);
-                    //Vector3.Dot(ref clipX, ref v, out dot);
-                    //if (dot > clipCenterMinX && dot < clipCenterMaxX)
-                    if (ComputeIntersection(ref face.V2, ref face.V3, ref clipEdge, out v))
-                    {
-                        item.Position = v;
-                        item.Id = GetContactId(face.Id2, face.Id3, ref clipEdge);
-                        contactData.Add(ref item);
-                    }
-                }
-                if (v4MaxYInside && contactData.Count < 8)
-                {
-                    //ComputeIntersection(ref face.V3, ref face.V4, ref clipEdge, out v);
-                    //Vector3.Dot(ref clipX, ref v, out dot);
-                    //if (dot > clipCenterMinX && dot < clipCenterMaxX)
-                    if (ComputeIntersection(ref face.V3, ref face.V4, ref clipEdge, out v))
-                    {
-                        item.Position = v;
-                        item.Id = GetContactId(face.Id3, face.Id4, ref clipEdge);
-                        contactData.Add(ref item);
-                    }
-                }
-            }
-            if (!v4MaxYInside)
-            {
-                if (v1MaxYInside && contactData.Count < 8)
-                {
-                    //ComputeIntersection(ref face.V4, ref face.V1, ref clipEdge, out v);
-                    //Vector3.Dot(ref clipX, ref v, out dot);
-                    //if (dot > clipCenterMinX && dot < clipCenterMaxX)
-                    if (ComputeIntersection(ref face.V4, ref face.V1, ref clipEdge, out v))
-                    {
-                        item.Position = v;
-                        item.Id = GetContactId(face.Id4, face.Id1, ref clipEdge);
-                        contactData.Add(ref item);
-                    }
-                }
-                if (v3MaxYInside && contactData.Count < 8)
-                {
-                    //ComputeIntersection(ref face.V3, ref face.V4, ref clipEdge, out v);
-                    //Vector3.Dot(ref clipX, ref v, out dot);
-                    //if (dot > clipCenterMinX && dot < clipCenterMaxX)
-                    if (ComputeIntersection(ref face.V3, ref face.V4, ref clipEdge, out v))
-                    {
-                        item.Position = v;
-                        item.Id = GetContactId(face.Id3, face.Id4, ref clipEdge);
-                        contactData.Add(ref item);
-                    }
-                }
-            }
-
-            #endregion
-
-            #region CLIP EDGE: v2 v3
-
-            clipFace.GetEdge(1, out clipEdge);
-            if (!v1MinXInside)
-            {
-                if (v2MinXInside && contactData.Count < 8)
-                {
-                    //test v1-v2 against minXminY-minXmaxY
-                    //ComputeIntersection(ref face.V1, ref face.V2, ref clipEdge, out v);
-                    //Vector3.Dot(ref clipY, ref v, out dot);
-                    //if (dot > clipCenterMinY && dot < clipCenterMaxY)
-                    if (ComputeIntersection(ref face.V1, ref face.V2, ref clipEdge, out v))
-                    {
-                        item.Position = v;
-                        item.Id = GetContactId(face.Id1, face.Id2, ref clipEdge);
-                        contactData.Add(ref item);
-                    }
-                }
-                if (v4MinXInside && contactData.Count < 8)
-                {
-                    //test v1-v3 against minXminY-minXmaxY
-                    //ComputeIntersection(ref face.V4, ref face.V1, ref clipEdge, out v);
-                    //Vector3.Dot(ref clipY, ref v, out dot);
-                    //if (dot > clipCenterMinY && dot < clipCenterMaxY)
-                    if (ComputeIntersection(ref face.V4, ref face.V1, ref clipEdge, out v))
-                    {
-                        item.Position = v;
-                        item.Id = GetContactId(face.Id4, face.Id1, ref clipEdge);
-                        contactData.Add(ref item);
-                    }
-                }
-            }
-            if (!v2MinXInside)
-            {
-                if (v1MinXInside && contactData.Count < 8)
-                {
-                    //test v1-v2 against minXminY-minXmaxY
-                    //ComputeIntersection(ref face.V1, ref face.V2, ref clipEdge, out v);
-                    //Vector3.Dot(ref clipY, ref v, out dot);
-                    //if (dot > clipCenterMinY && dot < clipCenterMaxY)
-                    if (ComputeIntersection(ref face.V1, ref face.V2, ref clipEdge, out v))
-                    {
-                        item.Position = v;
-                        item.Id = GetContactId(face.Id1, face.Id2, ref clipEdge);
-                        contactData.Add(ref item);
-                    }
-                }
-                if (v3MinXInside && contactData.Count < 8)
-                {
-                    //test v2-v4 against minXminY-minXmaxY
-                    //ComputeIntersection(ref face.V2, ref face.V3, ref clipEdge, out v);
-                    //Vector3.Dot(ref clipY, ref v, out dot);
-                    //if (dot > clipCenterMinY && dot < clipCenterMaxY)
-                    if (ComputeIntersection(ref face.V2, ref face.V3, ref clipEdge, out v))
-                    {
-                        item.Position = v;
-                        item.Id = GetContactId(face.Id2, face.Id3, ref clipEdge);
-                        contactData.Add(ref item);
-                    }
-                }
-            }
-            if (!v3MinXInside)
-            {
-                if (v2MinXInside && contactData.Count < 8)
-                {
-                    //test v1-v3 against minXminY-minXmaxY
-                    //ComputeIntersection(ref face.V2, ref face.V3, ref clipEdge, out v);
-                    //Vector3.Dot(ref clipY, ref v, out dot);
-                    //if (dot > clipCenterMinY && dot < clipCenterMaxY)
-                    if (ComputeIntersection(ref face.V2, ref face.V3, ref clipEdge, out v))
-                    {
-                        item.Position = v;
-                        item.Id = GetContactId(face.Id2, face.Id3, ref clipEdge);
-                        contactData.Add(ref item);
-                    }
-                }
-                if (v4MinXInside && contactData.Count < 8)
-                {
-                    //test v3-v4 against minXminY-minXmaxY
-                    //ComputeIntersection(ref face.V3, ref face.V4, ref clipEdge, out v);
-                    //Vector3.Dot(ref clipY, ref v, out dot);
-                    //if (dot > clipCenterMinY && dot < clipCenterMaxY)
-                    if (ComputeIntersection(ref face.V3, ref face.V4, ref clipEdge, out v))
-                    {
-                        item.Position = v;
-                        item.Id = GetContactId(face.Id3, face.Id4, ref clipEdge);
-                        contactData.Add(ref item);
-                    }
-                }
-            }
-            if (!v4MinXInside)
-            {
-                if (v1MinXInside && contactData.Count < 8)
-                {
-                    //test v2-v4 against minXminY-minXmaxY
-                    //ComputeIntersection(ref face.V4, ref face.V1, ref clipEdge, out v);
-                    //Vector3.Dot(ref clipY, ref v, out dot);
-                    //if (dot > clipCenterMinY && dot < clipCenterMaxY)
-                    if (ComputeIntersection(ref face.V4, ref face.V1, ref clipEdge, out v))
-                    {
-                        item.Position = v;
-                        item.Id = GetContactId(face.Id4, face.Id1, ref clipEdge);
-                        contactData.Add(ref item);
-                    }
-                }
-                if (v3MinXInside && contactData.Count < 8)
-                {
-                    //test v3-v4 against minXminY-minXmaxY
-                    //ComputeIntersection(ref face.V3, ref face.V4, ref clipEdge, out v);
-                    //Vector3.Dot(ref clipY, ref v, out dot);
-                    //if (dot > clipCenterMinY && dot < clipCenterMaxY)
-                    if (ComputeIntersection(ref face.V3, ref face.V4, ref clipEdge, out v))
-                    {
-                        item.Position = v;
-                        item.Id = GetContactId(face.Id3, face.Id4, ref clipEdge);
-                        contactData.Add(ref item);
-                    }
-                }
-            }
-
-            #endregion
-
-            #region CLIP EDGE: v3 v4
-
-            clipFace.GetEdge(2, out clipEdge);
-            if (!v1MinYInside)
-            {
-                if (v2MinYInside && contactData.Count < 8)
-                {
-                    //ComputeIntersection(ref face.V1, ref face.V2, ref clipEdge, out v);
-                    //Vector3.Dot(ref clipX, ref v, out dot);
-                    //if (dot > clipCenterMinX && dot < clipCenterMaxX)
-                    if (ComputeIntersection(ref face.V1, ref face.V2, ref clipEdge, out v))
-                    {
-                        item.Position = v;
-                        item.Id = GetContactId(face.Id1, face.Id2, ref clipEdge);
-                        contactData.Add(ref item);
-                    }
-                }
-                if (v4MinYInside && contactData.Count < 8)
-                {
-                    //ComputeIntersection(ref face.V4, ref face.V1, ref clipEdge, out v);
-                    //Vector3.Dot(ref clipX, ref v, out dot);
-                    //if (dot > clipCenterMinX && dot < clipCenterMaxX)
-                    if (ComputeIntersection(ref face.V4, ref face.V1, ref clipEdge, out v))
-                    {
-                        item.Position = v;
-                        item.Id = GetContactId(face.Id4, face.Id1, ref clipEdge);
-                        contactData.Add(ref item);
-                    }
-                }
-            }
-            if (!v2MinYInside)
-            {
-                if (v1MinYInside && contactData.Count < 8)
-                {
-                    //ComputeIntersection(ref face.V1, ref face.V2, ref clipEdge, out v);
-                    //Vector3.Dot(ref clipX, ref v, out dot);
-                    //if (dot > clipCenterMinX && dot < clipCenterMaxX)
-                    if (ComputeIntersection(ref face.V1, ref face.V2, ref clipEdge, out v))
-                    {
-                        item.Position = v;
-                        item.Id = GetContactId(face.Id1, face.Id2, ref clipEdge);
-                        contactData.Add(ref item);
-                    }
-                }
-                if (v3MinYInside && contactData.Count < 8)
-                {
-                    //ComputeIntersection(ref face.V2, ref face.V3, ref clipEdge, out v);
-                    //Vector3.Dot(ref clipX, ref v, out dot);
-                    //if (dot > clipCenterMinX && dot < clipCenterMaxX)
-                    if (ComputeIntersection(ref face.V2, ref face.V3, ref clipEdge, out v))
-                    {
-                        item.Position = v;
-                        item.Id = GetContactId(face.Id2, face.Id3, ref clipEdge);
-                        contactData.Add(ref item);
-                    }
-                }
-            }
-            if (!v3MinYInside)
-            {
-                if (v2MinYInside && contactData.Count < 8)
-                {
-                    //ComputeIntersection(ref face.V2, ref face.V3, ref clipEdge, out v);
-                    //Vector3.Dot(ref clipX, ref v, out dot);
-                    //if (dot > clipCenterMinX && dot < clipCenterMaxX)
-                    if (ComputeIntersection(ref face.V2, ref face.V3, ref clipEdge, out v))
-                    {
-                        item.Position = v;
-                        item.Id = GetContactId(face.Id2, face.Id3, ref clipEdge);
-                        contactData.Add(ref item);
-                    }
-                }
-                if (v4MinYInside && contactData.Count < 8)
-                {
-                    //ComputeIntersection(ref face.V3, ref face.V4, ref clipEdge, out v);
-                    //Vector3.Dot(ref clipX, ref v, out dot);
-                    //if (dot > clipCenterMinX && dot < clipCenterMaxX)
-                    if (ComputeIntersection(ref face.V3, ref face.V4, ref clipEdge, out v))
-                    {
-                        item.Position = v;
-                        item.Id = GetContactId(face.Id3, face.Id4, ref clipEdge);
-                        contactData.Add(ref item);
-                    }
-                }
-            }
-            if (!v4MinYInside)
-            {
-                if (v3MinYInside && contactData.Count < 8)
-                {
-                    //ComputeIntersection(ref face.V3, ref face.V4, ref clipEdge, out v);
-                    //Vector3.Dot(ref clipX, ref v, out dot);
-                    //if (dot > clipCenterMinX && dot < clipCenterMaxX)
-                    if (ComputeIntersection(ref face.V3, ref face.V4, ref clipEdge, out v))
-                    {
-                        item.Position = v;
-                        item.Id = GetContactId(face.Id3, face.Id4, ref clipEdge);
-                        contactData.Add(ref item);
-                    }
-                }
-                if (v1MinYInside && contactData.Count < 8)
-                {
-                    //ComputeIntersection(ref face.V4, ref face.V1, ref clipEdge, out v);
-                    //Vector3.Dot(ref clipX, ref v, out dot);
-                    //if (dot > clipCenterMinX && dot < clipCenterMaxX)
-                    if (ComputeIntersection(ref face.V4, ref face.V1, ref clipEdge, out v))
-                    {
-                        item.Position = v;
-                        item.Id = GetContactId(face.Id4, face.Id1, ref clipEdge);
-                        contactData.Add(ref item);
-                    }
-                }
-            }
-
-            #endregion
-
-            #region CLIP EDGE: v4 v1
-
-            clipFace.GetEdge(3, out clipEdge);
-            if (!v1MaxXInside)
-            {
-                if (v2MaxXInside && contactData.Count < 8)
-                {
-                    //ComputeIntersection(ref face.V1, ref face.V2, ref clipEdge, out v);
-                    //Vector3.Dot(ref clipY, ref v, out dot);
-                    //if (dot > clipCenterMinY && dot < clipCenterMaxY)
-                    if (ComputeIntersection(ref face.V1, ref face.V2, ref clipEdge, out v))
-                    {
-                        item.Position = v;
-                        item.Id = GetContactId(face.Id1, face.Id2, ref clipEdge);
-                        contactData.Add(ref item);
-                    }
-                }
-                if (v4MaxXInside && contactData.Count < 8)
-                {
-                    //ComputeIntersection(ref face.V4, ref face.V1, ref clipEdge, out v);
-                    //Vector3.Dot(ref clipY, ref v, out dot);
-                    //if (dot > clipCenterMinY && dot < clipCenterMaxY)
-                    if (ComputeIntersection(ref face.V4, ref face.V1, ref clipEdge, out v))
-                    {
-                        item.Position = v;
-                        item.Id = GetContactId(face.Id4, face.Id1, ref clipEdge);
-                        contactData.Add(ref item);
-                    }
-                }
-            }
-            if (!v2MaxXInside)
-            {
-                if (v1MaxXInside && contactData.Count < 8)
-                {
-                    //ComputeIntersection(ref face.V1, ref face.V2, ref clipEdge, out v);
-                    //Vector3.Dot(ref clipY, ref v, out dot);
-                    //if (dot > clipCenterMinY && dot < clipCenterMaxY)
-                    if (ComputeIntersection(ref face.V1, ref face.V2, ref clipEdge, out v))
-                    {
-                        item.Position = v;
-                        item.Id = GetContactId(face.Id1, face.Id2, ref clipEdge);
-                        contactData.Add(ref item);
-                    }
-                }
-                if (v3MaxXInside && contactData.Count < 8)
-                {
-                    //ComputeIntersection(ref face.V2, ref face.V3, ref clipEdge, out v);
-                    //Vector3.Dot(ref clipY, ref v, out dot);
-                    //if (dot > clipCenterMinY && dot < clipCenterMaxY)
-                    if (ComputeIntersection(ref face.V2, ref face.V3, ref clipEdge, out v))
-                    {
-                        item.Position = v;
-                        item.Id = GetContactId(face.Id2, face.Id3, ref clipEdge);
-                        contactData.Add(ref item);
-                    }
-                }
-            }
-            if (!v3MaxXInside)
-            {
-                if (v2MaxXInside && contactData.Count < 8)
-                {
-                    //ComputeIntersection(ref face.V2, ref face.V3, ref clipEdge, out v);
-                    //Vector3.Dot(ref clipY, ref v, out dot);
-                    //if (dot > clipCenterMinY && dot < clipCenterMaxY)
-                    if (ComputeIntersection(ref face.V2, ref face.V3, ref clipEdge, out v))
-                    {
-                        item.Position = v;
-                        item.Id = GetContactId(face.Id2, face.Id3, ref clipEdge);
-                        contactData.Add(ref item);
-                    }
-                }
-                if (v4MaxXInside && contactData.Count < 8)
-                {
-                    //ComputeIntersection(ref face.V3, ref face.V4, ref clipEdge, out v);
-                    //Vector3.Dot(ref clipY, ref v, out dot);
-                    //if (dot > clipCenterMinY && dot < clipCenterMaxY)
-                    if (ComputeIntersection(ref face.V3, ref face.V4, ref clipEdge, out v))
-                    {
-                        item.Position = v;
-                        item.Id = GetContactId(face.Id3, face.Id4, ref clipEdge);
-                        contactData.Add(ref item);
-                    }
-                }
-            }
-            if (!v4MaxXInside)
-            {
-                if (v1MaxXInside && contactData.Count < 8)
-                {
-                    //ComputeIntersection(ref face.V4, ref face.V1, ref clipEdge, out v);
-                    //Vector3.Dot(ref clipY, ref v, out dot);
-                    //if (dot > clipCenterMinY && dot < clipCenterMaxY)
-                    if (ComputeIntersection(ref face.V4, ref face.V1, ref clipEdge, out v))
-                    {
-                        item.Position = v;
-                        item.Id = GetContactId(face.Id4, face.Id1, ref clipEdge);
-                        contactData.Add(ref item);
-                    }
-                }
-                if (v3MaxXInside && contactData.Count < 8)
-                {
-                    //ComputeIntersection(ref face.V3, ref face.V4, ref clipEdge, out v);
-                    //Vector3.Dot(ref clipY, ref v, out dot);
-                    //if (dot > clipCenterMinY && dot < clipCenterMaxY)
-                    if (ComputeIntersection(ref face.V3, ref face.V4, ref clipEdge, out v))
-                    {
-                        item.Position = v;
-                        item.Id = GetContactId(face.Id3, face.Id4, ref clipEdge);
-                        contactData.Add(ref item);
-                    }
-                }
-            }
-
-            #endregion
-
-            //Compute depths.
-            postClipCount = contactData.Count;
-            tempData = contactData;
-            for (int i = postClipCount - 1; i >= previousCount; i--)
-                contactData.RemoveAt(i);
-
-            for (int i = previousCount; i < tempData.Count; i++)
-            {
-                tempData.Get(i, out item);
-                Vector3.Dot(ref item.Position, ref mtd, out faceDot);
-                item.Depth = faceDot - clipFaceDot;
-                if (item.Depth <= 0)
-                {
-                    contactData.Add(ref item);
-                }
-            }
-        }
-        //private static void ClipFacesDirect(ref BoxFace clipFace, ref BoxFace face, ref Vector3 mtd, out TinyStructList<BoxContactData> contactData)
-        //{
-        //    contactData = new TinyStructList<BoxContactData>();
-        //    //BoxContactData* data = &contactData.d1;
-        //    //BoxContactData* temp = &tempData.d1;
-
-        //    //Local directions on the clip face.  Their length is equal to the length of an edge.
-        //    Vector3 clipX, clipY;
-        //    Vector3.Subtract(ref clipFace.V4, ref clipFace.V3, out clipX);
-        //    Vector3.Subtract(ref clipFace.V2, ref clipFace.V3, out clipY);
-        //    float inverse = 1 / clipX.LengthSquared();
-        //    clipX.X *= inverse;
-        //    clipX.Y *= inverse;
-        //    clipX.Z *= inverse;
-        //    inverse = 1 / clipY.LengthSquared();
-        //    clipY.X *= inverse;
-        //    clipY.Y *= inverse;
-        //    clipY.Z *= inverse;
-
-        //    //Local directions on the opposing face.  Their length is equal to the length of an edge.
-        //    Vector3 faceX, faceY;
-        //    Vector3.Subtract(ref face.V4, ref face.V3, out faceX);
-        //    Vector3.Subtract(ref face.V2, ref face.V3, out faceY);
-        //    inverse = 1 / faceX.LengthSquared();
-        //    faceX.X *= inverse;
-        //    faceX.Y *= inverse;
-        //    faceX.Z *= inverse;
-        //    inverse = 1 / faceY.LengthSquared();
-        //    faceY.X *= inverse;
-        //    faceY.Y *= inverse;
-        //    faceY.Z *= inverse;
-
-        //    Vector3 clipCenter;
-        //    Vector3.Add(ref clipFace.V1, ref clipFace.V3, out clipCenter);
-        //    //Defer division until after dot product (2 multiplies instead of 3)
-        //    float clipCenterX, clipCenterY;
-        //    Vector3.Dot(ref clipCenter, ref clipX, out clipCenterX);
-        //    Vector3.Dot(ref clipCenter, ref clipY, out clipCenterY);
-        //    clipCenterX *= .5f;
-        //    clipCenterY *= .5f;
-
-        //    Vector3 faceCenter;
-        //    Vector3.Add(ref face.V1, ref face.V3, out faceCenter);
-        //    //Defer division until after dot product (2 multiplies instead of 3)
-        //    float faceCenterX, faceCenterY;
-        //    Vector3.Dot(ref faceCenter, ref faceX, out faceCenterX);
-        //    Vector3.Dot(ref faceCenter, ref faceY, out faceCenterY);
-        //    faceCenterX *= .5f;
-        //    faceCenterY *= .5f;
-
-        //    //To test bounds, recall that clipX is the length of the X edge.
-        //    //Going from the center to the max or min goes half of the length of X edge, or +/- 0.5.
-        //    //Bias could be added here.
-        //    float extent = .5f; //.5f is the default, extra could be added for robustness or speed.
-        //    float clipCenterMaxX = clipCenterX + extent;
-        //    float clipCenterMaxY = clipCenterY + extent;
-        //    float clipCenterMinX = clipCenterX - extent;
-        //    float clipCenterMinY = clipCenterY - extent;
-
-        //    float faceCenterMaxX = faceCenterX + extent;
-        //    float faceCenterMaxY = faceCenterY + extent;
-        //    float faceCenterMinX = faceCenterX - extent;
-        //    float faceCenterMinY = faceCenterY - extent;
-
-        //    //Find out where the opposing face is.
-        //    float dotX, dotY;
-
-        //    //The four edges can be thought of as minX, maxX, minY and maxY.
-
-        //    //Face v1
-        //    Vector3.Dot(ref clipX, ref face.V1, out dotX);
-        //    bool v1MaxXInside = dotX < clipCenterMaxX;
-        //    bool v1MinXInside = dotX > clipCenterMinX;
-        //    Vector3.Dot(ref clipY, ref face.V1, out dotY);
-        //    bool v1MaxYInside = dotY < clipCenterMaxY;
-        //    bool v1MinYInside = dotY > clipCenterMinY;
-
-        //    //Face v2
-        //    Vector3.Dot(ref clipX, ref face.V2, out dotX);
-        //    bool v2MaxXInside = dotX < clipCenterMaxX;
-        //    bool v2MinXInside = dotX > clipCenterMinX;
-        //    Vector3.Dot(ref clipY, ref face.V2, out dotY);
-        //    bool v2MaxYInside = dotY < clipCenterMaxY;
-        //    bool v2MinYInside = dotY > clipCenterMinY;
-
-        //    //Face v3
-        //    Vector3.Dot(ref clipX, ref face.V3, out dotX);
-        //    bool v3MaxXInside = dotX < clipCenterMaxX;
-        //    bool v3MinXInside = dotX > clipCenterMinX;
-        //    Vector3.Dot(ref clipY, ref face.V3, out dotY);
-        //    bool v3MaxYInside = dotY < clipCenterMaxY;
-        //    bool v3MinYInside = dotY > clipCenterMinY;
-
-        //    //Face v4
-        //    Vector3.Dot(ref clipX, ref face.V4, out dotX);
-        //    bool v4MaxXInside = dotX < clipCenterMaxX;
-        //    bool v4MinXInside = dotX > clipCenterMinX;
-        //    Vector3.Dot(ref clipY, ref face.V4, out dotY);
-        //    bool v4MaxYInside = dotY < clipCenterMaxY;
-        //    bool v4MinYInside = dotY > clipCenterMinY;
-
-        //    //Find out where the clip face is.
-        //    //Clip v1
-        //    Vector3.Dot(ref faceX, ref clipFace.V1, out dotX);
-        //    bool clipv1MaxXInside = dotX < faceCenterMaxX;
-        //    bool clipv1MinXInside = dotX > faceCenterMinX;
-        //    Vector3.Dot(ref faceY, ref clipFace.V1, out dotY);
-        //    bool clipv1MaxYInside = dotY < faceCenterMaxY;
-        //    bool clipv1MinYInside = dotY > faceCenterMinY;
-
-        //    //Clip v2
-        //    Vector3.Dot(ref faceX, ref clipFace.V2, out dotX);
-        //    bool clipv2MaxXInside = dotX < faceCenterMaxX;
-        //    bool clipv2MinXInside = dotX > faceCenterMinX;
-        //    Vector3.Dot(ref faceY, ref clipFace.V2, out dotY);
-        //    bool clipv2MaxYInside = dotY < faceCenterMaxY;
-        //    bool clipv2MinYInside = dotY > faceCenterMinY;
-
-        //    //Clip v3
-        //    Vector3.Dot(ref faceX, ref clipFace.V3, out dotX);
-        //    bool clipv3MaxXInside = dotX < faceCenterMaxX;
-        //    bool clipv3MinXInside = dotX > faceCenterMinX;
-        //    Vector3.Dot(ref faceY, ref clipFace.V3, out dotY);
-        //    bool clipv3MaxYInside = dotY < faceCenterMaxY;
-        //    bool clipv3MinYInside = dotY > faceCenterMinY;
-
-        //    //Clip v4
-        //    Vector3.Dot(ref faceX, ref clipFace.V4, out dotX);
-        //    bool clipv4MaxXInside = dotX < faceCenterMaxX;
-        //    bool clipv4MinXInside = dotX > faceCenterMinX;
-        //    Vector3.Dot(ref faceY, ref clipFace.V4, out dotY);
-        //    bool clipv4MaxYInside = dotY < faceCenterMaxY;
-        //    bool clipv4MinYInside = dotY > faceCenterMinY;
-
-        //    var item = new BoxContactData();
-
-        //    #region Face Vertices
-
-        //    if (v1MinXInside && v1MaxXInside && v1MinYInside && v1MaxYInside)
-        //    {
-        //        item.Position = face.V1;
-        //        item.Id = face.Id1;
-        //        contactData.Add(ref item);
-        //    }
-
-        //    if (v2MinXInside && v2MaxXInside && v2MinYInside && v2MaxYInside)
-        //    {
-        //        item.Position = face.V2;
-        //        item.Id = face.Id2;
-        //        contactData.Add(ref item);
-        //    }
-
-        //    if (v3MinXInside && v3MaxXInside && v3MinYInside && v3MaxYInside)
-        //    {
-        //        item.Position = face.V3;
-        //        item.Id = face.Id3;
-        //        contactData.Add(ref item);
-        //    }
-
-        //    if (v4MinXInside && v4MaxXInside && v4MinYInside && v4MaxYInside)
-        //    {
-        //        item.Position = face.V4;
-        //        item.Id = face.Id4;
-        //        contactData.Add(ref item);
-        //    }
-
-        //    #endregion
-
-        //    //Compute depths.
-        //    TinyStructList<BoxContactData> tempData = contactData;
-        //    contactData.Clear();
-        //    float clipFaceDot, faceDot;
-        //    Vector3.Dot(ref clipFace.V1, ref mtd, out clipFaceDot);
-        //    for (int i = 0; i < tempData.Count; i++)
-        //    {
-        //        tempData.Get(i, out item);
-        //        Vector3.Dot(ref item.Position, ref mtd, out faceDot);
-        //        item.Depth = faceDot - clipFaceDot;
-        //        if (item.Depth <= 0)
-        //        {
-        //            contactData.Add(ref item);
-        //        }
-        //    }
-
-        //    int previousCount = contactData.Count;
-        //    if (previousCount >= 4) //Early finish :)
-        //    {
-        //        return;
-        //    }
-
-        //    #region Clip face vertices
-
-        //    Vector3 faceNormal;
-        //    Vector3.Cross(ref faceY, ref faceX, out faceNormal);
-        //    //inverse = 1 / faceNormal.LengthSquared();
-        //    //faceNormal.X *= inverse;
-        //    //faceNormal.Y *= inverse;
-        //    //faceNormal.Z *= inverse;
-        //    faceNormal.Normalize();
-        //    Vector3 v;
-        //    float a, b;
-        //    Vector3.Dot(ref face.V1, ref faceNormal, out b);
-        //    //CLIP FACE
-        //    if (clipv1MinXInside && clipv1MaxXInside && clipv1MinYInside && clipv1MaxYInside)
-        //    {
-        //        Vector3.Dot(ref clipFace.V1, ref faceNormal, out a);
-        //        Vector3.Multiply(ref faceNormal, a - b, out v);
-        //        Vector3.Subtract(ref clipFace.V1, ref v, out v);
-        //        item.Position = v;
-        //        item.Id = clipFace.Id1 + 8;
-        //        contactData.Add(ref item);
-        //    }
-
-        //    if (clipv2MinXInside && clipv2MaxXInside && clipv2MinYInside && clipv2MaxYInside)
-        //    {
-        //        Vector3.Dot(ref clipFace.V2, ref faceNormal, out a);
-        //        Vector3.Multiply(ref faceNormal, a - b, out v);
-        //        Vector3.Subtract(ref clipFace.V2, ref v, out v);
-        //        item.Position = v;
-        //        item.Id = clipFace.Id2 + 8;
-        //        contactData.Add(ref item);
-        //    }
-
-        //    if (clipv3MinXInside && clipv3MaxXInside && clipv3MinYInside && clipv3MaxYInside)
-        //    {
-        //        Vector3.Dot(ref clipFace.V3, ref faceNormal, out a);
-        //        Vector3.Multiply(ref faceNormal, a - b, out v);
-        //        Vector3.Subtract(ref clipFace.V3, ref v, out v);
-        //        item.Position = v;
-        //        item.Id = clipFace.Id3 + 8;
-        //        contactData.Add(ref item);
-        //    }
-
-        //    if (clipv4MinXInside && clipv4MaxXInside && clipv4MinYInside && clipv4MaxYInside)
-        //    {
-        //        Vector3.Dot(ref clipFace.V4, ref faceNormal, out a);
-        //        Vector3.Multiply(ref faceNormal, a - b, out v);
-        //        Vector3.Subtract(ref clipFace.V4, ref v, out v);
-        //        item.Position = v;
-        //        item.Id = clipFace.Id4 + 8;
-        //        contactData.Add(ref item);
-        //    }
-
-        //    #endregion
-
-        //    //Compute depths.
-        //    int postClipCount = contactData.Count;
-        //    tempData = contactData;
-        //    for (int i = postClipCount - 1; i >= previousCount; i--) //TODO: >=?
-        //        contactData.RemoveAt(i);
-
-
-        //    for (int i = previousCount; i < tempData.Count; i++)
-        //    {
-        //        tempData.Get(i, out item);
-        //        Vector3.Dot(ref item.Position, ref mtd, out faceDot);
-        //        item.Depth = faceDot - clipFaceDot;
-        //        if (item.Depth <= 0)
-        //        {
-        //            contactData.Add(ref item);
-        //        }
-        //    }
-
-        //    previousCount = contactData.Count;
-        //    if (previousCount >= 4) //Early finish :)
-        //    {
-        //        return;
-        //    }
-
-        //    //Intersect edges.
-
-        //    //maxX maxY -> v1
-        //    //minX maxY -> v2
-        //    //minX minY -> v3
-        //    //maxX minY -> v4
-
-        //    //Once we get here there can only be 3 contacts or less.
-        //    //Once 4 possible contacts have been added, switch to using safe increments.
-        //    float dot;
-
-        //    #region CLIP EDGE: v1 v2
-
-        //    FaceEdge clipEdge;
-        //    clipFace.GetEdge(0, ref mtd, out clipEdge);
-        //    if (!v1MaxYInside)
-        //    {
-        //        if (v2MaxYInside)
-        //        {
-        //            ComputeIntersection(ref face.V1, ref face.V2, ref clipEdge, out v);
-        //            Vector3.Dot(ref clipX, ref v, out dot);
-        //            if (dot > clipCenterMinX && dot < clipCenterMaxX)
-        //            {
-        //                item.Position = v;
-        //                item.Id = GetContactId(face.Id1, face.Id2, ref clipEdge);
-        //                contactData.Add(ref item);
-        //            }
-        //        }
-        //        if (v4MaxYInside)
-        //        {
-        //            ComputeIntersection(ref face.V4, ref face.V1, ref clipEdge, out v);
-        //            Vector3.Dot(ref clipX, ref v, out dot);
-        //            if (dot > clipCenterMinX && dot < clipCenterMaxX)
-        //            {
-        //                item.Position = v;
-        //                item.Id = GetContactId(face.Id4, face.Id1, ref clipEdge);
-        //                contactData.Add(ref item);
-        //            }
-        //        }
-        //    }
-        //    if (!v2MaxYInside)
-        //    {
-        //        if (v1MaxYInside)
-        //        {
-        //            ComputeIntersection(ref face.V1, ref face.V2, ref clipEdge, out v);
-        //            Vector3.Dot(ref clipX, ref v, out dot);
-        //            if (dot > clipCenterMinX && dot < clipCenterMaxX)
-        //            {
-        //                item.Position = v;
-        //                item.Id = GetContactId(face.Id1, face.Id2, ref clipEdge);
-        //                contactData.Add(ref item);
-        //            }
-        //        }
-        //        if (v3MaxYInside)
-        //        {
-        //            ComputeIntersection(ref face.V2, ref face.V3, ref clipEdge, out v);
-        //            Vector3.Dot(ref clipX, ref v, out dot);
-        //            if (dot > clipCenterMinX && dot < clipCenterMaxX)
-        //            {
-        //                item.Position = v;
-        //                item.Id = GetContactId(face.Id2, face.Id3, ref clipEdge);
-        //                contactData.Add(ref item);
-        //            }
-        //        }
-        //    }
-        //    if (!v3MaxYInside)
-        //    {
-        //        if (v2MaxYInside)
-        //        {
-        //            ComputeIntersection(ref face.V2, ref face.V3, ref clipEdge, out v);
-        //            Vector3.Dot(ref clipX, ref v, out dot);
-        //            if (dot > clipCenterMinX && dot < clipCenterMaxX)
-        //            {
-        //                item.Position = v;
-        //                item.Id = GetContactId(face.Id2, face.Id3, ref clipEdge);
-        //                contactData.Add(ref item);
-        //            }
-        //        }
-        //        if (v4MaxYInside && contactData.Count < 8)
-        //        {
-        //            ComputeIntersection(ref face.V3, ref face.V4, ref clipEdge, out v);
-        //            Vector3.Dot(ref clipX, ref v, out dot);
-        //            if (dot > clipCenterMinX && dot < clipCenterMaxX)
-        //            {
-        //                item.Position = v;
-        //                item.Id = GetContactId(face.Id3, face.Id4, ref clipEdge);
-        //                contactData.Add(ref item);
-        //            }
-        //        }
-        //    }
-        //    if (!v4MaxYInside)
-        //    {
-        //        if (v1MaxYInside && contactData.Count < 8)
-        //        {
-        //            ComputeIntersection(ref face.V4, ref face.V1, ref clipEdge, out v);
-        //            Vector3.Dot(ref clipX, ref v, out dot);
-        //            if (dot > clipCenterMinX && dot < clipCenterMaxX)
-        //            {
-        //                item.Position = v;
-        //                item.Id = GetContactId(face.Id4, face.Id1, ref clipEdge);
-        //                contactData.Add(ref item);
-        //            }
-        //        }
-        //        if (v3MaxYInside && contactData.Count < 8)
-        //        {
-        //            ComputeIntersection(ref face.V3, ref face.V4, ref clipEdge, out v);
-        //            Vector3.Dot(ref clipX, ref v, out dot);
-        //            if (dot > clipCenterMinX && dot < clipCenterMaxX)
-        //            {
-        //                item.Position = v;
-        //                item.Id = GetContactId(face.Id3, face.Id4, ref clipEdge);
-        //                contactData.Add(ref item);
-        //            }
-        //        }
-        //    }
-
-        //    #endregion
-
-        //    #region CLIP EDGE: v2 v3
-
-        //    clipFace.GetEdge(1, ref mtd, out clipEdge);
-        //    if (!v1MinXInside)
-        //    {
-        //        if (v2MinXInside && contactData.Count < 8)
-        //        {
-        //            //test v1-v2 against minXminY-minXmaxY
-        //            ComputeIntersection(ref face.V1, ref face.V2, ref clipEdge, out v);
-        //            Vector3.Dot(ref clipY, ref v, out dot);
-        //            if (dot > clipCenterMinY && dot < clipCenterMaxY)
-        //            {
-        //                item.Position = v;
-        //                item.Id = GetContactId(face.Id1, face.Id2, ref clipEdge);
-        //                contactData.Add(ref item);
-        //            }
-        //        }
-        //        if (v4MinXInside && contactData.Count < 8)
-        //        {
-        //            //test v1-v3 against minXminY-minXmaxY
-        //            ComputeIntersection(ref face.V4, ref face.V1, ref clipEdge, out v);
-        //            Vector3.Dot(ref clipY, ref v, out dot);
-        //            if (dot > clipCenterMinY && dot < clipCenterMaxY)
-        //            {
-        //                item.Position = v;
-        //                item.Id = GetContactId(face.Id4, face.Id1, ref clipEdge);
-        //                contactData.Add(ref item);
-        //            }
-        //        }
-        //    }
-        //    if (!v2MinXInside)
-        //    {
-        //        if (v1MinXInside && contactData.Count < 8)
-        //        {
-        //            ComputeIntersection(ref face.V1, ref face.V2, ref clipEdge, out v);
-        //            Vector3.Dot(ref clipY, ref v, out dot);
-        //            if (dot > clipCenterMinY && dot < clipCenterMaxY)
-        //            {
-        //                item.Position = v;
-        //                item.Id = GetContactId(face.Id1, face.Id2, ref clipEdge);
-        //                contactData.Add(ref item);
-        //            }
-        //        }
-        //        if (v3MinXInside && contactData.Count < 8)
-        //        {
-        //            ComputeIntersection(ref face.V2, ref face.V3, ref clipEdge, out v);
-        //            Vector3.Dot(ref clipY, ref v, out dot);
-        //            if (dot > clipCenterMinY && dot < clipCenterMaxY)
-        //            {
-        //                item.Position = v;
-        //                item.Id = GetContactId(face.Id2, face.Id3, ref clipEdge);
-        //                contactData.Add(ref item);
-        //            }
-        //        }
-        //    }
-        //    if (!v3MinXInside)
-        //    {
-        //        if (v2MinXInside && contactData.Count < 8)
-        //        {
-        //            ComputeIntersection(ref face.V2, ref face.V3, ref clipEdge, out v);
-        //            Vector3.Dot(ref clipY, ref v, out dot);
-        //            if (dot > clipCenterMinY && dot < clipCenterMaxY)
-        //            {
-        //                item.Position = v;
-        //                item.Id = GetContactId(face.Id2, face.Id3, ref clipEdge);
-        //                contactData.Add(ref item);
-        //            }
-        //        }
-        //        if (v4MinXInside && contactData.Count < 8)
-        //        {
-        //            ComputeIntersection(ref face.V3, ref face.V4, ref clipEdge, out v);
-        //            Vector3.Dot(ref clipY, ref v, out dot);
-        //            if (dot > clipCenterMinY && dot < clipCenterMaxY)
-        //            {
-        //                item.Position = v;
-        //                item.Id = GetContactId(face.Id3, face.Id4, ref clipEdge);
-        //                contactData.Add(ref item);
-        //            }
-        //        }
-        //    }
-        //    if (!v4MinXInside)
-        //    {
-        //        if (v1MinXInside && contactData.Count < 8)
-        //        {
-        //            //test v2-v4 against minXminY-minXmaxY
-        //            ComputeIntersection(ref face.V4, ref face.V1, ref clipEdge, out v);
-        //            Vector3.Dot(ref clipY, ref v, out dot);
-        //            if (dot > clipCenterMinY && dot < clipCenterMaxY)
-        //            {
-        //                item.Position = v;
-        //                item.Id = GetContactId(face.Id4, face.Id1, ref clipEdge);
-        //                contactData.Add(ref item);
-        //            }
-        //        }
-        //        if (v3MinXInside && contactData.Count < 8)
-        //        {
-        //            //test v3-v4 against minXminY-minXmaxY
-        //            ComputeIntersection(ref face.V3, ref face.V4, ref clipEdge, out v);
-        //            Vector3.Dot(ref clipY, ref v, out dot);
-        //            if (dot > clipCenterMinY && dot < clipCenterMaxY)
-        //            {
-        //                item.Position = v;
-        //                item.Id = GetContactId(face.Id3, face.Id4, ref clipEdge);
-        //                contactData.Add(ref item);
-        //            }
-        //        }
-        //    }
-
-        //    #endregion
-
-        //    #region CLIP EDGE: v3 v4
-
-        //    clipFace.GetEdge(2, ref mtd, out clipEdge);
-        //    if (!v1MinYInside)
-        //    {
-        //        if (v2MinYInside && contactData.Count < 8)
-        //        {
-        //            ComputeIntersection(ref face.V1, ref face.V2, ref clipEdge, out v);
-        //            Vector3.Dot(ref clipX, ref v, out dot);
-        //            if (dot > clipCenterMinX && dot < clipCenterMaxX)
-        //            {
-        //                item.Position = v;
-        //                item.Id = GetContactId(face.Id1, face.Id2, ref clipEdge);
-        //                contactData.Add(ref item);
-        //            }
-        //        }
-        //        if (v4MinYInside && contactData.Count < 8)
-        //        {
-        //            ComputeIntersection(ref face.V4, ref face.V1, ref clipEdge, out v);
-        //            Vector3.Dot(ref clipX, ref v, out dot);
-        //            if (dot > clipCenterMinX && dot < clipCenterMaxX)
-        //            {
-        //                item.Position = v;
-        //                item.Id = GetContactId(face.Id4, face.Id1, ref clipEdge);
-        //                contactData.Add(ref item);
-        //            }
-        //        }
-        //    }
-        //    if (!v2MinYInside)
-        //    {
-        //        if (v1MinYInside && contactData.Count < 8)
-        //        {
-        //            ComputeIntersection(ref face.V1, ref face.V2, ref clipEdge, out v);
-        //            Vector3.Dot(ref clipX, ref v, out dot);
-        //            if (dot > clipCenterMinX && dot < clipCenterMaxX)
-        //            {
-        //                item.Position = v;
-        //                item.Id = GetContactId(face.Id1, face.Id2, ref clipEdge);
-        //                contactData.Add(ref item);
-        //            }
-        //        }
-        //        if (v3MinYInside && contactData.Count < 8)
-        //        {
-        //            ComputeIntersection(ref face.V2, ref face.V3, ref clipEdge, out v);
-        //            Vector3.Dot(ref clipX, ref v, out dot);
-        //            if (dot > clipCenterMinX && dot < clipCenterMaxX)
-        //            {
-        //                item.Position = v;
-        //                item.Id = GetContactId(face.Id2, face.Id3, ref clipEdge);
-        //                contactData.Add(ref item);
-        //            }
-        //        }
-        //    }
-        //    if (!v3MinYInside)
-        //    {
-        //        if (v2MinYInside && contactData.Count < 8)
-        //        {
-        //            ComputeIntersection(ref face.V2, ref face.V3, ref clipEdge, out v);
-        //            Vector3.Dot(ref clipX, ref v, out dot);
-        //            if (dot > clipCenterMinX && dot < clipCenterMaxX)
-        //            {
-        //                item.Position = v;
-        //                item.Id = GetContactId(face.Id2, face.Id3, ref clipEdge);
-        //                contactData.Add(ref item);
-        //            }
-        //        }
-        //        if (v4MinYInside && contactData.Count < 8)
-        //        {
-        //            ComputeIntersection(ref face.V3, ref face.V4, ref clipEdge, out v);
-        //            Vector3.Dot(ref clipX, ref v, out dot);
-        //            if (dot > clipCenterMinX && dot < clipCenterMaxX)
-        //            {
-        //                item.Position = v;
-        //                item.Id = GetContactId(face.Id3, face.Id4, ref clipEdge);
-        //                contactData.Add(ref item);
-        //            }
-        //        }
-        //    }
-        //    if (!v4MinYInside)
-        //    {
-        //        if (v3MinYInside && contactData.Count < 8)
-        //        {
-        //            ComputeIntersection(ref face.V3, ref face.V4, ref clipEdge, out v);
-        //            Vector3.Dot(ref clipX, ref v, out dot);
-        //            if (dot > clipCenterMinX && dot < clipCenterMaxX)
-        //            {
-        //                item.Position = v;
-        //                item.Id = GetContactId(face.Id3, face.Id4, ref clipEdge);
-        //                contactData.Add(ref item);
-        //            }
-        //        }
-        //        if (v1MinYInside && contactData.Count < 8)
-        //        {
-        //            ComputeIntersection(ref face.V4, ref face.V1, ref clipEdge, out v);
-        //            Vector3.Dot(ref clipX, ref v, out dot);
-        //            if (dot > clipCenterMinX && dot < clipCenterMaxX)
-        //            {
-        //                item.Position = v;
-        //                item.Id = GetContactId(face.Id4, face.Id1, ref clipEdge);
-        //                contactData.Add(ref item);
-        //            }
-        //        }
-        //    }
-
-        //    #endregion
-
-        //    #region CLIP EDGE: v4 v1
-
-        //    clipFace.GetEdge(3, ref mtd, out clipEdge);
-        //    if (!v1MaxXInside)
-        //    {
-        //        if (v2MaxXInside && contactData.Count < 8)
-        //        {
-        //            ComputeIntersection(ref face.V1, ref face.V2, ref clipEdge, out v);
-        //            Vector3.Dot(ref clipY, ref v, out dot);
-        //            if (dot > clipCenterMinY && dot < clipCenterMaxY)
-        //            {
-        //                item.Position = v;
-        //                item.Id = GetContactId(face.Id1, face.Id2, ref clipEdge);
-        //                contactData.Add(ref item);
-        //            }
-        //        }
-        //        if (v4MaxXInside && contactData.Count < 8)
-        //        {
-        //            ComputeIntersection(ref face.V4, ref face.V1, ref clipEdge, out v);
-        //            Vector3.Dot(ref clipY, ref v, out dot);
-        //            if (dot > clipCenterMinY && dot < clipCenterMaxY)
-        //            {
-        //                item.Position = v;
-        //                item.Id = GetContactId(face.Id4, face.Id1, ref clipEdge);
-        //                contactData.Add(ref item);
-        //            }
-        //        }
-        //    }
-        //    if (!v2MaxXInside)
-        //    {
-        //        if (v1MaxXInside && contactData.Count < 8)
-        //        {
-        //            ComputeIntersection(ref face.V1, ref face.V2, ref clipEdge, out v);
-        //            Vector3.Dot(ref clipY, ref v, out dot);
-        //            if (dot > clipCenterMinY && dot < clipCenterMaxY)
-        //            {
-        //                item.Position = v;
-        //                item.Id = GetContactId(face.Id1, face.Id2, ref clipEdge);
-        //                contactData.Add(ref item);
-        //            }
-        //        }
-        //        if (v3MaxXInside && contactData.Count < 8)
-        //        {
-        //            ComputeIntersection(ref face.V2, ref face.V3, ref clipEdge, out v);
-        //            Vector3.Dot(ref clipY, ref v, out dot);
-        //            if (dot > clipCenterMinY && dot < clipCenterMaxY)
-        //            {
-        //                item.Position = v;
-        //                item.Id = GetContactId(face.Id2, face.Id3, ref clipEdge);
-        //                contactData.Add(ref item);
-        //            }
-        //        }
-        //    }
-        //    if (!v3MaxXInside)
-        //    {
-        //        if (v2MaxXInside && contactData.Count < 8)
-        //        {
-        //            ComputeIntersection(ref face.V2, ref face.V3, ref clipEdge, out v);
-        //            Vector3.Dot(ref clipY, ref v, out dot);
-        //            if (dot > clipCenterMinY && dot < clipCenterMaxY)
-        //            {
-        //                item.Position = v;
-        //                item.Id = GetContactId(face.Id2, face.Id3, ref clipEdge);
-        //                contactData.Add(ref item);
-        //            }
-        //        }
-        //        if (v4MaxXInside && contactData.Count < 8)
-        //        {
-        //            ComputeIntersection(ref face.V3, ref face.V4, ref clipEdge, out v);
-        //            Vector3.Dot(ref clipY, ref v, out dot);
-        //            if (dot > clipCenterMinY && dot < clipCenterMaxY)
-        //            {
-        //                item.Position = v;
-        //                item.Id = GetContactId(face.Id3, face.Id4, ref clipEdge);
-        //                contactData.Add(ref item);
-        //            }
-        //        }
-        //    }
-        //    if (!v4MaxXInside)
-        //    {
-        //        if (v1MaxXInside && contactData.Count < 8)
-        //        {
-        //            ComputeIntersection(ref face.V4, ref face.V1, ref clipEdge, out v);
-        //            Vector3.Dot(ref clipY, ref v, out dot);
-        //            if (dot > clipCenterMinY && dot < clipCenterMaxY)
-        //            {
-        //                item.Position = v;
-        //                item.Id = GetContactId(face.Id4, face.Id1, ref clipEdge);
-        //                contactData.Add(ref item);
-        //            }
-        //        }
-        //        if (v3MaxXInside && contactData.Count < 8)
-        //        {
-        //            ComputeIntersection(ref face.V3, ref face.V4, ref clipEdge, out v);
-        //            Vector3.Dot(ref clipY, ref v, out dot);
-        //            if (dot > clipCenterMinY && dot < clipCenterMaxY)
-        //            {
-        //                item.Position = v;
-        //                item.Id = GetContactId(face.Id3, face.Id4, ref clipEdge);
-        //                contactData.Add(ref item);
-        //            }
-        //        }
-        //    }
-
-        //    #endregion
-
-        //    //Compute depths.
-        //    postClipCount = contactData.Count;
-        //    tempData = contactData;
-        //    for (int i = postClipCount - 1; i >= previousCount; i--)
-        //        contactData.RemoveAt(i);
-
-        //    for (int i = previousCount; i < tempData.Count; i++)
-        //    {
-        //        tempData.Get(i, out item);
-        //        Vector3.Dot(ref item.Position, ref mtd, out faceDot);
-        //        item.Depth = faceDot - clipFaceDot;
-        //        if (item.Depth <= 0)
-        //        {
-        //            contactData.Add(ref item);
-        //        }
-        //    }
-        //}
-#endif
-
-        private static bool ComputeIntersection(ref Vector3 edgeA1, ref Vector3 edgeA2, ref FaceEdge clippingEdge, out Vector3 intersection)
-        {
-            //Intersect the incoming edge (edgeA1, edgeA2) with the clipping edge's PLANE.  Nicely given by one of its positions and its 'perpendicular,'
-            //which is its normal.
-
-            Vector3 offset;
-            Vector3.Subtract(ref clippingEdge.A, ref edgeA1, out offset);
-
-            Vector3 edgeDirection;
-            Vector3.Subtract(ref edgeA2, ref edgeA1, out edgeDirection);
-            float distanceToPlane;
-            Vector3.Dot(ref offset, ref clippingEdge.Perpendicular, out distanceToPlane);
-            float edgeDirectionLength;
-            Vector3.Dot(ref edgeDirection, ref clippingEdge.Perpendicular, out edgeDirectionLength);
-            float t = distanceToPlane / edgeDirectionLength;
-            if (t < 0 || t > 1)
-            {
-                //It's outside of the incoming edge!
-                intersection = new Vector3();
-                return false;
-            }
-            Vector3.Multiply(ref edgeDirection, t, out offset);
-            Vector3.Add(ref offset, ref edgeA1, out intersection);
-
-            Vector3.Subtract(ref intersection, ref clippingEdge.A, out offset);
-            Vector3.Subtract(ref clippingEdge.B, ref clippingEdge.A, out edgeDirection);
-            Vector3.Dot(ref edgeDirection, ref offset, out t);
-            if (t < 0 || t > edgeDirection.LengthSquared())
-            {
-                //It's outside of the clipping edge!
-                return false;
-            }
-            return true;
-        }
-
-        private static void GetNearestFace(ref Vector3 position, ref Matrix3x3 orientation, ref Vector3 mtd, float halfWidth, float halfHeight, float halfLength, out BoxFace boxFace)
-        {
-            boxFace = new BoxFace();
-
-            float xDot = orientation.M11 * mtd.X +
-                         orientation.M12 * mtd.Y +
-                         orientation.M13 * mtd.Z;
-            float yDot = orientation.M21 * mtd.X +
-                         orientation.M22 * mtd.Y +
-                         orientation.M23 * mtd.Z;
-            float zDot = orientation.M31 * mtd.X +
-                         orientation.M32 * mtd.Y +
-                         orientation.M33 * mtd.Z;
-
-            float absX = Math.Abs(xDot);
-            float absY = Math.Abs(yDot);
-            float absZ = Math.Abs(zDot);
-
-            Matrix worldTransform;
-            Matrix3x3.ToMatrix4X4(ref orientation, out worldTransform);
-            worldTransform.M41 = position.X;
-            worldTransform.M42 = position.Y;
-            worldTransform.M43 = position.Z;
-            worldTransform.M44 = 1;
-
-            Vector3 candidate;
-            int bit;
-            if (absX > absY && absX > absZ)
-            {
-                //"X" faces are candidates
-                if (xDot < 0)
-                {
-                    halfWidth = -halfWidth;
-                    bit = 0;
-                }
-                else
-                    bit = 1;
-                candidate = new Vector3(halfWidth, halfHeight, halfLength);
-                Vector3.Transform(ref candidate, ref worldTransform, out candidate);
-                boxFace.V1 = candidate;
-                candidate = new Vector3(halfWidth, -halfHeight, halfLength);
-                Vector3.Transform(ref candidate, ref worldTransform, out candidate);
-                boxFace.V2 = candidate;
-                candidate = new Vector3(halfWidth, -halfHeight, -halfLength);
-                Vector3.Transform(ref candidate, ref worldTransform, out candidate);
-                boxFace.V3 = candidate;
-                candidate = new Vector3(halfWidth, halfHeight, -halfLength);
-                Vector3.Transform(ref candidate, ref worldTransform, out candidate);
-                boxFace.V4 = candidate;
-
-                if (xDot < 0)
-                    boxFace.Normal = orientation.Left;
-                else
-                    boxFace.Normal = orientation.Right;
-
-                boxFace.Width = halfHeight * 2;
-                boxFace.Height = halfLength * 2;
-
-                boxFace.Id1 = bit + 2 + 4;
-                boxFace.Id2 = bit + 4;
-                boxFace.Id3 = bit + 2;
-                boxFace.Id4 = bit;
-            }
-            else if (absY > absX && absY > absZ)
-            {
-                //"Y" faces are candidates
-                if (yDot < 0)
-                {
-                    halfHeight = -halfHeight;
-                    bit = 0;
-                }
-                else
-                    bit = 2;
-                candidate = new Vector3(halfWidth, halfHeight, halfLength);
-                Vector3.Transform(ref candidate, ref worldTransform, out candidate);
-                boxFace.V1 = candidate;
-                candidate = new Vector3(-halfWidth, halfHeight, halfLength);
-                Vector3.Transform(ref candidate, ref worldTransform, out candidate);
-                boxFace.V2 = candidate;
-                candidate = new Vector3(-halfWidth, halfHeight, -halfLength);
-                Vector3.Transform(ref candidate, ref worldTransform, out candidate);
-                boxFace.V3 = candidate;
-                candidate = new Vector3(halfWidth, halfHeight, -halfLength);
-                Vector3.Transform(ref candidate, ref worldTransform, out candidate);
-                boxFace.V4 = candidate;
-
-                if (yDot < 0)
-                    boxFace.Normal = orientation.Down;
-                else
-                    boxFace.Normal = orientation.Up;
-
-                boxFace.Width = halfWidth * 2;
-                boxFace.Height = halfLength * 2;
-
-                boxFace.Id1 = 1 + bit + 4;
-                boxFace.Id2 = bit + 4;
-                boxFace.Id3 = 1 + bit;
-                boxFace.Id4 = bit;
-            }
-            else if (absZ > absX && absZ > absY)
-            {
-                //"Z" faces are candidates
-                if (zDot < 0)
-                {
-                    halfLength = -halfLength;
-                    bit = 0;
-                }
-                else
-                    bit = 4;
-                candidate = new Vector3(halfWidth, halfHeight, halfLength);
-                Vector3.Transform(ref candidate, ref worldTransform, out candidate);
-                boxFace.V1 = candidate;
-                candidate = new Vector3(-halfWidth, halfHeight, halfLength);
-                Vector3.Transform(ref candidate, ref worldTransform, out candidate);
-                boxFace.V2 = candidate;
-                candidate = new Vector3(-halfWidth, -halfHeight, halfLength);
-                Vector3.Transform(ref candidate, ref worldTransform, out candidate);
-                boxFace.V3 = candidate;
-                candidate = new Vector3(halfWidth, -halfHeight, halfLength);
-                Vector3.Transform(ref candidate, ref worldTransform, out candidate);
-                boxFace.V4 = candidate;
-
-                if (zDot < 0)
-                    boxFace.Normal = orientation.Forward;
-                else
-                    boxFace.Normal = orientation.Backward;
-
-                boxFace.Width = halfWidth * 2;
-                boxFace.Height = halfHeight * 2;
-
-                boxFace.Id1 = 1 + 2 + bit;
-                boxFace.Id2 = 2 + bit;
-                boxFace.Id3 = 1 + bit;
-                boxFace.Id4 = bit;
-            }
-        }
-
-
-        private struct BoxFace
-        {
-            public int Id1, Id2, Id3, Id4;
-            public Vector3 V1, V2, V3, V4;
-            public Vector3 Normal;
-            public float Width, Height;
-
-            public int GetId(int i)
-            {
-                switch (i)
-                {
-                    case 0:
-                        return Id1;
-                    case 1:
-                        return Id2;
-                    case 2:
-                        return Id3;
-                    case 3:
-                        return Id4;
-                }
-                return -1;
-            }
-
-            public void GetVertex(int i, out Vector3 v)
-            {
-                switch (i)
-                {
-                    case 0:
-                        v = V1;
-                        return;
-                    case 1:
-                        v = V2;
-                        return;
-                    case 2:
-                        v = V3;
-                        return;
-                    case 3:
-                        v = V4;
-                        return;
-                }
-                v = Toolbox.NoVector;
-            }
-
-            internal void GetEdge(int i, out FaceEdge clippingEdge)
-            {
-                Vector3 insidePoint;
-                switch (i)
-                {
-                    case 0:
-                        clippingEdge.A = V1;
-                        clippingEdge.B = V2;
-                        insidePoint = V3;
-                        clippingEdge.Id = GetEdgeId(Id1, Id2);
-                        break;
-                    case 1:
-                        clippingEdge.A = V2;
-                        clippingEdge.B = V3;
-                        insidePoint = V4;
-                        clippingEdge.Id = GetEdgeId(Id2, Id3);
-                        break;
-                    case 2:
-                        clippingEdge.A = V3;
-                        clippingEdge.B = V4;
-                        insidePoint = V1;
-                        clippingEdge.Id = GetEdgeId(Id3, Id4);
-                        break;
-                    case 3:
-                        clippingEdge.A = V4;
-                        clippingEdge.B = V1;
-                        insidePoint = V2;
-                        clippingEdge.Id = GetEdgeId(Id4, Id1);
-                        break;
-                    default:
-                        throw new IndexOutOfRangeException();
-                }
-                //TODO: Edge direction and perpendicular not normalized.
-                Vector3 edgeDirection;
-                Vector3.Subtract(ref clippingEdge.B, ref clippingEdge.A, out edgeDirection);
-                edgeDirection.Normalize();
-                Vector3.Cross(ref edgeDirection, ref Normal, out clippingEdge.Perpendicular);
-
-                float dot;
-                Vector3 offset;
-                Vector3.Subtract(ref insidePoint, ref clippingEdge.A, out offset);
-                Vector3.Dot(ref clippingEdge.Perpendicular, ref offset, out dot);
-                if (dot > 0)
-                {
-                    clippingEdge.Perpendicular.X = -clippingEdge.Perpendicular.X;
-                    clippingEdge.Perpendicular.Y = -clippingEdge.Perpendicular.Y;
-                    clippingEdge.Perpendicular.Z = -clippingEdge.Perpendicular.Z;
-                }
-                Vector3.Dot(ref clippingEdge.A, ref clippingEdge.Perpendicular, out clippingEdge.EdgeDistance);
-            }
-        }
-
-        private static int GetContactId(int vertexAEdgeA, int vertexBEdgeA, int vertexAEdgeB, int vertexBEdgeB)
-        {
-            return GetEdgeId(vertexAEdgeA, vertexBEdgeA) * 2549 + GetEdgeId(vertexAEdgeB, vertexBEdgeB) * 2857;
-        }
-
-        private static int GetContactId(int vertexAEdgeA, int vertexBEdgeA, ref FaceEdge clippingEdge)
-        {
-            return GetEdgeId(vertexAEdgeA, vertexBEdgeA) * 2549 + clippingEdge.Id * 2857;
-        }
-
-        private static int GetEdgeId(int id1, int id2)
-        {
-            return (id1 + 1) * 571 + (id2 + 1) * 577;
-        }
-
-        private struct FaceEdge : IEquatable<FaceEdge>
-        {
-            public Vector3 A, B;
-            public float EdgeDistance;
-            public int Id;
-            public Vector3 Perpendicular;
-
-            #region IEquatable<FaceEdge> Members
-
-            public bool Equals(FaceEdge other)
-            {
-                return other.Id == Id;
-            }
-
-            #endregion
-
-            public bool IsPointInside(ref Vector3 point)
-            {
-                float distance;
-                Vector3.Dot(ref point, ref Perpendicular, out distance);
-                return distance < EdgeDistance; // +1; //TODO: Bias this a little?
-            }
-        }
-    }
+﻿using System;
+using System.Runtime.InteropServices;
+using BEPUutilities.DataStructures;
+using BEPUutilities;
+ 
+using BEPUphysics.CollisionShapes.ConvexShapes;
+using System.Diagnostics;
+using BEPUphysics.Settings;
+using BEPUutilities.DataStructures;
+
+namespace BEPUphysics.CollisionTests.CollisionAlgorithms
+{
+    /// <summary>
+    /// Stores basic data used by some collision systems.
+    /// </summary>
+    [StructLayout(LayoutKind.Sequential)]
+    public struct BoxContactData : IEquatable<BoxContactData>
+    {
+        /// <summary>
+        /// Position of the candidate contact.
+        /// </summary>
+        public Vector3 Position;
+
+        /// <summary>
+        /// Depth of the candidate contact.
+        /// </summary>
+        public float Depth;
+
+        /// <summary>
+        /// Id of the candidate contact.
+        /// </summary>
+        public int Id;
+
+        #region IEquatable<BoxContactData> Members
+
+        /// <summary>
+        /// Returns true if the other data has the same id.
+        /// </summary>
+        /// <param name="other">Data to compare.</param>
+        /// <returns>True if the other data has the same id, false otherwise.</returns>
+        public bool Equals(BoxContactData other)
+        {
+            return Id == other.Id;
+        }
+
+        #endregion
+    }
+
+
+#if WINDOWS
+    [StructLayout(LayoutKind.Sequential, Pack = 1)]
+#else
+#if XBOX360
+    [StructLayout(LayoutKind.Sequential)]
+#endif
+#endif
+    /// <summary>
+    /// Basic storage structure for contact data.
+    /// Designed for performance critical code and pointer access.
+    /// </summary>
+    public struct BoxContactDataCache
+    {
+        public BoxContactData D1;
+        public BoxContactData D2;
+        public BoxContactData D3;
+        public BoxContactData D4;
+
+        public BoxContactData D5;
+        public BoxContactData D6;
+        public BoxContactData D7;
+        public BoxContactData D8;
+
+        //internal BoxContactData d9;
+        //internal BoxContactData d10;
+        //internal BoxContactData d11;
+        //internal BoxContactData d12;
+
+        //internal BoxContactData d13;
+        //internal BoxContactData d14;
+        //internal BoxContactData d15;
+        //internal BoxContactData d16;
+
+        /// <summary>
+        /// Number of elements in the cache.
+        /// </summary>
+        public byte Count;
+
+#if ALLOWUNSAFE
+        /// <summary>
+        /// Removes an item at the given index.
+        /// </summary>
+        /// <param name="index">Index to remove.</param>
+        public unsafe void RemoveAt(int index)
+        {
+            BoxContactDataCache copy = this;
+            BoxContactData* pointer = &copy.D1;
+            pointer[index] = pointer[Count - 1];
+            this = copy;
+            Count--;
+        }
+#endif
+    }
+
+
+    /// <summary>
+    /// Contains helper methods for testing collisions between boxes.
+    /// </summary>
+    public static class BoxBoxCollider
+    {
+        /// <summary>
+        /// Determines if the two boxes are colliding.
+        /// </summary>
+        /// <param name="a">First box to collide.</param>
+        /// <param name="b">Second box to collide.</param>
+        /// <param name="transformA">Transform to apply to shape a.</param>
+        /// <param name="transformB">Transform to apply to shape b.</param>
+        /// <returns>Whether or not the boxes collide.</returns>
+        public static bool AreBoxesColliding(BoxShape a, BoxShape b, ref RigidTransform transformA, ref RigidTransform transformB)
+        {
+            float aX = a.HalfWidth;
+            float aY = a.HalfHeight;
+            float aZ = a.HalfLength;
+
+            float bX = b.HalfWidth;
+            float bY = b.HalfHeight;
+            float bZ = b.HalfLength;
+
+            //Relative rotation from A to B.
+            Matrix3x3 bR;
+
+            Matrix3x3 aO;
+            Matrix3x3.CreateFromQuaternion(ref transformA.Orientation, out aO);
+            Matrix3x3 bO;
+            Matrix3x3.CreateFromQuaternion(ref transformB.Orientation, out bO);
+
+            //Relative translation rotated into A's configuration space.
+            Vector3 t;
+            Vector3.Subtract(ref transformB.Position, ref transformA.Position, out t);
+
+            bR.M11 = aO.M11 * bO.M11 + aO.M12 * bO.M12 + aO.M13 * bO.M13;
+            bR.M12 = aO.M11 * bO.M21 + aO.M12 * bO.M22 + aO.M13 * bO.M23;
+            bR.M13 = aO.M11 * bO.M31 + aO.M12 * bO.M32 + aO.M13 * bO.M33;
+            Matrix3x3 absBR;
+            //Epsilons are added to deal with near-parallel edges.
+            absBR.M11 = Math.Abs(bR.M11) + Toolbox.Epsilon;
+            absBR.M12 = Math.Abs(bR.M12) + Toolbox.Epsilon;
+            absBR.M13 = Math.Abs(bR.M13) + Toolbox.Epsilon;
+            float tX = t.X;
+            t.X = t.X * aO.M11 + t.Y * aO.M12 + t.Z * aO.M13;
+
+            //Test the axes defines by entity A's rotation matrix.
+            //A.X
+            float rb = bX * absBR.M11 + bY * absBR.M12 + bZ * absBR.M13;
+            if (Math.Abs(t.X) > aX + rb)
+                return false;
+            bR.M21 = aO.M21 * bO.M11 + aO.M22 * bO.M12 + aO.M23 * bO.M13;
+            bR.M22 = aO.M21 * bO.M21 + aO.M22 * bO.M22 + aO.M23 * bO.M23;
+            bR.M23 = aO.M21 * bO.M31 + aO.M22 * bO.M32 + aO.M23 * bO.M33;
+            absBR.M21 = Math.Abs(bR.M21) + Toolbox.Epsilon;
+            absBR.M22 = Math.Abs(bR.M22) + Toolbox.Epsilon;
+            absBR.M23 = Math.Abs(bR.M23) + Toolbox.Epsilon;
+            float tY = t.Y;
+            t.Y = tX * aO.M21 + t.Y * aO.M22 + t.Z * aO.M23;
+
+            //A.Y
+            rb = bX * absBR.M21 + bY * absBR.M22 + bZ * absBR.M23;
+            if (Math.Abs(t.Y) > aY + rb)
+                return false;
+
+            bR.M31 = aO.M31 * bO.M11 + aO.M32 * bO.M12 + aO.M33 * bO.M13;
+            bR.M32 = aO.M31 * bO.M21 + aO.M32 * bO.M22 + aO.M33 * bO.M23;
+            bR.M33 = aO.M31 * bO.M31 + aO.M32 * bO.M32 + aO.M33 * bO.M33;
+            absBR.M31 = Math.Abs(bR.M31) + Toolbox.Epsilon;
+            absBR.M32 = Math.Abs(bR.M32) + Toolbox.Epsilon;
+            absBR.M33 = Math.Abs(bR.M33) + Toolbox.Epsilon;
+            t.Z = tX * aO.M31 + tY * aO.M32 + t.Z * aO.M33;
+
+            //A.Z
+            rb = bX * absBR.M31 + bY * absBR.M32 + bZ * absBR.M33;
+            if (Math.Abs(t.Z) > aZ + rb)
+                return false;
+
+            //Test the axes defines by entity B's rotation matrix.
+            //B.X
+            float ra = aX * absBR.M11 + aY * absBR.M21 + aZ * absBR.M31;
+            if (Math.Abs(t.X * bR.M11 + t.Y * bR.M21 + t.Z * bR.M31) > ra + bX)
+                return false;
+
+            //B.Y
+            ra = aX * absBR.M12 + aY * absBR.M22 + aZ * absBR.M32;
+            if (Math.Abs(t.X * bR.M12 + t.Y * bR.M22 + t.Z * bR.M32) > ra + bY)
+                return false;
+
+            //B.Z
+            ra = aX * absBR.M13 + aY * absBR.M23 + aZ * absBR.M33;
+            if (Math.Abs(t.X * bR.M13 + t.Y * bR.M23 + t.Z * bR.M33) > ra + bZ)
+                return false;
+
+            //Now for the edge-edge cases.
+            //A.X x B.X
+            ra = aY * absBR.M31 + aZ * absBR.M21;
+            rb = bY * absBR.M13 + bZ * absBR.M12;
+            if (Math.Abs(t.Z * bR.M21 - t.Y * bR.M31) > ra + rb)
+                return false;
+
+            //A.X x B.Y
+            ra = aY * absBR.M32 + aZ * absBR.M22;
+            rb = bX * absBR.M13 + bZ * absBR.M11;
+            if (Math.Abs(t.Z * bR.M22 - t.Y * bR.M32) > ra + rb)
+                return false;
+
+            //A.X x B.Z
+            ra = aY * absBR.M33 + aZ * absBR.M23;
+            rb = bX * absBR.M12 + bY * absBR.M11;
+            if (Math.Abs(t.Z * bR.M23 - t.Y * bR.M33) > ra + rb)
+                return false;
+
+
+            //A.Y x B.X
+            ra = aX * absBR.M31 + aZ * absBR.M11;
+            rb = bY * absBR.M23 + bZ * absBR.M22;
+            if (Math.Abs(t.X * bR.M31 - t.Z * bR.M11) > ra + rb)
+                return false;
+
+            //A.Y x B.Y
+            ra = aX * absBR.M32 + aZ * absBR.M12;
+            rb = bX * absBR.M23 + bZ * absBR.M21;
+            if (Math.Abs(t.X * bR.M32 - t.Z * bR.M12) > ra + rb)
+                return false;
+
+            //A.Y x B.Z
+            ra = aX * absBR.M33 + aZ * absBR.M13;
+            rb = bX * absBR.M22 + bY * absBR.M21;
+            if (Math.Abs(t.X * bR.M33 - t.Z * bR.M13) > ra + rb)
+                return false;
+
+            //A.Z x B.X
+            ra = aX * absBR.M21 + aY * absBR.M11;
+            rb = bY * absBR.M33 + bZ * absBR.M32;
+            if (Math.Abs(t.Y * bR.M11 - t.X * bR.M21) > ra + rb)
+                return false;
+
+            //A.Z x B.Y
+            ra = aX * absBR.M22 + aY * absBR.M12;
+            rb = bX * absBR.M33 + bZ * absBR.M31;
+            if (Math.Abs(t.Y * bR.M12 - t.X * bR.M22) > ra + rb)
+                return false;
+
+            //A.Z x B.Z
+            ra = aX * absBR.M23 + aY * absBR.M13;
+            rb = bX * absBR.M32 + bY * absBR.M31;
+            if (Math.Abs(t.Y * bR.M13 - t.X * bR.M23) > ra + rb)
+                return false;
+
+            return true;
+        }
+
+        /// <summary>
+        /// Determines if the two boxes are colliding.
+        /// </summary>
+        /// <param name="a">First box to collide.</param>
+        /// <param name="b">Second box to collide.</param>
+        /// <param name="separationDistance">Distance of separation.</param>
+        /// <param name="separatingAxis">Axis of separation.</param>
+        /// <param name="transformA">Transform to apply to shape A.</param>
+        /// <param name="transformB">Transform to apply to shape B.</param>
+        /// <returns>Whether or not the boxes collide.</returns>
+        public static bool AreBoxesColliding(BoxShape a, BoxShape b, ref RigidTransform transformA, ref RigidTransform transformB, out float separationDistance, out Vector3 separatingAxis)
+        {
+            float aX = a.HalfWidth;
+            float aY = a.HalfHeight;
+            float aZ = a.HalfLength;
+
+            float bX = b.HalfWidth;
+            float bY = b.HalfHeight;
+            float bZ = b.HalfLength;
+
+            //Relative rotation from A to B.
+            Matrix3x3 bR;
+
+            Matrix3x3 aO;
+            Matrix3x3.CreateFromQuaternion(ref transformA.Orientation, out aO);
+            Matrix3x3 bO;
+            Matrix3x3.CreateFromQuaternion(ref transformB.Orientation, out bO);
+
+            //Relative translation rotated into A's configuration space.
+            Vector3 t;
+            Vector3.Subtract(ref transformB.Position, ref transformA.Position, out t);
+
+            #region A Face Normals
+
+            bR.M11 = aO.M11 * bO.M11 + aO.M12 * bO.M12 + aO.M13 * bO.M13;
+            bR.M12 = aO.M11 * bO.M21 + aO.M12 * bO.M22 + aO.M13 * bO.M23;
+            bR.M13 = aO.M11 * bO.M31 + aO.M12 * bO.M32 + aO.M13 * bO.M33;
+            Matrix3x3 absBR;
+            //Epsilons are added to deal with near-parallel edges.
+            absBR.M11 = Math.Abs(bR.M11) + Toolbox.Epsilon;
+            absBR.M12 = Math.Abs(bR.M12) + Toolbox.Epsilon;
+            absBR.M13 = Math.Abs(bR.M13) + Toolbox.Epsilon;
+            float tX = t.X;
+            t.X = t.X * aO.M11 + t.Y * aO.M12 + t.Z * aO.M13;
+
+            //Test the axes defines by entity A's rotation matrix.
+            //A.X
+            float rarb = aX + bX * absBR.M11 + bY * absBR.M12 + bZ * absBR.M13;
+            if (t.X > rarb)
+            {
+                separationDistance = t.X - rarb;
+                separatingAxis = new Vector3(aO.M11, aO.M12, aO.M13);
+                return false;
+            }
+            if (t.X < -rarb)
+            {
+                separationDistance = -t.X - rarb;
+                separatingAxis = new Vector3(-aO.M11, -aO.M12, -aO.M13);
+                return false;
+            }
+
+
+            bR.M21 = aO.M21 * bO.M11 + aO.M22 * bO.M12 + aO.M23 * bO.M13;
+            bR.M22 = aO.M21 * bO.M21 + aO.M22 * bO.M22 + aO.M23 * bO.M23;
+            bR.M23 = aO.M21 * bO.M31 + aO.M22 * bO.M32 + aO.M23 * bO.M33;
+            absBR.M21 = Math.Abs(bR.M21) + Toolbox.Epsilon;
+            absBR.M22 = Math.Abs(bR.M22) + Toolbox.Epsilon;
+            absBR.M23 = Math.Abs(bR.M23) + Toolbox.Epsilon;
+            float tY = t.Y;
+            t.Y = tX * aO.M21 + t.Y * aO.M22 + t.Z * aO.M23;
+
+            //A.Y
+            rarb = aY + bX * absBR.M21 + bY * absBR.M22 + bZ * absBR.M23;
+            if (t.Y > rarb)
+            {
+                separationDistance = t.Y - rarb;
+                separatingAxis = new Vector3(aO.M21, aO.M22, aO.M23);
+                return false;
+            }
+            if (t.Y < -rarb)
+            {
+                separationDistance = -t.Y - rarb;
+                separatingAxis = new Vector3(-aO.M21, -aO.M22, -aO.M23);
+                return false;
+            }
+
+            bR.M31 = aO.M31 * bO.M11 + aO.M32 * bO.M12 + aO.M33 * bO.M13;
+            bR.M32 = aO.M31 * bO.M21 + aO.M32 * bO.M22 + aO.M33 * bO.M23;
+            bR.M33 = aO.M31 * bO.M31 + aO.M32 * bO.M32 + aO.M33 * bO.M33;
+            absBR.M31 = Math.Abs(bR.M31) + Toolbox.Epsilon;
+            absBR.M32 = Math.Abs(bR.M32) + Toolbox.Epsilon;
+            absBR.M33 = Math.Abs(bR.M33) + Toolbox.Epsilon;
+            t.Z = tX * aO.M31 + tY * aO.M32 + t.Z * aO.M33;
+
+            //A.Z
+            rarb = aZ + bX * absBR.M31 + bY * absBR.M32 + bZ * absBR.M33;
+            if (t.Z > rarb)
+            {
+                separationDistance = t.Z - rarb;
+                separatingAxis = new Vector3(aO.M31, aO.M32, aO.M33);
+                return false;
+            }
+            if (t.Z < -rarb)
+            {
+                separationDistance = -t.Z - rarb;
+                separatingAxis = new Vector3(-aO.M31, -aO.M32, -aO.M33);
+                return false;
+            }
+
+            #endregion
+
+            #region B Face Normals
+
+            //Test the axes defines by entity B's rotation matrix.
+            //B.X
+            rarb = bX + aX * absBR.M11 + aY * absBR.M21 + aZ * absBR.M31;
+            float tl = t.X * bR.M11 + t.Y * bR.M21 + t.Z * bR.M31;
+            if (tl > rarb)
+            {
+                separationDistance = tl - rarb;
+                separatingAxis = new Vector3(bO.M11, bO.M12, bO.M13);
+                return false;
+            }
+            if (tl < -rarb)
+            {
+                separationDistance = -tl - rarb;
+                separatingAxis = new Vector3(-bO.M11, -bO.M12, -bO.M13);
+                return false;
+            }
+
+            //B.Y
+            rarb = bY + aX * absBR.M12 + aY * absBR.M22 + aZ * absBR.M32;
+            tl = t.X * bR.M12 + t.Y * bR.M22 + t.Z * bR.M32;
+            if (tl > rarb)
+            {
+                separationDistance = tl - rarb;
+                separatingAxis = new Vector3(bO.M21, bO.M22, bO.M23);
+                return false;
+            }
+            if (tl < -rarb)
+            {
+                separationDistance = -tl - rarb;
+                separatingAxis = new Vector3(-bO.M21, -bO.M22, -bO.M23);
+                return false;
+            }
+
+
+            //B.Z
+            rarb = bZ + aX * absBR.M13 + aY * absBR.M23 + aZ * absBR.M33;
+            tl = t.X * bR.M13 + t.Y * bR.M23 + t.Z * bR.M33;
+            if (tl > rarb)
+            {
+                separationDistance = tl - rarb;
+                separatingAxis = new Vector3(bO.M31, bO.M32, bO.M33);
+                return false;
+            }
+            if (tl < -rarb)
+            {
+                separationDistance = -tl - rarb;
+                separatingAxis = new Vector3(-bO.M31, -bO.M32, -bO.M33);
+                return false;
+            }
+
+            #endregion
+
+            #region A.X x B.()
+
+            //Now for the edge-edge cases.
+            //A.X x B.X
+            rarb = aY * absBR.M31 + aZ * absBR.M21 +
+                   bY * absBR.M13 + bZ * absBR.M12;
+            tl = t.Z * bR.M21 - t.Y * bR.M31;
+            if (tl > rarb)
+            {
+                separationDistance = tl - rarb;
+                separatingAxis = new Vector3(aO.M12 * bO.M13 - aO.M13 * bO.M12,
+                                             aO.M13 * bO.M11 - aO.M11 * bO.M13,
+                                             aO.M11 * bO.M12 - aO.M12 * bO.M11);
+                return false;
+            }
+            if (tl < -rarb)
+            {
+                separationDistance = -tl - rarb;
+                separatingAxis = new Vector3(bO.M12 * aO.M13 - bO.M13 * aO.M12,
+                                             bO.M13 * aO.M11 - bO.M11 * aO.M13,
+                                             bO.M11 * aO.M12 - bO.M12 * aO.M11);
+                return false;
+            }
+
+            //A.X x B.Y
+            rarb = aY * absBR.M32 + aZ * absBR.M22 +
+                   bX * absBR.M13 + bZ * absBR.M11;
+            tl = t.Z * bR.M22 - t.Y * bR.M32;
+            if (tl > rarb)
+            {
+                separationDistance = tl - rarb;
+                separatingAxis = new Vector3(aO.M12 * bO.M23 - aO.M13 * bO.M22,
+                                             aO.M13 * bO.M21 - aO.M11 * bO.M23,
+                                             aO.M11 * bO.M22 - aO.M12 * bO.M21);
+                return false;
+            }
+            if (tl < -rarb)
+            {
+                separationDistance = -tl - rarb;
+                separatingAxis = new Vector3(bO.M22 * aO.M13 - bO.M23 * aO.M12,
+                                             bO.M23 * aO.M11 - bO.M21 * aO.M13,
+                                             bO.M21 * aO.M12 - bO.M22 * aO.M11);
+                return false;
+            }
+
+            //A.X x B.Z
+            rarb = aY * absBR.M33 + aZ * absBR.M23 +
+                   bX * absBR.M12 + bY * absBR.M11;
+            tl = t.Z * bR.M23 - t.Y * bR.M33;
+            if (tl > rarb)
+            {
+                separationDistance = tl - rarb;
+                separatingAxis = new Vector3(aO.M12 * bO.M33 - aO.M13 * bO.M32,
+                                             aO.M13 * bO.M31 - aO.M11 * bO.M33,
+                                             aO.M11 * bO.M32 - aO.M12 * bO.M31);
+                return false;
+            }
+            if (tl < -rarb)
+            {
+                separationDistance = -tl - rarb;
+                separatingAxis = new Vector3(bO.M32 * aO.M13 - bO.M33 * aO.M12,
+                                             bO.M33 * aO.M11 - bO.M31 * aO.M13,
+                                             bO.M31 * aO.M12 - bO.M32 * aO.M11);
+                return false;
+            }
+
+            #endregion
+
+            #region A.Y x B.()
+
+            //A.Y x B.X
+            rarb = aX * absBR.M31 + aZ * absBR.M11 +
+                   bY * absBR.M23 + bZ * absBR.M22;
+            tl = t.X * bR.M31 - t.Z * bR.M11;
+            if (tl > rarb)
+            {
+                separationDistance = tl - rarb;
+                separatingAxis = new Vector3(aO.M22 * bO.M13 - aO.M23 * bO.M12,
+                                             aO.M23 * bO.M11 - aO.M21 * bO.M13,
+                                             aO.M21 * bO.M12 - aO.M22 * bO.M11);
+                return false;
+            }
+            if (tl < -rarb)
+            {
+                separationDistance = -tl - rarb;
+                separatingAxis = new Vector3(bO.M12 * aO.M23 - bO.M13 * aO.M22,
+                                             bO.M13 * aO.M21 - bO.M11 * aO.M23,
+                                             bO.M11 * aO.M22 - bO.M12 * aO.M21);
+                return false;
+            }
+
+            //A.Y x B.Y
+            rarb = aX * absBR.M32 + aZ * absBR.M12 +
+                   bX * absBR.M23 + bZ * absBR.M21;
+            tl = t.X * bR.M32 - t.Z * bR.M12;
+            if (tl > rarb)
+            {
+                separationDistance = tl - rarb;
+                separatingAxis = new Vector3(aO.M22 * bO.M23 - aO.M23 * bO.M22,
+                                             aO.M23 * bO.M21 - aO.M21 * bO.M23,
+                                             aO.M21 * bO.M22 - aO.M22 * bO.M21);
+                return false;
+            }
+            if (tl < -rarb)
+            {
+                separationDistance = -tl - rarb;
+                separatingAxis = new Vector3(bO.M22 * aO.M23 - bO.M23 * aO.M22,
+                                             bO.M23 * aO.M21 - bO.M21 * aO.M23,
+                                             bO.M21 * aO.M22 - bO.M22 * aO.M21);
+                return false;
+            }
+
+            //A.Y x B.Z
+            rarb = aX * absBR.M33 + aZ * absBR.M13 +
+                   bX * absBR.M22 + bY * absBR.M21;
+            tl = t.X * bR.M33 - t.Z * bR.M13;
+            if (tl > rarb)
+            {
+                separationDistance = tl - rarb;
+                separatingAxis = new Vector3(aO.M22 * bO.M33 - aO.M23 * bO.M32,
+                                             aO.M23 * bO.M31 - aO.M21 * bO.M33,
+                                             aO.M21 * bO.M32 - aO.M22 * bO.M31);
+                return false;
+            }
+            if (tl < -rarb)
+            {
+                separationDistance = -tl - rarb;
+                separatingAxis = new Vector3(bO.M32 * aO.M23 - bO.M33 * aO.M22,
+                                             bO.M33 * aO.M21 - bO.M31 * aO.M23,
+                                             bO.M31 * aO.M22 - bO.M32 * aO.M21);
+                return false;
+            }
+
+            #endregion
+
+            #region A.Z x B.()
+
+            //A.Z x B.X
+            rarb = aX * absBR.M21 + aY * absBR.M11 +
+                   bY * absBR.M33 + bZ * absBR.M32;
+            tl = t.Y * bR.M11 - t.X * bR.M21;
+            if (tl > rarb)
+            {
+                separationDistance = tl - rarb;
+                separatingAxis = new Vector3(aO.M32 * bO.M13 - aO.M33 * bO.M12,
+                                             aO.M33 * bO.M11 - aO.M31 * bO.M13,
+                                             aO.M31 * bO.M12 - aO.M32 * bO.M11);
+                return false;
+            }
+            if (tl < -rarb)
+            {
+                separationDistance = -tl - rarb;
+                separatingAxis = new Vector3(bO.M12 * aO.M33 - bO.M13 * aO.M32,
+                                             bO.M13 * aO.M31 - bO.M11 * aO.M33,
+                                             bO.M11 * aO.M32 - bO.M12 * aO.M31);
+                return false;
+            }
+
+            //A.Z x B.Y
+            rarb = aX * absBR.M22 + aY * absBR.M12 +
+                   bX * absBR.M33 + bZ * absBR.M31;
+            tl = t.Y * bR.M12 - t.X * bR.M22;
+            if (tl > rarb)
+            {
+                separationDistance = tl - rarb;
+                separatingAxis = new Vector3(aO.M32 * bO.M23 - aO.M33 * bO.M22,
+                                             aO.M33 * bO.M21 - aO.M31 * bO.M23,
+                                             aO.M31 * bO.M22 - aO.M32 * bO.M21);
+                return false;
+            }
+            if (tl < -rarb)
+            {
+                separationDistance = -tl - rarb;
+                separatingAxis = new Vector3(bO.M22 * aO.M33 - bO.M23 * aO.M32,
+                                             bO.M23 * aO.M31 - bO.M21 * aO.M33,
+                                             bO.M21 * aO.M32 - bO.M22 * aO.M31);
+                return false;
+            }
+
+            //A.Z x B.Z
+            rarb = aX * absBR.M23 + aY * absBR.M13 +
+                   bX * absBR.M32 + bY * absBR.M31;
+            tl = t.Y * bR.M13 - t.X * bR.M23;
+            if (tl > rarb)
+            {
+                separationDistance = tl - rarb;
+                separatingAxis = new Vector3(aO.M32 * bO.M33 - aO.M33 * bO.M32,
+                                             aO.M33 * bO.M31 - aO.M31 * bO.M33,
+                                             aO.M31 * bO.M32 - aO.M32 * bO.M31);
+                return false;
+            }
+            if (tl < -rarb)
+            {
+                separationDistance = -tl - rarb;
+                separatingAxis = new Vector3(bO.M32 * aO.M33 - bO.M33 * aO.M32,
+                                             bO.M33 * aO.M31 - bO.M31 * aO.M33,
+                                             bO.M31 * aO.M32 - bO.M32 * aO.M31);
+                return false;
+            }
+
+            #endregion
+
+            separationDistance = 0;
+            separatingAxis = Vector3.Zero;
+            return true;
+        }
+
+        /// <summary>
+        /// Determines if the two boxes are colliding, including penetration depth data.
+        /// </summary>
+        /// <param name="a">First box to collide.</param>
+        /// <param name="b">Second box to collide.</param>
+        /// <param name="distance">Distance of separation or penetration.</param>
+        /// <param name="axis">Axis of separation or penetration.</param>
+        /// <param name="transformA">Transform to apply to shape A.</param>
+        /// <param name="transformB">Transform to apply to shape B.</param>
+        /// <returns>Whether or not the boxes collide.</returns>
+        public static bool AreBoxesCollidingWithPenetration(BoxShape a, BoxShape b, ref RigidTransform transformA, ref RigidTransform transformB, out float distance, out Vector3 axis)
+        {
+            float aX = a.HalfWidth;
+            float aY = a.HalfHeight;
+            float aZ = a.HalfLength;
+
+            float bX = b.HalfWidth;
+            float bY = b.HalfHeight;
+            float bZ = b.HalfLength;
+
+            //Relative rotation from A to B.
+            Matrix3x3 bR;
+
+            Matrix3x3 aO;
+            Matrix3x3.CreateFromQuaternion(ref transformA.Orientation, out aO);
+            Matrix3x3 bO;
+            Matrix3x3.CreateFromQuaternion(ref transformB.Orientation, out bO);
+
+            //Relative translation rotated into A's configuration space.
+            Vector3 t;
+            Vector3.Subtract(ref transformB.Position, ref transformA.Position, out t);
+
+            float tempDistance;
+            float minimumDistance = -float.MaxValue;
+            var minimumAxis = new Vector3();
+
+            #region A Face Normals
+
+            bR.M11 = aO.M11 * bO.M11 + aO.M12 * bO.M12 + aO.M13 * bO.M13;
+            bR.M12 = aO.M11 * bO.M21 + aO.M12 * bO.M22 + aO.M13 * bO.M23;
+            bR.M13 = aO.M11 * bO.M31 + aO.M12 * bO.M32 + aO.M13 * bO.M33;
+            Matrix3x3 absBR;
+            //Epsilons are added to deal with near-parallel edges.
+            absBR.M11 = Math.Abs(bR.M11) + Toolbox.Epsilon;
+            absBR.M12 = Math.Abs(bR.M12) + Toolbox.Epsilon;
+            absBR.M13 = Math.Abs(bR.M13) + Toolbox.Epsilon;
+            float tX = t.X;
+            t.X = t.X * aO.M11 + t.Y * aO.M12 + t.Z * aO.M13;
+
+            //Test the axes defines by entity A's rotation matrix.
+            //A.X
+            float rarb = aX + bX * absBR.M11 + bY * absBR.M12 + bZ * absBR.M13;
+            if (t.X > rarb)
+            {
+                distance = t.X - rarb;
+                axis = new Vector3(aO.M11, aO.M12, aO.M13);
+                return false;
+            }
+            if (t.X < -rarb)
+            {
+                distance = -t.X - rarb;
+                axis = new Vector3(-aO.M11, -aO.M12, -aO.M13);
+                return false;
+            }
+            //Inside
+            if (t.X > 0)
+            {
+                tempDistance = t.X - rarb;
+                if (tempDistance > minimumDistance)
+                {
+                    minimumDistance = tempDistance;
+                    minimumAxis = new Vector3(aO.M11, aO.M12, aO.M13);
+                }
+            }
+            else
+            {
+                tempDistance = -t.X - rarb;
+                if (tempDistance > minimumDistance)
+                {
+                    minimumDistance = tempDistance;
+                    minimumAxis = new Vector3(-aO.M11, -aO.M12, -aO.M13);
+                }
+            }
+
+
+            bR.M21 = aO.M21 * bO.M11 + aO.M22 * bO.M12 + aO.M23 * bO.M13;
+            bR.M22 = aO.M21 * bO.M21 + aO.M22 * bO.M22 + aO.M23 * bO.M23;
+            bR.M23 = aO.M21 * bO.M31 + aO.M22 * bO.M32 + aO.M23 * bO.M33;
+            absBR.M21 = Math.Abs(bR.M21) + Toolbox.Epsilon;
+            absBR.M22 = Math.Abs(bR.M22) + Toolbox.Epsilon;
+            absBR.M23 = Math.Abs(bR.M23) + Toolbox.Epsilon;
+            float tY = t.Y;
+            t.Y = tX * aO.M21 + t.Y * aO.M22 + t.Z * aO.M23;
+
+            //A.Y
+            rarb = aY + bX * absBR.M21 + bY * absBR.M22 + bZ * absBR.M23;
+            if (t.Y > rarb)
+            {
+                distance = t.Y - rarb;
+                axis = new Vector3(aO.M21, aO.M22, aO.M23);
+                return false;
+            }
+            if (t.Y < -rarb)
+            {
+                distance = -t.Y - rarb;
+                axis = new Vector3(-aO.M21, -aO.M22, -aO.M23);
+                return false;
+            }
+            //Inside
+            if (t.Y > 0)
+            {
+                tempDistance = t.Y - rarb;
+                if (tempDistance > minimumDistance)
+                {
+                    minimumDistance = tempDistance;
+                    minimumAxis = new Vector3(aO.M21, aO.M22, aO.M23);
+                }
+            }
+            else
+            {
+                tempDistance = -t.Y - rarb;
+                if (tempDistance > minimumDistance)
+                {
+                    minimumDistance = tempDistance;
+                    minimumAxis = new Vector3(-aO.M21, -aO.M22, -aO.M23);
+                }
+            }
+
+            bR.M31 = aO.M31 * bO.M11 + aO.M32 * bO.M12 + aO.M33 * bO.M13;
+            bR.M32 = aO.M31 * bO.M21 + aO.M32 * bO.M22 + aO.M33 * bO.M23;
+            bR.M33 = aO.M31 * bO.M31 + aO.M32 * bO.M32 + aO.M33 * bO.M33;
+            absBR.M31 = Math.Abs(bR.M31) + Toolbox.Epsilon;
+            absBR.M32 = Math.Abs(bR.M32) + Toolbox.Epsilon;
+            absBR.M33 = Math.Abs(bR.M33) + Toolbox.Epsilon;
+            t.Z = tX * aO.M31 + tY * aO.M32 + t.Z * aO.M33;
+
+            //A.Z
+            rarb = aZ + bX * absBR.M31 + bY * absBR.M32 + bZ * absBR.M33;
+            if (t.Z > rarb)
+            {
+                distance = t.Z - rarb;
+                axis = new Vector3(aO.M31, aO.M32, aO.M33);
+                return false;
+            }
+            if (t.Z < -rarb)
+            {
+                distance = -t.Z - rarb;
+                axis = new Vector3(-aO.M31, -aO.M32, -aO.M33);
+                return false;
+            }
+            //Inside
+            if (t.Z > 0)
+            {
+                tempDistance = t.Z - rarb;
+                if (tempDistance > minimumDistance)
+                {
+                    minimumDistance = tempDistance;
+                    minimumAxis = new Vector3(aO.M31, aO.M32, aO.M33);
+                }
+            }
+            else
+            {
+                tempDistance = -t.Z - rarb;
+                if (tempDistance > minimumDistance)
+                {
+                    minimumDistance = tempDistance;
+                    minimumAxis = new Vector3(-aO.M31, -aO.M32, -aO.M33);
+                }
+            }
+
+            #endregion
+
+            #region B Face Normals
+
+            //Test the axes defines by entity B's rotation matrix.
+            //B.X
+            rarb = bX + aX * absBR.M11 + aY * absBR.M21 + aZ * absBR.M31;
+            float tl = t.X * bR.M11 + t.Y * bR.M21 + t.Z * bR.M31;
+            if (tl > rarb)
+            {
+                distance = tl - rarb;
+                axis = new Vector3(bO.M11, bO.M12, bO.M13);
+                return false;
+            }
+            if (tl < -rarb)
+            {
+                distance = -tl - rarb;
+                axis = new Vector3(-bO.M11, -bO.M12, -bO.M13);
+                return false;
+            }
+            //Inside
+            if (tl > 0)
+            {
+                tempDistance = tl - rarb;
+                if (tempDistance > minimumDistance)
+                {
+                    minimumDistance = tempDistance;
+                    minimumAxis = new Vector3(bO.M11, bO.M12, bO.M13);
+                }
+            }
+            else
+            {
+                tempDistance = -tl - rarb;
+                if (tempDistance > minimumDistance)
+                {
+                    minimumDistance = tempDistance;
+                    minimumAxis = new Vector3(-bO.M11, -bO.M12, -bO.M13);
+                }
+            }
+
+            //B.Y
+            rarb = bY + aX * absBR.M12 + aY * absBR.M22 + aZ * absBR.M32;
+            tl = t.X * bR.M12 + t.Y * bR.M22 + t.Z * bR.M32;
+            if (tl > rarb)
+            {
+                distance = tl - rarb;
+                axis = new Vector3(bO.M21, bO.M22, bO.M23);
+                return false;
+            }
+            if (tl < -rarb)
+            {
+                distance = -tl - rarb;
+                axis = new Vector3(-bO.M21, -bO.M22, -bO.M23);
+                return false;
+            }
+            //Inside
+            if (tl > 0)
+            {
+                tempDistance = tl - rarb;
+                if (tempDistance > minimumDistance)
+                {
+                    minimumDistance = tempDistance;
+                    minimumAxis = new Vector3(bO.M21, bO.M22, bO.M23);
+                }
+            }
+            else
+            {
+                tempDistance = -tl - rarb;
+                if (tempDistance > minimumDistance)
+                {
+                    minimumDistance = tempDistance;
+                    minimumAxis = new Vector3(-bO.M21, -bO.M22, -bO.M23);
+                }
+            }
+
+            //B.Z
+            rarb = bZ + aX * absBR.M13 + aY * absBR.M23 + aZ * absBR.M33;
+            tl = t.X * bR.M13 + t.Y * bR.M23 + t.Z * bR.M33;
+            if (tl > rarb)
+            {
+                distance = tl - rarb;
+                axis = new Vector3(bO.M31, bO.M32, bO.M33);
+                return false;
+            }
+            if (tl < -rarb)
+            {
+                distance = -tl - rarb;
+                axis = new Vector3(-bO.M31, -bO.M32, -bO.M33);
+                return false;
+            }
+            //Inside
+            if (tl > 0)
+            {
+                tempDistance = tl - rarb;
+                if (tempDistance > minimumDistance)
+                {
+                    minimumDistance = tempDistance;
+                    minimumAxis = new Vector3(bO.M31, bO.M32, bO.M33);
+                }
+            }
+            else
+            {
+                tempDistance = -tl - rarb;
+                if (tempDistance > minimumDistance)
+                {
+                    minimumDistance = tempDistance;
+                    minimumAxis = new Vector3(-bO.M31, -bO.M32, -bO.M33);
+                }
+            }
+
+            #endregion
+
+            float axisLengthInverse;
+            Vector3 tempAxis;
+
+            #region A.X x B.()
+
+            //Now for the edge-edge cases.
+            //A.X x B.X
+            rarb = aY * absBR.M31 + aZ * absBR.M21 +
+                   bY * absBR.M13 + bZ * absBR.M12;
+            tl = t.Z * bR.M21 - t.Y * bR.M31;
+            if (tl > rarb)
+            {
+                distance = tl - rarb;
+                axis = new Vector3(aO.M12 * bO.M13 - aO.M13 * bO.M12,
+                                   aO.M13 * bO.M11 - aO.M11 * bO.M13,
+                                   aO.M11 * bO.M12 - aO.M12 * bO.M11);
+                return false;
+            }
+            if (tl < -rarb)
+            {
+                distance = -tl - rarb;
+                axis = new Vector3(bO.M12 * aO.M13 - bO.M13 * aO.M12,
+                                   bO.M13 * aO.M11 - bO.M11 * aO.M13,
+                                   bO.M11 * aO.M12 - bO.M12 * aO.M11);
+                return false;
+            }
+            //Inside
+            if (tl > 0)
+            {
+                tempAxis = new Vector3(aO.M12 * bO.M13 - aO.M13 * bO.M12,
+                                       aO.M13 * bO.M11 - aO.M11 * bO.M13,
+                                       aO.M11 * bO.M12 - aO.M12 * bO.M11);
+                axisLengthInverse = 1 / tempAxis.Length();
+                tempDistance = (tl - rarb) * axisLengthInverse;
+                if (tempDistance > minimumDistance)
+                {
+                    minimumDistance = tempDistance;
+                    tempAxis.X *= axisLengthInverse;
+                    tempAxis.Y *= axisLengthInverse;
+                    tempAxis.Z *= axisLengthInverse;
+                    minimumAxis = tempAxis;
+                }
+            }
+            else
+            {
+                tempAxis = new Vector3(bO.M12 * aO.M13 - bO.M13 * aO.M12,
+                                       bO.M13 * aO.M11 - bO.M11 * aO.M13,
+                                       bO.M11 * aO.M12 - bO.M12 * aO.M11);
+                axisLengthInverse = 1 / tempAxis.Length();
+                tempDistance = (-tl - rarb) * axisLengthInverse;
+                if (tempDistance > minimumDistance)
+                {
+                    minimumDistance = tempDistance;
+                    tempAxis.X *= axisLengthInverse;
+                    tempAxis.Y *= axisLengthInverse;
+                    tempAxis.Z *= axisLengthInverse;
+                    minimumAxis = tempAxis;
+                }
+            }
+
+            //A.X x B.Y
+            rarb = aY * absBR.M32 + aZ * absBR.M22 +
+                   bX * absBR.M13 + bZ * absBR.M11;
+            tl = t.Z * bR.M22 - t.Y * bR.M32;
+            if (tl > rarb)
+            {
+                distance = tl - rarb;
+                axis = new Vector3(aO.M12 * bO.M23 - aO.M13 * bO.M22,
+                                   aO.M13 * bO.M21 - aO.M11 * bO.M23,
+                                   aO.M11 * bO.M22 - aO.M12 * bO.M21);
+                return false;
+            }
+            if (tl < -rarb)
+            {
+                distance = -tl - rarb;
+                axis = new Vector3(bO.M22 * aO.M13 - bO.M23 * aO.M12,
+                                   bO.M23 * aO.M11 - bO.M21 * aO.M13,
+                                   bO.M21 * aO.M12 - bO.M22 * aO.M11);
+                return false;
+            }
+            //Inside
+            if (tl > 0)
+            {
+                tempAxis = new Vector3(aO.M12 * bO.M23 - aO.M13 * bO.M22,
+                                       aO.M13 * bO.M21 - aO.M11 * bO.M23,
+                                       aO.M11 * bO.M22 - aO.M12 * bO.M21);
+                axisLengthInverse = 1 / tempAxis.Length();
+                tempDistance = (tl - rarb) * axisLengthInverse;
+                if (tempDistance > minimumDistance)
+                {
+                    minimumDistance = tempDistance;
+                    tempAxis.X *= axisLengthInverse;
+                    tempAxis.Y *= axisLengthInverse;
+                    tempAxis.Z *= axisLengthInverse;
+                    minimumAxis = tempAxis;
+                }
+            }
+            else
+            {
+                tempAxis = new Vector3(bO.M22 * aO.M13 - bO.M23 * aO.M12,
+                                       bO.M23 * aO.M11 - bO.M21 * aO.M13,
+                                       bO.M21 * aO.M12 - bO.M22 * aO.M11);
+                axisLengthInverse = 1 / tempAxis.Length();
+                tempDistance = (-tl - rarb) * axisLengthInverse;
+                if (tempDistance > minimumDistance)
+                {
+                    minimumDistance = tempDistance;
+                    tempAxis.X *= axisLengthInverse;
+                    tempAxis.Y *= axisLengthInverse;
+                    tempAxis.Z *= axisLengthInverse;
+                    minimumAxis = tempAxis;
+                }
+            }
+
+            //A.X x B.Z
+            rarb = aY * absBR.M33 + aZ * absBR.M23 +
+                   bX * absBR.M12 + bY * absBR.M11;
+            tl = t.Z * bR.M23 - t.Y * bR.M33;
+            if (tl > rarb)
+            {
+                distance = tl - rarb;
+                axis = new Vector3(aO.M12 * bO.M33 - aO.M13 * bO.M32,
+                                   aO.M13 * bO.M31 - aO.M11 * bO.M33,
+                                   aO.M11 * bO.M32 - aO.M12 * bO.M31);
+                return false;
+            }
+            if (tl < -rarb)
+            {
+                distance = -tl - rarb;
+                axis = new Vector3(bO.M32 * aO.M13 - bO.M33 * aO.M12,
+                                   bO.M33 * aO.M11 - bO.M31 * aO.M13,
+                                   bO.M31 * aO.M12 - bO.M32 * aO.M11);
+                return false;
+            }
+            //Inside
+            if (tl > 0)
+            {
+                tempAxis = new Vector3(aO.M12 * bO.M33 - aO.M13 * bO.M32,
+                                       aO.M13 * bO.M31 - aO.M11 * bO.M33,
+                                       aO.M11 * bO.M32 - aO.M12 * bO.M31);
+                axisLengthInverse = 1 / tempAxis.Length();
+                tempDistance = (tl - rarb) * axisLengthInverse;
+                if (tempDistance > minimumDistance)
+                {
+                    minimumDistance = tempDistance;
+                    tempAxis.X *= axisLengthInverse;
+                    tempAxis.Y *= axisLengthInverse;
+                    tempAxis.Z *= axisLengthInverse;
+                    minimumAxis = tempAxis;
+                }
+            }
+            else
+            {
+                tempAxis = new Vector3(bO.M32 * aO.M13 - bO.M33 * aO.M12,
+                                       bO.M33 * aO.M11 - bO.M31 * aO.M13,
+                                       bO.M31 * aO.M12 - bO.M32 * aO.M11);
+                axisLengthInverse = 1 / tempAxis.Length();
+                tempDistance = (-tl - rarb) * axisLengthInverse;
+                if (tempDistance > minimumDistance)
+                {
+                    minimumDistance = tempDistance;
+                    tempAxis.X *= axisLengthInverse;
+                    tempAxis.Y *= axisLengthInverse;
+                    tempAxis.Z *= axisLengthInverse;
+                    minimumAxis = tempAxis;
+                }
+            }
+
+            #endregion
+
+            #region A.Y x B.()
+
+            //A.Y x B.X
+            rarb = aX * absBR.M31 + aZ * absBR.M11 +
+                   bY * absBR.M23 + bZ * absBR.M22;
+            tl = t.X * bR.M31 - t.Z * bR.M11;
+            if (tl > rarb)
+            {
+                distance = tl - rarb;
+                axis = new Vector3(aO.M22 * bO.M13 - aO.M23 * bO.M12,
+                                   aO.M23 * bO.M11 - aO.M21 * bO.M13,
+                                   aO.M21 * bO.M12 - aO.M22 * bO.M11);
+                return false;
+            }
+            if (tl < -rarb)
+            {
+                distance = -tl - rarb;
+                axis = new Vector3(bO.M12 * aO.M23 - bO.M13 * aO.M22,
+                                   bO.M13 * aO.M21 - bO.M11 * aO.M23,
+                                   bO.M11 * aO.M22 - bO.M12 * aO.M21);
+                return false;
+            }
+            //Inside
+            if (tl > 0)
+            {
+                tempAxis = new Vector3(aO.M22 * bO.M13 - aO.M23 * bO.M12,
+                                       aO.M23 * bO.M11 - aO.M21 * bO.M13,
+                                       aO.M21 * bO.M12 - aO.M22 * bO.M11);
+                axisLengthInverse = 1 / tempAxis.Length();
+                tempDistance = (tl - rarb) * axisLengthInverse;
+                if (tempDistance > minimumDistance)
+                {
+                    minimumDistance = tempDistance;
+                    tempAxis.X *= axisLengthInverse;
+                    tempAxis.Y *= axisLengthInverse;
+                    tempAxis.Z *= axisLengthInverse;
+                    minimumAxis = tempAxis;
+                }
+            }
+            else
+            {
+                tempAxis = new Vector3(bO.M12 * aO.M23 - bO.M13 * aO.M22,
+                                       bO.M13 * aO.M21 - bO.M11 * aO.M23,
+                                       bO.M11 * aO.M22 - bO.M12 * aO.M21);
+                axisLengthInverse = 1 / tempAxis.Length();
+                tempDistance = (-tl - rarb) * axisLengthInverse;
+                if (tempDistance > minimumDistance)
+                {
+                    minimumDistance = tempDistance;
+                    tempAxis.X *= axisLengthInverse;
+                    tempAxis.Y *= axisLengthInverse;
+                    tempAxis.Z *= axisLengthInverse;
+                    minimumAxis = tempAxis;
+                }
+            }
+
+            //A.Y x B.Y
+            rarb = aX * absBR.M32 + aZ * absBR.M12 +
+                   bX * absBR.M23 + bZ * absBR.M21;
+            tl = t.X * bR.M32 - t.Z * bR.M12;
+            if (tl > rarb)
+            {
+                distance = tl - rarb;
+                axis = new Vector3(aO.M22 * bO.M23 - aO.M23 * bO.M22,
+                                   aO.M23 * bO.M21 - aO.M21 * bO.M23,
+                                   aO.M21 * bO.M22 - aO.M22 * bO.M21);
+                return false;
+            }
+            if (tl < -rarb)
+            {
+                distance = -tl - rarb;
+                axis = new Vector3(bO.M22 * aO.M23 - bO.M23 * aO.M22,
+                                   bO.M23 * aO.M21 - bO.M21 * aO.M23,
+                                   bO.M21 * aO.M22 - bO.M22 * aO.M21);
+                return false;
+            }
+            //Inside
+            if (tl > 0)
+            {
+                tempAxis = new Vector3(aO.M22 * bO.M23 - aO.M23 * bO.M22,
+                                       aO.M23 * bO.M21 - aO.M21 * bO.M23,
+                                       aO.M21 * bO.M22 - aO.M22 * bO.M21);
+                axisLengthInverse = 1 / tempAxis.Length();
+                tempDistance = (tl - rarb) * axisLengthInverse;
+                if (tempDistance > minimumDistance)
+                {
+                    minimumDistance = tempDistance;
+                    tempAxis.X *= axisLengthInverse;
+                    tempAxis.Y *= axisLengthInverse;
+                    tempAxis.Z *= axisLengthInverse;
+                    minimumAxis = tempAxis;
+                }
+            }
+            else
+            {
+                tempAxis = new Vector3(bO.M22 * aO.M23 - bO.M23 * aO.M22,
+                                       bO.M23 * aO.M21 - bO.M21 * aO.M23,
+                                       bO.M21 * aO.M22 - bO.M22 * aO.M21);
+                axisLengthInverse = 1 / tempAxis.Length();
+                tempDistance = (-tl - rarb) * axisLengthInverse;
+                if (tempDistance > minimumDistance)
+                {
+                    minimumDistance = tempDistance;
+                    tempAxis.X *= axisLengthInverse;
+                    tempAxis.Y *= axisLengthInverse;
+                    tempAxis.Z *= axisLengthInverse;
+                    minimumAxis = tempAxis;
+                }
+            }
+
+            //A.Y x B.Z
+            rarb = aX * absBR.M33 + aZ * absBR.M13 +
+                   bX * absBR.M22 + bY * absBR.M21;
+            tl = t.X * bR.M33 - t.Z * bR.M13;
+            if (tl > rarb)
+            {
+                distance = tl - rarb;
+                axis = new Vector3(aO.M22 * bO.M33 - aO.M23 * bO.M32,
+                                   aO.M23 * bO.M31 - aO.M21 * bO.M33,
+                                   aO.M21 * bO.M32 - aO.M22 * bO.M31);
+                return false;
+            }
+            if (tl < -rarb)
+            {
+                distance = -tl - rarb;
+                axis = new Vector3(bO.M32 * aO.M23 - bO.M33 * aO.M22,
+                                   bO.M33 * aO.M21 - bO.M31 * aO.M23,
+                                   bO.M31 * aO.M22 - bO.M32 * aO.M21);
+                return false;
+            }
+            //Inside
+            if (tl > 0)
+            {
+                tempAxis = new Vector3(aO.M22 * bO.M33 - aO.M23 * bO.M32,
+                                       aO.M23 * bO.M31 - aO.M21 * bO.M33,
+                                       aO.M21 * bO.M32 - aO.M22 * bO.M31);
+                axisLengthInverse = 1 / tempAxis.Length();
+                tempDistance = (tl - rarb) * axisLengthInverse;
+                if (tempDistance > minimumDistance)
+                {
+                    minimumDistance = tempDistance;
+                    tempAxis.X *= axisLengthInverse;
+                    tempAxis.Y *= axisLengthInverse;
+                    tempAxis.Z *= axisLengthInverse;
+                    minimumAxis = tempAxis;
+                }
+            }
+            else
+            {
+                tempAxis = new Vector3(bO.M32 * aO.M23 - bO.M33 * aO.M22,
+                                       bO.M33 * aO.M21 - bO.M31 * aO.M23,
+                                       bO.M31 * aO.M22 - bO.M32 * aO.M21);
+                axisLengthInverse = 1 / tempAxis.Length();
+                tempDistance = (-tl - rarb) * axisLengthInverse;
+                if (tempDistance > minimumDistance)
+                {
+                    minimumDistance = tempDistance;
+                    tempAxis.X *= axisLengthInverse;
+                    tempAxis.Y *= axisLengthInverse;
+                    tempAxis.Z *= axisLengthInverse;
+                    minimumAxis = tempAxis;
+                }
+            }
+
+            #endregion
+
+            #region A.Z x B.()
+
+            //A.Z x B.X
+            rarb = aX * absBR.M21 + aY * absBR.M11 +
+                   bY * absBR.M33 + bZ * absBR.M32;
+            tl = t.Y * bR.M11 - t.X * bR.M21;
+            if (tl > rarb)
+            {
+                distance = tl - rarb;
+                axis = new Vector3(aO.M32 * bO.M13 - aO.M33 * bO.M12,
+                                   aO.M33 * bO.M11 - aO.M31 * bO.M13,
+                                   aO.M31 * bO.M12 - aO.M32 * bO.M11);
+                return false;
+            }
+            if (tl < -rarb)
+            {
+                distance = -tl - rarb;
+                axis = new Vector3(bO.M12 * aO.M33 - bO.M13 * aO.M32,
+                                   bO.M13 * aO.M31 - bO.M11 * aO.M33,
+                                   bO.M11 * aO.M32 - bO.M12 * aO.M31);
+                return false;
+            }
+            //Inside
+            if (tl > 0)
+            {
+                tempAxis = new Vector3(aO.M32 * bO.M13 - aO.M33 * bO.M12,
+                                       aO.M33 * bO.M11 - aO.M31 * bO.M13,
+                                       aO.M31 * bO.M12 - aO.M32 * bO.M11);
+                axisLengthInverse = 1 / tempAxis.Length();
+                tempDistance = (tl - rarb) * axisLengthInverse;
+                if (tempDistance > minimumDistance)
+                {
+                    minimumDistance = tempDistance;
+                    tempAxis.X *= axisLengthInverse;
+                    tempAxis.Y *= axisLengthInverse;
+                    tempAxis.Z *= axisLengthInverse;
+                    minimumAxis = tempAxis;
+                }
+            }
+            else
+            {
+                tempAxis = new Vector3(bO.M12 * aO.M33 - bO.M13 * aO.M32,
+                                       bO.M13 * aO.M31 - bO.M11 * aO.M33,
+                                       bO.M11 * aO.M32 - bO.M12 * aO.M31);
+                axisLengthInverse = 1 / tempAxis.Length();
+                tempDistance = (-tl - rarb) * axisLengthInverse;
+                if (tempDistance > minimumDistance)
+                {
+                    minimumDistance = tempDistance;
+                    tempAxis.X *= axisLengthInverse;
+                    tempAxis.Y *= axisLengthInverse;
+                    tempAxis.Z *= axisLengthInverse;
+                    minimumAxis = tempAxis;
+                }
+            }
+
+            //A.Z x B.Y
+            rarb = aX * absBR.M22 + aY * absBR.M12 +
+                   bX * absBR.M33 + bZ * absBR.M31;
+            tl = t.Y * bR.M12 - t.X * bR.M22;
+            if (tl > rarb)
+            {
+                distance = tl - rarb;
+                axis = new Vector3(aO.M32 * bO.M23 - aO.M33 * bO.M22,
+                                   aO.M33 * bO.M21 - aO.M31 * bO.M23,
+                                   aO.M31 * bO.M22 - aO.M32 * bO.M21);
+                return false;
+            }
+            if (tl < -rarb)
+            {
+                distance = -tl - rarb;
+                axis = new Vector3(bO.M22 * aO.M33 - bO.M23 * aO.M32,
+                                   bO.M23 * aO.M31 - bO.M21 * aO.M33,
+                                   bO.M21 * aO.M32 - bO.M22 * aO.M31);
+                return false;
+            }
+            //Inside
+            if (tl > 0)
+            {
+                tempAxis = new Vector3(aO.M32 * bO.M23 - aO.M33 * bO.M22,
+                                       aO.M33 * bO.M21 - aO.M31 * bO.M23,
+                                       aO.M31 * bO.M22 - aO.M32 * bO.M21);
+                axisLengthInverse = 1 / tempAxis.Length();
+                tempDistance = (tl - rarb) * axisLengthInverse;
+                if (tempDistance > minimumDistance)
+                {
+                    minimumDistance = tempDistance;
+                    tempAxis.X *= axisLengthInverse;
+                    tempAxis.Y *= axisLengthInverse;
+                    tempAxis.Z *= axisLengthInverse;
+                    minimumAxis = tempAxis;
+                }
+            }
+            else
+            {
+                tempAxis = new Vector3(bO.M22 * aO.M33 - bO.M23 * aO.M32,
+                                       bO.M23 * aO.M31 - bO.M21 * aO.M33,
+                                       bO.M21 * aO.M32 - bO.M22 * aO.M31);
+                axisLengthInverse = 1 / tempAxis.Length();
+                tempDistance = (-tl - rarb) * axisLengthInverse;
+                if (tempDistance > minimumDistance)
+                {
+                    minimumDistance = tempDistance;
+                    tempAxis.X *= axisLengthInverse;
+                    tempAxis.Y *= axisLengthInverse;
+                    tempAxis.Z *= axisLengthInverse;
+                    minimumAxis = tempAxis;
+                }
+            }
+
+            //A.Z x B.Z
+            rarb = aX * absBR.M23 + aY * absBR.M13 +
+                   bX * absBR.M32 + bY * absBR.M31;
+            tl = t.Y * bR.M13 - t.X * bR.M23;
+            if (tl > rarb)
+            {
+                distance = tl - rarb;
+                axis = new Vector3(aO.M32 * bO.M33 - aO.M33 * bO.M32,
+                                   aO.M33 * bO.M31 - aO.M31 * bO.M33,
+                                   aO.M31 * bO.M32 - aO.M32 * bO.M31);
+                return false;
+            }
+            if (tl < -rarb)
+            {
+                distance = -tl - rarb;
+                axis = new Vector3(bO.M32 * aO.M33 - bO.M33 * aO.M32,
+                                   bO.M33 * aO.M31 - bO.M31 * aO.M33,
+                                   bO.M31 * aO.M32 - bO.M32 * aO.M31);
+                return false;
+            }
+            //Inside
+            if (tl > 0)
+            {
+                tempAxis = new Vector3(aO.M32 * bO.M33 - aO.M33 * bO.M32,
+                                       aO.M33 * bO.M31 - aO.M31 * bO.M33,
+                                       aO.M31 * bO.M32 - aO.M32 * bO.M31);
+                axisLengthInverse = 1 / tempAxis.Length();
+                tempDistance = (tl - rarb) * axisLengthInverse;
+                if (tempDistance > minimumDistance)
+                {
+                    minimumDistance = tempDistance;
+                    tempAxis.X *= axisLengthInverse;
+                    tempAxis.Y *= axisLengthInverse;
+                    tempAxis.Z *= axisLengthInverse;
+                    minimumAxis = tempAxis;
+                }
+            }
+            else
+            {
+                tempAxis = new Vector3(bO.M32 * aO.M33 - bO.M33 * aO.M32,
+                                       bO.M33 * aO.M31 - bO.M31 * aO.M33,
+                                       bO.M31 * aO.M32 - bO.M32 * aO.M31);
+                axisLengthInverse = 1 / tempAxis.Length();
+                tempDistance = (-tl - rarb) * axisLengthInverse;
+                if (tempDistance > minimumDistance)
+                {
+                    minimumDistance = tempDistance;
+                    tempAxis.X *= axisLengthInverse;
+                    tempAxis.Y *= axisLengthInverse;
+                    tempAxis.Z *= axisLengthInverse;
+                    minimumAxis = tempAxis;
+                }
+            }
+
+            #endregion
+
+            distance = minimumDistance;
+            axis = minimumAxis;
+            return true;
+        }
+
+#if ALLOWUNSAFE
+        /// <summary>
+        /// Determines if the two boxes are colliding and computes contact data.
+        /// </summary>
+        /// <param name="a">First box to collide.</param>
+        /// <param name="b">Second box to collide.</param>
+        /// <param name="distance">Distance of separation or penetration.</param>
+        /// <param name="axis">Axis of separation or penetration.</param>
+        /// <param name="contactData">Computed contact data.</param>
+        /// <param name="transformA">Transform to apply to shape A.</param>
+        /// <param name="transformB">Transform to apply to shape B.</param>
+        /// <returns>Whether or not the boxes collide.</returns>
+        public static unsafe bool AreBoxesColliding(BoxShape a, BoxShape b, ref RigidTransform transformA, ref RigidTransform transformB, out float distance, out Vector3 axis, out TinyStructList<BoxContactData> contactData)
+        {
+            BoxContactDataCache tempData;
+            bool toReturn = AreBoxesColliding(a, b, ref transformA, ref transformB, out distance, out axis, out tempData);
+            BoxContactData* dataPointer = &tempData.D1;
+            contactData = new TinyStructList<BoxContactData>();
+            for (int i = 0; i < tempData.Count; i++)
+            {
+                contactData.Add(ref dataPointer[i]);
+            }
+            return toReturn;
+        }
+#endif
+
+        /// <summary>
+        /// Determines if the two boxes are colliding and computes contact data.
+        /// </summary>
+        /// <param name="a">First box to collide.</param>
+        /// <param name="b">Second box to collide.</param>
+        /// <param name="distance">Distance of separation or penetration.</param>
+        /// <param name="axis">Axis of separation or penetration.</param>
+        /// <param name="contactData">Contact positions, depths, and ids.</param>
+        /// <param name="transformA">Transform to apply to shape A.</param>
+        /// <param name="transformB">Transform to apply to shape B.</param>
+        /// <returns>Whether or not the boxes collide.</returns>
+#if ALLOWUNSAFE
+        public static bool AreBoxesColliding(BoxShape a, BoxShape b, ref RigidTransform transformA, ref RigidTransform transformB, out float distance, out Vector3 axis, out BoxContactDataCache contactData)
+#else
+        public static bool AreBoxesColliding(BoxShape a, BoxShape b, ref RigidTransform transformA, ref RigidTransform transformB, out float distance, out Vector3 axis, out TinyStructList<BoxContactData> contactData)
+#endif
+        {
+            float aX = a.HalfWidth;
+            float aY = a.HalfHeight;
+            float aZ = a.HalfLength;
+
+            float bX = b.HalfWidth;
+            float bY = b.HalfHeight;
+            float bZ = b.HalfLength;
+
+#if ALLOWUNSAFE
+            contactData = new BoxContactDataCache();
+#else
+            contactData = new TinyStructList<BoxContactData>();
+#endif
+            //Relative rotation from A to B.
+            Matrix3x3 bR;
+
+            Matrix3x3 aO;
+            Matrix3x3.CreateFromQuaternion(ref transformA.Orientation, out aO);
+            Matrix3x3 bO;
+            Matrix3x3.CreateFromQuaternion(ref transformB.Orientation, out bO);
+
+            //Relative translation rotated into A's configuration space.
+            Vector3 t;
+            Vector3.Subtract(ref transformB.Position, ref transformA.Position, out t);
+
+            float tempDistance;
+            float minimumDistance = -float.MaxValue;
+            var minimumAxis = new Vector3();
+            byte minimumFeature = 2; //2 means edge.  0-> A face, 1 -> B face.
+
+            #region A Face Normals
+
+            bR.M11 = aO.M11 * bO.M11 + aO.M12 * bO.M12 + aO.M13 * bO.M13;
+            bR.M12 = aO.M11 * bO.M21 + aO.M12 * bO.M22 + aO.M13 * bO.M23;
+            bR.M13 = aO.M11 * bO.M31 + aO.M12 * bO.M32 + aO.M13 * bO.M33;
+            Matrix3x3 absBR;
+            //Epsilons are added to deal with near-parallel edges.
+            absBR.M11 = Math.Abs(bR.M11) + Toolbox.Epsilon;
+            absBR.M12 = Math.Abs(bR.M12) + Toolbox.Epsilon;
+            absBR.M13 = Math.Abs(bR.M13) + Toolbox.Epsilon;
+            float tX = t.X;
+            t.X = t.X * aO.M11 + t.Y * aO.M12 + t.Z * aO.M13;
+
+            //Test the axes defines by entity A's rotation matrix.
+            //A.X
+            float rarb = aX + bX * absBR.M11 + bY * absBR.M12 + bZ * absBR.M13;
+            if (t.X > rarb)
+            {
+                distance = t.X - rarb;
+                axis = new Vector3(-aO.M11, -aO.M12, -aO.M13);
+                return false;
+            }
+            if (t.X < -rarb)
+            {
+                distance = -t.X - rarb;
+                axis = new Vector3(aO.M11, aO.M12, aO.M13);
+                return false;
+            }
+            //Inside
+            if (t.X > 0)
+            {
+                tempDistance = t.X - rarb;
+                if (tempDistance > minimumDistance)
+                {
+                    minimumDistance = tempDistance;
+                    minimumAxis = new Vector3(-aO.M11, -aO.M12, -aO.M13);
+                    minimumFeature = 0;
+                }
+            }
+            else
+            {
+                tempDistance = -t.X - rarb;
+                if (tempDistance > minimumDistance)
+                {
+                    minimumDistance = tempDistance;
+                    minimumAxis = new Vector3(aO.M11, aO.M12, aO.M13);
+                    minimumFeature = 0;
+                }
+            }
+
+
+            bR.M21 = aO.M21 * bO.M11 + aO.M22 * bO.M12 + aO.M23 * bO.M13;
+            bR.M22 = aO.M21 * bO.M21 + aO.M22 * bO.M22 + aO.M23 * bO.M23;
+            bR.M23 = aO.M21 * bO.M31 + aO.M22 * bO.M32 + aO.M23 * bO.M33;
+            absBR.M21 = Math.Abs(bR.M21) + Toolbox.Epsilon;
+            absBR.M22 = Math.Abs(bR.M22) + Toolbox.Epsilon;
+            absBR.M23 = Math.Abs(bR.M23) + Toolbox.Epsilon;
+            float tY = t.Y;
+            t.Y = tX * aO.M21 + t.Y * aO.M22 + t.Z * aO.M23;
+
+            //A.Y
+            rarb = aY + bX * absBR.M21 + bY * absBR.M22 + bZ * absBR.M23;
+            if (t.Y > rarb)
+            {
+                distance = t.Y - rarb;
+                axis = new Vector3(-aO.M21, -aO.M22, -aO.M23);
+                return false;
+            }
+            if (t.Y < -rarb)
+            {
+                distance = -t.Y - rarb;
+                axis = new Vector3(aO.M21, aO.M22, aO.M23);
+                return false;
+            }
+            //Inside
+            if (t.Y > 0)
+            {
+                tempDistance = t.Y - rarb;
+                if (tempDistance > minimumDistance)
+                {
+                    minimumDistance = tempDistance;
+                    minimumAxis = new Vector3(-aO.M21, -aO.M22, -aO.M23);
+                    minimumFeature = 0;
+                }
+            }
+            else
+            {
+                tempDistance = -t.Y - rarb;
+                if (tempDistance > minimumDistance)
+                {
+                    minimumDistance = tempDistance;
+                    minimumAxis = new Vector3(aO.M21, aO.M22, aO.M23);
+                    minimumFeature = 0;
+                }
+            }
+
+            bR.M31 = aO.M31 * bO.M11 + aO.M32 * bO.M12 + aO.M33 * bO.M13;
+            bR.M32 = aO.M31 * bO.M21 + aO.M32 * bO.M22 + aO.M33 * bO.M23;
+            bR.M33 = aO.M31 * bO.M31 + aO.M32 * bO.M32 + aO.M33 * bO.M33;
+            absBR.M31 = Math.Abs(bR.M31) + Toolbox.Epsilon;
+            absBR.M32 = Math.Abs(bR.M32) + Toolbox.Epsilon;
+            absBR.M33 = Math.Abs(bR.M33) + Toolbox.Epsilon;
+            t.Z = tX * aO.M31 + tY * aO.M32 + t.Z * aO.M33;
+
+            //A.Z
+            rarb = aZ + bX * absBR.M31 + bY * absBR.M32 + bZ * absBR.M33;
+            if (t.Z > rarb)
+            {
+                distance = t.Z - rarb;
+                axis = new Vector3(-aO.M31, -aO.M32, -aO.M33);
+                return false;
+            }
+            if (t.Z < -rarb)
+            {
+                distance = -t.Z - rarb;
+                axis = new Vector3(aO.M31, aO.M32, aO.M33);
+                return false;
+            }
+            //Inside
+            if (t.Z > 0)
+            {
+                tempDistance = t.Z - rarb;
+                if (tempDistance > minimumDistance)
+                {
+                    minimumDistance = tempDistance;
+                    minimumAxis = new Vector3(-aO.M31, -aO.M32, -aO.M33);
+                    minimumFeature = 0;
+                }
+            }
+            else
+            {
+                tempDistance = -t.Z - rarb;
+                if (tempDistance > minimumDistance)
+                {
+                    minimumDistance = tempDistance;
+                    minimumAxis = new Vector3(aO.M31, aO.M32, aO.M33);
+                    minimumFeature = 0;
+                }
+            }
+
+            #endregion
+
+            const float antiBBias = .01f;
+            minimumDistance += antiBBias;
+
+            #region B Face Normals
+
+            //Test the axes defines by entity B's rotation matrix.
+            //B.X
+            rarb = bX + aX * absBR.M11 + aY * absBR.M21 + aZ * absBR.M31;
+            float tl = t.X * bR.M11 + t.Y * bR.M21 + t.Z * bR.M31;
+            if (tl > rarb)
+            {
+                distance = tl - rarb;
+                axis = new Vector3(-bO.M11, -bO.M12, -bO.M13);
+                return false;
+            }
+            if (tl < -rarb)
+            {
+                distance = -tl - rarb;
+                axis = new Vector3(bO.M11, bO.M12, bO.M13);
+                return false;
+            }
+            //Inside
+            if (tl > 0)
+            {
+                tempDistance = tl - rarb;
+                if (tempDistance > minimumDistance)
+                {
+                    minimumDistance = tempDistance;
+                    minimumAxis = new Vector3(-bO.M11, -bO.M12, -bO.M13);
+                    minimumFeature = 1;
+                }
+            }
+            else
+            {
+                tempDistance = -tl - rarb;
+                if (tempDistance > minimumDistance)
+                {
+                    minimumDistance = tempDistance;
+                    minimumAxis = new Vector3(bO.M11, bO.M12, bO.M13);
+                    minimumFeature = 1;
+                }
+            }
+
+            //B.Y
+            rarb = bY + aX * absBR.M12 + aY * absBR.M22 + aZ * absBR.M32;
+            tl = t.X * bR.M12 + t.Y * bR.M22 + t.Z * bR.M32;
+            if (tl > rarb)
+            {
+                distance = tl - rarb;
+                axis = new Vector3(-bO.M21, -bO.M22, -bO.M23);
+                return false;
+            }
+            if (tl < -rarb)
+            {
+                distance = -tl - rarb;
+                axis = new Vector3(bO.M21, bO.M22, bO.M23);
+                return false;
+            }
+            //Inside
+            if (tl > 0)
+            {
+                tempDistance = tl - rarb;
+                if (tempDistance > minimumDistance)
+                {
+                    minimumDistance = tempDistance;
+                    minimumAxis = new Vector3(-bO.M21, -bO.M22, -bO.M23);
+                    minimumFeature = 1;
+                }
+            }
+            else
+            {
+                tempDistance = -tl - rarb;
+                if (tempDistance > minimumDistance)
+                {
+                    minimumDistance = tempDistance;
+                    minimumAxis = new Vector3(bO.M21, bO.M22, bO.M23);
+                    minimumFeature = 1;
+                }
+            }
+
+            //B.Z
+            rarb = bZ + aX * absBR.M13 + aY * absBR.M23 + aZ * absBR.M33;
+            tl = t.X * bR.M13 + t.Y * bR.M23 + t.Z * bR.M33;
+            if (tl > rarb)
+            {
+                distance = tl - rarb;
+                axis = new Vector3(-bO.M31, -bO.M32, -bO.M33);
+                return false;
+            }
+            if (tl < -rarb)
+            {
+                distance = -tl - rarb;
+                axis = new Vector3(bO.M31, bO.M32, bO.M33);
+                return false;
+            }
+            //Inside
+            if (tl > 0)
+            {
+                tempDistance = tl - rarb;
+                if (tempDistance > minimumDistance)
+                {
+                    minimumDistance = tempDistance;
+                    minimumAxis = new Vector3(-bO.M31, -bO.M32, -bO.M33);
+                    minimumFeature = 1;
+                }
+            }
+            else
+            {
+                tempDistance = -tl - rarb;
+                if (tempDistance > minimumDistance)
+                {
+                    minimumDistance = tempDistance;
+                    minimumAxis = new Vector3(bO.M31, bO.M32, bO.M33);
+                    minimumFeature = 1;
+                }
+            }
+
+            #endregion
+
+            if (minimumFeature != 1)
+                minimumDistance -= antiBBias;
+
+            float antiEdgeBias = .01f;
+            minimumDistance += antiEdgeBias;
+            float axisLengthInverse;
+            Vector3 tempAxis;
+
+            #region A.X x B.()
+
+            //Now for the edge-edge cases.
+            //A.X x B.X
+            rarb = aY * absBR.M31 + aZ * absBR.M21 +
+                   bY * absBR.M13 + bZ * absBR.M12;
+            tl = t.Z * bR.M21 - t.Y * bR.M31;
+            if (tl > rarb)
+            {
+                distance = tl - rarb;
+                axis = new Vector3(bO.M12 * aO.M13 - bO.M13 * aO.M12,
+                                   bO.M13 * aO.M11 - bO.M11 * aO.M13,
+                                   bO.M11 * aO.M12 - bO.M12 * aO.M11);
+                return false;
+            }
+            if (tl < -rarb)
+            {
+                distance = -tl - rarb;
+                axis = new Vector3(aO.M12 * bO.M13 - aO.M13 * bO.M12,
+                                   aO.M13 * bO.M11 - aO.M11 * bO.M13,
+                                   aO.M11 * bO.M12 - aO.M12 * bO.M11);
+                return false;
+            }
+            //Inside
+            if (tl > 0)
+            {
+                tempAxis = new Vector3(bO.M12 * aO.M13 - bO.M13 * aO.M12,
+                                       bO.M13 * aO.M11 - bO.M11 * aO.M13,
+                                       bO.M11 * aO.M12 - bO.M12 * aO.M11);
+
+                axisLengthInverse = 1 / tempAxis.Length();
+                tempDistance = (tl - rarb) * axisLengthInverse;
+                if (tempDistance > minimumDistance)
+                {
+                    minimumFeature = 2;
+                    minimumDistance = tempDistance;
+                    tempAxis.X *= axisLengthInverse;
+                    tempAxis.Y *= axisLengthInverse;
+                    tempAxis.Z *= axisLengthInverse;
+                    minimumAxis = tempAxis;
+                }
+            }
+            else
+            {
+                tempAxis = new Vector3(aO.M12 * bO.M13 - aO.M13 * bO.M12,
+                                       aO.M13 * bO.M11 - aO.M11 * bO.M13,
+                                       aO.M11 * bO.M12 - aO.M12 * bO.M11);
+                axisLengthInverse = 1 / tempAxis.Length();
+                tempDistance = (-tl - rarb) * axisLengthInverse;
+                if (tempDistance > minimumDistance)
+                {
+                    minimumFeature = 2;
+                    minimumDistance = tempDistance;
+                    tempAxis.X *= axisLengthInverse;
+                    tempAxis.Y *= axisLengthInverse;
+                    tempAxis.Z *= axisLengthInverse;
+                    minimumAxis = tempAxis;
+                }
+            }
+
+            //A.X x B.Y
+            rarb = aY * absBR.M32 + aZ * absBR.M22 +
+                   bX * absBR.M13 + bZ * absBR.M11;
+            tl = t.Z * bR.M22 - t.Y * bR.M32;
+            if (tl > rarb)
+            {
+                distance = tl - rarb;
+                axis = new Vector3(bO.M22 * aO.M13 - bO.M23 * aO.M12,
+                                   bO.M23 * aO.M11 - bO.M21 * aO.M13,
+                                   bO.M21 * aO.M12 - bO.M22 * aO.M11);
+                return false;
+            }
+            if (tl < -rarb)
+            {
+                distance = -tl - rarb;
+                axis = new Vector3(aO.M12 * bO.M23 - aO.M13 * bO.M22,
+                                   aO.M13 * bO.M21 - aO.M11 * bO.M23,
+                                   aO.M11 * bO.M22 - aO.M12 * bO.M21);
+
+                return false;
+            }
+            //Inside
+            if (tl > 0)
+            {
+                tempAxis = new Vector3(bO.M22 * aO.M13 - bO.M23 * aO.M12,
+                                       bO.M23 * aO.M11 - bO.M21 * aO.M13,
+                                       bO.M21 * aO.M12 - bO.M22 * aO.M11);
+
+                axisLengthInverse = 1 / tempAxis.Length();
+                tempDistance = (tl - rarb) * axisLengthInverse;
+                if (tempDistance > minimumDistance)
+                {
+                    minimumFeature = 2;
+                    minimumDistance = tempDistance;
+                    tempAxis.X *= axisLengthInverse;
+                    tempAxis.Y *= axisLengthInverse;
+                    tempAxis.Z *= axisLengthInverse;
+                    minimumAxis = tempAxis;
+                }
+            }
+            else
+            {
+                tempAxis = new Vector3(aO.M12 * bO.M23 - aO.M13 * bO.M22,
+                                       aO.M13 * bO.M21 - aO.M11 * bO.M23,
+                                       aO.M11 * bO.M22 - aO.M12 * bO.M21);
+                axisLengthInverse = 1 / tempAxis.Length();
+                tempDistance = (-tl - rarb) * axisLengthInverse;
+                if (tempDistance > minimumDistance)
+                {
+                    minimumFeature = 2;
+                    minimumDistance = tempDistance;
+                    tempAxis.X *= axisLengthInverse;
+                    tempAxis.Y *= axisLengthInverse;
+                    tempAxis.Z *= axisLengthInverse;
+                    minimumAxis = tempAxis;
+                }
+            }
+
+            //A.X x B.Z
+            rarb = aY * absBR.M33 + aZ * absBR.M23 +
+                   bX * absBR.M12 + bY * absBR.M11;
+            tl = t.Z * bR.M23 - t.Y * bR.M33;
+            if (tl > rarb)
+            {
+                distance = tl - rarb;
+                axis = new Vector3(bO.M32 * aO.M13 - bO.M33 * aO.M12,
+                                   bO.M33 * aO.M11 - bO.M31 * aO.M13,
+                                   bO.M31 * aO.M12 - bO.M32 * aO.M11);
+                return false;
+            }
+            if (tl < -rarb)
+            {
+                distance = -tl - rarb;
+
+                axis = new Vector3(aO.M12 * bO.M33 - aO.M13 * bO.M32,
+                                   aO.M13 * bO.M31 - aO.M11 * bO.M33,
+                                   aO.M11 * bO.M32 - aO.M12 * bO.M31);
+                return false;
+            }
+            //Inside
+            if (tl > 0)
+            {
+                tempAxis = new Vector3(bO.M32 * aO.M13 - bO.M33 * aO.M12,
+                                       bO.M33 * aO.M11 - bO.M31 * aO.M13,
+                                       bO.M31 * aO.M12 - bO.M32 * aO.M11);
+                axisLengthInverse = 1 / tempAxis.Length();
+                tempDistance = (tl - rarb) * axisLengthInverse;
+                if (tempDistance > minimumDistance)
+                {
+                    minimumFeature = 2;
+                    minimumDistance = tempDistance;
+                    tempAxis.X *= axisLengthInverse;
+                    tempAxis.Y *= axisLengthInverse;
+                    tempAxis.Z *= axisLengthInverse;
+                    minimumAxis = tempAxis;
+                }
+            }
+            else
+            {
+                tempAxis = new Vector3(aO.M12 * bO.M33 - aO.M13 * bO.M32,
+                                       aO.M13 * bO.M31 - aO.M11 * bO.M33,
+                                       aO.M11 * bO.M32 - aO.M12 * bO.M31);
+
+                axisLengthInverse = 1 / tempAxis.Length();
+                tempDistance = (-tl - rarb) * axisLengthInverse;
+                if (tempDistance > minimumDistance)
+                {
+                    minimumFeature = 2;
+                    minimumDistance = tempDistance;
+                    tempAxis.X *= axisLengthInverse;
+                    tempAxis.Y *= axisLengthInverse;
+                    tempAxis.Z *= axisLengthInverse;
+                    minimumAxis = tempAxis;
+                }
+            }
+
+            #endregion
+
+            #region A.Y x B.()
+
+            //A.Y x B.X
+            rarb = aX * absBR.M31 + aZ * absBR.M11 +
+                   bY * absBR.M23 + bZ * absBR.M22;
+            tl = t.X * bR.M31 - t.Z * bR.M11;
+            if (tl > rarb)
+            {
+                distance = tl - rarb;
+                axis = new Vector3(bO.M12 * aO.M23 - bO.M13 * aO.M22,
+                                   bO.M13 * aO.M21 - bO.M11 * aO.M23,
+                                   bO.M11 * aO.M22 - bO.M12 * aO.M21);
+                return false;
+            }
+            if (tl < -rarb)
+            {
+                distance = -tl - rarb;
+                axis = new Vector3(aO.M22 * bO.M13 - aO.M23 * bO.M12,
+                                   aO.M23 * bO.M11 - aO.M21 * bO.M13,
+                                   aO.M21 * bO.M12 - aO.M22 * bO.M11);
+
+                return false;
+            }
+            //Inside
+            if (tl > 0)
+            {
+                tempAxis = new Vector3(bO.M12 * aO.M23 - bO.M13 * aO.M22,
+                                       bO.M13 * aO.M21 - bO.M11 * aO.M23,
+                                       bO.M11 * aO.M22 - bO.M12 * aO.M21);
+                axisLengthInverse = 1 / tempAxis.Length();
+                tempDistance = (tl - rarb) * axisLengthInverse;
+                if (tempDistance > minimumDistance)
+                {
+                    minimumFeature = 2;
+                    minimumDistance = tempDistance;
+                    tempAxis.X *= axisLengthInverse;
+                    tempAxis.Y *= axisLengthInverse;
+                    tempAxis.Z *= axisLengthInverse;
+                    minimumAxis = tempAxis;
+                }
+            }
+            else
+            {
+                tempAxis = new Vector3(aO.M22 * bO.M13 - aO.M23 * bO.M12,
+                                       aO.M23 * bO.M11 - aO.M21 * bO.M13,
+                                       aO.M21 * bO.M12 - aO.M22 * bO.M11);
+
+                axisLengthInverse = 1 / tempAxis.Length();
+                tempDistance = (-tl - rarb) * axisLengthInverse;
+                if (tempDistance > minimumDistance)
+                {
+                    minimumFeature = 2;
+                    minimumDistance = tempDistance;
+                    tempAxis.X *= axisLengthInverse;
+                    tempAxis.Y *= axisLengthInverse;
+                    tempAxis.Z *= axisLengthInverse;
+                    minimumAxis = tempAxis;
+                }
+            }
+
+            //A.Y x B.Y
+            rarb = aX * absBR.M32 + aZ * absBR.M12 +
+                   bX * absBR.M23 + bZ * absBR.M21;
+            tl = t.X * bR.M32 - t.Z * bR.M12;
+            if (tl > rarb)
+            {
+                distance = tl - rarb;
+                axis = new Vector3(bO.M22 * aO.M23 - bO.M23 * aO.M22,
+                                   bO.M23 * aO.M21 - bO.M21 * aO.M23,
+                                   bO.M21 * aO.M22 - bO.M22 * aO.M21);
+                return false;
+            }
+            if (tl < -rarb)
+            {
+                distance = -tl - rarb;
+
+                axis = new Vector3(aO.M22 * bO.M23 - aO.M23 * bO.M22,
+                                   aO.M23 * bO.M21 - aO.M21 * bO.M23,
+                                   aO.M21 * bO.M22 - aO.M22 * bO.M21);
+                return false;
+            }
+            //Inside
+            if (tl > 0)
+            {
+                tempAxis = new Vector3(bO.M22 * aO.M23 - bO.M23 * aO.M22,
+                                       bO.M23 * aO.M21 - bO.M21 * aO.M23,
+                                       bO.M21 * aO.M22 - bO.M22 * aO.M21);
+                axisLengthInverse = 1 / tempAxis.Length();
+                tempDistance = (tl - rarb) * axisLengthInverse;
+                if (tempDistance > minimumDistance)
+                {
+                    minimumFeature = 2;
+                    minimumDistance = tempDistance;
+                    tempAxis.X *= axisLengthInverse;
+                    tempAxis.Y *= axisLengthInverse;
+                    tempAxis.Z *= axisLengthInverse;
+                    minimumAxis = tempAxis;
+                }
+            }
+            else
+            {
+                tempAxis = new Vector3(aO.M22 * bO.M23 - aO.M23 * bO.M22,
+                                       aO.M23 * bO.M21 - aO.M21 * bO.M23,
+                                       aO.M21 * bO.M22 - aO.M22 * bO.M21);
+
+                axisLengthInverse = 1 / tempAxis.Length();
+                tempDistance = (-tl - rarb) * axisLengthInverse;
+                if (tempDistance > minimumDistance)
+                {
+                    minimumFeature = 2;
+                    minimumDistance = tempDistance;
+                    tempAxis.X *= axisLengthInverse;
+                    tempAxis.Y *= axisLengthInverse;
+                    tempAxis.Z *= axisLengthInverse;
+                    minimumAxis = tempAxis;
+                }
+            }
+
+            //A.Y x B.Z
+            rarb = aX * absBR.M33 + aZ * absBR.M13 +
+                   bX * absBR.M22 + bY * absBR.M21;
+            tl = t.X * bR.M33 - t.Z * bR.M13;
+            if (tl > rarb)
+            {
+                distance = tl - rarb;
+                axis = new Vector3(bO.M32 * aO.M23 - bO.M33 * aO.M22,
+                                   bO.M33 * aO.M21 - bO.M31 * aO.M23,
+                                   bO.M31 * aO.M22 - bO.M32 * aO.M21);
+                return false;
+            }
+            if (tl < -rarb)
+            {
+                distance = -tl - rarb;
+
+                axis = new Vector3(aO.M22 * bO.M33 - aO.M23 * bO.M32,
+                                   aO.M23 * bO.M31 - aO.M21 * bO.M33,
+                                   aO.M21 * bO.M32 - aO.M22 * bO.M31);
+                return false;
+            }
+            //Inside
+            if (tl > 0)
+            {
+                tempAxis = new Vector3(bO.M32 * aO.M23 - bO.M33 * aO.M22,
+                                       bO.M33 * aO.M21 - bO.M31 * aO.M23,
+                                       bO.M31 * aO.M22 - bO.M32 * aO.M21);
+                axisLengthInverse = 1 / tempAxis.Length();
+                tempDistance = (tl - rarb) * axisLengthInverse;
+                if (tempDistance > minimumDistance)
+                {
+                    minimumFeature = 2;
+                    minimumDistance = tempDistance;
+                    tempAxis.X *= axisLengthInverse;
+                    tempAxis.Y *= axisLengthInverse;
+                    tempAxis.Z *= axisLengthInverse;
+                    minimumAxis = tempAxis;
+                }
+            }
+            else
+            {
+                tempAxis = new Vector3(aO.M22 * bO.M33 - aO.M23 * bO.M32,
+                                       aO.M23 * bO.M31 - aO.M21 * bO.M33,
+                                       aO.M21 * bO.M32 - aO.M22 * bO.M31);
+
+                axisLengthInverse = 1 / tempAxis.Length();
+                tempDistance = (-tl - rarb) * axisLengthInverse;
+                if (tempDistance > minimumDistance)
+                {
+                    minimumFeature = 2;
+                    minimumDistance = tempDistance;
+                    tempAxis.X *= axisLengthInverse;
+                    tempAxis.Y *= axisLengthInverse;
+                    tempAxis.Z *= axisLengthInverse;
+                    minimumAxis = tempAxis;
+                }
+            }
+
+            #endregion
+
+            #region A.Z x B.()
+
+            //A.Z x B.X
+            rarb = aX * absBR.M21 + aY * absBR.M11 +
+                   bY * absBR.M33 + bZ * absBR.M32;
+            tl = t.Y * bR.M11 - t.X * bR.M21;
+            if (tl > rarb)
+            {
+                distance = tl - rarb;
+                axis = new Vector3(bO.M12 * aO.M33 - bO.M13 * aO.M32,
+                                   bO.M13 * aO.M31 - bO.M11 * aO.M33,
+                                   bO.M11 * aO.M32 - bO.M12 * aO.M31);
+                return false;
+            }
+            if (tl < -rarb)
+            {
+                distance = -tl - rarb;
+
+                axis = new Vector3(aO.M32 * bO.M13 - aO.M33 * bO.M12,
+                                   aO.M33 * bO.M11 - aO.M31 * bO.M13,
+                                   aO.M31 * bO.M12 - aO.M32 * bO.M11);
+                return false;
+            }
+            //Inside
+            if (tl > 0)
+            {
+                tempAxis = new Vector3(bO.M12 * aO.M33 - bO.M13 * aO.M32,
+                                       bO.M13 * aO.M31 - bO.M11 * aO.M33,
+                                       bO.M11 * aO.M32 - bO.M12 * aO.M31);
+                axisLengthInverse = 1 / tempAxis.Length();
+                tempDistance = (tl - rarb) * axisLengthInverse;
+                if (tempDistance > minimumDistance)
+                {
+                    minimumFeature = 2;
+                    minimumDistance = tempDistance;
+                    tempAxis.X *= axisLengthInverse;
+                    tempAxis.Y *= axisLengthInverse;
+                    tempAxis.Z *= axisLengthInverse;
+                    minimumAxis = tempAxis;
+                }
+            }
+            else
+            {
+                tempAxis = new Vector3(aO.M32 * bO.M13 - aO.M33 * bO.M12,
+                                       aO.M33 * bO.M11 - aO.M31 * bO.M13,
+                                       aO.M31 * bO.M12 - aO.M32 * bO.M11);
+                axisLengthInverse = 1 / tempAxis.Length();
+                tempDistance = (-tl - rarb) * axisLengthInverse;
+                if (tempDistance > minimumDistance)
+                {
+                    minimumFeature = 2;
+                    minimumDistance = tempDistance;
+                    tempAxis.X *= axisLengthInverse;
+                    tempAxis.Y *= axisLengthInverse;
+                    tempAxis.Z *= axisLengthInverse;
+                    minimumAxis = tempAxis;
+                }
+            }
+
+            //A.Z x B.Y
+            rarb = aX * absBR.M22 + aY * absBR.M12 +
+                   bX * absBR.M33 + bZ * absBR.M31;
+            tl = t.Y * bR.M12 - t.X * bR.M22;
+            if (tl > rarb)
+            {
+                distance = tl - rarb;
+                axis = new Vector3(bO.M22 * aO.M33 - bO.M23 * aO.M32,
+                                   bO.M23 * aO.M31 - bO.M21 * aO.M33,
+                                   bO.M21 * aO.M32 - bO.M22 * aO.M31);
+                return false;
+            }
+            if (tl < -rarb)
+            {
+                distance = -tl - rarb;
+
+                axis = new Vector3(aO.M32 * bO.M23 - aO.M33 * bO.M22,
+                                   aO.M33 * bO.M21 - aO.M31 * bO.M23,
+                                   aO.M31 * bO.M22 - aO.M32 * bO.M21);
+                return false;
+            }
+            //Inside
+            if (tl > 0)
+            {
+                tempAxis = new Vector3(bO.M22 * aO.M33 - bO.M23 * aO.M32,
+                                       bO.M23 * aO.M31 - bO.M21 * aO.M33,
+                                       bO.M21 * aO.M32 - bO.M22 * aO.M31);
+                axisLengthInverse = 1 / tempAxis.Length();
+                tempDistance = (tl - rarb) * axisLengthInverse;
+                if (tempDistance > minimumDistance)
+                {
+                    minimumFeature = 2;
+                    minimumDistance = tempDistance;
+                    tempAxis.X *= axisLengthInverse;
+                    tempAxis.Y *= axisLengthInverse;
+                    tempAxis.Z *= axisLengthInverse;
+                    minimumAxis = tempAxis;
+                }
+            }
+            else
+            {
+                tempAxis = new Vector3(aO.M32 * bO.M23 - aO.M33 * bO.M22,
+                                       aO.M33 * bO.M21 - aO.M31 * bO.M23,
+                                       aO.M31 * bO.M22 - aO.M32 * bO.M21);
+                axisLengthInverse = 1 / tempAxis.Length();
+                tempDistance = (-tl - rarb) * axisLengthInverse;
+                if (tempDistance > minimumDistance)
+                {
+                    minimumFeature = 2;
+                    minimumDistance = tempDistance;
+                    tempAxis.X *= axisLengthInverse;
+                    tempAxis.Y *= axisLengthInverse;
+                    tempAxis.Z *= axisLengthInverse;
+                    minimumAxis = tempAxis;
+                }
+            }
+
+            //A.Z x B.Z
+            rarb = aX * absBR.M23 + aY * absBR.M13 +
+                   bX * absBR.M32 + bY * absBR.M31;
+            tl = t.Y * bR.M13 - t.X * bR.M23;
+            if (tl > rarb)
+            {
+                distance = tl - rarb;
+                axis = new Vector3(bO.M32 * aO.M33 - bO.M33 * aO.M32,
+                                   bO.M33 * aO.M31 - bO.M31 * aO.M33,
+                                   bO.M31 * aO.M32 - bO.M32 * aO.M31);
+                return false;
+            }
+            if (tl < -rarb)
+            {
+                distance = -tl - rarb;
+                axis = new Vector3(aO.M32 * bO.M33 - aO.M33 * bO.M32,
+                                   aO.M33 * bO.M31 - aO.M31 * bO.M33,
+                                   aO.M31 * bO.M32 - aO.M32 * bO.M31);
+                return false;
+            }
+            //Inside
+            if (tl > 0)
+            {
+                tempAxis = new Vector3(bO.M32 * aO.M33 - bO.M33 * aO.M32,
+                                       bO.M33 * aO.M31 - bO.M31 * aO.M33,
+                                       bO.M31 * aO.M32 - bO.M32 * aO.M31);
+                axisLengthInverse = 1 / tempAxis.Length();
+                tempDistance = (tl - rarb) * axisLengthInverse;
+                if (tempDistance > minimumDistance)
+                {
+                    minimumFeature = 2;
+                    minimumDistance = tempDistance;
+                    tempAxis.X *= axisLengthInverse;
+                    tempAxis.Y *= axisLengthInverse;
+                    tempAxis.Z *= axisLengthInverse;
+                    minimumAxis = tempAxis;
+                }
+            }
+            else
+            {
+                tempAxis = new Vector3(aO.M32 * bO.M33 - aO.M33 * bO.M32,
+                                       aO.M33 * bO.M31 - aO.M31 * bO.M33,
+                                       aO.M31 * bO.M32 - aO.M32 * bO.M31);
+
+                axisLengthInverse = 1 / tempAxis.Length();
+                tempDistance = (-tl - rarb) * axisLengthInverse;
+                if (tempDistance > minimumDistance)
+                {
+                    minimumFeature = 2;
+                    minimumDistance = tempDistance;
+                    tempAxis.X *= axisLengthInverse;
+                    tempAxis.Y *= axisLengthInverse;
+                    tempAxis.Z *= axisLengthInverse;
+                    minimumAxis = tempAxis;
+                }
+            }
+
+            #endregion
+
+            if (minimumFeature == 2)
+            {
+
+                //Edge-edge contact conceptually only has one contact, but allowing it to create multiple due to penetration is more robust.
+                GetEdgeEdgeContact(a, b, ref transformA.Position, ref aO, ref transformB.Position, ref bO, minimumDistance, ref minimumAxis, out contactData);
+
+                //Vector3 position;
+                //float depth;
+                //int id;
+                //                GetEdgeEdgeContact(a, b, ref transformA.Position, ref aO, ref transformB.Position, ref bO, ref minimumAxis, out position, out id);
+                //#if ALLOWUNSAFE
+                //                contactData.D1.Position = position;
+                //                contactData.D1.Depth = minimumDistance; 
+                //                contactData.D1.Id = id;
+                //                contactData.Count = 1;
+                //#else
+                //                var toAdd = new BoxContactData();
+                //                toAdd.Position = position;
+                //                toAdd.Depth = minimumDistance;
+                //                toAdd.Id = id;
+                //                contactData.Add(ref toAdd);
+                //#endif
+            }
+            else
+            {
+                minimumDistance -= antiEdgeBias;
+                GetFaceContacts(a, b, ref transformA.Position, ref aO, ref transformB.Position, ref bO, minimumFeature == 0, ref minimumAxis, out contactData);
+
+            }
+
+            distance = minimumDistance;
+            axis = minimumAxis;
+            return true;
+        }
+
+#if ALLOWUNSAFE
+        internal static void GetEdgeEdgeContact(BoxShape a, BoxShape b, ref Vector3 positionA, ref Matrix3x3 orientationA, ref Vector3 positionB, ref Matrix3x3 orientationB, float depth, ref Vector3 mtd, out BoxContactDataCache contactData)
+#else
+        internal static void GetEdgeEdgeContact(BoxShape a, BoxShape b, ref Vector3 positionA, ref Matrix3X3 orientationA, ref Vector3 positionB, ref Matrix3X3 orientationB, float depth, ref Vector3 mtd, out TinyStructList<BoxContactData> contactData)
+#endif
+        {
+            //Edge-edge contacts conceptually can only create one contact in perfectly rigid collisions.
+            //However, this is a discrete approximation of rigidity; things can penetrate each other.
+            //If edge-edge only returns a single contact, there's a good chance that the box will get into
+            //an oscillating state when under pressure.
+
+            //To avoid the oscillation, we may sometimes need two edge contacts.
+            //To determine which edges to use, compute 8 dot products.
+            //One for each edge parallel to the contributing axis on each of the two shapes.
+            //The resulting cases are:
+            //One edge on A touching one edge on B.
+            //Two edges on A touching one edge on B.
+            //One edge on A touching two edges on B.
+            //Two edges on A touching two edges on B.
+
+            //The three latter cases SHOULD be covered by the face-contact system, but in practice,
+            //they are not sufficiently covered because the system decides that the single edge-edge pair
+            //should be used and drops the other contacts, producting the aforementioned oscillation.
+
+            //All edge cross products result in the MTD, so no recalculation is necessary.
+
+            //Of the four edges which are aligned with the local edge axis, pick the two
+            //who have vertices which, when dotted with the local mtd, are greatest.
+
+            //Compute the closest points between each edge pair.  For two edges each,
+            //this comes out to four total closest point tests.
+            //This is not a traditional closest point between segments test.
+            //Completely ignore the pair if the closest points turn out to be beyond the intervals of the segments.
+
+            //Use the offsets found from each test.
+            //Test the A to B offset against the MTD, which is also known to be oriented in a certain way.
+            //That known directionality allows easy computation of depth using MTD dot offset.
+            //Do not use any contacts which have negative depth/positive distance.
+
+
+            //Put the minimum translation direction into the local space of each object.
+            Vector3 mtdA, mtdB;
+            Vector3 negatedMtd;
+            Vector3.Negate(ref mtd, out negatedMtd);
+            Matrix3x3.TransformTranspose(ref negatedMtd, ref orientationA, out mtdA);
+            Matrix3x3.TransformTranspose(ref mtd, ref orientationB, out mtdB);
+
+
+#if !WINDOWS
+            Vector3 edgeAStart1 = new Vector3(), edgeAEnd1 = new Vector3(), edgeAStart2 = new Vector3(), edgeAEnd2 = new Vector3();
+            Vector3 edgeBStart1 = new Vector3(), edgeBEnd1 = new Vector3(), edgeBStart2 = new Vector3(), edgeBEnd2 = new Vector3();
+#else
+            Vector3 edgeAStart1, edgeAEnd1, edgeAStart2, edgeAEnd2;
+            Vector3 edgeBStart1, edgeBEnd1, edgeBStart2, edgeBEnd2;
+#endif
+            float aHalfWidth = a.halfWidth;
+            float aHalfHeight = a.halfHeight;
+            float aHalfLength = a.halfLength;
+
+            float bHalfWidth = b.halfWidth;
+            float bHalfHeight = b.halfHeight;
+            float bHalfLength = b.halfLength;
+
+            //Letter stands for owner.  Number stands for edge (1 or 2).
+            int edgeAStart1Id, edgeAEnd1Id, edgeAStart2Id, edgeAEnd2Id;
+            int edgeBStart1Id, edgeBEnd1Id, edgeBStart2Id, edgeBEnd2Id;
+
+            //This is an edge-edge collision, so one (AND ONLY ONE) of the components in the 
+            //local direction must be very close to zero.  We can use an arbitrary fixed 
+            //epsilon because the mtd is always unit length.
+
+            #region Edge A
+
+            if (Math.Abs(mtdA.X) < Toolbox.Epsilon)
+            {
+                //mtd is in the Y-Z plane.
+                //Perform an implicit dot with the edge location relative to the center.
+                //Find the two edges furthest in the direction of the mtdA.
+                var dots = new TinyList<float>();
+                dots.Add(-aHalfHeight * mtdA.Y - aHalfLength * mtdA.Z);
+                dots.Add(-aHalfHeight * mtdA.Y + aHalfLength * mtdA.Z);
+                dots.Add(aHalfHeight * mtdA.Y - aHalfLength * mtdA.Z);
+                dots.Add(aHalfHeight * mtdA.Y + aHalfLength * mtdA.Z);
+
+                //Find the first and second highest indices.
+                int highestIndex, secondHighestIndex;
+                FindHighestIndices(ref dots, out highestIndex, out secondHighestIndex);
+                //Use the indices to compute the edges.
+                GetEdgeData(highestIndex, 0, aHalfWidth, aHalfHeight, aHalfLength, out edgeAStart1, out edgeAEnd1, out edgeAStart1Id, out edgeAEnd1Id);
+                GetEdgeData(secondHighestIndex, 0, aHalfWidth, aHalfHeight, aHalfLength, out edgeAStart2, out edgeAEnd2, out edgeAStart2Id, out edgeAEnd2Id);
+
+
+            }
+            else if (Math.Abs(mtdA.Y) < Toolbox.Epsilon)
+            {
+                //mtd is in the X-Z plane
+                //Perform an implicit dot with the edge location relative to the center.
+                //Find the two edges furthest in the direction of the mtdA.
+                var dots = new TinyList<float>();
+                dots.Add(-aHalfWidth * mtdA.X - aHalfLength * mtdA.Z);
+                dots.Add(-aHalfWidth * mtdA.X + aHalfLength * mtdA.Z);
+                dots.Add(aHalfWidth * mtdA.X - aHalfLength * mtdA.Z);
+                dots.Add(aHalfWidth * mtdA.X + aHalfLength * mtdA.Z);
+
+                //Find the first and second highest indices.
+                int highestIndex, secondHighestIndex;
+                FindHighestIndices(ref dots, out highestIndex, out secondHighestIndex);
+                //Use the indices to compute the edges.
+                GetEdgeData(highestIndex, 1, aHalfWidth, aHalfHeight, aHalfLength, out edgeAStart1, out edgeAEnd1, out edgeAStart1Id, out edgeAEnd1Id);
+                GetEdgeData(secondHighestIndex, 1, aHalfWidth, aHalfHeight, aHalfLength, out edgeAStart2, out edgeAEnd2, out edgeAStart2Id, out edgeAEnd2Id);
+            }
+            else
+            {
+                //mtd is in the X-Y plane
+                //Perform an implicit dot with the edge location relative to the center.
+                //Find the two edges furthest in the direction of the mtdA.
+                var dots = new TinyList<float>();
+                dots.Add(-aHalfWidth * mtdA.X - aHalfHeight * mtdA.Y);
+                dots.Add(-aHalfWidth * mtdA.X + aHalfHeight * mtdA.Y);
+                dots.Add(aHalfWidth * mtdA.X - aHalfHeight * mtdA.Y);
+                dots.Add(aHalfWidth * mtdA.X + aHalfHeight * mtdA.Y);
+
+                //Find the first and second highest indices.
+                int highestIndex, secondHighestIndex;
+                FindHighestIndices(ref dots, out highestIndex, out secondHighestIndex);
+                //Use the indices to compute the edges.
+                GetEdgeData(highestIndex, 2, aHalfWidth, aHalfHeight, aHalfLength, out edgeAStart1, out edgeAEnd1, out edgeAStart1Id, out edgeAEnd1Id);
+                GetEdgeData(secondHighestIndex, 2, aHalfWidth, aHalfHeight, aHalfLength, out edgeAStart2, out edgeAEnd2, out edgeAStart2Id, out edgeAEnd2Id);
+            }
+
+            #endregion
+
+            #region Edge B
+
+            if (Math.Abs(mtdB.X) < Toolbox.Epsilon)
+            {
+                //mtd is in the Y-Z plane.
+                //Perform an implicit dot with the edge location relative to the center.
+                //Find the two edges furthest in the direction of the mtdB.
+                var dots = new TinyList<float>();
+                dots.Add(-bHalfHeight * mtdB.Y - bHalfLength * mtdB.Z);
+                dots.Add(-bHalfHeight * mtdB.Y + bHalfLength * mtdB.Z);
+                dots.Add(bHalfHeight * mtdB.Y - bHalfLength * mtdB.Z);
+                dots.Add(bHalfHeight * mtdB.Y + bHalfLength * mtdB.Z);
+
+                //Find the first and second highest indices.
+                int highestIndex, secondHighestIndex;
+                FindHighestIndices(ref dots, out highestIndex, out secondHighestIndex);
+                //Use the indices to compute the edges.
+                GetEdgeData(highestIndex, 0, bHalfWidth, bHalfHeight, bHalfLength, out edgeBStart1, out edgeBEnd1, out edgeBStart1Id, out edgeBEnd1Id);
+                GetEdgeData(secondHighestIndex, 0, bHalfWidth, bHalfHeight, bHalfLength, out edgeBStart2, out edgeBEnd2, out edgeBStart2Id, out edgeBEnd2Id);
+
+
+            }
+            else if (Math.Abs(mtdB.Y) < Toolbox.Epsilon)
+            {
+                //mtd is in the X-Z plane
+                //Perform an implicit dot with the edge location relative to the center.
+                //Find the two edges furthest in the direction of the mtdB.
+                var dots = new TinyList<float>();
+                dots.Add(-bHalfWidth * mtdB.X - bHalfLength * mtdB.Z);
+                dots.Add(-bHalfWidth * mtdB.X + bHalfLength * mtdB.Z);
+                dots.Add(bHalfWidth * mtdB.X - bHalfLength * mtdB.Z);
+                dots.Add(bHalfWidth * mtdB.X + bHalfLength * mtdB.Z);
+
+                //Find the first and second highest indices.
+                int highestIndex, secondHighestIndex;
+                FindHighestIndices(ref dots, out highestIndex, out secondHighestIndex);
+                //Use the indices to compute the edges.
+                GetEdgeData(highestIndex, 1, bHalfWidth, bHalfHeight, bHalfLength, out edgeBStart1, out edgeBEnd1, out edgeBStart1Id, out edgeBEnd1Id);
+                GetEdgeData(secondHighestIndex, 1, bHalfWidth, bHalfHeight, bHalfLength, out edgeBStart2, out edgeBEnd2, out edgeBStart2Id, out edgeBEnd2Id);
+            }
+            else
+            {
+                //mtd is in the X-Y plane
+                //Perform an implicit dot with the edge location relative to the center.
+                //Find the two edges furthest in the direction of the mtdB.
+                var dots = new TinyList<float>();
+                dots.Add(-bHalfWidth * mtdB.X - bHalfHeight * mtdB.Y);
+                dots.Add(-bHalfWidth * mtdB.X + bHalfHeight * mtdB.Y);
+                dots.Add(bHalfWidth * mtdB.X - bHalfHeight * mtdB.Y);
+                dots.Add(bHalfWidth * mtdB.X + bHalfHeight * mtdB.Y);
+
+                //Find the first and second highest indices.
+                int highestIndex, secondHighestIndex;
+                FindHighestIndices(ref dots, out highestIndex, out secondHighestIndex);
+                //Use the indices to compute the edges.
+                GetEdgeData(highestIndex, 2, bHalfWidth, bHalfHeight, bHalfLength, out edgeBStart1, out edgeBEnd1, out edgeBStart1Id, out edgeBEnd1Id);
+                GetEdgeData(secondHighestIndex, 2, bHalfWidth, bHalfHeight, bHalfLength, out edgeBStart2, out edgeBEnd2, out edgeBStart2Id, out edgeBEnd2Id);
+            }
+
+            #endregion
+
+
+            Matrix3x3.Transform(ref edgeAStart1, ref orientationA, out edgeAStart1);
+            Matrix3x3.Transform(ref edgeAEnd1, ref orientationA, out edgeAEnd1);
+            Matrix3x3.Transform(ref edgeBStart1, ref orientationB, out edgeBStart1);
+            Matrix3x3.Transform(ref edgeBEnd1, ref orientationB, out edgeBEnd1);
+
+            Matrix3x3.Transform(ref edgeAStart2, ref orientationA, out edgeAStart2);
+            Matrix3x3.Transform(ref edgeAEnd2, ref orientationA, out edgeAEnd2);
+            Matrix3x3.Transform(ref edgeBStart2, ref orientationB, out edgeBStart2);
+            Matrix3x3.Transform(ref edgeBEnd2, ref orientationB, out edgeBEnd2);
+
+            Vector3.Add(ref edgeAStart1, ref positionA, out edgeAStart1);
+            Vector3.Add(ref edgeAEnd1, ref positionA, out edgeAEnd1);
+            Vector3.Add(ref edgeBStart1, ref positionB, out edgeBStart1);
+            Vector3.Add(ref edgeBEnd1, ref positionB, out edgeBEnd1);
+
+            Vector3.Add(ref edgeAStart2, ref positionA, out edgeAStart2);
+            Vector3.Add(ref edgeAEnd2, ref positionA, out edgeAEnd2);
+            Vector3.Add(ref edgeBStart2, ref positionB, out edgeBStart2);
+            Vector3.Add(ref edgeBEnd2, ref positionB, out edgeBEnd2);
+
+            Vector3 onA, onB;
+            Vector3 offset;
+            float dot;
+#if ALLOWUNSAFE
+            var tempContactData = new BoxContactDataCache();
+            unsafe
+            {
+                var contactDataPointer = &tempContactData.D1;
+#else
+            contactData = new TinyStructList<BoxContactData>();
+#endif
+
+            //Go through the pairs and add any contacts with positive depth that are within the segments' intervals.
+
+            if (GetClosestPointsBetweenSegments(ref edgeAStart1, ref edgeAEnd1, ref edgeBStart1, ref edgeBEnd1, out onA, out onB))
+            {
+                Vector3.Subtract(ref onA, ref onB, out offset);
+                Vector3.Dot(ref offset, ref mtd, out dot);
+                if (dot < 0) //Distance must be negative.
+                {
+                    BoxContactData data;
+                    data.Position = onA;
+                    data.Depth = dot;
+                    data.Id = GetContactId(edgeAStart1Id, edgeAEnd1Id, edgeBStart1Id, edgeBEnd1Id);
+#if ALLOWUNSAFE
+                        contactDataPointer[tempContactData.Count] = data;
+                        tempContactData.Count++;
+#else
+                    contactData.Add(ref data);
+#endif
+                }
+
+            }
+            if (GetClosestPointsBetweenSegments(ref edgeAStart1, ref edgeAEnd1, ref edgeBStart2, ref edgeBEnd2, out onA, out onB))
+            {
+                Vector3.Subtract(ref onA, ref onB, out offset);
+                Vector3.Dot(ref offset, ref mtd, out dot);
+                if (dot < 0) //Distance must be negative.
+                {
+                    BoxContactData data;
+                    data.Position = onA;
+                    data.Depth = dot;
+                    data.Id = GetContactId(edgeAStart1Id, edgeAEnd1Id, edgeBStart2Id, edgeBEnd2Id);
+#if ALLOWUNSAFE
+                        contactDataPointer[tempContactData.Count] = data;
+                        tempContactData.Count++;
+#else
+                    contactData.Add(ref data);
+#endif
+                }
+
+            }
+            if (GetClosestPointsBetweenSegments(ref edgeAStart2, ref edgeAEnd2, ref edgeBStart1, ref edgeBEnd1, out onA, out onB))
+            {
+                Vector3.Subtract(ref onA, ref onB, out offset);
+                Vector3.Dot(ref offset, ref mtd, out dot);
+                if (dot < 0) //Distance must be negative.
+                {
+                    BoxContactData data;
+                    data.Position = onA;
+                    data.Depth = dot;
+                    data.Id = GetContactId(edgeAStart2Id, edgeAEnd2Id, edgeBStart1Id, edgeBEnd1Id);
+#if ALLOWUNSAFE
+                        contactDataPointer[tempContactData.Count] = data;
+                        tempContactData.Count++;
+#else
+                    contactData.Add(ref data);
+#endif
+                }
+
+            }
+            if (GetClosestPointsBetweenSegments(ref edgeAStart2, ref edgeAEnd2, ref edgeBStart2, ref edgeBEnd2, out onA, out onB))
+            {
+                Vector3.Subtract(ref onA, ref onB, out offset);
+                Vector3.Dot(ref offset, ref mtd, out dot);
+                if (dot < 0) //Distance must be negative.
+                {
+                    BoxContactData data;
+                    data.Position = onA;
+                    data.Depth = dot;
+                    data.Id = GetContactId(edgeAStart2Id, edgeAEnd2Id, edgeBStart2Id, edgeBEnd2Id);
+#if ALLOWUNSAFE
+                        contactDataPointer[tempContactData.Count] = data;
+                        tempContactData.Count++;
+#else
+                    contactData.Add(ref data);
+#endif
+                }
+
+            }
+#if ALLOWUNSAFE
+            }
+            contactData = tempContactData;
+#endif
+
+        }
+
+        private static void GetEdgeData(int index, int axis, float x, float y, float z, out Vector3 edgeStart, out Vector3 edgeEnd, out int edgeStartId, out int edgeEndId)
+        {
+            //Index defines which edge to use.
+            //They follow this pattern:
+            //0: --
+            //1: -+
+            //2: +-
+            //3: ++
+
+            //The axis index determines the dimensions to use.
+            //0: plane with normal X
+            //1: plane with normal Y
+            //2: plane with normal Z
+
+#if !WINDOWS
+            edgeStart = new Vector3();
+            edgeEnd = new Vector3();
+#endif
+
+            switch (index + axis * 4)
+            {
+                case 0:
+                    //X--
+                    edgeStart.X = -x;
+                    edgeStart.Y = -y;
+                    edgeStart.Z = -z;
+                    edgeStartId = 0; //000
+
+                    edgeEnd.X = x;
+                    edgeEnd.Y = -y;
+                    edgeEnd.Z = -z;
+                    edgeEndId = 4; //100
+                    break;
+                case 1:
+                    //X-+
+                    edgeStart.X = -x;
+                    edgeStart.Y = -y;
+                    edgeStart.Z = z;
+                    edgeStartId = 1; //001
+
+                    edgeEnd.X = x;
+                    edgeEnd.Y = -y;
+                    edgeEnd.Z = z;
+                    edgeEndId = 5; //101
+                    break;
+                case 2:
+                    //X+-
+                    edgeStart.X = -x;
+                    edgeStart.Y = y;
+                    edgeStart.Z = -z;
+                    edgeStartId = 2; //010
+
+                    edgeEnd.X = x;
+                    edgeEnd.Y = y;
+                    edgeEnd.Z = -z;
+                    edgeEndId = 6; //110
+                    break;
+                case 3:
+                    //X++
+                    edgeStart.X = -x;
+                    edgeStart.Y = y;
+                    edgeStart.Z = z;
+                    edgeStartId = 3; //011
+
+                    edgeEnd.X = x;
+                    edgeEnd.Y = y;
+                    edgeEnd.Z = z;
+                    edgeEndId = 7; //111
+                    break;
+                case 4:
+                    //-Y-
+                    edgeStart.X = -x;
+                    edgeStart.Y = -y;
+                    edgeStart.Z = -z;
+                    edgeStartId = 0; //000
+
+                    edgeEnd.X = -x;
+                    edgeEnd.Y = y;
+                    edgeEnd.Z = -z;
+                    edgeEndId = 2; //010
+                    break;
+                case 5:
+                    //-Y+
+                    edgeStart.X = -x;
+                    edgeStart.Y = -y;
+                    edgeStart.Z = z;
+                    edgeStartId = 1; //001
+
+                    edgeEnd.X = -x;
+                    edgeEnd.Y = y;
+                    edgeEnd.Z = z;
+                    edgeEndId = 3; //011
+                    break;
+                case 6:
+                    //+Y-
+                    edgeStart.X = x;
+                    edgeStart.Y = -y;
+                    edgeStart.Z = -z;
+                    edgeStartId = 4; //100
+
+                    edgeEnd.X = x;
+                    edgeEnd.Y = y;
+                    edgeEnd.Z = -z;
+                    edgeEndId = 6; //110
+                    break;
+                case 7:
+                    //+Y+
+                    edgeStart.X = x;
+                    edgeStart.Y = -y;
+                    edgeStart.Z = z;
+                    edgeStartId = 5; //101
+
+                    edgeEnd.X = x;
+                    edgeEnd.Y = y;
+                    edgeEnd.Z = z;
+                    edgeEndId = 7; //111
+                    break;
+                case 8:
+                    //--Z
+                    edgeStart.X = -x;
+                    edgeStart.Y = -y;
+                    edgeStart.Z = -z;
+                    edgeStartId = 0; //000
+
+                    edgeEnd.X = -x;
+                    edgeEnd.Y = -y;
+                    edgeEnd.Z = z;
+                    edgeEndId = 1; //001
+                    break;
+                case 9:
+                    //-+Z
+                    edgeStart.X = -x;
+                    edgeStart.Y = y;
+                    edgeStart.Z = -z;
+                    edgeStartId = 2; //010
+
+                    edgeEnd.X = -x;
+                    edgeEnd.Y = y;
+                    edgeEnd.Z = z;
+                    edgeEndId = 3; //011
+                    break;
+                case 10:
+                    //+-Z
+                    edgeStart.X = x;
+                    edgeStart.Y = -y;
+                    edgeStart.Z = -z;
+                    edgeStartId = 4; //100
+
+                    edgeEnd.X = x;
+                    edgeEnd.Y = -y;
+                    edgeEnd.Z = z;
+                    edgeEndId = 5; //101
+                    break;
+                case 11:
+                    //++Z
+                    edgeStart.X = x;
+                    edgeStart.Y = y;
+                    edgeStart.Z = -z;
+                    edgeStartId = 6; //110
+
+                    edgeEnd.X = x;
+                    edgeEnd.Y = y;
+                    edgeEnd.Z = z;
+                    edgeEndId = 7; //111
+                    break;
+                default:
+                    throw new ArgumentException("Invalid index or axis.");
+            }
+        }
+
+        static void FindHighestIndices(ref TinyList<float> dots, out int highestIndex, out int secondHighestIndex)
+        {
+            highestIndex = 0;
+            float highestValue = dots[0];
+            for (int i = 1; i < 4; i++)
+            {
+                float dot = dots[i];
+                if (dot > highestValue)
+                {
+                    highestIndex = i;
+                    highestValue = dot;
+                }
+            }
+            secondHighestIndex = 0;
+            float secondHighestValue = -float.MaxValue;
+            for (int i = 0; i < 4; i++)
+            {
+                float dot = dots[i];
+                if (i != highestIndex && dot > secondHighestValue)
+                {
+                    secondHighestIndex = i;
+                    secondHighestValue = dot;
+                }
+            }
+        }
+
+        /// <summary>
+        /// Computes closest points c1 and c2 betwen segments p1q1 and p2q2.
+        /// </summary>
+        /// <param name="p1">First point of first segment.</param>
+        /// <param name="q1">Second point of first segment.</param>
+        /// <param name="p2">First point of second segment.</param>
+        /// <param name="q2">Second point of second segment.</param>
+        /// <param name="c1">Closest point on first segment.</param>
+        /// <param name="c2">Closest point on second segment.</param>
+        static bool GetClosestPointsBetweenSegments(ref Vector3 p1, ref Vector3 q1, ref Vector3 p2, ref Vector3 q2,
+                                                           out Vector3 c1, out Vector3 c2)
+        {
+            //Segment direction vectors
+            Vector3 d1;
+            Vector3.Subtract(ref q1, ref p1, out d1);
+            Vector3 d2;
+            Vector3.Subtract(ref q2, ref p2, out d2);
+            Vector3 r;
+            Vector3.Subtract(ref p1, ref p2, out r);
+            //distance
+            float a = d1.LengthSquared();
+            float e = d2.LengthSquared();
+            float f;
+            Vector3.Dot(ref d2, ref r, out f);
+
+            float s, t;
+
+            if (a <= Toolbox.Epsilon && e <= Toolbox.Epsilon)
+            {
+                //These segments are more like points.
+                c1 = p1;
+                c2 = p2;
+                return false;
+            }
+            if (a <= Toolbox.Epsilon)
+            {
+                // First segment is basically a point.
+                s = 0.0f;
+                t = f / e;
+                if (t < 0 || t > 1)
+                {
+                    c1 = new Vector3();
+                    c2 = new Vector3();
+                    return false;
+                }
+            }
+            else
+            {
+                float c = Vector3.Dot(d1, r);
+                if (e <= Toolbox.Epsilon)
+                {
+                    // Second segment is basically a point.
+                    t = 0.0f;
+                    s = MathHelper.Clamp(-c / a, 0.0f, 1.0f);
+                }
+                else
+                {
+                    float b = Vector3.Dot(d1, d2);
+                    float denom = a * e - b * b;
+
+                    // If segments not parallel, compute closest point on L1 to L2, and
+                    // clamp to segment S1. Else pick some s (here .5f)
+                    if (denom != 0.0f)
+                    {
+                        s = (b * f - c * e) / denom;
+                        if (s < 0 || s > 1)
+                        {
+                            //Closest point would be outside of the segment.
+                            c1 = new Vector3();
+                            c2 = new Vector3();
+                            return false;
+                        }
+                    }
+                    else //Parallel, just use .5f
+                        s = .5f;
+
+
+                    t = (b * s + f) / e;
+
+                    if (t < 0 || t > 1)
+                    {
+                        //Closest point would be outside of the segment.
+                        c1 = new Vector3();
+                        c2 = new Vector3();
+                        return false;
+                    }
+                }
+            }
+
+            Vector3.Multiply(ref d1, s, out c1);
+            Vector3.Add(ref c1, ref p1, out c1);
+            Vector3.Multiply(ref d2, t, out c2);
+            Vector3.Add(ref c2, ref p2, out c2);
+            return true;
+        }
+
+        //        internal static void GetEdgeEdgeContact(BoxShape a, BoxShape b, ref Vector3 positionA, ref Matrix3X3 orientationA, ref Vector3 positionB, ref Matrix3X3 orientationB, float depth, ref Vector3 mtd, out TinyStructList<BoxContactData> contactData)
+        //        {
+        //            //Put the minimum translation direction into the local space of each object.
+        //            Vector3 mtdA, mtdB;
+        //            Vector3 negatedMtd;
+        //            Vector3.Negate(ref mtd, out negatedMtd);
+        //            Matrix3X3.TransformTranspose(ref negatedMtd, ref orientationA, out mtdA);
+        //            Matrix3X3.TransformTranspose(ref mtd, ref orientationB, out mtdB);
+
+
+        //#if !WINDOWS
+        //            Vector3 edgeA1 = new Vector3(), edgeA2 = new Vector3();
+        //            Vector3 edgeB1 = new Vector3(), edgeB2 = new Vector3();
+        //#else
+        //            Vector3 edgeA1, edgeA2;
+        //            Vector3 edgeB1, edgeB2;
+        //#endif
+        //            float aHalfWidth = a.halfWidth;
+        //            float aHalfHeight = a.halfHeight;
+        //            float aHalfLength = a.halfLength;
+
+        //            float bHalfWidth = b.halfWidth;
+        //            float bHalfHeight = b.halfHeight;
+        //            float bHalfLength = b.halfLength;
+
+        //            int edgeA1Id, edgeA2Id;
+        //            int edgeB1Id, edgeB2Id;
+
+        //            //This is an edge-edge collision, so one (AND ONLY ONE) of the components in the 
+        //            //local direction must be very close to zero.  We can use an arbitrary fixed 
+        //            //epsilon because the mtd is always unit length.
+
+        //            #region Edge A
+
+        //            if (Math.Abs(mtdA.X) < Toolbox.Epsilon)
+        //            {
+        //                //mtd is in the Y-Z plane.
+        //                if (mtdA.Y > 0)
+        //                {
+        //                    if (mtdA.Z > 0)
+        //                    {
+        //                        //++
+        //                        edgeA1.X = -aHalfWidth;
+        //                        edgeA1.Y = aHalfHeight;
+        //                        edgeA1.Z = aHalfLength;
+
+        //                        edgeA2.X = aHalfWidth;
+        //                        edgeA2.Y = aHalfHeight;
+        //                        edgeA2.Z = aHalfLength;
+
+        //                        edgeA1Id = 6;
+        //                        edgeA2Id = 7;
+        //                    }
+        //                    else
+        //                    {
+        //                        //+-
+        //                        edgeA1.X = -aHalfWidth;
+        //                        edgeA1.Y = aHalfHeight;
+        //                        edgeA1.Z = -aHalfLength;
+
+        //                        edgeA2.X = aHalfWidth;
+        //                        edgeA2.Y = aHalfHeight;
+        //                        edgeA2.Z = -aHalfLength;
+
+        //                        edgeA1Id = 2;
+        //                        edgeA2Id = 3;
+        //                    }
+        //                }
+        //                else
+        //                {
+        //                    if (mtdA.Z > 0)
+        //                    {
+        //                        //-+
+        //                        edgeA1.X = -aHalfWidth;
+        //                        edgeA1.Y = -aHalfHeight;
+        //                        edgeA1.Z = aHalfLength;
+
+        //                        edgeA2.X = aHalfWidth;
+        //                        edgeA2.Y = -aHalfHeight;
+        //                        edgeA2.Z = aHalfLength;
+
+        //                        edgeA1Id = 4;
+        //                        edgeA2Id = 5;
+        //                    }
+        //                    else
+        //                    {
+        //                        //--
+        //                        edgeA1.X = -aHalfWidth;
+        //                        edgeA1.Y = -aHalfHeight;
+        //                        edgeA1.Z = -aHalfLength;
+
+        //                        edgeA2.X = aHalfWidth;
+        //                        edgeA2.Y = -aHalfHeight;
+        //                        edgeA2.Z = -aHalfLength;
+
+        //                        edgeA1Id = 0;
+        //                        edgeA2Id = 1;
+        //                    }
+        //                }
+        //            }
+        //            else if (Math.Abs(mtdA.Y) < Toolbox.Epsilon)
+        //            {
+        //                //mtd is in the X-Z plane
+        //                if (mtdA.X > 0)
+        //                {
+        //                    if (mtdA.Z > 0)
+        //                    {
+        //                        //++
+        //                        edgeA1.X = aHalfWidth;
+        //                        edgeA1.Y = -aHalfHeight;
+        //                        edgeA1.Z = aHalfLength;
+
+        //                        edgeA2.X = aHalfWidth;
+        //                        edgeA2.Y = aHalfHeight;
+        //                        edgeA2.Z = aHalfLength;
+
+        //                        edgeA1Id = 5;
+        //                        edgeA2Id = 7;
+        //                    }
+        //                    else
+        //                    {
+        //                        //+-
+        //                        edgeA1.X = aHalfWidth;
+        //                        edgeA1.Y = -aHalfHeight;
+        //                        edgeA1.Z = -aHalfLength;
+
+        //                        edgeA2.X = aHalfWidth;
+        //                        edgeA2.Y = aHalfHeight;
+        //                        edgeA2.Z = -aHalfLength;
+
+        //                        edgeA1Id = 1;
+        //                        edgeA2Id = 3;
+        //                    }
+        //                }
+        //                else
+        //                {
+        //                    if (mtdA.Z > 0)
+        //                    {
+        //                        //-+
+        //                        edgeA1.X = -aHalfWidth;
+        //                        edgeA1.Y = -aHalfHeight;
+        //                        edgeA1.Z = aHalfLength;
+
+        //                        edgeA2.X = -aHalfWidth;
+        //                        edgeA2.Y = aHalfHeight;
+        //                        edgeA2.Z = aHalfLength;
+
+        //                        edgeA1Id = 4;
+        //                        edgeA2Id = 6;
+        //                    }
+        //                    else
+        //                    {
+        //                        //--
+        //                        edgeA1.X = -aHalfWidth;
+        //                        edgeA1.Y = -aHalfHeight;
+        //                        edgeA1.Z = -aHalfLength;
+
+        //                        edgeA2.X = -aHalfWidth;
+        //                        edgeA2.Y = aHalfHeight;
+        //                        edgeA2.Z = -aHalfLength;
+
+        //                        edgeA1Id = 0;
+        //                        edgeA2Id = 2;
+        //                    }
+        //                }
+        //            }
+        //            else
+        //            {
+        //                //mtd is in the X-Y plane
+        //                if (mtdA.X > 0)
+        //                {
+        //                    if (mtdA.Y > 0)
+        //                    {
+        //                        //++
+        //                        edgeA1.X = aHalfWidth;
+        //                        edgeA1.Y = aHalfHeight;
+        //                        edgeA1.Z = -aHalfLength;
+
+        //                        edgeA2.X = aHalfWidth;
+        //                        edgeA2.Y = aHalfHeight;
+        //                        edgeA2.Z = aHalfLength;
+
+        //                        edgeA1Id = 3;
+        //                        edgeA2Id = 7;
+        //                    }
+        //                    else
+        //                    {
+        //                        //+-
+        //                        edgeA1.X = aHalfWidth;
+        //                        edgeA1.Y = -aHalfHeight;
+        //                        edgeA1.Z = -aHalfLength;
+
+        //                        edgeA2.X = aHalfWidth;
+        //                        edgeA2.Y = -aHalfHeight;
+        //                        edgeA2.Z = aHalfLength;
+
+        //                        edgeA1Id = 1;
+        //                        edgeA2Id = 5;
+        //                    }
+        //                }
+        //                else
+        //                {
+        //                    if (mtdA.Y > 0)
+        //                    {
+        //                        //-+
+        //                        edgeA1.X = -aHalfWidth;
+        //                        edgeA1.Y = aHalfHeight;
+        //                        edgeA1.Z = -aHalfLength;
+
+        //                        edgeA2.X = -aHalfWidth;
+        //                        edgeA2.Y = aHalfHeight;
+        //                        edgeA2.Z = aHalfLength;
+
+        //                        edgeA1Id = 2;
+        //                        edgeA2Id = 6;
+        //                    }
+        //                    else
+        //                    {
+        //                        //--
+        //                        edgeA1.X = -aHalfWidth;
+        //                        edgeA1.Y = -aHalfHeight;
+        //                        edgeA1.Z = -aHalfLength;
+
+        //                        edgeA2.X = -aHalfWidth;
+        //                        edgeA2.Y = -aHalfHeight;
+        //                        edgeA2.Z = aHalfLength;
+
+        //                        edgeA1Id = 0;
+        //                        edgeA2Id = 4;
+        //                    }
+        //                }
+        //            }
+
+        //            #endregion
+
+        //            #region Edge B
+
+        //            if (Math.Abs(mtdB.X) < Toolbox.Epsilon)
+        //            {
+        //                //mtd is in the Y-Z plane.
+        //                if (mtdB.Y > 0)
+        //                {
+        //                    if (mtdB.Z > 0)
+        //                    {
+        //                        //++
+        //                        edgeB1.X = -bHalfWidth;
+        //                        edgeB1.Y = bHalfHeight;
+        //                        edgeB1.Z = bHalfLength;
+
+        //                        edgeB2.X = bHalfWidth;
+        //                        edgeB2.Y = bHalfHeight;
+        //                        edgeB2.Z = bHalfLength;
+
+        //                        edgeB1Id = 6;
+        //                        edgeB2Id = 7;
+        //                    }
+        //                    else
+        //                    {
+        //                        //+-
+        //                        edgeB1.X = -bHalfWidth;
+        //                        edgeB1.Y = bHalfHeight;
+        //                        edgeB1.Z = -bHalfLength;
+
+        //                        edgeB2.X = bHalfWidth;
+        //                        edgeB2.Y = bHalfHeight;
+        //                        edgeB2.Z = -bHalfLength;
+
+        //                        edgeB1Id = 2;
+        //                        edgeB2Id = 3;
+        //                    }
+        //                }
+        //                else
+        //                {
+        //                    if (mtdB.Z > 0)
+        //                    {
+        //                        //-+
+        //                        edgeB1.X = -bHalfWidth;
+        //                        edgeB1.Y = -bHalfHeight;
+        //                        edgeB1.Z = bHalfLength;
+
+        //                        edgeB2.X = bHalfWidth;
+        //                        edgeB2.Y = -bHalfHeight;
+        //                        edgeB2.Z = bHalfLength;
+
+        //                        edgeB1Id = 4;
+        //                        edgeB2Id = 5;
+        //                    }
+        //                    else
+        //                    {
+        //                        //--
+        //                        edgeB1.X = -bHalfWidth;
+        //                        edgeB1.Y = -bHalfHeight;
+        //                        edgeB1.Z = -bHalfLength;
+
+        //                        edgeB2.X = bHalfWidth;
+        //                        edgeB2.Y = -bHalfHeight;
+        //                        edgeB2.Z = -bHalfLength;
+
+        //                        edgeB1Id = 0;
+        //                        edgeB2Id = 1;
+        //                    }
+        //                }
+        //            }
+        //            else if (Math.Abs(mtdB.Y) < Toolbox.Epsilon)
+        //            {
+        //                //mtd is in the X-Z plane
+        //                if (mtdB.X > 0)
+        //                {
+        //                    if (mtdB.Z > 0)
+        //                    {
+        //                        //++
+        //                        edgeB1.X = bHalfWidth;
+        //                        edgeB1.Y = -bHalfHeight;
+        //                        edgeB1.Z = bHalfLength;
+
+        //                        edgeB2.X = bHalfWidth;
+        //                        edgeB2.Y = bHalfHeight;
+        //                        edgeB2.Z = bHalfLength;
+
+        //                        edgeB1Id = 5;
+        //                        edgeB2Id = 7;
+        //                    }
+        //                    else
+        //                    {
+        //                        //+-
+        //                        edgeB1.X = bHalfWidth;
+        //                        edgeB1.Y = -bHalfHeight;
+        //                        edgeB1.Z = -bHalfLength;
+
+        //                        edgeB2.X = bHalfWidth;
+        //                        edgeB2.Y = bHalfHeight;
+        //                        edgeB2.Z = -bHalfLength;
+
+        //                        edgeB1Id = 1;
+        //                        edgeB2Id = 3;
+        //                    }
+        //                }
+        //                else
+        //                {
+        //                    if (mtdB.Z > 0)
+        //                    {
+        //                        //-+
+        //                        edgeB1.X = -bHalfWidth;
+        //                        edgeB1.Y = -bHalfHeight;
+        //                        edgeB1.Z = bHalfLength;
+
+        //                        edgeB2.X = -bHalfWidth;
+        //                        edgeB2.Y = bHalfHeight;
+        //                        edgeB2.Z = bHalfLength;
+
+        //                        edgeB1Id = 4;
+        //                        edgeB2Id = 6;
+        //                    }
+        //                    else
+        //                    {
+        //                        //--
+        //                        edgeB1.X = -bHalfWidth;
+        //                        edgeB1.Y = -bHalfHeight;
+        //                        edgeB1.Z = -bHalfLength;
+
+        //                        edgeB2.X = -bHalfWidth;
+        //                        edgeB2.Y = bHalfHeight;
+        //                        edgeB2.Z = -bHalfLength;
+
+        //                        edgeB1Id = 0;
+        //                        edgeB2Id = 2;
+        //                    }
+        //                }
+        //            }
+        //            else
+        //            {
+        //                //mtd is in the X-Y plane
+        //                if (mtdB.X > 0)
+        //                {
+        //                    if (mtdB.Y > 0)
+        //                    {
+        //                        //++
+        //                        edgeB1.X = bHalfWidth;
+        //                        edgeB1.Y = bHalfHeight;
+        //                        edgeB1.Z = -bHalfLength;
+
+        //                        edgeB2.X = bHalfWidth;
+        //                        edgeB2.Y = bHalfHeight;
+        //                        edgeB2.Z = bHalfLength;
+
+        //                        edgeB1Id = 3;
+        //                        edgeB2Id = 7;
+        //                    }
+        //                    else
+        //                    {
+        //                        //+-
+        //                        edgeB1.X = bHalfWidth;
+        //                        edgeB1.Y = -bHalfHeight;
+        //                        edgeB1.Z = -bHalfLength;
+
+        //                        edgeB2.X = bHalfWidth;
+        //                        edgeB2.Y = -bHalfHeight;
+        //                        edgeB2.Z = bHalfLength;
+
+        //                        edgeB1Id = 1;
+        //                        edgeB2Id = 5;
+        //                    }
+        //                }
+        //                else
+        //                {
+        //                    if (mtdB.Y > 0)
+        //                    {
+        //                        //-+
+        //                        edgeB1.X = -bHalfWidth;
+        //                        edgeB1.Y = bHalfHeight;
+        //                        edgeB1.Z = -bHalfLength;
+
+        //                        edgeB2.X = -bHalfWidth;
+        //                        edgeB2.Y = bHalfHeight;
+        //                        edgeB2.Z = bHalfLength;
+
+        //                        edgeB1Id = 2;
+        //                        edgeB2Id = 6;
+        //                    }
+        //                    else
+        //                    {
+        //                        //--
+        //                        edgeB1.X = -bHalfWidth;
+        //                        edgeB1.Y = -bHalfHeight;
+        //                        edgeB1.Z = -bHalfLength;
+
+        //                        edgeB2.X = -bHalfWidth;
+        //                        edgeB2.Y = -bHalfHeight;
+        //                        edgeB2.Z = bHalfLength;
+
+        //                        edgeB1Id = 0;
+        //                        edgeB2Id = 4;
+        //                    }
+        //                }
+        //            }
+
+        //            #endregion
+
+        //            //TODO: Since the above uniquely identifies the edge from each box based on two vertices,
+        //            //get the edge feature id from vertexA id combined with vertexB id.
+        //            //Vertex id's are 3 bit binary 'numbers' because ---, --+, -+-, etc.
+
+
+        //            Matrix3X3.Transform(ref edgeA1, ref orientationA, out edgeA1);
+        //            Matrix3X3.Transform(ref edgeA2, ref orientationA, out edgeA2);
+        //            Matrix3X3.Transform(ref edgeB1, ref orientationB, out edgeB1);
+        //            Matrix3X3.Transform(ref edgeB2, ref orientationB, out edgeB2);
+        //            Vector3.Add(ref edgeA1, ref positionA, out edgeA1);
+        //            Vector3.Add(ref edgeA2, ref positionA, out edgeA2);
+        //            Vector3.Add(ref edgeB1, ref positionB, out edgeB1);
+        //            Vector3.Add(ref edgeB2, ref positionB, out edgeB2);
+
+        //            float s, t;
+        //            Vector3 onA, onB;
+        //            Toolbox.GetClosestPointsBetweenSegments(ref edgeA1, ref edgeA2, ref edgeB1, ref edgeB2, out s, out t, out onA, out onB);
+        //            //Vector3.Add(ref onA, ref onB, out point);
+        //            //Vector3.Multiply(ref point, .5f, out point);
+        //            point = onA;
+
+        //            //depth = (onB.X - onA.X) * mtd.X + (onB.Y - onA.Y) * mtd.Y + (onB.Z - onA.Z) * mtd.Z;
+
+        //            id = GetContactId(edgeA1Id, edgeA2Id, edgeB1Id, edgeB2Id);
+        //        }
+
+#if ALLOWUNSAFE
+        internal static void GetFaceContacts(BoxShape a, BoxShape b, ref Vector3 positionA, ref Matrix3x3 orientationA, ref Vector3 positionB, ref Matrix3x3 orientationB, bool aIsFaceOwner, ref Vector3 mtd, out BoxContactDataCache contactData)
+#else
+        internal static void GetFaceContacts(BoxShape a, BoxShape b, ref Vector3 positionA, ref Matrix3X3 orientationA, ref Vector3 positionB, ref Matrix3X3 orientationB, bool aIsFaceOwner, ref Vector3 mtd, out TinyStructList<BoxContactData> contactData)
+#endif
+        {
+            float aHalfWidth = a.halfWidth;
+            float aHalfHeight = a.halfHeight;
+            float aHalfLength = a.halfLength;
+
+            float bHalfWidth = b.halfWidth;
+            float bHalfHeight = b.halfHeight;
+            float bHalfLength = b.halfLength;
+
+            BoxFace aBoxFace, bBoxFace;
+
+            Vector3 negatedMtd;
+            Vector3.Negate(ref mtd, out negatedMtd);
+            GetNearestFace(ref positionA, ref orientationA, ref negatedMtd, aHalfWidth, aHalfHeight, aHalfLength, out aBoxFace);
+
+
+            GetNearestFace(ref positionB, ref orientationB, ref mtd, bHalfWidth, bHalfHeight, bHalfLength, out bBoxFace);
+
+            if (aIsFaceOwner)
+                ClipFacesDirect(ref aBoxFace, ref bBoxFace, ref negatedMtd, out contactData);
+            else
+                ClipFacesDirect(ref bBoxFace, ref aBoxFace, ref mtd, out contactData);
+
+            if (contactData.Count > 4)
+                PruneContactsMaxDistance(ref mtd, contactData, out contactData);
+        }
+
+#if ALLOWUNSAFE
+        private static unsafe void PruneContactsMaxDistance(ref Vector3 mtd, BoxContactDataCache input, out BoxContactDataCache output)
+        {
+            BoxContactData* data = &input.D1;
+            int count = input.Count;
+            //TODO: THE FOLLOWING has a small issue in release mode.
+            //Find the deepest point.
+            float deepestDepth = -1;
+            int deepestIndex = 0;
+            for (int i = 0; i < count; i++)
+            {
+                if (data[i].Depth > deepestDepth)
+                {
+                    deepestDepth = data[i].Depth;
+                    deepestIndex = i;
+                }
+            }
+
+            //Identify the furthest point away from the deepest index.
+            float furthestDistance = -1;
+            int furthestIndex = 0;
+            for (int i = 0; i < count; i++)
+            {
+                float distance;
+                Vector3.DistanceSquared(ref data[deepestIndex].Position, ref data[i].Position, out distance);
+                if (distance > furthestDistance)
+                {
+                    furthestDistance = distance;
+                    furthestIndex = i;
+                }
+
+            }
+
+            Vector3 xAxis;
+            Vector3.Subtract(ref data[furthestIndex].Position, ref data[deepestIndex].Position, out xAxis);
+
+            Vector3 yAxis;
+            Vector3.Cross(ref mtd, ref xAxis, out yAxis);
+
+            float minY;
+            float maxY;
+            int minYindex = 0;
+            int maxYindex = 0;
+
+            Vector3.Dot(ref data[0].Position, ref yAxis, out minY);
+            maxY = minY;
+            for (int i = 1; i < count; i++)
+            {
+                float dot;
+                Vector3.Dot(ref yAxis, ref data[i].Position, out dot);
+                if (dot < minY)
+                {
+                    minY = dot;
+                    minYindex = i;
+                }
+                else if (dot > maxY)
+                {
+                    maxY = dot;
+                    maxYindex = i;
+                }
+            }
+
+            output = new BoxContactDataCache
+                         {
+                             Count = 4,
+                             D1 = data[deepestIndex],
+                             D2 = data[furthestIndex],
+                             D3 = data[minYindex],
+                             D4 = data[maxYindex]
+                         };
+
+
+            //Vector3 v;
+            //var maximumOffset = new Vector3();
+            //int maxIndexA = -1, maxIndexB = -1;
+            //float temp;
+            //float maximumDistanceSquared = -float.MaxValue;
+            //for (int i = 0; i < count; i++)
+            //{
+            //    for (int j = i + 1; j < count; j++)
+            //    {
+            //        Vector3.Subtract(ref data[j].Position, ref data[i].Position, out v);
+            //        temp = v.LengthSquared();
+            //        if (temp > maximumDistanceSquared)
+            //        {
+            //            maximumDistanceSquared = temp;
+            //            maxIndexA = i;
+            //            maxIndexB = j;
+            //            maximumOffset = v;
+            //        }
+            //    }
+            //}
+
+            //Vector3 otherDirection;
+            //Vector3.Cross(ref mtd, ref maximumOffset, out otherDirection);
+            //int minimumIndex = -1, maximumIndex = -1;
+            //float minimumDistance = float.MaxValue, maximumDistance = -float.MaxValue;
+
+            //for (int i = 0; i < count; i++)
+            //{
+            //    if (i != maxIndexA && i != maxIndexB)
+            //    {
+            //        Vector3.Dot(ref data[i].Position, ref otherDirection, out temp);
+            //        if (temp > maximumDistance)
+            //        {
+            //            maximumDistance = temp;
+            //            maximumIndex = i;
+            //        }
+            //        if (temp < minimumDistance)
+            //        {
+            //            minimumDistance = temp;
+            //            minimumIndex = i;
+            //        }
+            //    }
+            //}
+
+            //output = new BoxContactDataCache();
+            //output.Count = 4;
+            //output.D1 = data[maxIndexA];
+            //output.D2 = data[maxIndexB];
+            //output.D3 = data[minimumIndex];
+            //output.D4 = data[maximumIndex];
+        }
+#else
+        private static void PruneContactsMaxDistance(ref Vector3 mtd, TinyStructList<BoxContactData> input, out TinyStructList<BoxContactData> output)
+        {
+            int count = input.Count;
+            //Find the deepest point.
+            BoxContactData data, deepestData;
+            input.Get(0, out deepestData);
+            for (int i = 1; i < count; i++)
+            {
+                input.Get(i, out data);
+                if (data.Depth > deepestData.Depth)
+                {
+                    deepestData = data;
+                }
+            }
+
+            //Identify the furthest point away from the deepest index.
+            BoxContactData furthestData;
+            input.Get(0, out furthestData);
+            float furthestDistance;
+            Vector3.DistanceSquared(ref deepestData.Position, ref furthestData.Position, out furthestDistance);
+            for (int i = 1; i < count; i++)
+            {
+                input.Get(i, out data);
+                float distance;
+                Vector3.DistanceSquared(ref deepestData.Position, ref data.Position, out distance);
+                if (distance > furthestDistance)
+                {
+                    furthestDistance = distance;
+                    furthestData = data;
+                }
+
+            }
+
+            Vector3 xAxis;
+            Vector3.Subtract(ref furthestData.Position, ref deepestData.Position, out xAxis);
+
+            Vector3 yAxis;
+            Vector3.Cross(ref mtd, ref xAxis, out yAxis);
+
+            float minY;
+            float maxY;
+            BoxContactData minData, maxData;
+            input.Get(0, out minData);
+            maxData = minData;
+
+            Vector3.Dot(ref minData.Position, ref yAxis, out minY);
+            maxY = minY;
+            for (int i = 1; i < count; i++)
+            {
+                input.Get(i, out data);
+                float dot;
+                Vector3.Dot(ref yAxis, ref data.Position, out dot);
+                if (dot < minY)
+                {
+                    minY = dot;
+                    minData = data;
+                }
+                else if (dot > maxY)
+                {
+                    maxY = dot;
+                    maxData = data;
+                }
+            }
+
+            output = new TinyStructList<BoxContactData>();
+            output.Add(ref deepestData);
+            output.Add(ref furthestData);
+            output.Add(ref minData);
+            output.Add(ref maxData);
+
+
+            //int count = input.Count;
+            //Vector3 v;
+            //var maximumOffset = new Vector3();
+            //int maxIndexA = -1, maxIndexB = -1;
+            //float temp;
+            //float maximumDistanceSquared = -float.MaxValue;
+            //BoxContactData itemA, itemB;
+            //for (int i = 0; i < count; i++)
+            //{
+            //    for (int j = i + 1; j < count; j++)
+            //    {
+            //        input.Get(j, out itemB);
+            //        input.Get(i, out itemA);
+            //        Vector3.Subtract(ref itemB.Position, ref itemA.Position, out v);
+            //        temp = v.LengthSquared();
+            //        if (temp > maximumDistanceSquared)
+            //        {
+            //            maximumDistanceSquared = temp;
+            //            maxIndexA = i;
+            //            maxIndexB = j;
+            //            maximumOffset = v;
+            //        }
+            //    }
+            //}
+
+            //Vector3 otherDirection;
+            //Vector3.Cross(ref mtd, ref maximumOffset, out otherDirection);
+            //int minimumIndex = -1, maximumIndex = -1;
+            //float minimumDistance = float.MaxValue, maximumDistance = -float.MaxValue;
+
+            //for (int i = 0; i < count; i++)
+            //{
+            //    if (i != maxIndexA && i != maxIndexB)
+            //    {
+            //        input.Get(i, out itemA);
+            //        Vector3.Dot(ref itemA.Position, ref otherDirection, out temp);
+            //        if (temp > maximumDistance)
+            //        {
+            //            maximumDistance = temp;
+            //            maximumIndex = i;
+            //        }
+            //        if (temp < minimumDistance)
+            //        {
+            //            minimumDistance = temp;
+            //            minimumIndex = i;
+            //        }
+            //    }
+            //}
+
+            //output = new TinyStructList<BoxContactData>();
+            //input.Get(maxIndexA, out itemA);
+            //output.Add(ref itemA);
+            //input.Get(maxIndexB, out itemA);
+            //output.Add(ref itemA);
+            //input.Get(minimumIndex, out itemA);
+            //output.Add(ref itemA);
+            //input.Get(maximumIndex, out itemA);
+            //output.Add(ref itemA);
+        }
+#endif
+#if EXCLUDED
+        private static unsafe void clipFacesSH(ref BoxFace clipFace, ref BoxFace face, ref Vector3 mtd, out BoxContactDataCache outputData)
+        {
+            BoxContactDataCache contactDataCache = new BoxContactDataCache();
+            BoxContactData* data = &contactDataCache.d1;
+
+            //Set up the initial face list.
+            data[0].position = face.v1;
+            data[0].id = face.id1;
+            data[1].position = face.v2;
+            data[1].id = face.id2;
+            data[2].position = face.v3;
+            data[2].id = face.id3;
+            data[3].position = face.v4;
+            data[3].id = face.id4;
+            contactDataCache.count = 4;
+
+            BoxContactDataCache temporaryCache;
+            BoxContactData* temp = &temporaryCache.d1;
+            FaceEdge clippingEdge;
+            Vector3 intersection;
+            for (int i = 0; i < 4; i++)
+            {//For each clipping edge (edges of face a)
+
+                clipFace.GetEdge(i, ref mtd, out clippingEdge);
+
+                temporaryCache = contactDataCache;
+
+                contactDataCache.count = 0;
+
+                Vector3 start = temp[temporaryCache.count - 1].position;
+                int startId = temp[temporaryCache.count - 1].id;
+
+
+                for (int j = 0; j < temporaryCache.count; j++)
+                {//For each point in the input list
+                    Vector3 end = temp[j].position;
+                    int endId = temp[j].id;
+                    if (clippingEdge.isPointInside(ref end))
+                    {
+                        if (!clippingEdge.isPointInside(ref start))
+                        {
+                            ComputeIntersection(ref start, ref end, ref mtd, ref clippingEdge, out intersection);
+                            if (contactDataCache.count < 8)
+                            {
+                                data[contactDataCache.count].position = intersection;
+                                data[contactDataCache.count].id = GetContactId(startId, endId, ref clippingEdge);
+                                contactDataCache.count++;
+                            }
+                            else
+                            {
+                                data[contactDataCache.count - 1].position = intersection;
+                                data[contactDataCache.count - 1].id = GetContactId(startId, endId, ref clippingEdge);
+                            }
+                        }
+                        if (contactDataCache.count < 8)
+                        {
+                            data[contactDataCache.count].position = end;
+                            data[contactDataCache.count].id = endId;
+                            contactDataCache.count++;
+                        }
+                        else
+                        {
+                            data[contactDataCache.count - 1].position = end;
+                            data[contactDataCache.count - 1].id = endId;
+                        }
+                    }
+                    else if (clippingEdge.isPointInside(ref start))
+                    {
+                        ComputeIntersection(ref start, ref end, ref mtd, ref clippingEdge, out intersection);
+                        if (contactDataCache.count < 8)
+                        {
+                            data[contactDataCache.count].position = intersection;
+                            data[contactDataCache.count].id = GetContactId(startId, endId, ref clippingEdge);
+                            contactDataCache.count++;
+                        }
+                        else
+                        {
+                            data[contactDataCache.count - 1].position = intersection;
+                            data[contactDataCache.count - 1].id = GetContactId(startId, endId, ref clippingEdge);
+                        }
+                    }
+                    start = end;
+                    startId = endId;
+                }
+            }
+            temporaryCache = contactDataCache;
+            contactDataCache.count = 0;
+
+            float depth;
+            float a, b;
+            Vector3.Dot(ref clipFace.v1, ref mtd, out a);
+            for (int i = 0; i < temporaryCache.count; i++)
+            {
+                Vector3.Dot(ref temp[i].position, ref mtd, out b);
+                depth = b - a;
+                if (depth <= 0)
+                {
+                    data[contactDataCache.count].position = temp[i].position;
+                    data[contactDataCache.count].id = temp[i].id;
+                    contactDataCache.count++;
+                }
+            }
+
+            outputData = contactDataCache;
+
+            /*
+             * 
+  List outputList = subjectPolygon;
+  for (Edge clipEdge in clipPolygon) do
+     List inputList = outputList;
+     outputList.clear();
+     Point S = inputList.last;
+     for (Point E in inputList) do
+        if (E inside clipEdge) then
+           if (S not inside clipEdge) then
+              outputList.add(ComputeIntersection(S,E,clipEdge));
+           end if
+           outputList.add(E);
+        else if (S inside clipEdge) then
+           outputList.add(ComputeIntersection(S,E,clipEdge));
+        end if
+        S = E;
+     done
+  done
+             */
+
+        }
+#endif
+
+#if ALLOWUNSAFE
+        private static unsafe void ClipFacesDirect(ref BoxFace clipFace, ref BoxFace face, ref Vector3 mtd, out BoxContactDataCache outputData)
+        {
+            var contactData = new BoxContactDataCache();
+            BoxContactDataCache tempData; //Local version.
+            BoxContactData* data = &contactData.D1;
+            BoxContactData* temp = &tempData.D1;
+
+            //Local directions on the clip face.  Their length is equal to the length of an edge.
+            Vector3 clipX, clipY;
+            Vector3.Subtract(ref clipFace.V4, ref clipFace.V3, out clipX);
+            Vector3.Subtract(ref clipFace.V2, ref clipFace.V3, out clipY);
+            float inverseClipWidth = 1 / clipFace.Width;
+            float inverseClipHeight = 1 / clipFace.Height;
+            float inverseClipWidthSquared = inverseClipWidth * inverseClipWidth;
+            clipX.X *= inverseClipWidthSquared;
+            clipX.Y *= inverseClipWidthSquared;
+            clipX.Z *= inverseClipWidthSquared;
+            float inverseClipHeightSquared = inverseClipHeight * inverseClipHeight;
+            clipY.X *= inverseClipHeightSquared;
+            clipY.Y *= inverseClipHeightSquared;
+            clipY.Z *= inverseClipHeightSquared;
+
+            //Local directions on the opposing face.  Their length is equal to the length of an edge.
+            Vector3 faceX, faceY;
+            Vector3.Subtract(ref face.V4, ref face.V3, out faceX);
+            Vector3.Subtract(ref face.V2, ref face.V3, out faceY);
+            float inverseFaceWidth = 1 / face.Width;
+            float inverseFaceHeight = 1 / face.Height;
+            float inverseFaceWidthSquared = inverseFaceWidth * inverseFaceWidth;
+            faceX.X *= inverseFaceWidthSquared;
+            faceX.Y *= inverseFaceWidthSquared;
+            faceX.Z *= inverseFaceWidthSquared;
+            float inverseFaceHeightSquared = inverseFaceHeight * inverseFaceHeight;
+            faceY.X *= inverseFaceHeightSquared;
+            faceY.Y *= inverseFaceHeightSquared;
+            faceY.Z *= inverseFaceHeightSquared;
+
+            Vector3 clipCenter;
+            Vector3.Add(ref clipFace.V1, ref clipFace.V3, out clipCenter);
+            //Defer division until after dot product (2 multiplies instead of 3)
+            float clipCenterX, clipCenterY;
+            Vector3.Dot(ref clipCenter, ref clipX, out clipCenterX);
+            Vector3.Dot(ref clipCenter, ref clipY, out clipCenterY);
+            clipCenterX *= .5f;
+            clipCenterY *= .5f;
+
+            Vector3 faceCenter;
+            Vector3.Add(ref face.V1, ref face.V3, out faceCenter);
+            //Defer division until after dot product (2 multiplies instead of 3)
+            float faceCenterX, faceCenterY;
+            Vector3.Dot(ref faceCenter, ref faceX, out faceCenterX);
+            Vector3.Dot(ref faceCenter, ref faceY, out faceCenterY);
+            faceCenterX *= .5f;
+            faceCenterY *= .5f;
+
+            //To test bounds, recall that clipX is the length of the X edge.
+            //Going from the center to the max or min goes half of the length of X edge, or +/- 0.5.
+            //Bias could be added here.
+            //const float extent = .5f; //.5f is the default, extra could be added for robustness or speed.
+            float extentX = .5f + .01f * inverseClipWidth;
+            float extentY = .5f + .01f * inverseClipHeight;
+            //float extentX = .5f + .01f * inverseClipXLength;
+            //float extentY = .5f + .01f * inverseClipYLength;
+            float clipCenterMaxX = clipCenterX + extentX;
+            float clipCenterMaxY = clipCenterY + extentY;
+            float clipCenterMinX = clipCenterX - extentX;
+            float clipCenterMinY = clipCenterY - extentY;
+
+            extentX = .5f + .01f * inverseFaceWidth;
+            extentY = .5f + .01f * inverseFaceHeight;
+            //extentX = .5f + .01f * inverseFaceXLength;
+            //extentY = .5f + .01f * inverseFaceYLength;
+            float faceCenterMaxX = faceCenterX + extentX;
+            float faceCenterMaxY = faceCenterY + extentY;
+            float faceCenterMinX = faceCenterX - extentX;
+            float faceCenterMinY = faceCenterY - extentY;
+
+            //Find out where the opposing face is.
+            float dotX, dotY;
+
+            //The four edges can be thought of as minX, maxX, minY and maxY.
+
+            //Face v1
+            Vector3.Dot(ref clipX, ref face.V1, out dotX);
+            bool v1MaxXInside = dotX < clipCenterMaxX;
+            bool v1MinXInside = dotX > clipCenterMinX;
+            Vector3.Dot(ref clipY, ref face.V1, out dotY);
+            bool v1MaxYInside = dotY < clipCenterMaxY;
+            bool v1MinYInside = dotY > clipCenterMinY;
+
+            //Face v2
+            Vector3.Dot(ref clipX, ref face.V2, out dotX);
+            bool v2MaxXInside = dotX < clipCenterMaxX;
+            bool v2MinXInside = dotX > clipCenterMinX;
+            Vector3.Dot(ref clipY, ref face.V2, out dotY);
+            bool v2MaxYInside = dotY < clipCenterMaxY;
+            bool v2MinYInside = dotY > clipCenterMinY;
+
+            //Face v3
+            Vector3.Dot(ref clipX, ref face.V3, out dotX);
+            bool v3MaxXInside = dotX < clipCenterMaxX;
+            bool v3MinXInside = dotX > clipCenterMinX;
+            Vector3.Dot(ref clipY, ref face.V3, out dotY);
+            bool v3MaxYInside = dotY < clipCenterMaxY;
+            bool v3MinYInside = dotY > clipCenterMinY;
+
+            //Face v4
+            Vector3.Dot(ref clipX, ref face.V4, out dotX);
+            bool v4MaxXInside = dotX < clipCenterMaxX;
+            bool v4MinXInside = dotX > clipCenterMinX;
+            Vector3.Dot(ref clipY, ref face.V4, out dotY);
+            bool v4MaxYInside = dotY < clipCenterMaxY;
+            bool v4MinYInside = dotY > clipCenterMinY;
+
+            //Find out where the clip face is.
+            //Clip v1
+            Vector3.Dot(ref faceX, ref clipFace.V1, out dotX);
+            bool clipv1MaxXInside = dotX < faceCenterMaxX;
+            bool clipv1MinXInside = dotX > faceCenterMinX;
+            Vector3.Dot(ref faceY, ref clipFace.V1, out dotY);
+            bool clipv1MaxYInside = dotY < faceCenterMaxY;
+            bool clipv1MinYInside = dotY > faceCenterMinY;
+
+            //Clip v2
+            Vector3.Dot(ref faceX, ref clipFace.V2, out dotX);
+            bool clipv2MaxXInside = dotX < faceCenterMaxX;
+            bool clipv2MinXInside = dotX > faceCenterMinX;
+            Vector3.Dot(ref faceY, ref clipFace.V2, out dotY);
+            bool clipv2MaxYInside = dotY < faceCenterMaxY;
+            bool clipv2MinYInside = dotY > faceCenterMinY;
+
+            //Clip v3
+            Vector3.Dot(ref faceX, ref clipFace.V3, out dotX);
+            bool clipv3MaxXInside = dotX < faceCenterMaxX;
+            bool clipv3MinXInside = dotX > faceCenterMinX;
+            Vector3.Dot(ref faceY, ref clipFace.V3, out dotY);
+            bool clipv3MaxYInside = dotY < faceCenterMaxY;
+            bool clipv3MinYInside = dotY > faceCenterMinY;
+
+            //Clip v4
+            Vector3.Dot(ref faceX, ref clipFace.V4, out dotX);
+            bool clipv4MaxXInside = dotX < faceCenterMaxX;
+            bool clipv4MinXInside = dotX > faceCenterMinX;
+            Vector3.Dot(ref faceY, ref clipFace.V4, out dotY);
+            bool clipv4MaxYInside = dotY < faceCenterMaxY;
+            bool clipv4MinYInside = dotY > faceCenterMinY;
+
+        #region Face Vertices
+
+            if (v1MinXInside && v1MaxXInside && v1MinYInside && v1MaxYInside)
+            {
+                data[contactData.Count].Position = face.V1;
+                data[contactData.Count].Id = face.Id1;
+                contactData.Count++;
+            }
+
+            if (v2MinXInside && v2MaxXInside && v2MinYInside && v2MaxYInside)
+            {
+                data[contactData.Count].Position = face.V2;
+                data[contactData.Count].Id = face.Id2;
+                contactData.Count++;
+            }
+
+            if (v3MinXInside && v3MaxXInside && v3MinYInside && v3MaxYInside)
+            {
+                data[contactData.Count].Position = face.V3;
+                data[contactData.Count].Id = face.Id3;
+                contactData.Count++;
+            }
+
+            if (v4MinXInside && v4MaxXInside && v4MinYInside && v4MaxYInside)
+            {
+                data[contactData.Count].Position = face.V4;
+                data[contactData.Count].Id = face.Id4;
+                contactData.Count++;
+            }
+
+            #endregion
+
+            //Compute depths.
+            tempData = contactData;
+            contactData.Count = 0;
+            float depth;
+            float clipFaceDot, faceDot;
+            Vector3.Dot(ref clipFace.V1, ref mtd, out clipFaceDot);
+            for (int i = 0; i < tempData.Count; i++)
+            {
+                Vector3.Dot(ref temp[i].Position, ref mtd, out faceDot);
+                depth = faceDot - clipFaceDot;
+                if (depth <= 0)
+                {
+                    data[contactData.Count].Position = temp[i].Position;
+                    data[contactData.Count].Depth = depth;
+                    data[contactData.Count].Id = temp[i].Id;
+                    contactData.Count++;
+                }
+            }
+
+            byte previousCount = contactData.Count;
+            if (previousCount >= 4) //Early finish :)
+            {
+                outputData = contactData;
+                return;
+            }
+
+        #region Clip face vertices
+
+            Vector3 v;
+            float a, b;
+            Vector3.Dot(ref face.V1, ref face.Normal, out b);
+            //CLIP FACE
+            if (clipv1MinXInside && clipv1MaxXInside && clipv1MinYInside && clipv1MaxYInside)
+            {
+                Vector3.Dot(ref clipFace.V1, ref face.Normal, out a);
+                Vector3.Multiply(ref face.Normal, a - b, out v);
+                Vector3.Subtract(ref clipFace.V1, ref v, out v);
+                data[contactData.Count].Position = v;
+                data[contactData.Count].Id = clipFace.Id1 + 8;
+                contactData.Count++;
+            }
+
+            if (clipv2MinXInside && clipv2MaxXInside && clipv2MinYInside && clipv2MaxYInside)
+            {
+                Vector3.Dot(ref clipFace.V2, ref face.Normal, out a);
+                Vector3.Multiply(ref face.Normal, a - b, out v);
+                Vector3.Subtract(ref clipFace.V2, ref v, out v);
+                data[contactData.Count].Position = v;
+                data[contactData.Count].Id = clipFace.Id2 + 8;
+                contactData.Count++;
+            }
+
+            if (clipv3MinXInside && clipv3MaxXInside && clipv3MinYInside && clipv3MaxYInside)
+            {
+                Vector3.Dot(ref clipFace.V3, ref face.Normal, out a);
+                Vector3.Multiply(ref face.Normal, a - b, out v);
+                Vector3.Subtract(ref clipFace.V3, ref v, out v);
+                data[contactData.Count].Position = v;
+                data[contactData.Count].Id = clipFace.Id3 + 8;
+                contactData.Count++;
+            }
+
+            if (clipv4MinXInside && clipv4MaxXInside && clipv4MinYInside && clipv4MaxYInside)
+            {
+                Vector3.Dot(ref clipFace.V4, ref face.Normal, out a);
+                Vector3.Multiply(ref face.Normal, a - b, out v);
+                Vector3.Subtract(ref clipFace.V4, ref v, out v);
+                data[contactData.Count].Position = v;
+                data[contactData.Count].Id = clipFace.Id4 + 8;
+                contactData.Count++;
+            }
+
+            #endregion
+
+            //Compute depths.
+            tempData = contactData;
+            contactData.Count = previousCount;
+
+            for (int i = previousCount; i < tempData.Count; i++)
+            {
+                Vector3.Dot(ref temp[i].Position, ref mtd, out faceDot);
+                depth = faceDot - clipFaceDot;
+                if (depth <= 0)
+                {
+                    data[contactData.Count].Position = temp[i].Position;
+                    data[contactData.Count].Depth = depth;
+                    data[contactData.Count].Id = temp[i].Id;
+                    contactData.Count++;
+                }
+            }
+
+            previousCount = contactData.Count;
+            if (previousCount >= 4) //Early finish :)
+            {
+                outputData = contactData;
+                return;
+            }
+
+            //Intersect edges.
+
+            //maxX maxY -> v1
+            //minX maxY -> v2
+            //minX minY -> v3
+            //maxX minY -> v4
+
+            //Once we get here there can only be 3 contacts or less.
+            //Once 4 possible contacts have been added, switch to using safe increments.
+            //float dot;
+
+        #region CLIP EDGE: v1 v2
+
+            FaceEdge clipEdge;
+            clipFace.GetEdge(0, out clipEdge);
+            if (!v1MaxYInside)
+            {
+                if (v2MaxYInside)
+                {
+                    //ComputeIntersection(ref face.V1, ref face.V2, ref clipEdge, out v);
+                    //Vector3.Dot(ref clipX, ref v, out dot);
+                    //if (dot > clipCenterMinX && dot < clipCenterMaxX)
+                    if (ComputeIntersection(ref face.V1, ref face.V2, ref clipEdge, out v))
+                    {
+                        data[contactData.Count].Position = v;
+                        data[contactData.Count].Id = GetContactId(face.Id1, face.Id2, ref clipEdge);
+                        contactData.Count++;
+                    }
+                }
+                if (v4MaxYInside)
+                {
+                    //ComputeIntersection(ref face.V4, ref face.V1, ref clipEdge, out v);
+                    //Vector3.Dot(ref clipX, ref v, out dot);
+                    //if (dot > clipCenterMinX && dot < clipCenterMaxX)
+                    if (ComputeIntersection(ref face.V4, ref face.V1, ref clipEdge, out v))
+                    {
+                        data[contactData.Count].Position = v;
+                        data[contactData.Count].Id = GetContactId(face.Id4, face.Id1, ref clipEdge);
+                        contactData.Count++;
+                    }
+                }
+            }
+            if (!v2MaxYInside)
+            {
+                if (v1MaxYInside)
+                {
+                    //ComputeIntersection(ref face.V1, ref face.V2, ref clipEdge, out v);
+                    //Vector3.Dot(ref clipX, ref v, out dot);
+                    //if (dot > clipCenterMinX && dot < clipCenterMaxX)
+                    if (ComputeIntersection(ref face.V1, ref face.V2, ref clipEdge, out v))
+                    {
+                        data[contactData.Count].Position = v;
+                        data[contactData.Count].Id = GetContactId(face.Id1, face.Id2, ref clipEdge);
+                        contactData.Count++;
+                    }
+                }
+                if (v3MaxYInside)
+                {
+                    //ComputeIntersection(ref face.V2, ref face.V3, ref clipEdge, out v);
+                    //Vector3.Dot(ref clipX, ref v, out dot);
+                    //if (dot > clipCenterMinX && dot < clipCenterMaxX)
+                    if (ComputeIntersection(ref face.V2, ref face.V3, ref clipEdge, out v))
+                    {
+                        data[contactData.Count].Position = v;
+                        data[contactData.Count].Id = GetContactId(face.Id2, face.Id3, ref clipEdge);
+                        contactData.Count++;
+                    }
+                }
+            }
+            if (!v3MaxYInside)
+            {
+                if (v2MaxYInside)
+                {
+                    //ComputeIntersection(ref face.V2, ref face.V3, ref clipEdge, out v);
+                    //Vector3.Dot(ref clipX, ref v, out dot);
+                    //if (dot > clipCenterMinX && dot < clipCenterMaxX)
+                    if (ComputeIntersection(ref face.V2, ref face.V3, ref clipEdge, out v))
+                    {
+                        data[contactData.Count].Position = v;
+                        data[contactData.Count].Id = GetContactId(face.Id2, face.Id3, ref clipEdge);
+                        contactData.Count++;
+                    }
+                }
+                if (v4MaxYInside && contactData.Count < 8)
+                {
+                    //ComputeIntersection(ref face.V3, ref face.V4, ref clipEdge, out v);
+                    //Vector3.Dot(ref clipX, ref v, out dot);
+                    //if (dot > clipCenterMinX && dot < clipCenterMaxX)
+                    if (ComputeIntersection(ref face.V3, ref face.V4, ref clipEdge, out v))
+                    {
+                        data[contactData.Count].Position = v;
+                        data[contactData.Count].Id = GetContactId(face.Id3, face.Id4, ref clipEdge);
+                        contactData.Count++;
+                    }
+                }
+            }
+            if (!v4MaxYInside)
+            {
+                if (v1MaxYInside && contactData.Count < 8)
+                {
+                    //ComputeIntersection(ref face.V4, ref face.V1, ref clipEdge, out v);
+                    //Vector3.Dot(ref clipX, ref v, out dot);
+                    //if (dot > clipCenterMinX && dot < clipCenterMaxX)
+                    if (ComputeIntersection(ref face.V4, ref face.V1, ref clipEdge, out v))
+                    {
+                        data[contactData.Count].Position = v;
+                        data[contactData.Count].Id = GetContactId(face.Id4, face.Id1, ref clipEdge);
+                        contactData.Count++;
+                    }
+                }
+                if (v3MaxYInside && contactData.Count < 8)
+                {
+                    //ComputeIntersection(ref face.V3, ref face.V4, ref clipEdge, out v);
+                    //Vector3.Dot(ref clipX, ref v, out dot);
+                    //if (dot > clipCenterMinX && dot < clipCenterMaxX)
+                    if (ComputeIntersection(ref face.V3, ref face.V4, ref clipEdge, out v))
+                    {
+                        data[contactData.Count].Position = v;
+                        data[contactData.Count].Id = GetContactId(face.Id3, face.Id4, ref clipEdge);
+                        contactData.Count++;
+                    }
+                }
+            }
+
+            #endregion
+
+        #region CLIP EDGE: v2 v3
+
+            clipFace.GetEdge(1, out clipEdge);
+            if (!v1MinXInside)
+            {
+                if (v2MinXInside && contactData.Count < 8)
+                {
+                    //test v1-v2 against minXminY-minXmaxY
+                    //ComputeIntersection(ref face.V1, ref face.V2, ref clipEdge, out v);
+                    //Vector3.Dot(ref clipY, ref v, out dot);
+                    //if (dot > clipCenterMinY && dot < clipCenterMaxY)
+                    if (ComputeIntersection(ref face.V1, ref face.V2, ref clipEdge, out v))
+                    {
+                        data[contactData.Count].Position = v;
+                        data[contactData.Count].Id = GetContactId(face.Id1, face.Id2, ref clipEdge);
+                        contactData.Count++;
+                    }
+                }
+                if (v4MinXInside && contactData.Count < 8)
+                {
+                    //test v1-v3 against minXminY-minXmaxY
+                    //ComputeIntersection(ref face.V4, ref face.V1, ref clipEdge, out v);
+                    //Vector3.Dot(ref clipY, ref v, out dot);
+                    //if (dot > clipCenterMinY && dot < clipCenterMaxY)
+                    if (ComputeIntersection(ref face.V4, ref face.V1, ref clipEdge, out v))
+                    {
+                        data[contactData.Count].Position = v;
+                        data[contactData.Count].Id = GetContactId(face.Id4, face.Id1, ref clipEdge);
+                        contactData.Count++;
+                    }
+                }
+            }
+            if (!v2MinXInside)
+            {
+                if (v1MinXInside && contactData.Count < 8)
+                {
+                    //test v1-v2 against minXminY-minXmaxY
+                    //ComputeIntersection(ref face.V1, ref face.V2, ref clipEdge, out v);
+                    //Vector3.Dot(ref clipY, ref v, out dot);
+                    //if (dot > clipCenterMinY && dot < clipCenterMaxY)
+                    if (ComputeIntersection(ref face.V1, ref face.V2, ref clipEdge, out v))
+                    {
+                        data[contactData.Count].Position = v;
+                        data[contactData.Count].Id = GetContactId(face.Id1, face.Id2, ref clipEdge);
+                        contactData.Count++;
+                    }
+                }
+                if (v3MinXInside && contactData.Count < 8)
+                {
+                    //test v2-v4 against minXminY-minXmaxY
+                    //ComputeIntersection(ref face.V2, ref face.V3, ref clipEdge, out v);
+                    //Vector3.Dot(ref clipY, ref v, out dot);
+                    //if (dot > clipCenterMinY && dot < clipCenterMaxY)
+                    if (ComputeIntersection(ref face.V2, ref face.V3, ref clipEdge, out v))
+                    {
+                        data[contactData.Count].Position = v;
+                        data[contactData.Count].Id = GetContactId(face.Id2, face.Id3, ref clipEdge);
+                        contactData.Count++;
+                    }
+                }
+            }
+            if (!v3MinXInside)
+            {
+                if (v2MinXInside && contactData.Count < 8)
+                {
+                    //test v1-v3 against minXminY-minXmaxY
+                    //ComputeIntersection(ref face.V2, ref face.V3, ref clipEdge, out v);
+                    //Vector3.Dot(ref clipY, ref v, out dot);
+                    //if (dot > clipCenterMinY && dot < clipCenterMaxY)
+                    if (ComputeIntersection(ref face.V2, ref face.V3, ref clipEdge, out v))
+                    {
+                        data[contactData.Count].Position = v;
+                        data[contactData.Count].Id = GetContactId(face.Id2, face.Id3, ref clipEdge);
+                        contactData.Count++;
+                    }
+                }
+                if (v4MinXInside && contactData.Count < 8)
+                {
+                    //test v3-v4 against minXminY-minXmaxY
+                    //ComputeIntersection(ref face.V3, ref face.V4, ref clipEdge, out v);
+                    //Vector3.Dot(ref clipY, ref v, out dot);
+                    //if (dot > clipCenterMinY && dot < clipCenterMaxY)
+                    if (ComputeIntersection(ref face.V3, ref face.V4, ref clipEdge, out v))
+                    {
+                        data[contactData.Count].Position = v;
+                        data[contactData.Count].Id = GetContactId(face.Id3, face.Id4, ref clipEdge);
+                        contactData.Count++;
+                    }
+                }
+            }
+            if (!v4MinXInside)
+            {
+                if (v1MinXInside && contactData.Count < 8)
+                {
+                    //test v2-v4 against minXminY-minXmaxY
+                    //ComputeIntersection(ref face.V4, ref face.V1, ref clipEdge, out v);
+                    //Vector3.Dot(ref clipY, ref v, out dot);
+                    //if (dot > clipCenterMinY && dot < clipCenterMaxY)
+                    if (ComputeIntersection(ref face.V4, ref face.V1, ref clipEdge, out v))
+                    {
+                        data[contactData.Count].Position = v;
+                        data[contactData.Count].Id = GetContactId(face.Id4, face.Id1, ref clipEdge);
+                        contactData.Count++;
+                    }
+                }
+                if (v3MinXInside && contactData.Count < 8)
+                {
+                    //test v3-v4 against minXminY-minXmaxY
+                    //ComputeIntersection(ref face.V3, ref face.V4, ref clipEdge, out v);
+                    //Vector3.Dot(ref clipY, ref v, out dot);
+                    //if (dot > clipCenterMinY && dot < clipCenterMaxY)
+                    if (ComputeIntersection(ref face.V3, ref face.V4, ref clipEdge, out v))
+                    {
+                        data[contactData.Count].Position = v;
+                        data[contactData.Count].Id = GetContactId(face.Id3, face.Id4, ref clipEdge);
+                        contactData.Count++;
+                    }
+                }
+            }
+
+            #endregion
+
+        #region CLIP EDGE: v3 v4
+
+            clipFace.GetEdge(2, out clipEdge);
+            if (!v1MinYInside)
+            {
+                if (v2MinYInside && contactData.Count < 8)
+                {
+                    //ComputeIntersection(ref face.V1, ref face.V2, ref clipEdge, out v);
+                    //Vector3.Dot(ref clipX, ref v, out dot);
+                    //if (dot > clipCenterMinX && dot < clipCenterMaxX)
+                    if (ComputeIntersection(ref face.V1, ref face.V2, ref clipEdge, out v))
+                    {
+                        data[contactData.Count].Position = v;
+                        data[contactData.Count].Id = GetContactId(face.Id1, face.Id2, ref clipEdge);
+                        contactData.Count++;
+                    }
+                }
+                if (v4MinYInside && contactData.Count < 8)
+                {
+                    //ComputeIntersection(ref face.V4, ref face.V1, ref clipEdge, out v);
+                    //Vector3.Dot(ref clipX, ref v, out dot);
+                    //if (dot > clipCenterMinX && dot < clipCenterMaxX)
+                    if (ComputeIntersection(ref face.V4, ref face.V1, ref clipEdge, out v))
+                    {
+                        data[contactData.Count].Position = v;
+                        data[contactData.Count].Id = GetContactId(face.Id4, face.Id1, ref clipEdge);
+                        contactData.Count++;
+                    }
+                }
+            }
+            if (!v2MinYInside)
+            {
+                if (v1MinYInside && contactData.Count < 8)
+                {
+                    //ComputeIntersection(ref face.V1, ref face.V2, ref clipEdge, out v);
+                    //Vector3.Dot(ref clipX, ref v, out dot);
+                    //if (dot > clipCenterMinX && dot < clipCenterMaxX)
+                    if (ComputeIntersection(ref face.V1, ref face.V2, ref clipEdge, out v))
+                    {
+                        data[contactData.Count].Position = v;
+                        data[contactData.Count].Id = GetContactId(face.Id1, face.Id2, ref clipEdge);
+                        contactData.Count++;
+                    }
+                }
+                if (v3MinYInside && contactData.Count < 8)
+                {
+                    //ComputeIntersection(ref face.V2, ref face.V3, ref clipEdge, out v);
+                    //Vector3.Dot(ref clipX, ref v, out dot);
+                    //if (dot > clipCenterMinX && dot < clipCenterMaxX)
+                    if (ComputeIntersection(ref face.V2, ref face.V3, ref clipEdge, out v))
+                    {
+                        data[contactData.Count].Position = v;
+                        data[contactData.Count].Id = GetContactId(face.Id2, face.Id3, ref clipEdge);
+                        contactData.Count++;
+                    }
+                }
+            }
+            if (!v3MinYInside)
+            {
+                if (v2MinYInside && contactData.Count < 8)
+                {
+                    //ComputeIntersection(ref face.V2, ref face.V3, ref clipEdge, out v);
+                    //Vector3.Dot(ref clipX, ref v, out dot);
+                    //if (dot > clipCenterMinX && dot < clipCenterMaxX)
+                    if (ComputeIntersection(ref face.V2, ref face.V3, ref clipEdge, out v))
+                    {
+                        data[contactData.Count].Position = v;
+                        data[contactData.Count].Id = GetContactId(face.Id2, face.Id3, ref clipEdge);
+                        contactData.Count++;
+                    }
+                }
+                if (v4MinYInside && contactData.Count < 8)
+                {
+                    //ComputeIntersection(ref face.V3, ref face.V4, ref clipEdge, out v);
+                    //Vector3.Dot(ref clipX, ref v, out dot);
+                    //if (dot > clipCenterMinX && dot < clipCenterMaxX)
+                    if (ComputeIntersection(ref face.V3, ref face.V4, ref clipEdge, out v))
+                    {
+                        data[contactData.Count].Position = v;
+                        data[contactData.Count].Id = GetContactId(face.Id3, face.Id4, ref clipEdge);
+                        contactData.Count++;
+                    }
+                }
+            }
+            if (!v4MinYInside)
+            {
+                if (v3MinYInside && contactData.Count < 8)
+                {
+                    //ComputeIntersection(ref face.V3, ref face.V4, ref clipEdge, out v);
+                    //Vector3.Dot(ref clipX, ref v, out dot);
+                    //if (dot > clipCenterMinX && dot < clipCenterMaxX)
+                    if (ComputeIntersection(ref face.V3, ref face.V4, ref clipEdge, out v))
+                    {
+                        data[contactData.Count].Position = v;
+                        data[contactData.Count].Id = GetContactId(face.Id3, face.Id4, ref clipEdge);
+                        contactData.Count++;
+                    }
+                }
+                if (v1MinYInside && contactData.Count < 8)
+                {
+                    //ComputeIntersection(ref face.V4, ref face.V1, ref clipEdge, out v);
+                    //Vector3.Dot(ref clipX, ref v, out dot);
+                    //if (dot > clipCenterMinX && dot < clipCenterMaxX)
+                    if (ComputeIntersection(ref face.V4, ref face.V1, ref clipEdge, out v))
+                    {
+                        data[contactData.Count].Position = v;
+                        data[contactData.Count].Id = GetContactId(face.Id4, face.Id1, ref clipEdge);
+                        contactData.Count++;
+                    }
+                }
+            }
+
+            #endregion
+
+        #region CLIP EDGE: v4 v1
+
+            clipFace.GetEdge(3, out clipEdge);
+            if (!v1MaxXInside)
+            {
+                if (v2MaxXInside && contactData.Count < 8)
+                {
+                    //ComputeIntersection(ref face.V1, ref face.V2, ref clipEdge, out v);
+                    //Vector3.Dot(ref clipY, ref v, out dot);
+                    //if (dot > clipCenterMinY && dot < clipCenterMaxY)
+                    if (ComputeIntersection(ref face.V1, ref face.V2, ref clipEdge, out v))
+                    {
+                        data[contactData.Count].Position = v;
+                        data[contactData.Count].Id = GetContactId(face.Id1, face.Id2, ref clipEdge);
+                        contactData.Count++;
+                    }
+                }
+                if (v4MaxXInside && contactData.Count < 8)
+                {
+                    //ComputeIntersection(ref face.V4, ref face.V1, ref clipEdge, out v);
+                    //Vector3.Dot(ref clipY, ref v, out dot);
+                    //if (dot > clipCenterMinY && dot < clipCenterMaxY)
+                    if (ComputeIntersection(ref face.V4, ref face.V1, ref clipEdge, out v))
+                    {
+                        data[contactData.Count].Position = v;
+                        data[contactData.Count].Id = GetContactId(face.Id4, face.Id1, ref clipEdge);
+                        contactData.Count++;
+                    }
+                }
+            }
+            if (!v2MaxXInside)
+            {
+                if (v1MaxXInside && contactData.Count < 8)
+                {
+                    //ComputeIntersection(ref face.V1, ref face.V2, ref clipEdge, out v);
+                    //Vector3.Dot(ref clipY, ref v, out dot);
+                    //if (dot > clipCenterMinY && dot < clipCenterMaxY)
+                    if (ComputeIntersection(ref face.V1, ref face.V2, ref clipEdge, out v))
+                    {
+                        data[contactData.Count].Position = v;
+                        data[contactData.Count].Id = GetContactId(face.Id1, face.Id2, ref clipEdge);
+                        contactData.Count++;
+                    }
+                }
+                if (v3MaxXInside && contactData.Count < 8)
+                {
+                    //ComputeIntersection(ref face.V2, ref face.V3, ref clipEdge, out v);
+                    //Vector3.Dot(ref clipY, ref v, out dot);
+                    //if (dot > clipCenterMinY && dot < clipCenterMaxY)
+                    if (ComputeIntersection(ref face.V2, ref face.V3, ref clipEdge, out v))
+                    {
+                        data[contactData.Count].Position = v;
+                        data[contactData.Count].Id = GetContactId(face.Id2, face.Id3, ref clipEdge);
+                        contactData.Count++;
+                    }
+                }
+            }
+            if (!v3MaxXInside)
+            {
+                if (v2MaxXInside && contactData.Count < 8)
+                {
+                    //ComputeIntersection(ref face.V2, ref face.V3, ref clipEdge, out v);
+                    //Vector3.Dot(ref clipY, ref v, out dot);
+                    //if (dot > clipCenterMinY && dot < clipCenterMaxY)
+                    if (ComputeIntersection(ref face.V2, ref face.V3, ref clipEdge, out v))
+                    {
+                        data[contactData.Count].Position = v;
+                        data[contactData.Count].Id = GetContactId(face.Id2, face.Id3, ref clipEdge);
+                        contactData.Count++;
+                    }
+                }
+                if (v4MaxXInside && contactData.Count < 8)
+                {
+                    //ComputeIntersection(ref face.V3, ref face.V4, ref clipEdge, out v);
+                    //Vector3.Dot(ref clipY, ref v, out dot);
+                    //if (dot > clipCenterMinY && dot < clipCenterMaxY)
+                    if (ComputeIntersection(ref face.V3, ref face.V4, ref clipEdge, out v))
+                    {
+                        data[contactData.Count].Position = v;
+                        data[contactData.Count].Id = GetContactId(face.Id3, face.Id4, ref clipEdge);
+                        contactData.Count++;
+                    }
+                }
+            }
+            if (!v4MaxXInside)
+            {
+                if (v1MaxXInside && contactData.Count < 8)
+                {
+                    //ComputeIntersection(ref face.V4, ref face.V1, ref clipEdge, out v);
+                    //Vector3.Dot(ref clipY, ref v, out dot);
+                    //if (dot > clipCenterMinY && dot < clipCenterMaxY)
+                    if (ComputeIntersection(ref face.V4, ref face.V1, ref clipEdge, out v))
+                    {
+                        data[contactData.Count].Position = v;
+                        data[contactData.Count].Id = GetContactId(face.Id4, face.Id1, ref clipEdge);
+                        contactData.Count++;
+                    }
+                }
+                if (v3MaxXInside && contactData.Count < 8)
+                {
+                    //ComputeIntersection(ref face.V3, ref face.V4, ref clipEdge, out v);
+                    //Vector3.Dot(ref clipY, ref v, out dot);
+                    //if (dot > clipCenterMinY && dot < clipCenterMaxY)
+                    if (ComputeIntersection(ref face.V3, ref face.V4, ref clipEdge, out v))
+                    {
+                        data[contactData.Count].Position = v;
+                        data[contactData.Count].Id = GetContactId(face.Id3, face.Id4, ref clipEdge);
+                        contactData.Count++;
+                    }
+                }
+            }
+
+            #endregion
+
+            //Compute depths.
+            tempData = contactData;
+            contactData.Count = previousCount;
+
+            for (int i = previousCount; i < tempData.Count; i++)
+            {
+                Vector3.Dot(ref temp[i].Position, ref mtd, out faceDot);
+                depth = faceDot - clipFaceDot;
+                if (depth <= 0)
+                {
+                    data[contactData.Count].Position = temp[i].Position;
+                    data[contactData.Count].Depth = depth;
+                    data[contactData.Count].Id = temp[i].Id;
+                    contactData.Count++;
+                }
+            }
+            outputData = contactData;
+        }
+#else
+        private static void ClipFacesDirect(ref BoxFace clipFace, ref BoxFace face, ref Vector3 mtd, out TinyStructList<BoxContactData> contactData)
+        {
+            contactData = new TinyStructList<BoxContactData>();
+
+            //Local directions on the clip face.  Their length is equal to the length of an edge.
+            Vector3 clipX, clipY;
+            Vector3.Subtract(ref clipFace.V4, ref clipFace.V3, out clipX);
+            Vector3.Subtract(ref clipFace.V2, ref clipFace.V3, out clipY);
+            float inverseClipWidth = 1 / clipFace.Width;
+            float inverseClipHeight = 1 / clipFace.Height;
+            float inverseClipWidthSquared = inverseClipWidth * inverseClipWidth;
+            clipX.X *= inverseClipWidthSquared;
+            clipX.Y *= inverseClipWidthSquared;
+            clipX.Z *= inverseClipWidthSquared;
+            float inverseClipHeightSquared = inverseClipHeight * inverseClipHeight;
+            clipY.X *= inverseClipHeightSquared;
+            clipY.Y *= inverseClipHeightSquared;
+            clipY.Z *= inverseClipHeightSquared;
+
+            //Local directions on the opposing face.  Their length is equal to the length of an edge.
+            Vector3 faceX, faceY;
+            Vector3.Subtract(ref face.V4, ref face.V3, out faceX);
+            Vector3.Subtract(ref face.V2, ref face.V3, out faceY);
+            float inverseFaceWidth = 1 / face.Width;
+            float inverseFaceHeight = 1 / face.Height;
+            float inverseFaceWidthSquared = inverseFaceWidth * inverseFaceWidth;
+            faceX.X *= inverseFaceWidthSquared;
+            faceX.Y *= inverseFaceWidthSquared;
+            faceX.Z *= inverseFaceWidthSquared;
+            float inverseFaceHeightSquared = inverseFaceHeight * inverseFaceHeight;
+            faceY.X *= inverseFaceHeightSquared;
+            faceY.Y *= inverseFaceHeightSquared;
+            faceY.Z *= inverseFaceHeightSquared;
+
+            Vector3 clipCenter;
+            Vector3.Add(ref clipFace.V1, ref clipFace.V3, out clipCenter);
+            //Defer division until after dot product (2 multiplies instead of 3)
+            float clipCenterX, clipCenterY;
+            Vector3.Dot(ref clipCenter, ref clipX, out clipCenterX);
+            Vector3.Dot(ref clipCenter, ref clipY, out clipCenterY);
+            clipCenterX *= .5f;
+            clipCenterY *= .5f;
+
+            Vector3 faceCenter;
+            Vector3.Add(ref face.V1, ref face.V3, out faceCenter);
+            //Defer division until after dot product (2 multiplies instead of 3)
+            float faceCenterX, faceCenterY;
+            Vector3.Dot(ref faceCenter, ref faceX, out faceCenterX);
+            Vector3.Dot(ref faceCenter, ref faceY, out faceCenterY);
+            faceCenterX *= .5f;
+            faceCenterY *= .5f;
+
+            //To test bounds, recall that clipX is the length of the X edge.
+            //Going from the center to the max or min goes half of the length of X edge, or +/- 0.5.
+            //Bias could be added here.
+            //const float extent = .5f; //.5f is the default, extra could be added for robustness or speed.
+            float extentX = .5f + .01f * inverseClipWidth;
+            float extentY = .5f + .01f * inverseClipHeight;
+            //float extentX = .5f + .01f * inverseClipXLength;
+            //float extentY = .5f + .01f * inverseClipYLength;
+            float clipCenterMaxX = clipCenterX + extentX;
+            float clipCenterMaxY = clipCenterY + extentY;
+            float clipCenterMinX = clipCenterX - extentX;
+            float clipCenterMinY = clipCenterY - extentY;
+
+            extentX = .5f + .01f * inverseFaceWidth;
+            extentY = .5f + .01f * inverseFaceHeight;
+            //extentX = .5f + .01f * inverseFaceXLength;
+            //extentY = .5f + .01f * inverseFaceYLength;
+            float faceCenterMaxX = faceCenterX + extentX;
+            float faceCenterMaxY = faceCenterY + extentY;
+            float faceCenterMinX = faceCenterX - extentX;
+            float faceCenterMinY = faceCenterY - extentY;
+
+            //Find out where the opposing face is.
+            float dotX, dotY;
+
+            //The four edges can be thought of as minX, maxX, minY and maxY.
+
+            //Face v1
+            Vector3.Dot(ref clipX, ref face.V1, out dotX);
+            bool v1MaxXInside = dotX < clipCenterMaxX;
+            bool v1MinXInside = dotX > clipCenterMinX;
+            Vector3.Dot(ref clipY, ref face.V1, out dotY);
+            bool v1MaxYInside = dotY < clipCenterMaxY;
+            bool v1MinYInside = dotY > clipCenterMinY;
+
+            //Face v2
+            Vector3.Dot(ref clipX, ref face.V2, out dotX);
+            bool v2MaxXInside = dotX < clipCenterMaxX;
+            bool v2MinXInside = dotX > clipCenterMinX;
+            Vector3.Dot(ref clipY, ref face.V2, out dotY);
+            bool v2MaxYInside = dotY < clipCenterMaxY;
+            bool v2MinYInside = dotY > clipCenterMinY;
+
+            //Face v3
+            Vector3.Dot(ref clipX, ref face.V3, out dotX);
+            bool v3MaxXInside = dotX < clipCenterMaxX;
+            bool v3MinXInside = dotX > clipCenterMinX;
+            Vector3.Dot(ref clipY, ref face.V3, out dotY);
+            bool v3MaxYInside = dotY < clipCenterMaxY;
+            bool v3MinYInside = dotY > clipCenterMinY;
+
+            //Face v4
+            Vector3.Dot(ref clipX, ref face.V4, out dotX);
+            bool v4MaxXInside = dotX < clipCenterMaxX;
+            bool v4MinXInside = dotX > clipCenterMinX;
+            Vector3.Dot(ref clipY, ref face.V4, out dotY);
+            bool v4MaxYInside = dotY < clipCenterMaxY;
+            bool v4MinYInside = dotY > clipCenterMinY;
+
+            //Find out where the clip face is.
+            //Clip v1
+            Vector3.Dot(ref faceX, ref clipFace.V1, out dotX);
+            bool clipv1MaxXInside = dotX < faceCenterMaxX;
+            bool clipv1MinXInside = dotX > faceCenterMinX;
+            Vector3.Dot(ref faceY, ref clipFace.V1, out dotY);
+            bool clipv1MaxYInside = dotY < faceCenterMaxY;
+            bool clipv1MinYInside = dotY > faceCenterMinY;
+
+            //Clip v2
+            Vector3.Dot(ref faceX, ref clipFace.V2, out dotX);
+            bool clipv2MaxXInside = dotX < faceCenterMaxX;
+            bool clipv2MinXInside = dotX > faceCenterMinX;
+            Vector3.Dot(ref faceY, ref clipFace.V2, out dotY);
+            bool clipv2MaxYInside = dotY < faceCenterMaxY;
+            bool clipv2MinYInside = dotY > faceCenterMinY;
+
+            //Clip v3
+            Vector3.Dot(ref faceX, ref clipFace.V3, out dotX);
+            bool clipv3MaxXInside = dotX < faceCenterMaxX;
+            bool clipv3MinXInside = dotX > faceCenterMinX;
+            Vector3.Dot(ref faceY, ref clipFace.V3, out dotY);
+            bool clipv3MaxYInside = dotY < faceCenterMaxY;
+            bool clipv3MinYInside = dotY > faceCenterMinY;
+
+            //Clip v4
+            Vector3.Dot(ref faceX, ref clipFace.V4, out dotX);
+            bool clipv4MaxXInside = dotX < faceCenterMaxX;
+            bool clipv4MinXInside = dotX > faceCenterMinX;
+            Vector3.Dot(ref faceY, ref clipFace.V4, out dotY);
+            bool clipv4MaxYInside = dotY < faceCenterMaxY;
+            bool clipv4MinYInside = dotY > faceCenterMinY;
+
+            #region Face Vertices
+            BoxContactData item = new BoxContactData();
+            if (v1MinXInside && v1MaxXInside && v1MinYInside && v1MaxYInside)
+            {
+                item.Position = face.V1;
+                item.Id = face.Id1;
+                contactData.Add(ref item);
+            }
+
+            if (v2MinXInside && v2MaxXInside && v2MinYInside && v2MaxYInside)
+            {
+                item.Position = face.V2;
+                item.Id = face.Id2;
+                contactData.Add(ref item);
+            }
+
+            if (v3MinXInside && v3MaxXInside && v3MinYInside && v3MaxYInside)
+            {
+                item.Position = face.V3;
+                item.Id = face.Id3;
+                contactData.Add(ref item);
+            }
+
+            if (v4MinXInside && v4MaxXInside && v4MinYInside && v4MaxYInside)
+            {
+                item.Position = face.V4;
+                item.Id = face.Id4;
+                contactData.Add(ref item);
+            }
+
+            #endregion
+
+            //Compute depths.
+            TinyStructList<BoxContactData> tempData = contactData;
+            contactData.Clear();
+            float clipFaceDot, faceDot;
+            Vector3.Dot(ref clipFace.V1, ref mtd, out clipFaceDot);
+            for (int i = 0; i < tempData.Count; i++)
+            {
+                tempData.Get(i, out item);
+                Vector3.Dot(ref item.Position, ref mtd, out faceDot);
+                item.Depth = faceDot - clipFaceDot;
+                if (item.Depth <= 0)
+                {
+                    contactData.Add(ref item);
+                }
+            }
+
+            int previousCount = contactData.Count;
+            if (previousCount >= 4) //Early finish :)
+            {
+                return;
+            }
+
+            #region Clip face vertices
+
+            Vector3 v;
+            float a, b;
+            Vector3.Dot(ref face.V1, ref face.Normal, out b);
+            //CLIP FACE
+            if (clipv1MinXInside && clipv1MaxXInside && clipv1MinYInside && clipv1MaxYInside)
+            {
+                Vector3.Dot(ref clipFace.V1, ref face.Normal, out a);
+                Vector3.Multiply(ref face.Normal, a - b, out v);
+                Vector3.Subtract(ref clipFace.V1, ref v, out v);
+                item.Position = v;
+                item.Id = clipFace.Id1 + 8;
+                contactData.Add(ref item);
+            }
+
+            if (clipv2MinXInside && clipv2MaxXInside && clipv2MinYInside && clipv2MaxYInside)
+            {
+                Vector3.Dot(ref clipFace.V2, ref face.Normal, out a);
+                Vector3.Multiply(ref face.Normal, a - b, out v);
+                Vector3.Subtract(ref clipFace.V2, ref v, out v);
+                item.Position = v;
+                item.Id = clipFace.Id2 + 8;
+                contactData.Add(ref item);
+            }
+
+            if (clipv3MinXInside && clipv3MaxXInside && clipv3MinYInside && clipv3MaxYInside)
+            {
+                Vector3.Dot(ref clipFace.V3, ref face.Normal, out a);
+                Vector3.Multiply(ref face.Normal, a - b, out v);
+                Vector3.Subtract(ref clipFace.V3, ref v, out v);
+                item.Position = v;
+                item.Id = clipFace.Id3 + 8;
+                contactData.Add(ref item);
+            }
+
+            if (clipv4MinXInside && clipv4MaxXInside && clipv4MinYInside && clipv4MaxYInside)
+            {
+                Vector3.Dot(ref clipFace.V4, ref face.Normal, out a);
+                Vector3.Multiply(ref face.Normal, a - b, out v);
+                Vector3.Subtract(ref clipFace.V4, ref v, out v);
+                item.Position = v;
+                item.Id = clipFace.Id4 + 8;
+                contactData.Add(ref item);
+            }
+
+            #endregion
+
+            //Compute depths.
+            int postClipCount = contactData.Count;
+            tempData = contactData;
+            for (int i = postClipCount - 1; i >= previousCount; i--) //TODO: >=?
+                contactData.RemoveAt(i);
+
+
+            for (int i = previousCount; i < tempData.Count; i++)
+            {
+                tempData.Get(i, out item);
+                Vector3.Dot(ref item.Position, ref mtd, out faceDot);
+                item.Depth = faceDot - clipFaceDot;
+                if (item.Depth <= 0)
+                {
+                    contactData.Add(ref item);
+                }
+            }
+
+            previousCount = contactData.Count;
+            if (previousCount >= 4) //Early finish :)
+            {
+                return;
+            }
+            //Intersect edges.
+
+            //maxX maxY -> v1
+            //minX maxY -> v2
+            //minX minY -> v3
+            //maxX minY -> v4
+
+            //Once we get here there can only be 3 contacts or less.
+            //Once 4 possible contacts have been added, switch to using safe increments.
+            //float dot;
+
+            #region CLIP EDGE: v1 v2
+
+            FaceEdge clipEdge;
+            clipFace.GetEdge(0, out clipEdge);
+            if (!v1MaxYInside)
+            {
+                if (v2MaxYInside)
+                {
+                    //ComputeIntersection(ref face.V1, ref face.V2, ref clipEdge, out v);
+                    //Vector3.Dot(ref clipX, ref v, out dot);
+                    //if (dot > clipCenterMinX && dot < clipCenterMaxX)
+                    if (ComputeIntersection(ref face.V1, ref face.V2, ref clipEdge, out v))
+                    {
+                        item.Position = v;
+                        item.Id = GetContactId(face.Id1, face.Id2, ref clipEdge);
+                        contactData.Add(ref item);
+                    }
+                }
+                if (v4MaxYInside)
+                {
+                    //ComputeIntersection(ref face.V4, ref face.V1, ref clipEdge, out v);
+                    //Vector3.Dot(ref clipX, ref v, out dot);
+                    //if (dot > clipCenterMinX && dot < clipCenterMaxX)
+                    if (ComputeIntersection(ref face.V4, ref face.V1, ref clipEdge, out v))
+                    {
+                        item.Position = v;
+                        item.Id = GetContactId(face.Id4, face.Id1, ref clipEdge);
+                        contactData.Add(ref item);
+                    }
+                }
+            }
+            if (!v2MaxYInside)
+            {
+                if (v1MaxYInside)
+                {
+                    //ComputeIntersection(ref face.V1, ref face.V2, ref clipEdge, out v);
+                    //Vector3.Dot(ref clipX, ref v, out dot);
+                    //if (dot > clipCenterMinX && dot < clipCenterMaxX)
+                    if (ComputeIntersection(ref face.V1, ref face.V2, ref clipEdge, out v))
+                    {
+                        item.Position = v;
+                        item.Id = GetContactId(face.Id1, face.Id2, ref clipEdge);
+                        contactData.Add(ref item);
+                    }
+                }
+                if (v3MaxYInside)
+                {
+                    //ComputeIntersection(ref face.V2, ref face.V3, ref clipEdge, out v);
+                    //Vector3.Dot(ref clipX, ref v, out dot);
+                    //if (dot > clipCenterMinX && dot < clipCenterMaxX)
+                    if (ComputeIntersection(ref face.V2, ref face.V3, ref clipEdge, out v))
+                    {
+                        item.Position = v;
+                        item.Id = GetContactId(face.Id2, face.Id3, ref clipEdge);
+                        contactData.Add(ref item);
+                    }
+                }
+            }
+            if (!v3MaxYInside)
+            {
+                if (v2MaxYInside)
+                {
+                    //ComputeIntersection(ref face.V2, ref face.V3, ref clipEdge, out v);
+                    //Vector3.Dot(ref clipX, ref v, out dot);
+                    //if (dot > clipCenterMinX && dot < clipCenterMaxX)
+                    if (ComputeIntersection(ref face.V2, ref face.V3, ref clipEdge, out v))
+                    {
+                        item.Position = v;
+                        item.Id = GetContactId(face.Id2, face.Id3, ref clipEdge);
+                        contactData.Add(ref item);
+                    }
+                }
+                if (v4MaxYInside && contactData.Count < 8)
+                {
+                    //ComputeIntersection(ref face.V3, ref face.V4, ref clipEdge, out v);
+                    //Vector3.Dot(ref clipX, ref v, out dot);
+                    //if (dot > clipCenterMinX && dot < clipCenterMaxX)
+                    if (ComputeIntersection(ref face.V3, ref face.V4, ref clipEdge, out v))
+                    {
+                        item.Position = v;
+                        item.Id = GetContactId(face.Id3, face.Id4, ref clipEdge);
+                        contactData.Add(ref item);
+                    }
+                }
+            }
+            if (!v4MaxYInside)
+            {
+                if (v1MaxYInside && contactData.Count < 8)
+                {
+                    //ComputeIntersection(ref face.V4, ref face.V1, ref clipEdge, out v);
+                    //Vector3.Dot(ref clipX, ref v, out dot);
+                    //if (dot > clipCenterMinX && dot < clipCenterMaxX)
+                    if (ComputeIntersection(ref face.V4, ref face.V1, ref clipEdge, out v))
+                    {
+                        item.Position = v;
+                        item.Id = GetContactId(face.Id4, face.Id1, ref clipEdge);
+                        contactData.Add(ref item);
+                    }
+                }
+                if (v3MaxYInside && contactData.Count < 8)
+                {
+                    //ComputeIntersection(ref face.V3, ref face.V4, ref clipEdge, out v);
+                    //Vector3.Dot(ref clipX, ref v, out dot);
+                    //if (dot > clipCenterMinX && dot < clipCenterMaxX)
+                    if (ComputeIntersection(ref face.V3, ref face.V4, ref clipEdge, out v))
+                    {
+                        item.Position = v;
+                        item.Id = GetContactId(face.Id3, face.Id4, ref clipEdge);
+                        contactData.Add(ref item);
+                    }
+                }
+            }
+
+            #endregion
+
+            #region CLIP EDGE: v2 v3
+
+            clipFace.GetEdge(1, out clipEdge);
+            if (!v1MinXInside)
+            {
+                if (v2MinXInside && contactData.Count < 8)
+                {
+                    //test v1-v2 against minXminY-minXmaxY
+                    //ComputeIntersection(ref face.V1, ref face.V2, ref clipEdge, out v);
+                    //Vector3.Dot(ref clipY, ref v, out dot);
+                    //if (dot > clipCenterMinY && dot < clipCenterMaxY)
+                    if (ComputeIntersection(ref face.V1, ref face.V2, ref clipEdge, out v))
+                    {
+                        item.Position = v;
+                        item.Id = GetContactId(face.Id1, face.Id2, ref clipEdge);
+                        contactData.Add(ref item);
+                    }
+                }
+                if (v4MinXInside && contactData.Count < 8)
+                {
+                    //test v1-v3 against minXminY-minXmaxY
+                    //ComputeIntersection(ref face.V4, ref face.V1, ref clipEdge, out v);
+                    //Vector3.Dot(ref clipY, ref v, out dot);
+                    //if (dot > clipCenterMinY && dot < clipCenterMaxY)
+                    if (ComputeIntersection(ref face.V4, ref face.V1, ref clipEdge, out v))
+                    {
+                        item.Position = v;
+                        item.Id = GetContactId(face.Id4, face.Id1, ref clipEdge);
+                        contactData.Add(ref item);
+                    }
+                }
+            }
+            if (!v2MinXInside)
+            {
+                if (v1MinXInside && contactData.Count < 8)
+                {
+                    //test v1-v2 against minXminY-minXmaxY
+                    //ComputeIntersection(ref face.V1, ref face.V2, ref clipEdge, out v);
+                    //Vector3.Dot(ref clipY, ref v, out dot);
+                    //if (dot > clipCenterMinY && dot < clipCenterMaxY)
+                    if (ComputeIntersection(ref face.V1, ref face.V2, ref clipEdge, out v))
+                    {
+                        item.Position = v;
+                        item.Id = GetContactId(face.Id1, face.Id2, ref clipEdge);
+                        contactData.Add(ref item);
+                    }
+                }
+                if (v3MinXInside && contactData.Count < 8)
+                {
+                    //test v2-v4 against minXminY-minXmaxY
+                    //ComputeIntersection(ref face.V2, ref face.V3, ref clipEdge, out v);
+                    //Vector3.Dot(ref clipY, ref v, out dot);
+                    //if (dot > clipCenterMinY && dot < clipCenterMaxY)
+                    if (ComputeIntersection(ref face.V2, ref face.V3, ref clipEdge, out v))
+                    {
+                        item.Position = v;
+                        item.Id = GetContactId(face.Id2, face.Id3, ref clipEdge);
+                        contactData.Add(ref item);
+                    }
+                }
+            }
+            if (!v3MinXInside)
+            {
+                if (v2MinXInside && contactData.Count < 8)
+                {
+                    //test v1-v3 against minXminY-minXmaxY
+                    //ComputeIntersection(ref face.V2, ref face.V3, ref clipEdge, out v);
+                    //Vector3.Dot(ref clipY, ref v, out dot);
+                    //if (dot > clipCenterMinY && dot < clipCenterMaxY)
+                    if (ComputeIntersection(ref face.V2, ref face.V3, ref clipEdge, out v))
+                    {
+                        item.Position = v;
+                        item.Id = GetContactId(face.Id2, face.Id3, ref clipEdge);
+                        contactData.Add(ref item);
+                    }
+                }
+                if (v4MinXInside && contactData.Count < 8)
+                {
+                    //test v3-v4 against minXminY-minXmaxY
+                    //ComputeIntersection(ref face.V3, ref face.V4, ref clipEdge, out v);
+                    //Vector3.Dot(ref clipY, ref v, out dot);
+                    //if (dot > clipCenterMinY && dot < clipCenterMaxY)
+                    if (ComputeIntersection(ref face.V3, ref face.V4, ref clipEdge, out v))
+                    {
+                        item.Position = v;
+                        item.Id = GetContactId(face.Id3, face.Id4, ref clipEdge);
+                        contactData.Add(ref item);
+                    }
+                }
+            }
+            if (!v4MinXInside)
+            {
+                if (v1MinXInside && contactData.Count < 8)
+                {
+                    //test v2-v4 against minXminY-minXmaxY
+                    //ComputeIntersection(ref face.V4, ref face.V1, ref clipEdge, out v);
+                    //Vector3.Dot(ref clipY, ref v, out dot);
+                    //if (dot > clipCenterMinY && dot < clipCenterMaxY)
+                    if (ComputeIntersection(ref face.V4, ref face.V1, ref clipEdge, out v))
+                    {
+                        item.Position = v;
+                        item.Id = GetContactId(face.Id4, face.Id1, ref clipEdge);
+                        contactData.Add(ref item);
+                    }
+                }
+                if (v3MinXInside && contactData.Count < 8)
+                {
+                    //test v3-v4 against minXminY-minXmaxY
+                    //ComputeIntersection(ref face.V3, ref face.V4, ref clipEdge, out v);
+                    //Vector3.Dot(ref clipY, ref v, out dot);
+                    //if (dot > clipCenterMinY && dot < clipCenterMaxY)
+                    if (ComputeIntersection(ref face.V3, ref face.V4, ref clipEdge, out v))
+                    {
+                        item.Position = v;
+                        item.Id = GetContactId(face.Id3, face.Id4, ref clipEdge);
+                        contactData.Add(ref item);
+                    }
+                }
+            }
+
+            #endregion
+
+            #region CLIP EDGE: v3 v4
+
+            clipFace.GetEdge(2, out clipEdge);
+            if (!v1MinYInside)
+            {
+                if (v2MinYInside && contactData.Count < 8)
+                {
+                    //ComputeIntersection(ref face.V1, ref face.V2, ref clipEdge, out v);
+                    //Vector3.Dot(ref clipX, ref v, out dot);
+                    //if (dot > clipCenterMinX && dot < clipCenterMaxX)
+                    if (ComputeIntersection(ref face.V1, ref face.V2, ref clipEdge, out v))
+                    {
+                        item.Position = v;
+                        item.Id = GetContactId(face.Id1, face.Id2, ref clipEdge);
+                        contactData.Add(ref item);
+                    }
+                }
+                if (v4MinYInside && contactData.Count < 8)
+                {
+                    //ComputeIntersection(ref face.V4, ref face.V1, ref clipEdge, out v);
+                    //Vector3.Dot(ref clipX, ref v, out dot);
+                    //if (dot > clipCenterMinX && dot < clipCenterMaxX)
+                    if (ComputeIntersection(ref face.V4, ref face.V1, ref clipEdge, out v))
+                    {
+                        item.Position = v;
+                        item.Id = GetContactId(face.Id4, face.Id1, ref clipEdge);
+                        contactData.Add(ref item);
+                    }
+                }
+            }
+            if (!v2MinYInside)
+            {
+                if (v1MinYInside && contactData.Count < 8)
+                {
+                    //ComputeIntersection(ref face.V1, ref face.V2, ref clipEdge, out v);
+                    //Vector3.Dot(ref clipX, ref v, out dot);
+                    //if (dot > clipCenterMinX && dot < clipCenterMaxX)
+                    if (ComputeIntersection(ref face.V1, ref face.V2, ref clipEdge, out v))
+                    {
+                        item.Position = v;
+                        item.Id = GetContactId(face.Id1, face.Id2, ref clipEdge);
+                        contactData.Add(ref item);
+                    }
+                }
+                if (v3MinYInside && contactData.Count < 8)
+                {
+                    //ComputeIntersection(ref face.V2, ref face.V3, ref clipEdge, out v);
+                    //Vector3.Dot(ref clipX, ref v, out dot);
+                    //if (dot > clipCenterMinX && dot < clipCenterMaxX)
+                    if (ComputeIntersection(ref face.V2, ref face.V3, ref clipEdge, out v))
+                    {
+                        item.Position = v;
+                        item.Id = GetContactId(face.Id2, face.Id3, ref clipEdge);
+                        contactData.Add(ref item);
+                    }
+                }
+            }
+            if (!v3MinYInside)
+            {
+                if (v2MinYInside && contactData.Count < 8)
+                {
+                    //ComputeIntersection(ref face.V2, ref face.V3, ref clipEdge, out v);
+                    //Vector3.Dot(ref clipX, ref v, out dot);
+                    //if (dot > clipCenterMinX && dot < clipCenterMaxX)
+                    if (ComputeIntersection(ref face.V2, ref face.V3, ref clipEdge, out v))
+                    {
+                        item.Position = v;
+                        item.Id = GetContactId(face.Id2, face.Id3, ref clipEdge);
+                        contactData.Add(ref item);
+                    }
+                }
+                if (v4MinYInside && contactData.Count < 8)
+                {
+                    //ComputeIntersection(ref face.V3, ref face.V4, ref clipEdge, out v);
+                    //Vector3.Dot(ref clipX, ref v, out dot);
+                    //if (dot > clipCenterMinX && dot < clipCenterMaxX)
+                    if (ComputeIntersection(ref face.V3, ref face.V4, ref clipEdge, out v))
+                    {
+                        item.Position = v;
+                        item.Id = GetContactId(face.Id3, face.Id4, ref clipEdge);
+                        contactData.Add(ref item);
+                    }
+                }
+            }
+            if (!v4MinYInside)
+            {
+                if (v3MinYInside && contactData.Count < 8)
+                {
+                    //ComputeIntersection(ref face.V3, ref face.V4, ref clipEdge, out v);
+                    //Vector3.Dot(ref clipX, ref v, out dot);
+                    //if (dot > clipCenterMinX && dot < clipCenterMaxX)
+                    if (ComputeIntersection(ref face.V3, ref face.V4, ref clipEdge, out v))
+                    {
+                        item.Position = v;
+                        item.Id = GetContactId(face.Id3, face.Id4, ref clipEdge);
+                        contactData.Add(ref item);
+                    }
+                }
+                if (v1MinYInside && contactData.Count < 8)
+                {
+                    //ComputeIntersection(ref face.V4, ref face.V1, ref clipEdge, out v);
+                    //Vector3.Dot(ref clipX, ref v, out dot);
+                    //if (dot > clipCenterMinX && dot < clipCenterMaxX)
+                    if (ComputeIntersection(ref face.V4, ref face.V1, ref clipEdge, out v))
+                    {
+                        item.Position = v;
+                        item.Id = GetContactId(face.Id4, face.Id1, ref clipEdge);
+                        contactData.Add(ref item);
+                    }
+                }
+            }
+
+            #endregion
+
+            #region CLIP EDGE: v4 v1
+
+            clipFace.GetEdge(3, out clipEdge);
+            if (!v1MaxXInside)
+            {
+                if (v2MaxXInside && contactData.Count < 8)
+                {
+                    //ComputeIntersection(ref face.V1, ref face.V2, ref clipEdge, out v);
+                    //Vector3.Dot(ref clipY, ref v, out dot);
+                    //if (dot > clipCenterMinY && dot < clipCenterMaxY)
+                    if (ComputeIntersection(ref face.V1, ref face.V2, ref clipEdge, out v))
+                    {
+                        item.Position = v;
+                        item.Id = GetContactId(face.Id1, face.Id2, ref clipEdge);
+                        contactData.Add(ref item);
+                    }
+                }
+                if (v4MaxXInside && contactData.Count < 8)
+                {
+                    //ComputeIntersection(ref face.V4, ref face.V1, ref clipEdge, out v);
+                    //Vector3.Dot(ref clipY, ref v, out dot);
+                    //if (dot > clipCenterMinY && dot < clipCenterMaxY)
+                    if (ComputeIntersection(ref face.V4, ref face.V1, ref clipEdge, out v))
+                    {
+                        item.Position = v;
+                        item.Id = GetContactId(face.Id4, face.Id1, ref clipEdge);
+                        contactData.Add(ref item);
+                    }
+                }
+            }
+            if (!v2MaxXInside)
+            {
+                if (v1MaxXInside && contactData.Count < 8)
+                {
+                    //ComputeIntersection(ref face.V1, ref face.V2, ref clipEdge, out v);
+                    //Vector3.Dot(ref clipY, ref v, out dot);
+                    //if (dot > clipCenterMinY && dot < clipCenterMaxY)
+                    if (ComputeIntersection(ref face.V1, ref face.V2, ref clipEdge, out v))
+                    {
+                        item.Position = v;
+                        item.Id = GetContactId(face.Id1, face.Id2, ref clipEdge);
+                        contactData.Add(ref item);
+                    }
+                }
+                if (v3MaxXInside && contactData.Count < 8)
+                {
+                    //ComputeIntersection(ref face.V2, ref face.V3, ref clipEdge, out v);
+                    //Vector3.Dot(ref clipY, ref v, out dot);
+                    //if (dot > clipCenterMinY && dot < clipCenterMaxY)
+                    if (ComputeIntersection(ref face.V2, ref face.V3, ref clipEdge, out v))
+                    {
+                        item.Position = v;
+                        item.Id = GetContactId(face.Id2, face.Id3, ref clipEdge);
+                        contactData.Add(ref item);
+                    }
+                }
+            }
+            if (!v3MaxXInside)
+            {
+                if (v2MaxXInside && contactData.Count < 8)
+                {
+                    //ComputeIntersection(ref face.V2, ref face.V3, ref clipEdge, out v);
+                    //Vector3.Dot(ref clipY, ref v, out dot);
+                    //if (dot > clipCenterMinY && dot < clipCenterMaxY)
+                    if (ComputeIntersection(ref face.V2, ref face.V3, ref clipEdge, out v))
+                    {
+                        item.Position = v;
+                        item.Id = GetContactId(face.Id2, face.Id3, ref clipEdge);
+                        contactData.Add(ref item);
+                    }
+                }
+                if (v4MaxXInside && contactData.Count < 8)
+                {
+                    //ComputeIntersection(ref face.V3, ref face.V4, ref clipEdge, out v);
+                    //Vector3.Dot(ref clipY, ref v, out dot);
+                    //if (dot > clipCenterMinY && dot < clipCenterMaxY)
+                    if (ComputeIntersection(ref face.V3, ref face.V4, ref clipEdge, out v))
+                    {
+                        item.Position = v;
+                        item.Id = GetContactId(face.Id3, face.Id4, ref clipEdge);
+                        contactData.Add(ref item);
+                    }
+                }
+            }
+            if (!v4MaxXInside)
+            {
+                if (v1MaxXInside && contactData.Count < 8)
+                {
+                    //ComputeIntersection(ref face.V4, ref face.V1, ref clipEdge, out v);
+                    //Vector3.Dot(ref clipY, ref v, out dot);
+                    //if (dot > clipCenterMinY && dot < clipCenterMaxY)
+                    if (ComputeIntersection(ref face.V4, ref face.V1, ref clipEdge, out v))
+                    {
+                        item.Position = v;
+                        item.Id = GetContactId(face.Id4, face.Id1, ref clipEdge);
+                        contactData.Add(ref item);
+                    }
+                }
+                if (v3MaxXInside && contactData.Count < 8)
+                {
+                    //ComputeIntersection(ref face.V3, ref face.V4, ref clipEdge, out v);
+                    //Vector3.Dot(ref clipY, ref v, out dot);
+                    //if (dot > clipCenterMinY && dot < clipCenterMaxY)
+                    if (ComputeIntersection(ref face.V3, ref face.V4, ref clipEdge, out v))
+                    {
+                        item.Position = v;
+                        item.Id = GetContactId(face.Id3, face.Id4, ref clipEdge);
+                        contactData.Add(ref item);
+                    }
+                }
+            }
+
+            #endregion
+
+            //Compute depths.
+            postClipCount = contactData.Count;
+            tempData = contactData;
+            for (int i = postClipCount - 1; i >= previousCount; i--)
+                contactData.RemoveAt(i);
+
+            for (int i = previousCount; i < tempData.Count; i++)
+            {
+                tempData.Get(i, out item);
+                Vector3.Dot(ref item.Position, ref mtd, out faceDot);
+                item.Depth = faceDot - clipFaceDot;
+                if (item.Depth <= 0)
+                {
+                    contactData.Add(ref item);
+                }
+            }
+        }
+        //private static void ClipFacesDirect(ref BoxFace clipFace, ref BoxFace face, ref Vector3 mtd, out TinyStructList<BoxContactData> contactData)
+        //{
+        //    contactData = new TinyStructList<BoxContactData>();
+        //    //BoxContactData* data = &contactData.d1;
+        //    //BoxContactData* temp = &tempData.d1;
+
+        //    //Local directions on the clip face.  Their length is equal to the length of an edge.
+        //    Vector3 clipX, clipY;
+        //    Vector3.Subtract(ref clipFace.V4, ref clipFace.V3, out clipX);
+        //    Vector3.Subtract(ref clipFace.V2, ref clipFace.V3, out clipY);
+        //    float inverse = 1 / clipX.LengthSquared();
+        //    clipX.X *= inverse;
+        //    clipX.Y *= inverse;
+        //    clipX.Z *= inverse;
+        //    inverse = 1 / clipY.LengthSquared();
+        //    clipY.X *= inverse;
+        //    clipY.Y *= inverse;
+        //    clipY.Z *= inverse;
+
+        //    //Local directions on the opposing face.  Their length is equal to the length of an edge.
+        //    Vector3 faceX, faceY;
+        //    Vector3.Subtract(ref face.V4, ref face.V3, out faceX);
+        //    Vector3.Subtract(ref face.V2, ref face.V3, out faceY);
+        //    inverse = 1 / faceX.LengthSquared();
+        //    faceX.X *= inverse;
+        //    faceX.Y *= inverse;
+        //    faceX.Z *= inverse;
+        //    inverse = 1 / faceY.LengthSquared();
+        //    faceY.X *= inverse;
+        //    faceY.Y *= inverse;
+        //    faceY.Z *= inverse;
+
+        //    Vector3 clipCenter;
+        //    Vector3.Add(ref clipFace.V1, ref clipFace.V3, out clipCenter);
+        //    //Defer division until after dot product (2 multiplies instead of 3)
+        //    float clipCenterX, clipCenterY;
+        //    Vector3.Dot(ref clipCenter, ref clipX, out clipCenterX);
+        //    Vector3.Dot(ref clipCenter, ref clipY, out clipCenterY);
+        //    clipCenterX *= .5f;
+        //    clipCenterY *= .5f;
+
+        //    Vector3 faceCenter;
+        //    Vector3.Add(ref face.V1, ref face.V3, out faceCenter);
+        //    //Defer division until after dot product (2 multiplies instead of 3)
+        //    float faceCenterX, faceCenterY;
+        //    Vector3.Dot(ref faceCenter, ref faceX, out faceCenterX);
+        //    Vector3.Dot(ref faceCenter, ref faceY, out faceCenterY);
+        //    faceCenterX *= .5f;
+        //    faceCenterY *= .5f;
+
+        //    //To test bounds, recall that clipX is the length of the X edge.
+        //    //Going from the center to the max or min goes half of the length of X edge, or +/- 0.5.
+        //    //Bias could be added here.
+        //    float extent = .5f; //.5f is the default, extra could be added for robustness or speed.
+        //    float clipCenterMaxX = clipCenterX + extent;
+        //    float clipCenterMaxY = clipCenterY + extent;
+        //    float clipCenterMinX = clipCenterX - extent;
+        //    float clipCenterMinY = clipCenterY - extent;
+
+        //    float faceCenterMaxX = faceCenterX + extent;
+        //    float faceCenterMaxY = faceCenterY + extent;
+        //    float faceCenterMinX = faceCenterX - extent;
+        //    float faceCenterMinY = faceCenterY - extent;
+
+        //    //Find out where the opposing face is.
+        //    float dotX, dotY;
+
+        //    //The four edges can be thought of as minX, maxX, minY and maxY.
+
+        //    //Face v1
+        //    Vector3.Dot(ref clipX, ref face.V1, out dotX);
+        //    bool v1MaxXInside = dotX < clipCenterMaxX;
+        //    bool v1MinXInside = dotX > clipCenterMinX;
+        //    Vector3.Dot(ref clipY, ref face.V1, out dotY);
+        //    bool v1MaxYInside = dotY < clipCenterMaxY;
+        //    bool v1MinYInside = dotY > clipCenterMinY;
+
+        //    //Face v2
+        //    Vector3.Dot(ref clipX, ref face.V2, out dotX);
+        //    bool v2MaxXInside = dotX < clipCenterMaxX;
+        //    bool v2MinXInside = dotX > clipCenterMinX;
+        //    Vector3.Dot(ref clipY, ref face.V2, out dotY);
+        //    bool v2MaxYInside = dotY < clipCenterMaxY;
+        //    bool v2MinYInside = dotY > clipCenterMinY;
+
+        //    //Face v3
+        //    Vector3.Dot(ref clipX, ref face.V3, out dotX);
+        //    bool v3MaxXInside = dotX < clipCenterMaxX;
+        //    bool v3MinXInside = dotX > clipCenterMinX;
+        //    Vector3.Dot(ref clipY, ref face.V3, out dotY);
+        //    bool v3MaxYInside = dotY < clipCenterMaxY;
+        //    bool v3MinYInside = dotY > clipCenterMinY;
+
+        //    //Face v4
+        //    Vector3.Dot(ref clipX, ref face.V4, out dotX);
+        //    bool v4MaxXInside = dotX < clipCenterMaxX;
+        //    bool v4MinXInside = dotX > clipCenterMinX;
+        //    Vector3.Dot(ref clipY, ref face.V4, out dotY);
+        //    bool v4MaxYInside = dotY < clipCenterMaxY;
+        //    bool v4MinYInside = dotY > clipCenterMinY;
+
+        //    //Find out where the clip face is.
+        //    //Clip v1
+        //    Vector3.Dot(ref faceX, ref clipFace.V1, out dotX);
+        //    bool clipv1MaxXInside = dotX < faceCenterMaxX;
+        //    bool clipv1MinXInside = dotX > faceCenterMinX;
+        //    Vector3.Dot(ref faceY, ref clipFace.V1, out dotY);
+        //    bool clipv1MaxYInside = dotY < faceCenterMaxY;
+        //    bool clipv1MinYInside = dotY > faceCenterMinY;
+
+        //    //Clip v2
+        //    Vector3.Dot(ref faceX, ref clipFace.V2, out dotX);
+        //    bool clipv2MaxXInside = dotX < faceCenterMaxX;
+        //    bool clipv2MinXInside = dotX > faceCenterMinX;
+        //    Vector3.Dot(ref faceY, ref clipFace.V2, out dotY);
+        //    bool clipv2MaxYInside = dotY < faceCenterMaxY;
+        //    bool clipv2MinYInside = dotY > faceCenterMinY;
+
+        //    //Clip v3
+        //    Vector3.Dot(ref faceX, ref clipFace.V3, out dotX);
+        //    bool clipv3MaxXInside = dotX < faceCenterMaxX;
+        //    bool clipv3MinXInside = dotX > faceCenterMinX;
+        //    Vector3.Dot(ref faceY, ref clipFace.V3, out dotY);
+        //    bool clipv3MaxYInside = dotY < faceCenterMaxY;
+        //    bool clipv3MinYInside = dotY > faceCenterMinY;
+
+        //    //Clip v4
+        //    Vector3.Dot(ref faceX, ref clipFace.V4, out dotX);
+        //    bool clipv4MaxXInside = dotX < faceCenterMaxX;
+        //    bool clipv4MinXInside = dotX > faceCenterMinX;
+        //    Vector3.Dot(ref faceY, ref clipFace.V4, out dotY);
+        //    bool clipv4MaxYInside = dotY < faceCenterMaxY;
+        //    bool clipv4MinYInside = dotY > faceCenterMinY;
+
+        //    var item = new BoxContactData();
+
+        //    #region Face Vertices
+
+        //    if (v1MinXInside && v1MaxXInside && v1MinYInside && v1MaxYInside)
+        //    {
+        //        item.Position = face.V1;
+        //        item.Id = face.Id1;
+        //        contactData.Add(ref item);
+        //    }
+
+        //    if (v2MinXInside && v2MaxXInside && v2MinYInside && v2MaxYInside)
+        //    {
+        //        item.Position = face.V2;
+        //        item.Id = face.Id2;
+        //        contactData.Add(ref item);
+        //    }
+
+        //    if (v3MinXInside && v3MaxXInside && v3MinYInside && v3MaxYInside)
+        //    {
+        //        item.Position = face.V3;
+        //        item.Id = face.Id3;
+        //        contactData.Add(ref item);
+        //    }
+
+        //    if (v4MinXInside && v4MaxXInside && v4MinYInside && v4MaxYInside)
+        //    {
+        //        item.Position = face.V4;
+        //        item.Id = face.Id4;
+        //        contactData.Add(ref item);
+        //    }
+
+        //    #endregion
+
+        //    //Compute depths.
+        //    TinyStructList<BoxContactData> tempData = contactData;
+        //    contactData.Clear();
+        //    float clipFaceDot, faceDot;
+        //    Vector3.Dot(ref clipFace.V1, ref mtd, out clipFaceDot);
+        //    for (int i = 0; i < tempData.Count; i++)
+        //    {
+        //        tempData.Get(i, out item);
+        //        Vector3.Dot(ref item.Position, ref mtd, out faceDot);
+        //        item.Depth = faceDot - clipFaceDot;
+        //        if (item.Depth <= 0)
+        //        {
+        //            contactData.Add(ref item);
+        //        }
+        //    }
+
+        //    int previousCount = contactData.Count;
+        //    if (previousCount >= 4) //Early finish :)
+        //    {
+        //        return;
+        //    }
+
+        //    #region Clip face vertices
+
+        //    Vector3 faceNormal;
+        //    Vector3.Cross(ref faceY, ref faceX, out faceNormal);
+        //    //inverse = 1 / faceNormal.LengthSquared();
+        //    //faceNormal.X *= inverse;
+        //    //faceNormal.Y *= inverse;
+        //    //faceNormal.Z *= inverse;
+        //    faceNormal.Normalize();
+        //    Vector3 v;
+        //    float a, b;
+        //    Vector3.Dot(ref face.V1, ref faceNormal, out b);
+        //    //CLIP FACE
+        //    if (clipv1MinXInside && clipv1MaxXInside && clipv1MinYInside && clipv1MaxYInside)
+        //    {
+        //        Vector3.Dot(ref clipFace.V1, ref faceNormal, out a);
+        //        Vector3.Multiply(ref faceNormal, a - b, out v);
+        //        Vector3.Subtract(ref clipFace.V1, ref v, out v);
+        //        item.Position = v;
+        //        item.Id = clipFace.Id1 + 8;
+        //        contactData.Add(ref item);
+        //    }
+
+        //    if (clipv2MinXInside && clipv2MaxXInside && clipv2MinYInside && clipv2MaxYInside)
+        //    {
+        //        Vector3.Dot(ref clipFace.V2, ref faceNormal, out a);
+        //        Vector3.Multiply(ref faceNormal, a - b, out v);
+        //        Vector3.Subtract(ref clipFace.V2, ref v, out v);
+        //        item.Position = v;
+        //        item.Id = clipFace.Id2 + 8;
+        //        contactData.Add(ref item);
+        //    }
+
+        //    if (clipv3MinXInside && clipv3MaxXInside && clipv3MinYInside && clipv3MaxYInside)
+        //    {
+        //        Vector3.Dot(ref clipFace.V3, ref faceNormal, out a);
+        //        Vector3.Multiply(ref faceNormal, a - b, out v);
+        //        Vector3.Subtract(ref clipFace.V3, ref v, out v);
+        //        item.Position = v;
+        //        item.Id = clipFace.Id3 + 8;
+        //        contactData.Add(ref item);
+        //    }
+
+        //    if (clipv4MinXInside && clipv4MaxXInside && clipv4MinYInside && clipv4MaxYInside)
+        //    {
+        //        Vector3.Dot(ref clipFace.V4, ref faceNormal, out a);
+        //        Vector3.Multiply(ref faceNormal, a - b, out v);
+        //        Vector3.Subtract(ref clipFace.V4, ref v, out v);
+        //        item.Position = v;
+        //        item.Id = clipFace.Id4 + 8;
+        //        contactData.Add(ref item);
+        //    }
+
+        //    #endregion
+
+        //    //Compute depths.
+        //    int postClipCount = contactData.Count;
+        //    tempData = contactData;
+        //    for (int i = postClipCount - 1; i >= previousCount; i--) //TODO: >=?
+        //        contactData.RemoveAt(i);
+
+
+        //    for (int i = previousCount; i < tempData.Count; i++)
+        //    {
+        //        tempData.Get(i, out item);
+        //        Vector3.Dot(ref item.Position, ref mtd, out faceDot);
+        //        item.Depth = faceDot - clipFaceDot;
+        //        if (item.Depth <= 0)
+        //        {
+        //            contactData.Add(ref item);
+        //        }
+        //    }
+
+        //    previousCount = contactData.Count;
+        //    if (previousCount >= 4) //Early finish :)
+        //    {
+        //        return;
+        //    }
+
+        //    //Intersect edges.
+
+        //    //maxX maxY -> v1
+        //    //minX maxY -> v2
+        //    //minX minY -> v3
+        //    //maxX minY -> v4
+
+        //    //Once we get here there can only be 3 contacts or less.
+        //    //Once 4 possible contacts have been added, switch to using safe increments.
+        //    float dot;
+
+        //    #region CLIP EDGE: v1 v2
+
+        //    FaceEdge clipEdge;
+        //    clipFace.GetEdge(0, ref mtd, out clipEdge);
+        //    if (!v1MaxYInside)
+        //    {
+        //        if (v2MaxYInside)
+        //        {
+        //            ComputeIntersection(ref face.V1, ref face.V2, ref clipEdge, out v);
+        //            Vector3.Dot(ref clipX, ref v, out dot);
+        //            if (dot > clipCenterMinX && dot < clipCenterMaxX)
+        //            {
+        //                item.Position = v;
+        //                item.Id = GetContactId(face.Id1, face.Id2, ref clipEdge);
+        //                contactData.Add(ref item);
+        //            }
+        //        }
+        //        if (v4MaxYInside)
+        //        {
+        //            ComputeIntersection(ref face.V4, ref face.V1, ref clipEdge, out v);
+        //            Vector3.Dot(ref clipX, ref v, out dot);
+        //            if (dot > clipCenterMinX && dot < clipCenterMaxX)
+        //            {
+        //                item.Position = v;
+        //                item.Id = GetContactId(face.Id4, face.Id1, ref clipEdge);
+        //                contactData.Add(ref item);
+        //            }
+        //        }
+        //    }
+        //    if (!v2MaxYInside)
+        //    {
+        //        if (v1MaxYInside)
+        //        {
+        //            ComputeIntersection(ref face.V1, ref face.V2, ref clipEdge, out v);
+        //            Vector3.Dot(ref clipX, ref v, out dot);
+        //            if (dot > clipCenterMinX && dot < clipCenterMaxX)
+        //            {
+        //                item.Position = v;
+        //                item.Id = GetContactId(face.Id1, face.Id2, ref clipEdge);
+        //                contactData.Add(ref item);
+        //            }
+        //        }
+        //        if (v3MaxYInside)
+        //        {
+        //            ComputeIntersection(ref face.V2, ref face.V3, ref clipEdge, out v);
+        //            Vector3.Dot(ref clipX, ref v, out dot);
+        //            if (dot > clipCenterMinX && dot < clipCenterMaxX)
+        //            {
+        //                item.Position = v;
+        //                item.Id = GetContactId(face.Id2, face.Id3, ref clipEdge);
+        //                contactData.Add(ref item);
+        //            }
+        //        }
+        //    }
+        //    if (!v3MaxYInside)
+        //    {
+        //        if (v2MaxYInside)
+        //        {
+        //            ComputeIntersection(ref face.V2, ref face.V3, ref clipEdge, out v);
+        //            Vector3.Dot(ref clipX, ref v, out dot);
+        //            if (dot > clipCenterMinX && dot < clipCenterMaxX)
+        //            {
+        //                item.Position = v;
+        //                item.Id = GetContactId(face.Id2, face.Id3, ref clipEdge);
+        //                contactData.Add(ref item);
+        //            }
+        //        }
+        //        if (v4MaxYInside && contactData.Count < 8)
+        //        {
+        //            ComputeIntersection(ref face.V3, ref face.V4, ref clipEdge, out v);
+        //            Vector3.Dot(ref clipX, ref v, out dot);
+        //            if (dot > clipCenterMinX && dot < clipCenterMaxX)
+        //            {
+        //                item.Position = v;
+        //                item.Id = GetContactId(face.Id3, face.Id4, ref clipEdge);
+        //                contactData.Add(ref item);
+        //            }
+        //        }
+        //    }
+        //    if (!v4MaxYInside)
+        //    {
+        //        if (v1MaxYInside && contactData.Count < 8)
+        //        {
+        //            ComputeIntersection(ref face.V4, ref face.V1, ref clipEdge, out v);
+        //            Vector3.Dot(ref clipX, ref v, out dot);
+        //            if (dot > clipCenterMinX && dot < clipCenterMaxX)
+        //            {
+        //                item.Position = v;
+        //                item.Id = GetContactId(face.Id4, face.Id1, ref clipEdge);
+        //                contactData.Add(ref item);
+        //            }
+        //        }
+        //        if (v3MaxYInside && contactData.Count < 8)
+        //        {
+        //            ComputeIntersection(ref face.V3, ref face.V4, ref clipEdge, out v);
+        //            Vector3.Dot(ref clipX, ref v, out dot);
+        //            if (dot > clipCenterMinX && dot < clipCenterMaxX)
+        //            {
+        //                item.Position = v;
+        //                item.Id = GetContactId(face.Id3, face.Id4, ref clipEdge);
+        //                contactData.Add(ref item);
+        //            }
+        //        }
+        //    }
+
+        //    #endregion
+
+        //    #region CLIP EDGE: v2 v3
+
+        //    clipFace.GetEdge(1, ref mtd, out clipEdge);
+        //    if (!v1MinXInside)
+        //    {
+        //        if (v2MinXInside && contactData.Count < 8)
+        //        {
+        //            //test v1-v2 against minXminY-minXmaxY
+        //            ComputeIntersection(ref face.V1, ref face.V2, ref clipEdge, out v);
+        //            Vector3.Dot(ref clipY, ref v, out dot);
+        //            if (dot > clipCenterMinY && dot < clipCenterMaxY)
+        //            {
+        //                item.Position = v;
+        //                item.Id = GetContactId(face.Id1, face.Id2, ref clipEdge);
+        //                contactData.Add(ref item);
+        //            }
+        //        }
+        //        if (v4MinXInside && contactData.Count < 8)
+        //        {
+        //            //test v1-v3 against minXminY-minXmaxY
+        //            ComputeIntersection(ref face.V4, ref face.V1, ref clipEdge, out v);
+        //            Vector3.Dot(ref clipY, ref v, out dot);
+        //            if (dot > clipCenterMinY && dot < clipCenterMaxY)
+        //            {
+        //                item.Position = v;
+        //                item.Id = GetContactId(face.Id4, face.Id1, ref clipEdge);
+        //                contactData.Add(ref item);
+        //            }
+        //        }
+        //    }
+        //    if (!v2MinXInside)
+        //    {
+        //        if (v1MinXInside && contactData.Count < 8)
+        //        {
+        //            ComputeIntersection(ref face.V1, ref face.V2, ref clipEdge, out v);
+        //            Vector3.Dot(ref clipY, ref v, out dot);
+        //            if (dot > clipCenterMinY && dot < clipCenterMaxY)
+        //            {
+        //                item.Position = v;
+        //                item.Id = GetContactId(face.Id1, face.Id2, ref clipEdge);
+        //                contactData.Add(ref item);
+        //            }
+        //        }
+        //        if (v3MinXInside && contactData.Count < 8)
+        //        {
+        //            ComputeIntersection(ref face.V2, ref face.V3, ref clipEdge, out v);
+        //            Vector3.Dot(ref clipY, ref v, out dot);
+        //            if (dot > clipCenterMinY && dot < clipCenterMaxY)
+        //            {
+        //                item.Position = v;
+        //                item.Id = GetContactId(face.Id2, face.Id3, ref clipEdge);
+        //                contactData.Add(ref item);
+        //            }
+        //        }
+        //    }
+        //    if (!v3MinXInside)
+        //    {
+        //        if (v2MinXInside && contactData.Count < 8)
+        //        {
+        //            ComputeIntersection(ref face.V2, ref face.V3, ref clipEdge, out v);
+        //            Vector3.Dot(ref clipY, ref v, out dot);
+        //            if (dot > clipCenterMinY && dot < clipCenterMaxY)
+        //            {
+        //                item.Position = v;
+        //                item.Id = GetContactId(face.Id2, face.Id3, ref clipEdge);
+        //                contactData.Add(ref item);
+        //            }
+        //        }
+        //        if (v4MinXInside && contactData.Count < 8)
+        //        {
+        //            ComputeIntersection(ref face.V3, ref face.V4, ref clipEdge, out v);
+        //            Vector3.Dot(ref clipY, ref v, out dot);
+        //            if (dot > clipCenterMinY && dot < clipCenterMaxY)
+        //            {
+        //                item.Position = v;
+        //                item.Id = GetContactId(face.Id3, face.Id4, ref clipEdge);
+        //                contactData.Add(ref item);
+        //            }
+        //        }
+        //    }
+        //    if (!v4MinXInside)
+        //    {
+        //        if (v1MinXInside && contactData.Count < 8)
+        //        {
+        //            //test v2-v4 against minXminY-minXmaxY
+        //            ComputeIntersection(ref face.V4, ref face.V1, ref clipEdge, out v);
+        //            Vector3.Dot(ref clipY, ref v, out dot);
+        //            if (dot > clipCenterMinY && dot < clipCenterMaxY)
+        //            {
+        //                item.Position = v;
+        //                item.Id = GetContactId(face.Id4, face.Id1, ref clipEdge);
+        //                contactData.Add(ref item);
+        //            }
+        //        }
+        //        if (v3MinXInside && contactData.Count < 8)
+        //        {
+        //            //test v3-v4 against minXminY-minXmaxY
+        //            ComputeIntersection(ref face.V3, ref face.V4, ref clipEdge, out v);
+        //            Vector3.Dot(ref clipY, ref v, out dot);
+        //            if (dot > clipCenterMinY && dot < clipCenterMaxY)
+        //            {
+        //                item.Position = v;
+        //                item.Id = GetContactId(face.Id3, face.Id4, ref clipEdge);
+        //                contactData.Add(ref item);
+        //            }
+        //        }
+        //    }
+
+        //    #endregion
+
+        //    #region CLIP EDGE: v3 v4
+
+        //    clipFace.GetEdge(2, ref mtd, out clipEdge);
+        //    if (!v1MinYInside)
+        //    {
+        //        if (v2MinYInside && contactData.Count < 8)
+        //        {
+        //            ComputeIntersection(ref face.V1, ref face.V2, ref clipEdge, out v);
+        //            Vector3.Dot(ref clipX, ref v, out dot);
+        //            if (dot > clipCenterMinX && dot < clipCenterMaxX)
+        //            {
+        //                item.Position = v;
+        //                item.Id = GetContactId(face.Id1, face.Id2, ref clipEdge);
+        //                contactData.Add(ref item);
+        //            }
+        //        }
+        //        if (v4MinYInside && contactData.Count < 8)
+        //        {
+        //            ComputeIntersection(ref face.V4, ref face.V1, ref clipEdge, out v);
+        //            Vector3.Dot(ref clipX, ref v, out dot);
+        //            if (dot > clipCenterMinX && dot < clipCenterMaxX)
+        //            {
+        //                item.Position = v;
+        //                item.Id = GetContactId(face.Id4, face.Id1, ref clipEdge);
+        //                contactData.Add(ref item);
+        //            }
+        //        }
+        //    }
+        //    if (!v2MinYInside)
+        //    {
+        //        if (v1MinYInside && contactData.Count < 8)
+        //        {
+        //            ComputeIntersection(ref face.V1, ref face.V2, ref clipEdge, out v);
+        //            Vector3.Dot(ref clipX, ref v, out dot);
+        //            if (dot > clipCenterMinX && dot < clipCenterMaxX)
+        //            {
+        //                item.Position = v;
+        //                item.Id = GetContactId(face.Id1, face.Id2, ref clipEdge);
+        //                contactData.Add(ref item);
+        //            }
+        //        }
+        //        if (v3MinYInside && contactData.Count < 8)
+        //        {
+        //            ComputeIntersection(ref face.V2, ref face.V3, ref clipEdge, out v);
+        //            Vector3.Dot(ref clipX, ref v, out dot);
+        //            if (dot > clipCenterMinX && dot < clipCenterMaxX)
+        //            {
+        //                item.Position = v;
+        //                item.Id = GetContactId(face.Id2, face.Id3, ref clipEdge);
+        //                contactData.Add(ref item);
+        //            }
+        //        }
+        //    }
+        //    if (!v3MinYInside)
+        //    {
+        //        if (v2MinYInside && contactData.Count < 8)
+        //        {
+        //            ComputeIntersection(ref face.V2, ref face.V3, ref clipEdge, out v);
+        //            Vector3.Dot(ref clipX, ref v, out dot);
+        //            if (dot > clipCenterMinX && dot < clipCenterMaxX)
+        //            {
+        //                item.Position = v;
+        //                item.Id = GetContactId(face.Id2, face.Id3, ref clipEdge);
+        //                contactData.Add(ref item);
+        //            }
+        //        }
+        //        if (v4MinYInside && contactData.Count < 8)
+        //        {
+        //            ComputeIntersection(ref face.V3, ref face.V4, ref clipEdge, out v);
+        //            Vector3.Dot(ref clipX, ref v, out dot);
+        //            if (dot > clipCenterMinX && dot < clipCenterMaxX)
+        //            {
+        //                item.Position = v;
+        //                item.Id = GetContactId(face.Id3, face.Id4, ref clipEdge);
+        //                contactData.Add(ref item);
+        //            }
+        //        }
+        //    }
+        //    if (!v4MinYInside)
+        //    {
+        //        if (v3MinYInside && contactData.Count < 8)
+        //        {
+        //            ComputeIntersection(ref face.V3, ref face.V4, ref clipEdge, out v);
+        //            Vector3.Dot(ref clipX, ref v, out dot);
+        //            if (dot > clipCenterMinX && dot < clipCenterMaxX)
+        //            {
+        //                item.Position = v;
+        //                item.Id = GetContactId(face.Id3, face.Id4, ref clipEdge);
+        //                contactData.Add(ref item);
+        //            }
+        //        }
+        //        if (v1MinYInside && contactData.Count < 8)
+        //        {
+        //            ComputeIntersection(ref face.V4, ref face.V1, ref clipEdge, out v);
+        //            Vector3.Dot(ref clipX, ref v, out dot);
+        //            if (dot > clipCenterMinX && dot < clipCenterMaxX)
+        //            {
+        //                item.Position = v;
+        //                item.Id = GetContactId(face.Id4, face.Id1, ref clipEdge);
+        //                contactData.Add(ref item);
+        //            }
+        //        }
+        //    }
+
+        //    #endregion
+
+        //    #region CLIP EDGE: v4 v1
+
+        //    clipFace.GetEdge(3, ref mtd, out clipEdge);
+        //    if (!v1MaxXInside)
+        //    {
+        //        if (v2MaxXInside && contactData.Count < 8)
+        //        {
+        //            ComputeIntersection(ref face.V1, ref face.V2, ref clipEdge, out v);
+        //            Vector3.Dot(ref clipY, ref v, out dot);
+        //            if (dot > clipCenterMinY && dot < clipCenterMaxY)
+        //            {
+        //                item.Position = v;
+        //                item.Id = GetContactId(face.Id1, face.Id2, ref clipEdge);
+        //                contactData.Add(ref item);
+        //            }
+        //        }
+        //        if (v4MaxXInside && contactData.Count < 8)
+        //        {
+        //            ComputeIntersection(ref face.V4, ref face.V1, ref clipEdge, out v);
+        //            Vector3.Dot(ref clipY, ref v, out dot);
+        //            if (dot > clipCenterMinY && dot < clipCenterMaxY)
+        //            {
+        //                item.Position = v;
+        //                item.Id = GetContactId(face.Id4, face.Id1, ref clipEdge);
+        //                contactData.Add(ref item);
+        //            }
+        //        }
+        //    }
+        //    if (!v2MaxXInside)
+        //    {
+        //        if (v1MaxXInside && contactData.Count < 8)
+        //        {
+        //            ComputeIntersection(ref face.V1, ref face.V2, ref clipEdge, out v);
+        //            Vector3.Dot(ref clipY, ref v, out dot);
+        //            if (dot > clipCenterMinY && dot < clipCenterMaxY)
+        //            {
+        //                item.Position = v;
+        //                item.Id = GetContactId(face.Id1, face.Id2, ref clipEdge);
+        //                contactData.Add(ref item);
+        //            }
+        //        }
+        //        if (v3MaxXInside && contactData.Count < 8)
+        //        {
+        //            ComputeIntersection(ref face.V2, ref face.V3, ref clipEdge, out v);
+        //            Vector3.Dot(ref clipY, ref v, out dot);
+        //            if (dot > clipCenterMinY && dot < clipCenterMaxY)
+        //            {
+        //                item.Position = v;
+        //                item.Id = GetContactId(face.Id2, face.Id3, ref clipEdge);
+        //                contactData.Add(ref item);
+        //            }
+        //        }
+        //    }
+        //    if (!v3MaxXInside)
+        //    {
+        //        if (v2MaxXInside && contactData.Count < 8)
+        //        {
+        //            ComputeIntersection(ref face.V2, ref face.V3, ref clipEdge, out v);
+        //            Vector3.Dot(ref clipY, ref v, out dot);
+        //            if (dot > clipCenterMinY && dot < clipCenterMaxY)
+        //            {
+        //                item.Position = v;
+        //                item.Id = GetContactId(face.Id2, face.Id3, ref clipEdge);
+        //                contactData.Add(ref item);
+        //            }
+        //        }
+        //        if (v4MaxXInside && contactData.Count < 8)
+        //        {
+        //            ComputeIntersection(ref face.V3, ref face.V4, ref clipEdge, out v);
+        //            Vector3.Dot(ref clipY, ref v, out dot);
+        //            if (dot > clipCenterMinY && dot < clipCenterMaxY)
+        //            {
+        //                item.Position = v;
+        //                item.Id = GetContactId(face.Id3, face.Id4, ref clipEdge);
+        //                contactData.Add(ref item);
+        //            }
+        //        }
+        //    }
+        //    if (!v4MaxXInside)
+        //    {
+        //        if (v1MaxXInside && contactData.Count < 8)
+        //        {
+        //            ComputeIntersection(ref face.V4, ref face.V1, ref clipEdge, out v);
+        //            Vector3.Dot(ref clipY, ref v, out dot);
+        //            if (dot > clipCenterMinY && dot < clipCenterMaxY)
+        //            {
+        //                item.Position = v;
+        //                item.Id = GetContactId(face.Id4, face.Id1, ref clipEdge);
+        //                contactData.Add(ref item);
+        //            }
+        //        }
+        //        if (v3MaxXInside && contactData.Count < 8)
+        //        {
+        //            ComputeIntersection(ref face.V3, ref face.V4, ref clipEdge, out v);
+        //            Vector3.Dot(ref clipY, ref v, out dot);
+        //            if (dot > clipCenterMinY && dot < clipCenterMaxY)
+        //            {
+        //                item.Position = v;
+        //                item.Id = GetContactId(face.Id3, face.Id4, ref clipEdge);
+        //                contactData.Add(ref item);
+        //            }
+        //        }
+        //    }
+
+        //    #endregion
+
+        //    //Compute depths.
+        //    postClipCount = contactData.Count;
+        //    tempData = contactData;
+        //    for (int i = postClipCount - 1; i >= previousCount; i--)
+        //        contactData.RemoveAt(i);
+
+        //    for (int i = previousCount; i < tempData.Count; i++)
+        //    {
+        //        tempData.Get(i, out item);
+        //        Vector3.Dot(ref item.Position, ref mtd, out faceDot);
+        //        item.Depth = faceDot - clipFaceDot;
+        //        if (item.Depth <= 0)
+        //        {
+        //            contactData.Add(ref item);
+        //        }
+        //    }
+        //}
+#endif
+
+        private static bool ComputeIntersection(ref Vector3 edgeA1, ref Vector3 edgeA2, ref FaceEdge clippingEdge, out Vector3 intersection)
+        {
+            //Intersect the incoming edge (edgeA1, edgeA2) with the clipping edge's PLANE.  Nicely given by one of its positions and its 'perpendicular,'
+            //which is its normal.
+
+            Vector3 offset;
+            Vector3.Subtract(ref clippingEdge.A, ref edgeA1, out offset);
+
+            Vector3 edgeDirection;
+            Vector3.Subtract(ref edgeA2, ref edgeA1, out edgeDirection);
+            float distanceToPlane;
+            Vector3.Dot(ref offset, ref clippingEdge.Perpendicular, out distanceToPlane);
+            float edgeDirectionLength;
+            Vector3.Dot(ref edgeDirection, ref clippingEdge.Perpendicular, out edgeDirectionLength);
+            float t = distanceToPlane / edgeDirectionLength;
+            if (t < 0 || t > 1)
+            {
+                //It's outside of the incoming edge!
+                intersection = new Vector3();
+                return false;
+            }
+            Vector3.Multiply(ref edgeDirection, t, out offset);
+            Vector3.Add(ref offset, ref edgeA1, out intersection);
+
+            Vector3.Subtract(ref intersection, ref clippingEdge.A, out offset);
+            Vector3.Subtract(ref clippingEdge.B, ref clippingEdge.A, out edgeDirection);
+            Vector3.Dot(ref edgeDirection, ref offset, out t);
+            if (t < 0 || t > edgeDirection.LengthSquared())
+            {
+                //It's outside of the clipping edge!
+                return false;
+            }
+            return true;
+        }
+
+        private static void GetNearestFace(ref Vector3 position, ref Matrix3x3 orientation, ref Vector3 mtd, float halfWidth, float halfHeight, float halfLength, out BoxFace boxFace)
+        {
+            boxFace = new BoxFace();
+
+            float xDot = orientation.M11 * mtd.X +
+                         orientation.M12 * mtd.Y +
+                         orientation.M13 * mtd.Z;
+            float yDot = orientation.M21 * mtd.X +
+                         orientation.M22 * mtd.Y +
+                         orientation.M23 * mtd.Z;
+            float zDot = orientation.M31 * mtd.X +
+                         orientation.M32 * mtd.Y +
+                         orientation.M33 * mtd.Z;
+
+            float absX = Math.Abs(xDot);
+            float absY = Math.Abs(yDot);
+            float absZ = Math.Abs(zDot);
+
+            Matrix worldTransform;
+            Matrix3x3.ToMatrix4X4(ref orientation, out worldTransform);
+            worldTransform.M41 = position.X;
+            worldTransform.M42 = position.Y;
+            worldTransform.M43 = position.Z;
+            worldTransform.M44 = 1;
+
+            Vector3 candidate;
+            int bit;
+            if (absX > absY && absX > absZ)
+            {
+                //"X" faces are candidates
+                if (xDot < 0)
+                {
+                    halfWidth = -halfWidth;
+                    bit = 0;
+                }
+                else
+                    bit = 1;
+                candidate = new Vector3(halfWidth, halfHeight, halfLength);
+                Vector3.Transform(ref candidate, ref worldTransform, out candidate);
+                boxFace.V1 = candidate;
+                candidate = new Vector3(halfWidth, -halfHeight, halfLength);
+                Vector3.Transform(ref candidate, ref worldTransform, out candidate);
+                boxFace.V2 = candidate;
+                candidate = new Vector3(halfWidth, -halfHeight, -halfLength);
+                Vector3.Transform(ref candidate, ref worldTransform, out candidate);
+                boxFace.V3 = candidate;
+                candidate = new Vector3(halfWidth, halfHeight, -halfLength);
+                Vector3.Transform(ref candidate, ref worldTransform, out candidate);
+                boxFace.V4 = candidate;
+
+                if (xDot < 0)
+                    boxFace.Normal = orientation.Left;
+                else
+                    boxFace.Normal = orientation.Right;
+
+                boxFace.Width = halfHeight * 2;
+                boxFace.Height = halfLength * 2;
+
+                boxFace.Id1 = bit + 2 + 4;
+                boxFace.Id2 = bit + 4;
+                boxFace.Id3 = bit + 2;
+                boxFace.Id4 = bit;
+            }
+            else if (absY > absX && absY > absZ)
+            {
+                //"Y" faces are candidates
+                if (yDot < 0)
+                {
+                    halfHeight = -halfHeight;
+                    bit = 0;
+                }
+                else
+                    bit = 2;
+                candidate = new Vector3(halfWidth, halfHeight, halfLength);
+                Vector3.Transform(ref candidate, ref worldTransform, out candidate);
+                boxFace.V1 = candidate;
+                candidate = new Vector3(-halfWidth, halfHeight, halfLength);
+                Vector3.Transform(ref candidate, ref worldTransform, out candidate);
+                boxFace.V2 = candidate;
+                candidate = new Vector3(-halfWidth, halfHeight, -halfLength);
+                Vector3.Transform(ref candidate, ref worldTransform, out candidate);
+                boxFace.V3 = candidate;
+                candidate = new Vector3(halfWidth, halfHeight, -halfLength);
+                Vector3.Transform(ref candidate, ref worldTransform, out candidate);
+                boxFace.V4 = candidate;
+
+                if (yDot < 0)
+                    boxFace.Normal = orientation.Down;
+                else
+                    boxFace.Normal = orientation.Up;
+
+                boxFace.Width = halfWidth * 2;
+                boxFace.Height = halfLength * 2;
+
+                boxFace.Id1 = 1 + bit + 4;
+                boxFace.Id2 = bit + 4;
+                boxFace.Id3 = 1 + bit;
+                boxFace.Id4 = bit;
+            }
+            else if (absZ > absX && absZ > absY)
+            {
+                //"Z" faces are candidates
+                if (zDot < 0)
+                {
+                    halfLength = -halfLength;
+                    bit = 0;
+                }
+                else
+                    bit = 4;
+                candidate = new Vector3(halfWidth, halfHeight, halfLength);
+                Vector3.Transform(ref candidate, ref worldTransform, out candidate);
+                boxFace.V1 = candidate;
+                candidate = new Vector3(-halfWidth, halfHeight, halfLength);
+                Vector3.Transform(ref candidate, ref worldTransform, out candidate);
+                boxFace.V2 = candidate;
+                candidate = new Vector3(-halfWidth, -halfHeight, halfLength);
+                Vector3.Transform(ref candidate, ref worldTransform, out candidate);
+                boxFace.V3 = candidate;
+                candidate = new Vector3(halfWidth, -halfHeight, halfLength);
+                Vector3.Transform(ref candidate, ref worldTransform, out candidate);
+                boxFace.V4 = candidate;
+
+                if (zDot < 0)
+                    boxFace.Normal = orientation.Forward;
+                else
+                    boxFace.Normal = orientation.Backward;
+
+                boxFace.Width = halfWidth * 2;
+                boxFace.Height = halfHeight * 2;
+
+                boxFace.Id1 = 1 + 2 + bit;
+                boxFace.Id2 = 2 + bit;
+                boxFace.Id3 = 1 + bit;
+                boxFace.Id4 = bit;
+            }
+        }
+
+
+        private struct BoxFace
+        {
+            public int Id1, Id2, Id3, Id4;
+            public Vector3 V1, V2, V3, V4;
+            public Vector3 Normal;
+            public float Width, Height;
+
+            public int GetId(int i)
+            {
+                switch (i)
+                {
+                    case 0:
+                        return Id1;
+                    case 1:
+                        return Id2;
+                    case 2:
+                        return Id3;
+                    case 3:
+                        return Id4;
+                }
+                return -1;
+            }
+
+            public void GetVertex(int i, out Vector3 v)
+            {
+                switch (i)
+                {
+                    case 0:
+                        v = V1;
+                        return;
+                    case 1:
+                        v = V2;
+                        return;
+                    case 2:
+                        v = V3;
+                        return;
+                    case 3:
+                        v = V4;
+                        return;
+                }
+                v = Toolbox.NoVector;
+            }
+
+            internal void GetEdge(int i, out FaceEdge clippingEdge)
+            {
+                Vector3 insidePoint;
+                switch (i)
+                {
+                    case 0:
+                        clippingEdge.A = V1;
+                        clippingEdge.B = V2;
+                        insidePoint = V3;
+                        clippingEdge.Id = GetEdgeId(Id1, Id2);
+                        break;
+                    case 1:
+                        clippingEdge.A = V2;
+                        clippingEdge.B = V3;
+                        insidePoint = V4;
+                        clippingEdge.Id = GetEdgeId(Id2, Id3);
+                        break;
+                    case 2:
+                        clippingEdge.A = V3;
+                        clippingEdge.B = V4;
+                        insidePoint = V1;
+                        clippingEdge.Id = GetEdgeId(Id3, Id4);
+                        break;
+                    case 3:
+                        clippingEdge.A = V4;
+                        clippingEdge.B = V1;
+                        insidePoint = V2;
+                        clippingEdge.Id = GetEdgeId(Id4, Id1);
+                        break;
+                    default:
+                        throw new IndexOutOfRangeException();
+                }
+                //TODO: Edge direction and perpendicular not normalized.
+                Vector3 edgeDirection;
+                Vector3.Subtract(ref clippingEdge.B, ref clippingEdge.A, out edgeDirection);
+                edgeDirection.Normalize();
+                Vector3.Cross(ref edgeDirection, ref Normal, out clippingEdge.Perpendicular);
+
+                float dot;
+                Vector3 offset;
+                Vector3.Subtract(ref insidePoint, ref clippingEdge.A, out offset);
+                Vector3.Dot(ref clippingEdge.Perpendicular, ref offset, out dot);
+                if (dot > 0)
+                {
+                    clippingEdge.Perpendicular.X = -clippingEdge.Perpendicular.X;
+                    clippingEdge.Perpendicular.Y = -clippingEdge.Perpendicular.Y;
+                    clippingEdge.Perpendicular.Z = -clippingEdge.Perpendicular.Z;
+                }
+                Vector3.Dot(ref clippingEdge.A, ref clippingEdge.Perpendicular, out clippingEdge.EdgeDistance);
+            }
+        }
+
+        private static int GetContactId(int vertexAEdgeA, int vertexBEdgeA, int vertexAEdgeB, int vertexBEdgeB)
+        {
+            return GetEdgeId(vertexAEdgeA, vertexBEdgeA) * 2549 + GetEdgeId(vertexAEdgeB, vertexBEdgeB) * 2857;
+        }
+
+        private static int GetContactId(int vertexAEdgeA, int vertexBEdgeA, ref FaceEdge clippingEdge)
+        {
+            return GetEdgeId(vertexAEdgeA, vertexBEdgeA) * 2549 + clippingEdge.Id * 2857;
+        }
+
+        private static int GetEdgeId(int id1, int id2)
+        {
+            return (id1 + 1) * 571 + (id2 + 1) * 577;
+        }
+
+        private struct FaceEdge : IEquatable<FaceEdge>
+        {
+            public Vector3 A, B;
+            public float EdgeDistance;
+            public int Id;
+            public Vector3 Perpendicular;
+
+            #region IEquatable<FaceEdge> Members
+
+            public bool Equals(FaceEdge other)
+            {
+                return other.Id == Id;
+            }
+
+            #endregion
+
+            public bool IsPointInside(ref Vector3 point)
+            {
+                float distance;
+                Vector3.Dot(ref point, ref Perpendicular, out distance);
+                return distance < EdgeDistance; // +1; //TODO: Bias this a little?
+            }
+        }
+    }
 }