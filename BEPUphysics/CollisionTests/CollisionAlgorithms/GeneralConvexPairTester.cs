--- conflicted
+++ resolved
@@ -1,360 +1,356 @@
-﻿using System;
-using BEPUphysics.BroadPhaseEntries;
-using BEPUphysics.BroadPhaseEntries.MobileCollidables;
-using BEPUphysics.CollisionTests.CollisionAlgorithms.GJK;
-<<<<<<< HEAD
-using Microsoft.Xna.Framework;
-=======
- 
->>>>>>> d0a4deae
-using BEPUutilities;
-
-namespace BEPUphysics.CollisionTests.CollisionAlgorithms
-{
-    ///<summary>
-    /// Tests convex shapes against other convex shapes for contact generation.
-    ///</summary>
-    public class GeneralConvexPairTester
-    {
-        //TODO: warmstarted calculations like those within this tester will carry over bad information if the shape of an object is changed.
-        //Need to notify the system to take appropriate action when a shape changes...
-
-        ///<summary>
-        /// Whether or not to use simplex caching in general case convex-convex collisions.
-        /// This will improve performance in simulations relying on the general case system, 
-        /// but may decrease quality of behavior for curved shapes.
-        ///</summary>
-        public static bool UseSimplexCaching;
-        private CollisionState state = CollisionState.Separated;
-        private CollisionState previousState = CollisionState.Separated;
-
-        Vector3 localSeparatingAxis;
-        CachedSimplex cachedSimplex;
-
-        protected internal ConvexCollidable collidableA;
-        protected internal ConvexCollidable collidableB;
-
-        ///<summary>
-        /// Gets the first collidable in the pair.
-        ///</summary>
-        public ConvexCollidable CollidableA
-        {
-            get
-            {
-                return collidableA;
-            }
-        }
-        ///<summary>
-        /// Gets the second collidable in the pair.
-        ///</summary>
-        public ConvexCollidable CollidableB
-        {
-            get
-            {
-                return collidableB;
-            }
-        }
-
-
-        ///<summary>
-        /// Generates a contact between the objects, if possible.
-        ///</summary>
-        ///<param name="contact">Contact created between the pair, if possible.</param>
-        ///<returns>Whether or not the objects were colliding.</returns>
-        public bool GenerateContactCandidate(out ContactData contact)
-        {
-            //Generate contacts.  This will just find one closest point using general supportmapping based systems like MPR and GJK.
-
-            //The collision system moves through a state machine depending on the latest collision generation result.
-            //At first, assume that the pair is completely separating.  This is almost always the correct guess for new pairs.
-            //An extremely fast, warm-startable boolean GJK test can be performed.  If it returns with nonintersection, we can quit and do nothing.
-            //If the initial boolean GJK test finds intersection, move onto a shallow contact test.
-            //The shallow contact test is a different kind of GJK test that finds the closest points between the shape pair.  It's not as speedy as the boolean version.
-            //The algorithm is run between the marginless versions of the shapes, so that the closest points will form a contact somewhere in the space separating the cores.
-            //If the closest point system finds no intersection and returns the closest points, the state is changed to ShallowContact.
-            //If the closest point system finds intersection of the core shapes, then the state is changed to DeepContact, and MPR is run to determine contact information.
-            //The system tries to escape from deep contact to shallow contact, and from shallow contact to separated whenever possible.
-
-            //Here's the state flow:
-            //On Separated: BooleanGJK
-            //  -Intersecting -> Go to ShallowContact.
-            //  -Nonintersecting -> Do nothing.
-            //On ShallowContact: ClosestPointsGJK
-            //  -Intersecting -> Go to DeepContact.
-            //  -Nonintersecting: Go to Separated (without test) if squared distance > margin squared, otherwise use closest points to make contact.
-            //On DeepContact: MPR
-            //  -Intersecting -> Go to ShallowContact if penetration depth < margin
-            //  -Nonintersecting -> This case is rare, but not impossible.  Go to Separated (without test).
-
-            previousState = state;
-            switch (state)
-            {
-                case CollisionState.Separated:
-                    if (GJKToolbox.AreShapesIntersecting(collidableA.Shape, collidableB.Shape, ref collidableA.worldTransform, ref collidableB.worldTransform, ref localSeparatingAxis))
-                    {
-                        state = CollisionState.ShallowContact;
-                        return DoShallowContact(out contact);
-                    }
-                    contact = new ContactData();
-                    return false;
-                case CollisionState.ShallowContact:
-                    return DoShallowContact(out contact);
-                case CollisionState.DeepContact:
-                    return DoDeepContact(out contact);
-            }
-
-            contact = new ContactData();
-            return false;
-        }
-
-        private bool DoShallowContact(out ContactData contact)
-        {
-            Vector3 closestA, closestB;
-
-            //RigidTransform transform = RigidTransform.Identity;
-            //Vector3 closestAnew, closestBnew;
-            //CachedSimplex cachedTest = cachedSimplex;
-            //bool intersecting = GJKToolbox.GetClosestPoints(informationA.Shape, informationB.Shape, ref informationA.worldTransform, ref informationB.worldTransform, ref cachedTest, out closestAnew, out closestBnew);
-
-            ////bool otherIntersecting = OldGJKVerifier.GetClosestPointsBetweenObjects(informationA.Shape, informationB.Shape, ref informationA.worldTransform, ref informationB.worldTransform, 0, 0, out closestA, out closestB);
-            //bool otherIntersecting = GJKToolbox.GetClosestPoints(informationA.Shape, informationB.Shape, ref informationA.worldTransform, ref informationB.worldTransform, out closestA, out closestB);
-
-            //Vector3 closestAold, closestBold;
-            //bool oldIntersecting = OldGJKVerifier.GetClosestPointsBetweenObjects(informationA.Shape, informationB.Shape, ref informationA.worldTransform, ref informationB.worldTransform, 0, 0, out closestAold, out closestBold);
-
-            //if (otherIntersecting != intersecting || (!otherIntersecting && !intersecting &&
-            //    Vector3.DistanceSquared(closestAnew, closestBnew) - Vector3.DistanceSquared(closestA, closestB) > .0001f &&
-            //    (Vector3.DistanceSquared(closestA, closestAnew) > .0001f ||
-            //    Vector3.DistanceSquared(closestB, closestBnew) > .0001f)))// ||
-            //    //Math.Abs(Vector3.Dot(closestB - closestA, closestBnew - closestAnew) - Vector3.Dot(closestB - closestA, closestB - closestA)) > Toolbox.Epsilon)))
-            //    Debug.WriteLine("Break.");
-
-            //Vector3 sub;
-            //Vector3.Subtract(ref closestA, ref closestB, out sub);
-            //if (sub.LengthSquared() < Toolbox.Epsilon)
-
-            if (UseSimplexCaching)
-                GJKToolbox.GetClosestPoints(collidableA.Shape, collidableB.Shape, ref collidableA.worldTransform, ref collidableB.worldTransform, ref cachedSimplex, out closestA, out closestB);
-            else
-            {
-                //The initialization of the pair creates a pretty decent simplex to start from.
-                //Just don't try to update it.
-                CachedSimplex preInitializedSimplex = cachedSimplex;
-                GJKToolbox.GetClosestPoints(collidableA.Shape, collidableB.Shape, ref collidableA.worldTransform, ref collidableB.worldTransform, ref preInitializedSimplex, out closestA, out closestB);
-            }
-            
-            Vector3 displacement;
-            Vector3.Subtract(ref closestB, ref closestA, out displacement);
-            float distanceSquared = displacement.LengthSquared();
-
-            if (distanceSquared < Toolbox.Epsilon)
-            {
-                state = CollisionState.DeepContact;
-                return DoDeepContact(out contact);
-            }
-
-            localDirection = displacement; //Use this as the direction for future deep contacts.
-            float margin = collidableA.Shape.collisionMargin + collidableB.Shape.collisionMargin;
-
-
-            if (distanceSquared < margin * margin)
-            {
-                //Generate a contact.
-                contact = new ContactData();
-                //Displacement is from A to B.  point = A + t * AB, where t = marginA / margin.
-                if (margin > Toolbox.Epsilon) //Avoid a NaN!
-                    Vector3.Multiply(ref displacement, collidableA.Shape.collisionMargin / margin, out contact.Position); //t * AB
-                else
-                    contact.Position = new Vector3();
-
-                Vector3.Add(ref closestA, ref contact.Position, out contact.Position); //A + t * AB.
-
-                contact.Normal = displacement;
-                float distance = (float)Math.Sqrt(distanceSquared);
-                Vector3.Divide(ref contact.Normal, distance, out contact.Normal);
-                contact.PenetrationDepth = margin - distance;
-                return true;
-
-            }
-            //Too shallow to make a contact- move back to separation.
-            state = CollisionState.Separated;
-            contact = new ContactData();
-            return false;
-        }
-
-        Vector3 localDirection;
-        private bool DoDeepContact(out ContactData contact)
-        {
-           
-            #region Informed search
-            if (previousState == CollisionState.Separated) //If it was shallow before, then its closest points will be used to find the normal.
-            {
-                //It's overlapping! Find the relative velocity at the point relative to the two objects.  The point is still in local space!
-                //Vector3 velocityA;
-                //Vector3.Cross(ref contact.Position, ref collidableA.entity.angularVelocity, out velocityA);
-                //Vector3.Add(ref velocityA, ref collidableA.entity.linearVelocity, out velocityA);
-                //Vector3 velocityB;
-                //Vector3.Subtract(ref contact.Position, ref localTransformB.Position, out velocityB);
-                //Vector3.Cross(ref velocityB, ref collidableB.entity.angularVelocity, out velocityB);
-                //Vector3.Add(ref velocityB, ref collidableB.entity.linearVelocity, out velocityB);
-                ////The velocity is negated because the direction so point backwards along the velocity.
-                //Vector3.Subtract(ref velocityA, ref velocityB, out localDirection);
-
-                //The above takes into account angular velocity, but linear velocity alone is a lot more stable and does the job just fine.
-                if (collidableA.entity != null && collidableB.entity != null)
-                    Vector3.Subtract(ref collidableA.entity.linearVelocity, ref collidableB.entity.linearVelocity, out localDirection);
-                else
-                    localDirection = localSeparatingAxis;
-
-                if (localDirection.LengthSquared() < Toolbox.Epsilon)
-                {
-                    localDirection = Vector3.Up;
-                }
-
-            }
-            if (MPRToolbox.GetContact(collidableA.Shape, collidableB.Shape, ref collidableA.worldTransform, ref collidableB.worldTransform, ref localDirection, out contact))
-            {
-                if (contact.PenetrationDepth < collidableA.Shape.collisionMargin + collidableB.Shape.collisionMargin)
-                    state = CollisionState.ShallowContact;
-                return true;
-            }
-            //This is rare, but could happen.
-            state = CollisionState.Separated;
-            return false;
-
-            //if (MPRTesting.GetLocalOverlapPosition(collidableA.Shape, collidableB.Shape, ref localTransformB, out contact.Position))
-            //{
-
-
-            //    //First, try to use the heuristically found direction.  This comes from either the GJK shallow contact separating axis or from the relative velocity.
-            //    Vector3 rayCastDirection;
-            //    float lengthSquared = localDirection.LengthSquared();
-            //    if (lengthSquared > Toolbox.Epsilon)
-            //    {
-            //        Vector3.Divide(ref localDirection, (float)Math.Sqrt(lengthSquared), out rayCastDirection);// (Vector3.Normalize(localDirection) + Vector3.Normalize(collidableB.worldTransform.Position - collidableA.worldTransform.Position)) / 2;
-            //        MPRTesting.LocalSurfaceCast(collidableA.Shape, collidableB.Shape, ref localTransformB, ref rayCastDirection, out contact.PenetrationDepth, out contact.Normal);
-            //    }
-            //    else
-            //    {
-            //        contact.PenetrationDepth = float.MaxValue;
-            //        contact.Normal = Toolbox.UpVector;
-            //    }
-            //    //Try the offset between the origins as a second option.  Sometimes this is a better choice than the relative velocity.
-            //    //TODO: Could use the position-finding MPR iteration to find the A-B direction hit by continuing even after the origin has been found (optimization).
-            //    Vector3 normalCandidate;
-            //    float depthCandidate;
-            //    lengthSquared = localTransformB.Position.LengthSquared();
-            //    if (lengthSquared > Toolbox.Epsilon)
-            //    {
-            //        Vector3.Divide(ref localTransformB.Position, (float)Math.Sqrt(lengthSquared), out rayCastDirection);
-            //        MPRTesting.LocalSurfaceCast(collidableA.Shape, collidableB.Shape, ref localTransformB, ref rayCastDirection, out depthCandidate, out normalCandidate);
-            //        if (depthCandidate < contact.PenetrationDepth)
-            //        {
-            //            contact.Normal = normalCandidate;
-            //        }
-            //    }
-
-
-            //    //Correct the penetration depth.
-            //    MPRTesting.LocalSurfaceCast(collidableA.Shape, collidableB.Shape, ref localTransformB, ref contact.Normal, out contact.PenetrationDepth, out rayCastDirection);
-
-
-            //    ////The local casting can optionally continue.  Eventually, it will converge to the local minimum.
-            //    //while (true)
-            //    //{
-            //    //    MPRTesting.LocalSurfaceCast(collidableA.Shape, collidableB.Shape, ref localTransformB, ref contact.Normal, out depthCandidate, out normalCandidate);
-            //    //    if (contact.PenetrationDepth - depthCandidate <= Toolbox.BigEpsilon)
-            //    //        break;
-
-            //    //    contact.PenetrationDepth = depthCandidate;
-            //    //    contact.Normal = normalCandidate;
-            //    //}
-
-            //    contact.Id = -1;
-            //    //we're still in local space! transform it all back.
-            //    Matrix3X3 orientation;
-            //    Matrix3X3.CreateFromQuaternion(ref collidableA.worldTransform.Orientation, out orientation);
-            //    Matrix3X3.Transform(ref contact.Normal, ref orientation, out contact.Normal);
-            //    //Vector3.Negate(ref contact.Normal, out contact.Normal);
-            //    Matrix3X3.Transform(ref contact.Position, ref orientation, out contact.Position);
-            //    Vector3.Add(ref contact.Position, ref collidableA.worldTransform.Position, out contact.Position);
-            //    if (contact.PenetrationDepth < collidableA.Shape.collisionMargin + collidableB.Shape.collisionMargin)
-            //        state = CollisionState.ShallowContact;
-            //    return true;
-            //}
-
-            ////This is rare, but could happen.
-            //state = CollisionState.Separated;
-            //contact = new ContactData();
-            //return false;
-            #endregion
-
-            #region Testing
-            //RigidTransform localTransformB;
-            //MinkowskiToolbox.GetLocalTransform(ref collidableA.worldTransform, ref collidableB.worldTransform, out localTransformB); 
-            //contact.Id = -1;
-            //if (MPRTesting.GetLocalOverlapPosition(collidableA.Shape, collidableB.Shape, ref localTransformB, out contact.Position))
-            //{
-            //    Vector3 rayCastDirection = localTransformB.Position;
-            //    MPRTesting.LocalSurfaceCast(collidableA.Shape, collidableB.Shape, ref localTransformB, ref rayCastDirection, out contact.PenetrationDepth, out contact.Normal);
-            //    MPRTesting.LocalSurfaceCast(collidableA.Shape, collidableB.Shape, ref localTransformB, ref contact.Normal, out contact.PenetrationDepth, out rayCastDirection);
-            //    RigidTransform.Transform(ref contact.Position, ref collidableA.worldTransform, out contact.Position);
-            //    Vector3.Transform(ref contact.Normal, ref collidableA.worldTransform.Orientation, out contact.Normal);
-            //    return true;
-            //}
-            //contact.Normal = new Vector3();
-            //contact.PenetrationDepth = 0;
-            //return false;
-            #endregion
-
-            #region v0.15.2 and before
-            //if (MPRToolbox.AreObjectsColliding(collidableA.Shape, collidableB.Shape, ref collidableA.worldTransform, ref collidableB.worldTransform, out contact))
-            //{
-            //    if (contact.PenetrationDepth < collidableA.Shape.collisionMargin + collidableB.Shape.collisionMargin)
-            //        state = CollisionState.ShallowContact; //If it's emerged from the deep contact, we can go back to using the preferred GJK method.
-            //    return true;
-            //}
-            ////This is rare, but could happen.
-            //state = CollisionState.Separated;
-            //return false;
-            #endregion
-
-        }
-
-        ///<summary>
-        /// Initializes the pair tester.
-        ///</summary>
-        ///<param name="shapeA">First shape in the pair.</param>
-        ///<param name="shapeB">Second shape in the pair.</param>
-        public void Initialize(Collidable shapeA, Collidable shapeB)
-        {
-            collidableA = (ConvexCollidable)shapeA;
-            collidableB = (ConvexCollidable)shapeB;
-            cachedSimplex = new CachedSimplex { State = SimplexState.Point };// new CachedSimplex(informationA.Shape, informationB.Shape, ref informationA.worldTransform, ref informationB.worldTransform);
-        }
-
-        ///<summary>
-        /// Cleans up the pair tester.
-        ///</summary>
-        public void CleanUp()
-        {
-            state = CollisionState.Separated;
-            previousState = CollisionState.Separated;
-            cachedSimplex = new CachedSimplex();
-            localSeparatingAxis = new Vector3();
-            collidableA = null;
-            collidableB = null;
-        }
-
-
-        enum CollisionState
-        {
-            Separated,
-            ShallowContact,
-            DeepContact
-        }
-
-
-    }
-
-}
+﻿using System;
+using BEPUphysics.BroadPhaseEntries;
+using BEPUphysics.BroadPhaseEntries.MobileCollidables;
+using BEPUphysics.CollisionTests.CollisionAlgorithms.GJK;
+ 
+using BEPUutilities;
+
+namespace BEPUphysics.CollisionTests.CollisionAlgorithms
+{
+    ///<summary>
+    /// Tests convex shapes against other convex shapes for contact generation.
+    ///</summary>
+    public class GeneralConvexPairTester
+    {
+        //TODO: warmstarted calculations like those within this tester will carry over bad information if the shape of an object is changed.
+        //Need to notify the system to take appropriate action when a shape changes...
+
+        ///<summary>
+        /// Whether or not to use simplex caching in general case convex-convex collisions.
+        /// This will improve performance in simulations relying on the general case system, 
+        /// but may decrease quality of behavior for curved shapes.
+        ///</summary>
+        public static bool UseSimplexCaching;
+        private CollisionState state = CollisionState.Separated;
+        private CollisionState previousState = CollisionState.Separated;
+
+        Vector3 localSeparatingAxis;
+        CachedSimplex cachedSimplex;
+
+        protected internal ConvexCollidable collidableA;
+        protected internal ConvexCollidable collidableB;
+
+        ///<summary>
+        /// Gets the first collidable in the pair.
+        ///</summary>
+        public ConvexCollidable CollidableA
+        {
+            get
+            {
+                return collidableA;
+            }
+        }
+        ///<summary>
+        /// Gets the second collidable in the pair.
+        ///</summary>
+        public ConvexCollidable CollidableB
+        {
+            get
+            {
+                return collidableB;
+            }
+        }
+
+
+        ///<summary>
+        /// Generates a contact between the objects, if possible.
+        ///</summary>
+        ///<param name="contact">Contact created between the pair, if possible.</param>
+        ///<returns>Whether or not the objects were colliding.</returns>
+        public bool GenerateContactCandidate(out ContactData contact)
+        {
+            //Generate contacts.  This will just find one closest point using general supportmapping based systems like MPR and GJK.
+
+            //The collision system moves through a state machine depending on the latest collision generation result.
+            //At first, assume that the pair is completely separating.  This is almost always the correct guess for new pairs.
+            //An extremely fast, warm-startable boolean GJK test can be performed.  If it returns with nonintersection, we can quit and do nothing.
+            //If the initial boolean GJK test finds intersection, move onto a shallow contact test.
+            //The shallow contact test is a different kind of GJK test that finds the closest points between the shape pair.  It's not as speedy as the boolean version.
+            //The algorithm is run between the marginless versions of the shapes, so that the closest points will form a contact somewhere in the space separating the cores.
+            //If the closest point system finds no intersection and returns the closest points, the state is changed to ShallowContact.
+            //If the closest point system finds intersection of the core shapes, then the state is changed to DeepContact, and MPR is run to determine contact information.
+            //The system tries to escape from deep contact to shallow contact, and from shallow contact to separated whenever possible.
+
+            //Here's the state flow:
+            //On Separated: BooleanGJK
+            //  -Intersecting -> Go to ShallowContact.
+            //  -Nonintersecting -> Do nothing.
+            //On ShallowContact: ClosestPointsGJK
+            //  -Intersecting -> Go to DeepContact.
+            //  -Nonintersecting: Go to Separated (without test) if squared distance > margin squared, otherwise use closest points to make contact.
+            //On DeepContact: MPR
+            //  -Intersecting -> Go to ShallowContact if penetration depth < margin
+            //  -Nonintersecting -> This case is rare, but not impossible.  Go to Separated (without test).
+
+            previousState = state;
+            switch (state)
+            {
+                case CollisionState.Separated:
+                    if (GJKToolbox.AreShapesIntersecting(collidableA.Shape, collidableB.Shape, ref collidableA.worldTransform, ref collidableB.worldTransform, ref localSeparatingAxis))
+                    {
+                        state = CollisionState.ShallowContact;
+                        return DoShallowContact(out contact);
+                    }
+                    contact = new ContactData();
+                    return false;
+                case CollisionState.ShallowContact:
+                    return DoShallowContact(out contact);
+                case CollisionState.DeepContact:
+                    return DoDeepContact(out contact);
+            }
+
+            contact = new ContactData();
+            return false;
+        }
+
+        private bool DoShallowContact(out ContactData contact)
+        {
+            Vector3 closestA, closestB;
+
+            //RigidTransform transform = RigidTransform.Identity;
+            //Vector3 closestAnew, closestBnew;
+            //CachedSimplex cachedTest = cachedSimplex;
+            //bool intersecting = GJKToolbox.GetClosestPoints(informationA.Shape, informationB.Shape, ref informationA.worldTransform, ref informationB.worldTransform, ref cachedTest, out closestAnew, out closestBnew);
+
+            ////bool otherIntersecting = OldGJKVerifier.GetClosestPointsBetweenObjects(informationA.Shape, informationB.Shape, ref informationA.worldTransform, ref informationB.worldTransform, 0, 0, out closestA, out closestB);
+            //bool otherIntersecting = GJKToolbox.GetClosestPoints(informationA.Shape, informationB.Shape, ref informationA.worldTransform, ref informationB.worldTransform, out closestA, out closestB);
+
+            //Vector3 closestAold, closestBold;
+            //bool oldIntersecting = OldGJKVerifier.GetClosestPointsBetweenObjects(informationA.Shape, informationB.Shape, ref informationA.worldTransform, ref informationB.worldTransform, 0, 0, out closestAold, out closestBold);
+
+            //if (otherIntersecting != intersecting || (!otherIntersecting && !intersecting &&
+            //    Vector3.DistanceSquared(closestAnew, closestBnew) - Vector3.DistanceSquared(closestA, closestB) > .0001f &&
+            //    (Vector3.DistanceSquared(closestA, closestAnew) > .0001f ||
+            //    Vector3.DistanceSquared(closestB, closestBnew) > .0001f)))// ||
+            //    //Math.Abs(Vector3.Dot(closestB - closestA, closestBnew - closestAnew) - Vector3.Dot(closestB - closestA, closestB - closestA)) > Toolbox.Epsilon)))
+            //    Debug.WriteLine("Break.");
+
+            //Vector3 sub;
+            //Vector3.Subtract(ref closestA, ref closestB, out sub);
+            //if (sub.LengthSquared() < Toolbox.Epsilon)
+
+            if (UseSimplexCaching)
+                GJKToolbox.GetClosestPoints(collidableA.Shape, collidableB.Shape, ref collidableA.worldTransform, ref collidableB.worldTransform, ref cachedSimplex, out closestA, out closestB);
+            else
+            {
+                //The initialization of the pair creates a pretty decent simplex to start from.
+                //Just don't try to update it.
+                CachedSimplex preInitializedSimplex = cachedSimplex;
+                GJKToolbox.GetClosestPoints(collidableA.Shape, collidableB.Shape, ref collidableA.worldTransform, ref collidableB.worldTransform, ref preInitializedSimplex, out closestA, out closestB);
+            }
+            
+            Vector3 displacement;
+            Vector3.Subtract(ref closestB, ref closestA, out displacement);
+            float distanceSquared = displacement.LengthSquared();
+
+            if (distanceSquared < Toolbox.Epsilon)
+            {
+                state = CollisionState.DeepContact;
+                return DoDeepContact(out contact);
+            }
+
+            localDirection = displacement; //Use this as the direction for future deep contacts.
+            float margin = collidableA.Shape.collisionMargin + collidableB.Shape.collisionMargin;
+
+
+            if (distanceSquared < margin * margin)
+            {
+                //Generate a contact.
+                contact = new ContactData();
+                //Displacement is from A to B.  point = A + t * AB, where t = marginA / margin.
+                if (margin > Toolbox.Epsilon) //Avoid a NaN!
+                    Vector3.Multiply(ref displacement, collidableA.Shape.collisionMargin / margin, out contact.Position); //t * AB
+                else
+                    contact.Position = new Vector3();
+
+                Vector3.Add(ref closestA, ref contact.Position, out contact.Position); //A + t * AB.
+
+                contact.Normal = displacement;
+                float distance = (float)Math.Sqrt(distanceSquared);
+                Vector3.Divide(ref contact.Normal, distance, out contact.Normal);
+                contact.PenetrationDepth = margin - distance;
+                return true;
+
+            }
+            //Too shallow to make a contact- move back to separation.
+            state = CollisionState.Separated;
+            contact = new ContactData();
+            return false;
+        }
+
+        Vector3 localDirection;
+        private bool DoDeepContact(out ContactData contact)
+        {
+           
+            #region Informed search
+            if (previousState == CollisionState.Separated) //If it was shallow before, then its closest points will be used to find the normal.
+            {
+                //It's overlapping! Find the relative velocity at the point relative to the two objects.  The point is still in local space!
+                //Vector3 velocityA;
+                //Vector3.Cross(ref contact.Position, ref collidableA.entity.angularVelocity, out velocityA);
+                //Vector3.Add(ref velocityA, ref collidableA.entity.linearVelocity, out velocityA);
+                //Vector3 velocityB;
+                //Vector3.Subtract(ref contact.Position, ref localTransformB.Position, out velocityB);
+                //Vector3.Cross(ref velocityB, ref collidableB.entity.angularVelocity, out velocityB);
+                //Vector3.Add(ref velocityB, ref collidableB.entity.linearVelocity, out velocityB);
+                ////The velocity is negated because the direction so point backwards along the velocity.
+                //Vector3.Subtract(ref velocityA, ref velocityB, out localDirection);
+
+                //The above takes into account angular velocity, but linear velocity alone is a lot more stable and does the job just fine.
+                if (collidableA.entity != null && collidableB.entity != null)
+                    Vector3.Subtract(ref collidableA.entity.linearVelocity, ref collidableB.entity.linearVelocity, out localDirection);
+                else
+                    localDirection = localSeparatingAxis;
+
+                if (localDirection.LengthSquared() < Toolbox.Epsilon)
+                {
+                    localDirection = Vector3.Up;
+                }
+
+            }
+            if (MPRToolbox.GetContact(collidableA.Shape, collidableB.Shape, ref collidableA.worldTransform, ref collidableB.worldTransform, ref localDirection, out contact))
+            {
+                if (contact.PenetrationDepth < collidableA.Shape.collisionMargin + collidableB.Shape.collisionMargin)
+                    state = CollisionState.ShallowContact;
+                return true;
+            }
+            //This is rare, but could happen.
+            state = CollisionState.Separated;
+            return false;
+
+            //if (MPRTesting.GetLocalOverlapPosition(collidableA.Shape, collidableB.Shape, ref localTransformB, out contact.Position))
+            //{
+
+
+            //    //First, try to use the heuristically found direction.  This comes from either the GJK shallow contact separating axis or from the relative velocity.
+            //    Vector3 rayCastDirection;
+            //    float lengthSquared = localDirection.LengthSquared();
+            //    if (lengthSquared > Toolbox.Epsilon)
+            //    {
+            //        Vector3.Divide(ref localDirection, (float)Math.Sqrt(lengthSquared), out rayCastDirection);// (Vector3.Normalize(localDirection) + Vector3.Normalize(collidableB.worldTransform.Position - collidableA.worldTransform.Position)) / 2;
+            //        MPRTesting.LocalSurfaceCast(collidableA.Shape, collidableB.Shape, ref localTransformB, ref rayCastDirection, out contact.PenetrationDepth, out contact.Normal);
+            //    }
+            //    else
+            //    {
+            //        contact.PenetrationDepth = float.MaxValue;
+            //        contact.Normal = Toolbox.UpVector;
+            //    }
+            //    //Try the offset between the origins as a second option.  Sometimes this is a better choice than the relative velocity.
+            //    //TODO: Could use the position-finding MPR iteration to find the A-B direction hit by continuing even after the origin has been found (optimization).
+            //    Vector3 normalCandidate;
+            //    float depthCandidate;
+            //    lengthSquared = localTransformB.Position.LengthSquared();
+            //    if (lengthSquared > Toolbox.Epsilon)
+            //    {
+            //        Vector3.Divide(ref localTransformB.Position, (float)Math.Sqrt(lengthSquared), out rayCastDirection);
+            //        MPRTesting.LocalSurfaceCast(collidableA.Shape, collidableB.Shape, ref localTransformB, ref rayCastDirection, out depthCandidate, out normalCandidate);
+            //        if (depthCandidate < contact.PenetrationDepth)
+            //        {
+            //            contact.Normal = normalCandidate;
+            //        }
+            //    }
+
+
+            //    //Correct the penetration depth.
+            //    MPRTesting.LocalSurfaceCast(collidableA.Shape, collidableB.Shape, ref localTransformB, ref contact.Normal, out contact.PenetrationDepth, out rayCastDirection);
+
+
+            //    ////The local casting can optionally continue.  Eventually, it will converge to the local minimum.
+            //    //while (true)
+            //    //{
+            //    //    MPRTesting.LocalSurfaceCast(collidableA.Shape, collidableB.Shape, ref localTransformB, ref contact.Normal, out depthCandidate, out normalCandidate);
+            //    //    if (contact.PenetrationDepth - depthCandidate <= Toolbox.BigEpsilon)
+            //    //        break;
+
+            //    //    contact.PenetrationDepth = depthCandidate;
+            //    //    contact.Normal = normalCandidate;
+            //    //}
+
+            //    contact.Id = -1;
+            //    //we're still in local space! transform it all back.
+            //    Matrix3X3 orientation;
+            //    Matrix3X3.CreateFromQuaternion(ref collidableA.worldTransform.Orientation, out orientation);
+            //    Matrix3X3.Transform(ref contact.Normal, ref orientation, out contact.Normal);
+            //    //Vector3.Negate(ref contact.Normal, out contact.Normal);
+            //    Matrix3X3.Transform(ref contact.Position, ref orientation, out contact.Position);
+            //    Vector3.Add(ref contact.Position, ref collidableA.worldTransform.Position, out contact.Position);
+            //    if (contact.PenetrationDepth < collidableA.Shape.collisionMargin + collidableB.Shape.collisionMargin)
+            //        state = CollisionState.ShallowContact;
+            //    return true;
+            //}
+
+            ////This is rare, but could happen.
+            //state = CollisionState.Separated;
+            //contact = new ContactData();
+            //return false;
+            #endregion
+
+            #region Testing
+            //RigidTransform localTransformB;
+            //MinkowskiToolbox.GetLocalTransform(ref collidableA.worldTransform, ref collidableB.worldTransform, out localTransformB); 
+            //contact.Id = -1;
+            //if (MPRTesting.GetLocalOverlapPosition(collidableA.Shape, collidableB.Shape, ref localTransformB, out contact.Position))
+            //{
+            //    Vector3 rayCastDirection = localTransformB.Position;
+            //    MPRTesting.LocalSurfaceCast(collidableA.Shape, collidableB.Shape, ref localTransformB, ref rayCastDirection, out contact.PenetrationDepth, out contact.Normal);
+            //    MPRTesting.LocalSurfaceCast(collidableA.Shape, collidableB.Shape, ref localTransformB, ref contact.Normal, out contact.PenetrationDepth, out rayCastDirection);
+            //    RigidTransform.Transform(ref contact.Position, ref collidableA.worldTransform, out contact.Position);
+            //    Vector3.Transform(ref contact.Normal, ref collidableA.worldTransform.Orientation, out contact.Normal);
+            //    return true;
+            //}
+            //contact.Normal = new Vector3();
+            //contact.PenetrationDepth = 0;
+            //return false;
+            #endregion
+
+            #region v0.15.2 and before
+            //if (MPRToolbox.AreObjectsColliding(collidableA.Shape, collidableB.Shape, ref collidableA.worldTransform, ref collidableB.worldTransform, out contact))
+            //{
+            //    if (contact.PenetrationDepth < collidableA.Shape.collisionMargin + collidableB.Shape.collisionMargin)
+            //        state = CollisionState.ShallowContact; //If it's emerged from the deep contact, we can go back to using the preferred GJK method.
+            //    return true;
+            //}
+            ////This is rare, but could happen.
+            //state = CollisionState.Separated;
+            //return false;
+            #endregion
+
+        }
+
+        ///<summary>
+        /// Initializes the pair tester.
+        ///</summary>
+        ///<param name="shapeA">First shape in the pair.</param>
+        ///<param name="shapeB">Second shape in the pair.</param>
+        public void Initialize(Collidable shapeA, Collidable shapeB)
+        {
+            collidableA = (ConvexCollidable)shapeA;
+            collidableB = (ConvexCollidable)shapeB;
+            cachedSimplex = new CachedSimplex { State = SimplexState.Point };// new CachedSimplex(informationA.Shape, informationB.Shape, ref informationA.worldTransform, ref informationB.worldTransform);
+        }
+
+        ///<summary>
+        /// Cleans up the pair tester.
+        ///</summary>
+        public void CleanUp()
+        {
+            state = CollisionState.Separated;
+            previousState = CollisionState.Separated;
+            cachedSimplex = new CachedSimplex();
+            localSeparatingAxis = new Vector3();
+            collidableA = null;
+            collidableB = null;
+        }
+
+
+        enum CollisionState
+        {
+            Separated,
+            ShallowContact,
+            DeepContact
+        }
+
+
+    }
+
+}