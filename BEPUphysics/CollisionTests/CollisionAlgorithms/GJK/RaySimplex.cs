--- conflicted
+++ resolved
@@ -1,568 +1,564 @@
-<<<<<<< HEAD
-﻿using BEPUutilities;
-using Microsoft.Xna.Framework;
-=======
-﻿
->>>>>>> d0a4deae
-
-using BEPUutilities;
-namespace BEPUphysics.CollisionTests.CollisionAlgorithms.GJK
-{
-
-    ///<summary>
-    /// GJK simplex supporting ray-based tests.
-    ///</summary>
-    public struct RaySimplex
-    {
-        ///<summary>
-        /// First vertex in the simplex.
-        ///</summary>
-        public Vector3 A;
-        /// <summary>
-        /// Second vertex in the simplex.
-        /// </summary>
-        public Vector3 B;
-        /// <summary>
-        /// Third vertex in the simplex.
-        /// </summary>
-        public Vector3 C;
-        /// <summary>
-        /// Fourth vertex in the simplex.
-        /// </summary>
-        public Vector3 D;
-        /// <summary>
-        /// Current state of the simplex.
-        /// </summary>
-        public SimplexState State;
-
-
-
-        ///<summary>
-        /// Gets the point on the simplex that is closest to the origin.
-        ///</summary>
-        ///<param name="simplex">Simplex to test.</param>
-        ///<param name="point">Closest point on the simplex.</param>
-        ///<returns>Whether or not the simplex contains the origin.</returns>
-        public bool GetPointClosestToOrigin(ref RaySimplex simplex, out Vector3 point)
-        {
-            //This method finds the closest point on the simplex to the origin.
-            //Barycentric coordinates are assigned to the MinimumNormCoordinates as necessary to perform the inclusion calculation.
-            //If the simplex is a tetrahedron and found to be overlapping the origin, the function returns true to tell the caller to terminate.
-            //Elements of the simplex that are not used to determine the point of minimum norm are removed from the simplex.
-
-            switch (State)
-            {
-
-                case SimplexState.Point:
-                    point = A;
-                    break;
-                case SimplexState.Segment:
-                    GetPointOnSegmentClosestToOrigin(ref simplex, out point);
-                    break;
-                case SimplexState.Triangle:
-                    GetPointOnTriangleClosestToOrigin(ref simplex, out point);
-                    break;
-                case SimplexState.Tetrahedron:
-                    return GetPointOnTetrahedronClosestToOrigin(ref simplex, out point);
-                default:
-                    point = Toolbox.ZeroVector;
-                    break;
-
-
-            }
-            return false;
-        }
-
-
-        ///<summary>
-        /// Finds the point on the segment to the origin.
-        ///</summary>
-        ///<param name="simplex">Simplex to test.</param>
-        ///<param name="point">Closest point.</param>
-        public void GetPointOnSegmentClosestToOrigin(ref RaySimplex simplex, out Vector3 point)
-        {
-            Vector3 segmentDisplacement;
-            Vector3.Subtract(ref B, ref A, out segmentDisplacement);
-
-            float dotA;
-            Vector3.Dot(ref segmentDisplacement, ref A, out dotA);
-            if (dotA > 0)
-            {
-                //'Behind' segment.  This can't happen in a boolean version,
-                //but with closest points warmstarting or raycasts, it will.
-                simplex.State = SimplexState.Point;
-
-                point = A;
-                return;
-            }
-            float dotB;
-            Vector3.Dot(ref segmentDisplacement, ref B, out dotB);
-            if (dotB > 0)
-            {
-                //Inside segment.
-                float V = -dotA / segmentDisplacement.LengthSquared();
-                Vector3.Multiply(ref segmentDisplacement, V, out point);
-                Vector3.Add(ref point, ref A, out point);
-                return;
-
-            }
-
-            //It should be possible in the warmstarted closest point calculation/raycasting to be outside B.
-            //It is not possible in a 'boolean' GJK, where it early outs as soon as a separating axis is found.
-
-            //Outside B.
-            //Remove current A; we're becoming a point.
-            simplex.A = simplex.B;
-            simplex.State = SimplexState.Point;
-
-            point = A;
-
-        }
-
-        ///<summary>
-        /// Gets the point on the triangle that is closest to the origin.
-        ///</summary>
-        ///<param name="simplex">Simplex to test.</param>
-        ///<param name="point">Closest point to origin.</param>
-        public void GetPointOnTriangleClosestToOrigin(ref RaySimplex simplex, out Vector3 point)
-        {
-            Vector3 ab, ac;
-            Vector3.Subtract(ref B, ref A, out ab);
-            Vector3.Subtract(ref C, ref A, out ac);
-            //The point we are comparing against the triangle is 0,0,0, so instead of storing an "A->P" vector,
-            //just use -A.
-            //Same for B->P, C->P...
-
-            //Check to see if it's outside A.
-            //TODO: Note that in a boolean-style GJK, it shouldn't be possible to be outside A.
-            float AdotAB, AdotAC;
-            Vector3.Dot(ref ab, ref A, out AdotAB);
-            Vector3.Dot(ref ac, ref A, out AdotAC);
-            AdotAB = -AdotAB;
-            AdotAC = -AdotAC;
-            if (AdotAC <= 0f && AdotAB <= 0)
-            {
-                //It is A!
-                simplex.State = SimplexState.Point;
-                point = A;
-                return;
-            }
-
-            //Check to see if it's outside B.
-            //TODO: Note that in a boolean-style GJK, it shouldn't be possible to be outside B.
-            float BdotAB, BdotAC;
-            Vector3.Dot(ref ab, ref B, out BdotAB);
-            Vector3.Dot(ref ac, ref B, out BdotAC);
-            BdotAB = -BdotAB;
-            BdotAC = -BdotAC;
-            if (BdotAB >= 0f && BdotAC <= BdotAB)
-            {
-                //It is B!
-                simplex.State = SimplexState.Point;
-                simplex.A = simplex.B;
-
-                point = B;
-                return;
-            }
-
-            //Check to see if it's outside AB.
-            float vc = AdotAB * BdotAC - BdotAB * AdotAC;
-            if (vc <= 0 && AdotAB > 0 && BdotAB < 0)//Note > and < instead of => <=; avoids possibly division by zero
-            {
-                simplex.State = SimplexState.Segment;
-                float V = AdotAB / (AdotAB - BdotAB);
-
-                Vector3.Multiply(ref ab, V, out point);
-                Vector3.Add(ref point, ref A, out point);
-                return;
-            }
-
-            //Check to see if it's outside C.
-            //TODO: Note that in a boolean-style GJK, it shouldn't be possible to be outside C.
-            float CdotAB, CdotAC;
-            Vector3.Dot(ref ab, ref C, out CdotAB);
-            Vector3.Dot(ref ac, ref C, out CdotAC);
-            CdotAB = -CdotAB;
-            CdotAC = -CdotAC;
-            if (CdotAC >= 0f && CdotAB <= CdotAC)
-            {
-                //It is C!
-                simplex.State = SimplexState.Point;
-                simplex.A = simplex.C;
-                point = A;
-                return;
-            }
-
-            //Check if it's outside AC.            
-            //float AdotAB, AdotAC;
-            //Vector3.Dot(ref ab, ref A, out AdotAB);
-            //Vector3.Dot(ref ac, ref A, out AdotAC);
-            //AdotAB = -AdotAB;
-            //AdotAC = -AdotAC;
-            float vb = CdotAB * AdotAC - AdotAB * CdotAC;
-            if (vb <= 0f && AdotAC > 0f && CdotAC < 0f)//Note > instead of >= and < instead of <=; prevents bad denominator
-            {
-                //Get rid of B.  Compress C into B.
-                simplex.State = SimplexState.Segment;
-                simplex.B = simplex.C;
-                float V = AdotAC / (AdotAC - CdotAC);
-                Vector3.Multiply(ref ac, V, out point);
-                Vector3.Add(ref point, ref A, out point);
-                return;
-            }
-
-            //Check if it's outside BC.
-            //float BdotAB, BdotAC;
-            //Vector3.Dot(ref ab, ref B, out BdotAB);
-            //Vector3.Dot(ref ac, ref B, out BdotAC);
-            //BdotAB = -BdotAB;
-            //BdotAC = -BdotAC;
-            float va = BdotAB * CdotAC - CdotAB * BdotAC;
-            float d3d4;
-            float d6d5;
-            if (va <= 0f && (d3d4 = BdotAC - BdotAB) > 0f && (d6d5 = CdotAB - CdotAC) > 0f)//Note > instead of >= and < instead of <=; prevents bad denominator
-            {
-                //Throw away A.  C->A.
-                //TODO: Does B->A, C->B work better?
-                simplex.State = SimplexState.Segment;
-                simplex.A = simplex.C;
-                float U = d3d4 / (d3d4 + d6d5);
-
-                Vector3 bc;
-                Vector3.Subtract(ref C, ref B, out bc);
-                Vector3.Multiply(ref bc, U, out point);
-                Vector3.Add(ref point, ref B, out point);
-                return;
-            }
-
-
-            //On the face of the triangle.
-            float denom = 1f / (va + vb + vc);
-            float v = vb * denom;
-            float w = vc * denom;
-            Vector3.Multiply(ref ab, v, out point);
-            Vector3 acw;
-            Vector3.Multiply(ref ac, w, out acw);
-            Vector3.Add(ref A, ref point, out point);
-            Vector3.Add(ref point, ref acw, out point);
-
-
-
-
-        }
-
-        ///<summary>
-        /// Gets the point closest to the origin on the tetrahedron.
-        ///</summary>
-        ///<param name="simplex">Simplex to test.</param>
-        ///<param name="point">Closest point.</param>
-        ///<returns>Whether or not the tetrahedron encloses the origin.</returns>
-        public bool GetPointOnTetrahedronClosestToOrigin(ref RaySimplex simplex, out Vector3 point)
-        {
-
-            //Thanks to the fact that D is new and that we know that the origin is within the extruded
-            //triangular prism of ABC (and on the "D" side of ABC),
-            //we can immediately ignore voronoi regions:
-            //A, B, C, AC, AB, BC, ABC
-            //and only consider:
-            //D, DA, DB, DC, DAC, DCB, DBA
-
-            //There is some overlap of calculations in this method, since DAC, DCB, and DBA are tested fully.
-            
-            //When this method is being called, we don't care about the state of 'this' simplex.  It's just a temporary shifted simplex.
-            //The one that needs to be updated is the simplex being passed in.
-            
-            var minimumSimplex = new RaySimplex();
-            point = new Vector3();
-            float minimumDistance = float.MaxValue;
-
-
-            RaySimplex candidate;
-            float candidateDistance;
-            Vector3 candidatePoint;
-            if (TryTetrahedronTriangle(ref A, ref C, ref D,
-                                       ref simplex.A, ref simplex.C, ref simplex.D,
-                                       ref B, out candidate, out candidatePoint))
-            {
-                point = candidatePoint;
-                minimumSimplex = candidate;
-                minimumDistance = candidatePoint.LengthSquared();
-            }
-
-            if (TryTetrahedronTriangle(ref C, ref B, ref D,
-                                       ref simplex.C, ref simplex.B, ref simplex.D,
-                                       ref A, out candidate, out candidatePoint) &&
-                (candidateDistance = candidatePoint.LengthSquared()) < minimumDistance)
-            {
-                point = candidatePoint;
-                minimumSimplex = candidate;
-                minimumDistance = candidateDistance;
-            }
-
-            if (TryTetrahedronTriangle(ref B, ref A, ref D,
-                                       ref simplex.B, ref simplex.A, ref simplex.D,
-                                       ref C, out candidate, out candidatePoint) &&
-                (candidateDistance = candidatePoint.LengthSquared()) < minimumDistance)
-            {
-                point = candidatePoint;
-                minimumSimplex = candidate;
-                minimumDistance = candidateDistance;
-            }
-
-            if (TryTetrahedronTriangle(ref A, ref B, ref C,
-                                       ref simplex.A, ref simplex.B, ref simplex.C,
-                                       ref D, out candidate, out candidatePoint) &&
-                (candidateDistance = candidatePoint.LengthSquared()) < minimumDistance)
-            {
-                point = candidatePoint;
-                minimumSimplex = candidate;
-                minimumDistance = candidateDistance;
-            }
-
-
-            if (minimumDistance < float.MaxValue)
-            {
-                simplex = minimumSimplex;
-                return false;
-            }
-            return true;
-        }
-
-
-        private static bool TryTetrahedronTriangle(ref Vector3 A, ref Vector3 B, ref Vector3 C,
-                                                   ref Vector3 simplexA, ref Vector3 simplexB, ref Vector3 simplexC,
-                                                   ref Vector3 otherPoint, out RaySimplex simplex, out Vector3 point)
-        {
-            //Note that there may be some extra terms that can be removed from this process.
-            //Some conditions could use less parameters, since it is known that the origin
-            //is not 'behind' BC or AC.
-
-            simplex = new RaySimplex();
-            point = new Vector3();
-
-
-            Vector3 ab, ac;
-            Vector3.Subtract(ref B, ref A, out ab);
-            Vector3.Subtract(ref C, ref A, out ac);
-            Vector3 normal;
-            Vector3.Cross(ref ab, ref ac, out normal);
-            float AdotN, ADdotN;
-            Vector3 AD;
-            Vector3.Subtract(ref otherPoint, ref A, out AD);
-            Vector3.Dot(ref A, ref normal, out AdotN);
-            Vector3.Dot(ref AD, ref normal, out ADdotN);
-
-            //If (-A * N) * (AD * N) < 0, D and O are on opposite sides of the triangle.
-            if (AdotN * ADdotN >= 0)
-            {
-                //The point we are comparing against the triangle is 0,0,0, so instead of storing an "A->P" vector,
-                //just use -A.
-                //Same for B->, C->P...
-
-                //Check to see if it's outside A.
-                //TODO: Note that in a boolean-style GJK, it shouldn't be possible to be outside A.
-                float AdotAB, AdotAC;
-                Vector3.Dot(ref ab, ref A, out AdotAB);
-                Vector3.Dot(ref ac, ref A, out AdotAC);
-                AdotAB = -AdotAB;
-                AdotAC = -AdotAC;
-                if (AdotAC <= 0f && AdotAB <= 0)
-                {
-                    //It is A!
-                    simplex.State = SimplexState.Point;
-                    simplex.A = simplexA;
-                    point = A;
-                    return true;
-                }
-
-                //Check to see if it's outside B.
-                //TODO: Note that in a boolean-style GJK, it shouldn't be possible to be outside B.
-                float BdotAB, BdotAC;
-                Vector3.Dot(ref ab, ref B, out BdotAB);
-                Vector3.Dot(ref ac, ref B, out BdotAC);
-                BdotAB = -BdotAB;
-                BdotAC = -BdotAC;
-                if (BdotAB >= 0f && BdotAC <= BdotAB)
-                {
-                    //It is B!
-                    simplex.State = SimplexState.Point;
-                    simplex.A = simplexB;
-                    point = B;
-                    return true;
-                }
-
-                //Check to see if it's outside AB.
-                float vc = AdotAB * BdotAC - BdotAB * AdotAC;
-                if (vc <= 0 && AdotAB > 0 && BdotAB < 0) //Note > and < instead of => <=; avoids possibly division by zero
-                {
-                    simplex.State = SimplexState.Segment;
-                    simplex.A = simplexA;
-                    simplex.B = simplexB;
-                    float V = AdotAB / (AdotAB - BdotAB);
-
-                    Vector3.Multiply(ref ab, V, out point);
-                    Vector3.Add(ref point, ref A, out point);
-                    return true;
-                }
-
-                //Check to see if it's outside C.
-                //TODO: Note that in a boolean-style GJK, it shouldn't be possible to be outside C.
-                float CdotAB, CdotAC;
-                Vector3.Dot(ref ab, ref C, out CdotAB);
-                Vector3.Dot(ref ac, ref C, out CdotAC);
-                CdotAB = -CdotAB;
-                CdotAC = -CdotAC;
-                if (CdotAC >= 0f && CdotAB <= CdotAC)
-                {
-                    //It is C!
-                    simplex.State = SimplexState.Point;
-                    simplex.A = simplexC;
-                    point = C;
-                    return true;
-                }
-
-                //Check if it's outside AC.            
-                //float AdotAB, AdotAC;
-                //Vector3.Dot(ref ab, ref A, out AdotAB);
-                //Vector3.Dot(ref ac, ref A, out AdotAC);
-                //AdotAB = -AdotAB;
-                //AdotAC = -AdotAC;
-                float vb = CdotAB * AdotAC - AdotAB * CdotAC;
-                if (vb <= 0f && AdotAC > 0f && CdotAC < 0f) //Note > instead of >= and < instead of <=; prevents bad denominator
-                {
-                    simplex.State = SimplexState.Segment;
-                    simplex.A = simplexA;
-                    simplex.B = simplexC;
-                    float V = AdotAC / (AdotAC - CdotAC);
-                    Vector3.Multiply(ref ac, V, out point);
-                    Vector3.Add(ref point, ref A, out point);
-                    return true;
-                }
-
-                //Check if it's outside BC.
-                //float BdotAB, BdotAC;
-                //Vector3.Dot(ref ab, ref B, out BdotAB);
-                //Vector3.Dot(ref ac, ref B, out BdotAC);
-                //BdotAB = -BdotAB;
-                //BdotAC = -BdotAC;
-                float va = BdotAB * CdotAC - CdotAB * BdotAC;
-                float d3d4;
-                float d6d5;
-                if (va <= 0f && (d3d4 = BdotAC - BdotAB) > 0f && (d6d5 = CdotAB - CdotAC) > 0f)//Note > instead of >= and < instead of <=; prevents bad denominator
-                {
-                    simplex.State = SimplexState.Segment;
-                    simplex.A = simplexB;
-                    simplex.B = simplexC;
-                    float V = d3d4 / (d3d4 + d6d5);
-
-                    Vector3 bc;
-                    Vector3.Subtract(ref C, ref B, out bc);
-                    Vector3.Multiply(ref bc, V, out point);
-                    Vector3.Add(ref point, ref B, out point);
-                    return true;
-                }
-
-
-                //On the face of the triangle.
-                simplex.State = SimplexState.Triangle;
-                simplex.A = simplexA;
-                simplex.B = simplexB;
-                simplex.C = simplexC;
-                float denom = 1f / (va + vb + vc);
-                float w = vc * denom;
-                float v = vb * denom;
-                Vector3.Multiply(ref ab, v, out point);
-                Vector3 acw;
-                Vector3.Multiply(ref ac, w, out acw);
-                Vector3.Add(ref A, ref point, out point);
-                Vector3.Add(ref point, ref acw, out point);
-                return true;
-            }
-            return false;
-        }
-
-
-
-        ///<summary>
-        /// Adds a new point to the simplex.
-        ///</summary>
-        ///<param name="point">Point to add.</param>
-        ///<param name="hitLocation">Current ray hit location.</param>
-        ///<param name="shiftedSimplex">Simplex shifted with the hit location.</param>
-        public void AddNewSimplexPoint(ref Vector3 point, ref Vector3 hitLocation, out RaySimplex shiftedSimplex)
-        {
-            shiftedSimplex = new RaySimplex();
-            switch (State)
-            {
-                case SimplexState.Empty:
-                    State = SimplexState.Point;
-                    A = point;
-
-                    Vector3.Subtract(ref hitLocation, ref A, out shiftedSimplex.A);
-                    break;
-                case SimplexState.Point:
-                    State = SimplexState.Segment;
-                    B = point;
-
-                    Vector3.Subtract(ref hitLocation, ref A, out shiftedSimplex.A);
-                    Vector3.Subtract(ref hitLocation, ref B, out shiftedSimplex.B);
-                    break;
-                case SimplexState.Segment:
-                    State = SimplexState.Triangle;
-                    C = point;
-
-                    Vector3.Subtract(ref hitLocation, ref A, out shiftedSimplex.A);
-                    Vector3.Subtract(ref hitLocation, ref B, out shiftedSimplex.B);
-                    Vector3.Subtract(ref hitLocation, ref C, out shiftedSimplex.C);
-                    break;
-                case SimplexState.Triangle:
-                    State = SimplexState.Tetrahedron;
-                    D = point;
-
-                    Vector3.Subtract(ref hitLocation, ref A, out shiftedSimplex.A);
-                    Vector3.Subtract(ref hitLocation, ref B, out shiftedSimplex.B);
-                    Vector3.Subtract(ref hitLocation, ref C, out shiftedSimplex.C);
-                    Vector3.Subtract(ref hitLocation, ref D, out shiftedSimplex.D);
-                    break;
-            }
-            shiftedSimplex.State = State;
-        }
-
-        /// <summary>
-        /// Gets the error tolerance for the simplex.
-        /// </summary>
-        /// <param name="rayOrigin">Origin of the ray.</param>
-        /// <returns>Error tolerance of the simplex.</returns>
-        public float GetErrorTolerance(ref Vector3 rayOrigin)
-        {
-            switch (State)
-            {
-                case SimplexState.Point:
-                    float distanceA;
-                    Vector3.DistanceSquared(ref A, ref rayOrigin, out distanceA);
-                    return distanceA;
-                case SimplexState.Segment:
-                    float distanceB;
-                    Vector3.DistanceSquared(ref A, ref rayOrigin, out distanceA);
-                    Vector3.DistanceSquared(ref B, ref rayOrigin, out distanceB);
-                    return MathHelper.Max(distanceA, distanceB);
-                case SimplexState.Triangle:
-                    float distanceC;
-                    Vector3.DistanceSquared(ref A, ref rayOrigin, out distanceA);
-                    Vector3.DistanceSquared(ref B, ref rayOrigin, out distanceB);
-                    Vector3.DistanceSquared(ref C, ref rayOrigin, out distanceC);
-                    return MathHelper.Max(distanceA, MathHelper.Max(distanceB, distanceC));
-                case SimplexState.Tetrahedron:
-                    float distanceD;
-                    Vector3.DistanceSquared(ref A, ref rayOrigin, out distanceA);
-                    Vector3.DistanceSquared(ref B, ref rayOrigin, out distanceB);
-                    Vector3.DistanceSquared(ref C, ref rayOrigin, out distanceC);
-                    Vector3.DistanceSquared(ref D, ref rayOrigin, out distanceD);
-                    return MathHelper.Max(distanceA, MathHelper.Max(distanceB, MathHelper.Max(distanceC, distanceD)));
-            }
-            return 0;
-        }
-
-    }
-
-}
+﻿using BEPUutilities;
+
+
+using BEPUutilities;
+namespace BEPUphysics.CollisionTests.CollisionAlgorithms.GJK
+{
+
+    ///<summary>
+    /// GJK simplex supporting ray-based tests.
+    ///</summary>
+    public struct RaySimplex
+    {
+        ///<summary>
+        /// First vertex in the simplex.
+        ///</summary>
+        public Vector3 A;
+        /// <summary>
+        /// Second vertex in the simplex.
+        /// </summary>
+        public Vector3 B;
+        /// <summary>
+        /// Third vertex in the simplex.
+        /// </summary>
+        public Vector3 C;
+        /// <summary>
+        /// Fourth vertex in the simplex.
+        /// </summary>
+        public Vector3 D;
+        /// <summary>
+        /// Current state of the simplex.
+        /// </summary>
+        public SimplexState State;
+
+
+
+        ///<summary>
+        /// Gets the point on the simplex that is closest to the origin.
+        ///</summary>
+        ///<param name="simplex">Simplex to test.</param>
+        ///<param name="point">Closest point on the simplex.</param>
+        ///<returns>Whether or not the simplex contains the origin.</returns>
+        public bool GetPointClosestToOrigin(ref RaySimplex simplex, out Vector3 point)
+        {
+            //This method finds the closest point on the simplex to the origin.
+            //Barycentric coordinates are assigned to the MinimumNormCoordinates as necessary to perform the inclusion calculation.
+            //If the simplex is a tetrahedron and found to be overlapping the origin, the function returns true to tell the caller to terminate.
+            //Elements of the simplex that are not used to determine the point of minimum norm are removed from the simplex.
+
+            switch (State)
+            {
+
+                case SimplexState.Point:
+                    point = A;
+                    break;
+                case SimplexState.Segment:
+                    GetPointOnSegmentClosestToOrigin(ref simplex, out point);
+                    break;
+                case SimplexState.Triangle:
+                    GetPointOnTriangleClosestToOrigin(ref simplex, out point);
+                    break;
+                case SimplexState.Tetrahedron:
+                    return GetPointOnTetrahedronClosestToOrigin(ref simplex, out point);
+                default:
+                    point = Toolbox.ZeroVector;
+                    break;
+
+
+            }
+            return false;
+        }
+
+
+        ///<summary>
+        /// Finds the point on the segment to the origin.
+        ///</summary>
+        ///<param name="simplex">Simplex to test.</param>
+        ///<param name="point">Closest point.</param>
+        public void GetPointOnSegmentClosestToOrigin(ref RaySimplex simplex, out Vector3 point)
+        {
+            Vector3 segmentDisplacement;
+            Vector3.Subtract(ref B, ref A, out segmentDisplacement);
+
+            float dotA;
+            Vector3.Dot(ref segmentDisplacement, ref A, out dotA);
+            if (dotA > 0)
+            {
+                //'Behind' segment.  This can't happen in a boolean version,
+                //but with closest points warmstarting or raycasts, it will.
+                simplex.State = SimplexState.Point;
+
+                point = A;
+                return;
+            }
+            float dotB;
+            Vector3.Dot(ref segmentDisplacement, ref B, out dotB);
+            if (dotB > 0)
+            {
+                //Inside segment.
+                float V = -dotA / segmentDisplacement.LengthSquared();
+                Vector3.Multiply(ref segmentDisplacement, V, out point);
+                Vector3.Add(ref point, ref A, out point);
+                return;
+
+            }
+
+            //It should be possible in the warmstarted closest point calculation/raycasting to be outside B.
+            //It is not possible in a 'boolean' GJK, where it early outs as soon as a separating axis is found.
+
+            //Outside B.
+            //Remove current A; we're becoming a point.
+            simplex.A = simplex.B;
+            simplex.State = SimplexState.Point;
+
+            point = A;
+
+        }
+
+        ///<summary>
+        /// Gets the point on the triangle that is closest to the origin.
+        ///</summary>
+        ///<param name="simplex">Simplex to test.</param>
+        ///<param name="point">Closest point to origin.</param>
+        public void GetPointOnTriangleClosestToOrigin(ref RaySimplex simplex, out Vector3 point)
+        {
+            Vector3 ab, ac;
+            Vector3.Subtract(ref B, ref A, out ab);
+            Vector3.Subtract(ref C, ref A, out ac);
+            //The point we are comparing against the triangle is 0,0,0, so instead of storing an "A->P" vector,
+            //just use -A.
+            //Same for B->P, C->P...
+
+            //Check to see if it's outside A.
+            //TODO: Note that in a boolean-style GJK, it shouldn't be possible to be outside A.
+            float AdotAB, AdotAC;
+            Vector3.Dot(ref ab, ref A, out AdotAB);
+            Vector3.Dot(ref ac, ref A, out AdotAC);
+            AdotAB = -AdotAB;
+            AdotAC = -AdotAC;
+            if (AdotAC <= 0f && AdotAB <= 0)
+            {
+                //It is A!
+                simplex.State = SimplexState.Point;
+                point = A;
+                return;
+            }
+
+            //Check to see if it's outside B.
+            //TODO: Note that in a boolean-style GJK, it shouldn't be possible to be outside B.
+            float BdotAB, BdotAC;
+            Vector3.Dot(ref ab, ref B, out BdotAB);
+            Vector3.Dot(ref ac, ref B, out BdotAC);
+            BdotAB = -BdotAB;
+            BdotAC = -BdotAC;
+            if (BdotAB >= 0f && BdotAC <= BdotAB)
+            {
+                //It is B!
+                simplex.State = SimplexState.Point;
+                simplex.A = simplex.B;
+
+                point = B;
+                return;
+            }
+
+            //Check to see if it's outside AB.
+            float vc = AdotAB * BdotAC - BdotAB * AdotAC;
+            if (vc <= 0 && AdotAB > 0 && BdotAB < 0)//Note > and < instead of => <=; avoids possibly division by zero
+            {
+                simplex.State = SimplexState.Segment;
+                float V = AdotAB / (AdotAB - BdotAB);
+
+                Vector3.Multiply(ref ab, V, out point);
+                Vector3.Add(ref point, ref A, out point);
+                return;
+            }
+
+            //Check to see if it's outside C.
+            //TODO: Note that in a boolean-style GJK, it shouldn't be possible to be outside C.
+            float CdotAB, CdotAC;
+            Vector3.Dot(ref ab, ref C, out CdotAB);
+            Vector3.Dot(ref ac, ref C, out CdotAC);
+            CdotAB = -CdotAB;
+            CdotAC = -CdotAC;
+            if (CdotAC >= 0f && CdotAB <= CdotAC)
+            {
+                //It is C!
+                simplex.State = SimplexState.Point;
+                simplex.A = simplex.C;
+                point = A;
+                return;
+            }
+
+            //Check if it's outside AC.            
+            //float AdotAB, AdotAC;
+            //Vector3.Dot(ref ab, ref A, out AdotAB);
+            //Vector3.Dot(ref ac, ref A, out AdotAC);
+            //AdotAB = -AdotAB;
+            //AdotAC = -AdotAC;
+            float vb = CdotAB * AdotAC - AdotAB * CdotAC;
+            if (vb <= 0f && AdotAC > 0f && CdotAC < 0f)//Note > instead of >= and < instead of <=; prevents bad denominator
+            {
+                //Get rid of B.  Compress C into B.
+                simplex.State = SimplexState.Segment;
+                simplex.B = simplex.C;
+                float V = AdotAC / (AdotAC - CdotAC);
+                Vector3.Multiply(ref ac, V, out point);
+                Vector3.Add(ref point, ref A, out point);
+                return;
+            }
+
+            //Check if it's outside BC.
+            //float BdotAB, BdotAC;
+            //Vector3.Dot(ref ab, ref B, out BdotAB);
+            //Vector3.Dot(ref ac, ref B, out BdotAC);
+            //BdotAB = -BdotAB;
+            //BdotAC = -BdotAC;
+            float va = BdotAB * CdotAC - CdotAB * BdotAC;
+            float d3d4;
+            float d6d5;
+            if (va <= 0f && (d3d4 = BdotAC - BdotAB) > 0f && (d6d5 = CdotAB - CdotAC) > 0f)//Note > instead of >= and < instead of <=; prevents bad denominator
+            {
+                //Throw away A.  C->A.
+                //TODO: Does B->A, C->B work better?
+                simplex.State = SimplexState.Segment;
+                simplex.A = simplex.C;
+                float U = d3d4 / (d3d4 + d6d5);
+
+                Vector3 bc;
+                Vector3.Subtract(ref C, ref B, out bc);
+                Vector3.Multiply(ref bc, U, out point);
+                Vector3.Add(ref point, ref B, out point);
+                return;
+            }
+
+
+            //On the face of the triangle.
+            float denom = 1f / (va + vb + vc);
+            float v = vb * denom;
+            float w = vc * denom;
+            Vector3.Multiply(ref ab, v, out point);
+            Vector3 acw;
+            Vector3.Multiply(ref ac, w, out acw);
+            Vector3.Add(ref A, ref point, out point);
+            Vector3.Add(ref point, ref acw, out point);
+
+
+
+
+        }
+
+        ///<summary>
+        /// Gets the point closest to the origin on the tetrahedron.
+        ///</summary>
+        ///<param name="simplex">Simplex to test.</param>
+        ///<param name="point">Closest point.</param>
+        ///<returns>Whether or not the tetrahedron encloses the origin.</returns>
+        public bool GetPointOnTetrahedronClosestToOrigin(ref RaySimplex simplex, out Vector3 point)
+        {
+
+            //Thanks to the fact that D is new and that we know that the origin is within the extruded
+            //triangular prism of ABC (and on the "D" side of ABC),
+            //we can immediately ignore voronoi regions:
+            //A, B, C, AC, AB, BC, ABC
+            //and only consider:
+            //D, DA, DB, DC, DAC, DCB, DBA
+
+            //There is some overlap of calculations in this method, since DAC, DCB, and DBA are tested fully.
+            
+            //When this method is being called, we don't care about the state of 'this' simplex.  It's just a temporary shifted simplex.
+            //The one that needs to be updated is the simplex being passed in.
+            
+            var minimumSimplex = new RaySimplex();
+            point = new Vector3();
+            float minimumDistance = float.MaxValue;
+
+
+            RaySimplex candidate;
+            float candidateDistance;
+            Vector3 candidatePoint;
+            if (TryTetrahedronTriangle(ref A, ref C, ref D,
+                                       ref simplex.A, ref simplex.C, ref simplex.D,
+                                       ref B, out candidate, out candidatePoint))
+            {
+                point = candidatePoint;
+                minimumSimplex = candidate;
+                minimumDistance = candidatePoint.LengthSquared();
+            }
+
+            if (TryTetrahedronTriangle(ref C, ref B, ref D,
+                                       ref simplex.C, ref simplex.B, ref simplex.D,
+                                       ref A, out candidate, out candidatePoint) &&
+                (candidateDistance = candidatePoint.LengthSquared()) < minimumDistance)
+            {
+                point = candidatePoint;
+                minimumSimplex = candidate;
+                minimumDistance = candidateDistance;
+            }
+
+            if (TryTetrahedronTriangle(ref B, ref A, ref D,
+                                       ref simplex.B, ref simplex.A, ref simplex.D,
+                                       ref C, out candidate, out candidatePoint) &&
+                (candidateDistance = candidatePoint.LengthSquared()) < minimumDistance)
+            {
+                point = candidatePoint;
+                minimumSimplex = candidate;
+                minimumDistance = candidateDistance;
+            }
+
+            if (TryTetrahedronTriangle(ref A, ref B, ref C,
+                                       ref simplex.A, ref simplex.B, ref simplex.C,
+                                       ref D, out candidate, out candidatePoint) &&
+                (candidateDistance = candidatePoint.LengthSquared()) < minimumDistance)
+            {
+                point = candidatePoint;
+                minimumSimplex = candidate;
+                minimumDistance = candidateDistance;
+            }
+
+
+            if (minimumDistance < float.MaxValue)
+            {
+                simplex = minimumSimplex;
+                return false;
+            }
+            return true;
+        }
+
+
+        private static bool TryTetrahedronTriangle(ref Vector3 A, ref Vector3 B, ref Vector3 C,
+                                                   ref Vector3 simplexA, ref Vector3 simplexB, ref Vector3 simplexC,
+                                                   ref Vector3 otherPoint, out RaySimplex simplex, out Vector3 point)
+        {
+            //Note that there may be some extra terms that can be removed from this process.
+            //Some conditions could use less parameters, since it is known that the origin
+            //is not 'behind' BC or AC.
+
+            simplex = new RaySimplex();
+            point = new Vector3();
+
+
+            Vector3 ab, ac;
+            Vector3.Subtract(ref B, ref A, out ab);
+            Vector3.Subtract(ref C, ref A, out ac);
+            Vector3 normal;
+            Vector3.Cross(ref ab, ref ac, out normal);
+            float AdotN, ADdotN;
+            Vector3 AD;
+            Vector3.Subtract(ref otherPoint, ref A, out AD);
+            Vector3.Dot(ref A, ref normal, out AdotN);
+            Vector3.Dot(ref AD, ref normal, out ADdotN);
+
+            //If (-A * N) * (AD * N) < 0, D and O are on opposite sides of the triangle.
+            if (AdotN * ADdotN >= 0)
+            {
+                //The point we are comparing against the triangle is 0,0,0, so instead of storing an "A->P" vector,
+                //just use -A.
+                //Same for B->, C->P...
+
+                //Check to see if it's outside A.
+                //TODO: Note that in a boolean-style GJK, it shouldn't be possible to be outside A.
+                float AdotAB, AdotAC;
+                Vector3.Dot(ref ab, ref A, out AdotAB);
+                Vector3.Dot(ref ac, ref A, out AdotAC);
+                AdotAB = -AdotAB;
+                AdotAC = -AdotAC;
+                if (AdotAC <= 0f && AdotAB <= 0)
+                {
+                    //It is A!
+                    simplex.State = SimplexState.Point;
+                    simplex.A = simplexA;
+                    point = A;
+                    return true;
+                }
+
+                //Check to see if it's outside B.
+                //TODO: Note that in a boolean-style GJK, it shouldn't be possible to be outside B.
+                float BdotAB, BdotAC;
+                Vector3.Dot(ref ab, ref B, out BdotAB);
+                Vector3.Dot(ref ac, ref B, out BdotAC);
+                BdotAB = -BdotAB;
+                BdotAC = -BdotAC;
+                if (BdotAB >= 0f && BdotAC <= BdotAB)
+                {
+                    //It is B!
+                    simplex.State = SimplexState.Point;
+                    simplex.A = simplexB;
+                    point = B;
+                    return true;
+                }
+
+                //Check to see if it's outside AB.
+                float vc = AdotAB * BdotAC - BdotAB * AdotAC;
+                if (vc <= 0 && AdotAB > 0 && BdotAB < 0) //Note > and < instead of => <=; avoids possibly division by zero
+                {
+                    simplex.State = SimplexState.Segment;
+                    simplex.A = simplexA;
+                    simplex.B = simplexB;
+                    float V = AdotAB / (AdotAB - BdotAB);
+
+                    Vector3.Multiply(ref ab, V, out point);
+                    Vector3.Add(ref point, ref A, out point);
+                    return true;
+                }
+
+                //Check to see if it's outside C.
+                //TODO: Note that in a boolean-style GJK, it shouldn't be possible to be outside C.
+                float CdotAB, CdotAC;
+                Vector3.Dot(ref ab, ref C, out CdotAB);
+                Vector3.Dot(ref ac, ref C, out CdotAC);
+                CdotAB = -CdotAB;
+                CdotAC = -CdotAC;
+                if (CdotAC >= 0f && CdotAB <= CdotAC)
+                {
+                    //It is C!
+                    simplex.State = SimplexState.Point;
+                    simplex.A = simplexC;
+                    point = C;
+                    return true;
+                }
+
+                //Check if it's outside AC.            
+                //float AdotAB, AdotAC;
+                //Vector3.Dot(ref ab, ref A, out AdotAB);
+                //Vector3.Dot(ref ac, ref A, out AdotAC);
+                //AdotAB = -AdotAB;
+                //AdotAC = -AdotAC;
+                float vb = CdotAB * AdotAC - AdotAB * CdotAC;
+                if (vb <= 0f && AdotAC > 0f && CdotAC < 0f) //Note > instead of >= and < instead of <=; prevents bad denominator
+                {
+                    simplex.State = SimplexState.Segment;
+                    simplex.A = simplexA;
+                    simplex.B = simplexC;
+                    float V = AdotAC / (AdotAC - CdotAC);
+                    Vector3.Multiply(ref ac, V, out point);
+                    Vector3.Add(ref point, ref A, out point);
+                    return true;
+                }
+
+                //Check if it's outside BC.
+                //float BdotAB, BdotAC;
+                //Vector3.Dot(ref ab, ref B, out BdotAB);
+                //Vector3.Dot(ref ac, ref B, out BdotAC);
+                //BdotAB = -BdotAB;
+                //BdotAC = -BdotAC;
+                float va = BdotAB * CdotAC - CdotAB * BdotAC;
+                float d3d4;
+                float d6d5;
+                if (va <= 0f && (d3d4 = BdotAC - BdotAB) > 0f && (d6d5 = CdotAB - CdotAC) > 0f)//Note > instead of >= and < instead of <=; prevents bad denominator
+                {
+                    simplex.State = SimplexState.Segment;
+                    simplex.A = simplexB;
+                    simplex.B = simplexC;
+                    float V = d3d4 / (d3d4 + d6d5);
+
+                    Vector3 bc;
+                    Vector3.Subtract(ref C, ref B, out bc);
+                    Vector3.Multiply(ref bc, V, out point);
+                    Vector3.Add(ref point, ref B, out point);
+                    return true;
+                }
+
+
+                //On the face of the triangle.
+                simplex.State = SimplexState.Triangle;
+                simplex.A = simplexA;
+                simplex.B = simplexB;
+                simplex.C = simplexC;
+                float denom = 1f / (va + vb + vc);
+                float w = vc * denom;
+                float v = vb * denom;
+                Vector3.Multiply(ref ab, v, out point);
+                Vector3 acw;
+                Vector3.Multiply(ref ac, w, out acw);
+                Vector3.Add(ref A, ref point, out point);
+                Vector3.Add(ref point, ref acw, out point);
+                return true;
+            }
+            return false;
+        }
+
+
+
+        ///<summary>
+        /// Adds a new point to the simplex.
+        ///</summary>
+        ///<param name="point">Point to add.</param>
+        ///<param name="hitLocation">Current ray hit location.</param>
+        ///<param name="shiftedSimplex">Simplex shifted with the hit location.</param>
+        public void AddNewSimplexPoint(ref Vector3 point, ref Vector3 hitLocation, out RaySimplex shiftedSimplex)
+        {
+            shiftedSimplex = new RaySimplex();
+            switch (State)
+            {
+                case SimplexState.Empty:
+                    State = SimplexState.Point;
+                    A = point;
+
+                    Vector3.Subtract(ref hitLocation, ref A, out shiftedSimplex.A);
+                    break;
+                case SimplexState.Point:
+                    State = SimplexState.Segment;
+                    B = point;
+
+                    Vector3.Subtract(ref hitLocation, ref A, out shiftedSimplex.A);
+                    Vector3.Subtract(ref hitLocation, ref B, out shiftedSimplex.B);
+                    break;
+                case SimplexState.Segment:
+                    State = SimplexState.Triangle;
+                    C = point;
+
+                    Vector3.Subtract(ref hitLocation, ref A, out shiftedSimplex.A);
+                    Vector3.Subtract(ref hitLocation, ref B, out shiftedSimplex.B);
+                    Vector3.Subtract(ref hitLocation, ref C, out shiftedSimplex.C);
+                    break;
+                case SimplexState.Triangle:
+                    State = SimplexState.Tetrahedron;
+                    D = point;
+
+                    Vector3.Subtract(ref hitLocation, ref A, out shiftedSimplex.A);
+                    Vector3.Subtract(ref hitLocation, ref B, out shiftedSimplex.B);
+                    Vector3.Subtract(ref hitLocation, ref C, out shiftedSimplex.C);
+                    Vector3.Subtract(ref hitLocation, ref D, out shiftedSimplex.D);
+                    break;
+            }
+            shiftedSimplex.State = State;
+        }
+
+        /// <summary>
+        /// Gets the error tolerance for the simplex.
+        /// </summary>
+        /// <param name="rayOrigin">Origin of the ray.</param>
+        /// <returns>Error tolerance of the simplex.</returns>
+        public float GetErrorTolerance(ref Vector3 rayOrigin)
+        {
+            switch (State)
+            {
+                case SimplexState.Point:
+                    float distanceA;
+                    Vector3.DistanceSquared(ref A, ref rayOrigin, out distanceA);
+                    return distanceA;
+                case SimplexState.Segment:
+                    float distanceB;
+                    Vector3.DistanceSquared(ref A, ref rayOrigin, out distanceA);
+                    Vector3.DistanceSquared(ref B, ref rayOrigin, out distanceB);
+                    return MathHelper.Max(distanceA, distanceB);
+                case SimplexState.Triangle:
+                    float distanceC;
+                    Vector3.DistanceSquared(ref A, ref rayOrigin, out distanceA);
+                    Vector3.DistanceSquared(ref B, ref rayOrigin, out distanceB);
+                    Vector3.DistanceSquared(ref C, ref rayOrigin, out distanceC);
+                    return MathHelper.Max(distanceA, MathHelper.Max(distanceB, distanceC));
+                case SimplexState.Tetrahedron:
+                    float distanceD;
+                    Vector3.DistanceSquared(ref A, ref rayOrigin, out distanceA);
+                    Vector3.DistanceSquared(ref B, ref rayOrigin, out distanceB);
+                    Vector3.DistanceSquared(ref C, ref rayOrigin, out distanceC);
+                    Vector3.DistanceSquared(ref D, ref rayOrigin, out distanceD);
+                    return MathHelper.Max(distanceA, MathHelper.Max(distanceB, MathHelper.Max(distanceC, distanceD)));
+            }
+            return 0;
+        }
+
+    }
+
+}