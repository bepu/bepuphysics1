<<<<<<< HEAD
﻿using BEPUutilities;
using Microsoft.Xna.Framework;
=======
﻿
>>>>>>> d0a4deae

using BEPUutilities;
namespace BEPUphysics.CollisionTests.CollisionAlgorithms.GJK
{


    ///<summary>
    /// GJK simplex supporting boolean intersection tests.
    ///</summary>
    public struct SimpleSimplex
    {
        ///<summary>
        /// First vertex of the simplex.
        ///</summary>
        public Vector3 A;
        ///<summary>
        /// Second vertex of the simplex.
        ///</summary>
        public Vector3 B;
        ///<summary>
        /// Third vertex of the simplex.
        ///</summary>
        public Vector3 C;
        ///<summary>
        /// Fourth vertex of the simplex.
        ///</summary>
        public Vector3 D;
        ///<summary>
        /// Current state of the simplex.
        ///</summary>
        public SimplexState State;

        ///<summary>
        /// Gets the point on the simplex closest to the origin.
        ///</summary>
        ///<param name="point">Closest point to the origin.</param>
        ///<returns>Whether or not the simplex encloses the origin.</returns>
        public bool GetPointClosestToOrigin(out Vector3 point)
        {
            //This method finds the closest point on the simplex to the origin.
            //Barycentric coordinates are assigned to the MinimumNormCoordinates as necessary to perform the inclusion calculation.
            //If the simplex is a tetrahedron and found to be overlapping the origin, the function returns true to tell the caller to terminate.
            //Elements of the simplex that are not used to determine the point of minimum norm are removed from the simplex.

            switch (State)
            {

                case SimplexState.Point:
                    point = A;
                    break;
                case SimplexState.Segment:
                    GetPointOnSegmentClosestToOrigin(out point);
                    break;
                case SimplexState.Triangle:
                    GetPointOnTriangleClosestToOrigin(out point);
                    break;
                case SimplexState.Tetrahedron:
                    return GetPointOnTetrahedronClosestToOrigin(out point);
                default:
                    point = Toolbox.ZeroVector;
                    break;


            }
            return false;
        }

        ///<summary>
        /// Gets the closest point on the segment to the origin.
        ///</summary>
        ///<param name="point">Closest point.</param>
        public void GetPointOnSegmentClosestToOrigin(out Vector3 point)
        {
            Vector3 segmentDisplacement;
            Vector3.Subtract(ref B, ref A, out segmentDisplacement);
            float dotA;
            Vector3.Dot(ref segmentDisplacement, ref A, out dotA);

            //Inside segment.
            float V = -dotA / segmentDisplacement.LengthSquared();

            Vector3.Multiply(ref segmentDisplacement, V, out point);
            Vector3.Add(ref point, ref A, out point);

            //if (dotB > 0)
            //{
            //}
            //else
            //{
            //    //It is not possible to be anywhere but within the segment in a 'boolean' GJK, where it early outs as soon as a separating axis is found.

            //    //Outside B.
            //    //Remove current A; we're becoming a point.
            //    A = B;
            //    State = SimplexState.Point;

            //    point = A;
            //}
            //It can never be outside A! 
            //That would mean that the origin is LESS extreme along the search direction than our extreme point--- our search direction would not have picked that direction.
        }

        ///<summary>
        /// Gets the closest point on the triangle to the origin.
        ///</summary>
        ///<param name="point">Closest point.</param>
        public void GetPointOnTriangleClosestToOrigin(out Vector3 point)
        {
            Vector3 ab, ac;
            Vector3.Subtract(ref B, ref A, out ab);
            Vector3.Subtract(ref C, ref A, out ac);
            //The point we are comparing against the triangle is 0,0,0, so instead of storing an "A->P" vector,
            //just use -A.
            //Same for B->, C->P...

            //CAN'T BE IN A'S REGION.

            //CAN'T BE IN B'S REGION.

            //CAN'T BE IN AB'S REGION.

            //Check to see if it's outside C.
            //TODO: Note that in a boolean-style GJK, it shouldn't be possible to be outside C.
            float d5, d6;
            Vector3.Dot(ref ab, ref C, out d5);
            Vector3.Dot(ref ac, ref C, out d6);
            d5 = -d5;
            d6 = -d6;
            if (d6 >= 0f && d5 <= d6)
            {
                //It is C!
                State = SimplexState.Point;
                A = C;
                point = A;
                return;
            }

            //Check if it's outside AC.            
            float d1, d2;
            Vector3.Dot(ref ab, ref A, out d1);
            Vector3.Dot(ref ac, ref A, out d2);
            d1 = -d1;
            d2 = -d2;
            float vb = d5 * d2 - d1 * d6;
            if (vb <= 0f && d2 > 0f && d6 < 0f) //Note > instead of >= and < instead of <=; prevents bad denominator
            {
                //Get rid of B.  Compress C into B.
                State = SimplexState.Segment;
                B = C;
                float V = d2 / (d2 - d6);
                Vector3.Multiply(ref ac, V, out point);
                Vector3.Add(ref point, ref A, out point);
                return;
            }

            //Check if it's outside BC.
            float d3, d4;
            Vector3.Dot(ref ab, ref B, out d3);
            Vector3.Dot(ref ac, ref B, out d4);
            d3 = -d3;
            d4 = -d4;
            float va = d3 * d6 - d5 * d4;
            float d3d4;
            float d6d5;
            if (va <= 0f && (d3d4 = d4 - d3) > 0f && (d6d5 = d5 - d6) > 0f)//Note > instead of >= and < instead of <=; prevents bad denominator
            {
                //Throw away A.  C->A.
                //TODO: Does B->A, C->B work better?
                State = SimplexState.Segment;
                A = C;
                float U = d3d4 / (d3d4 + d6d5);

                Vector3 bc;
                Vector3.Subtract(ref C, ref B, out bc);
                Vector3.Multiply(ref bc, U, out point);
                Vector3.Add(ref point, ref B, out point);
                return;
            }


            //On the face of the triangle.
            float vc = d1 * d4 - d3 * d2;
            float denom = 1f / (va + vb + vc);
            float v = vb * denom;
            float w = vc * denom;

            Vector3.Multiply(ref ab, v, out point);
            Vector3 acw;
            Vector3.Multiply(ref ac, w, out acw);
            Vector3.Add(ref A, ref point, out point);
            Vector3.Add(ref point, ref acw, out point);




        }

        ///<summary>
        /// Gets the closest point on the tetrahedron to the origin.
        ///</summary>
        ///<param name="point">Closest point.</param>
        ///<returns>Whether or not the simplex encloses the origin.</returns>
        public bool GetPointOnTetrahedronClosestToOrigin(out Vector3 point)
        {
            //Thanks to the fact that D is new and that we know that the origin is within the extruded
            //triangular prism of ABC (and on the "D" side of ABC),
            //we can immediately ignore voronoi regions:
            //A, B, C, AC, AB, BC, ABC
            //and only consider:
            //D, DA, DB, DC, DAC, DCB, DBA

            //There is some overlap of calculations in this method, since DAC, DCB, and DBA are tested fully.

            SimpleSimplex minimumSimplex = new SimpleSimplex();
            point = new Vector3();
            float minimumDistance = float.MaxValue;


            SimpleSimplex candidate;
            float candidateDistance;
            Vector3 candidatePoint;
            if (TryTetrahedronTriangle(ref A, ref C, ref D, ref B, out candidate, out candidatePoint))
            {
                point = candidatePoint;
                minimumSimplex = candidate;
                minimumDistance = candidatePoint.LengthSquared();
            }

            if (TryTetrahedronTriangle(ref C, ref B, ref D, ref A, out candidate, out candidatePoint) &&
                (candidateDistance = candidatePoint.LengthSquared()) < minimumDistance)
            {
                point = candidatePoint;
                minimumSimplex = candidate;
                minimumDistance = candidateDistance;
            }

            if (TryTetrahedronTriangle(ref B, ref A, ref D, ref C, out candidate, out candidatePoint) &&
                (candidateDistance = candidatePoint.LengthSquared()) < minimumDistance)
            {
                point = candidatePoint;
                minimumSimplex = candidate;
                minimumDistance = candidateDistance;
            }

            if (minimumDistance < float.MaxValue)
            {
                this = minimumSimplex;
                return false;
            }
            return true;
        }

        private static bool TryTetrahedronTriangle(ref Vector3 A, ref Vector3 B, ref Vector3 C, 
                                                   ref Vector3 otherPoint, out SimpleSimplex simplex, out Vector3 point)
        {
            //Note that there may be some extra terms that can be removed from this process.
            //Some conditions could use less parameters, since it is known that the origin
            //is not 'behind' BC or AC.

            simplex = new SimpleSimplex();
            point = new Vector3();


            Vector3 ab, ac;
            Vector3.Subtract(ref B, ref A, out ab);
            Vector3.Subtract(ref C, ref A, out ac);
            Vector3 normal;
            Vector3.Cross(ref ab, ref ac, out normal);
            float AdotN, ADdotN;
            Vector3 AD;
            Vector3.Subtract(ref otherPoint, ref A, out AD);
            Vector3.Dot(ref A, ref normal, out AdotN);
            Vector3.Dot(ref AD, ref normal, out ADdotN);

            //If (-A * N) * (AD * N) < 0, D and O are on opposite sides of the triangle.
            if (AdotN * ADdotN > 0)
            {
                //The point we are comparing against the triangle is 0,0,0, so instead of storing an "A->P" vector,
                //just use -A.
                //Same for B->, C->P...

                //CAN'T BE IN A'S REGION.

                //CAN'T BE IN B'S REGION.

                //CAN'T BE IN AB'S REGION.

                //Check to see if it's outside C.
                //TODO: Note that in a boolean-style GJK, it shouldn't be possible to be outside C.
                float CdotAB, CdotAC;
                Vector3.Dot(ref ab, ref C, out CdotAB);
                Vector3.Dot(ref ac, ref C, out CdotAC);
                CdotAB = -CdotAB;
                CdotAC = -CdotAC;
                if (CdotAC >= 0f && CdotAB <= CdotAC)
                {
                    //It is C!
                    simplex.State = SimplexState.Point;
                    simplex.A = C;
                    point = C;
                    return true;
                }

                //Check if it's outside AC.            
                float AdotAB, AdotAC;
                Vector3.Dot(ref ab, ref A, out AdotAB);
                Vector3.Dot(ref ac, ref A, out AdotAC);
                AdotAB = -AdotAB;
                AdotAC = -AdotAC;
                float vb = CdotAB * AdotAC - AdotAB * CdotAC;
                if (vb <= 0f && AdotAC > 0f && CdotAC < 0f) //Note > instead of >= and < instead of <=; prevents bad denominator
                {
                    simplex.State = SimplexState.Segment;
                    simplex.A = A;
                    simplex.B = C;
                    float V = AdotAC / (AdotAC - CdotAC);

                    Vector3.Multiply(ref ac, V, out point);
                    Vector3.Add(ref point, ref A, out point);
                    return true;
                }

                //Check if it's outside BC.
                float BdotAB, BdotAC;
                Vector3.Dot(ref ab, ref B, out BdotAB);
                Vector3.Dot(ref ac, ref B, out BdotAC);
                BdotAB = -BdotAB;
                BdotAC = -BdotAC;
                float va = BdotAB * CdotAC - CdotAB * BdotAC;
                float d3d4;
                float d6d5;
                if (va <= 0f && (d3d4 = BdotAC - BdotAB) > 0f && (d6d5 = CdotAB - CdotAC) > 0f)//Note > instead of >= and < instead of <=; prevents bad denominator
                {
                    simplex.State = SimplexState.Segment;
                    simplex.A = B;
                    simplex.B = C;
                    float V = d3d4 / (d3d4 + d6d5);

                    Vector3 bc;
                    Vector3.Subtract(ref C, ref B, out bc);
                    Vector3.Multiply(ref bc, V, out point);
                    Vector3.Add(ref point, ref B, out point);
                    return true;
                }


                //On the face of the triangle.
                float vc = AdotAB * BdotAC - BdotAB * AdotAC;
                simplex.A = A;
                simplex.B = B;
                simplex.C = C;
                simplex.State = SimplexState.Triangle;
                float denom = 1f / (va + vb + vc);
                float w = vc * denom;
                float v = vb * denom;

                Vector3.Multiply(ref ab, v, out point);
                Vector3 acw;
                Vector3.Multiply(ref ac, w, out acw);
                Vector3.Add(ref A, ref point, out point);
                Vector3.Add(ref point, ref acw, out point);
                return true;
            }
            return false;
        }





        ///<summary>
        /// Adds a new point to the simplex.
        ///</summary>
        ///<param name="point">Point to add.</param>
        public void AddNewSimplexPoint(ref Vector3 point)
        {
            switch (State)
            {
                case SimplexState.Empty:
                    State = SimplexState.Point;
                    A = point;
                    break;
                case SimplexState.Point:
                    State = SimplexState.Segment;
                    B = point;
                    break;
                case SimplexState.Segment:
                    State = SimplexState.Triangle;
                    C = point;
                    break;
                case SimplexState.Triangle:
                    State = SimplexState.Tetrahedron;
                    D = point;
                    break;
            }
        }

        ///<summary>
        /// Gets the error tolerance of the simplex.
        ///</summary>
        ///<returns>Error tolerance of the simplex.</returns>
        public float GetErrorTolerance()
        {
            switch (State)
            {
                case SimplexState.Point:
                    return A.LengthSquared();
                case SimplexState.Segment:
                    return MathHelper.Max(A.LengthSquared(), B.LengthSquared());
                case SimplexState.Triangle:
                    return MathHelper.Max(A.LengthSquared(), MathHelper.Max(B.LengthSquared(), C.LengthSquared()));
                case SimplexState.Tetrahedron:
                    return MathHelper.Max(A.LengthSquared(), MathHelper.Max(B.LengthSquared(), MathHelper.Max(C.LengthSquared(), D.LengthSquared())));
            }
            return 1;
        }


    }

}
<|MERGE_RESOLUTION|>--- conflicted
+++ resolved
@@ -1,427 +1,423 @@
-<<<<<<< HEAD
-﻿using BEPUutilities;
-using Microsoft.Xna.Framework;
-=======
-﻿
->>>>>>> d0a4deae
-
-using BEPUutilities;
-namespace BEPUphysics.CollisionTests.CollisionAlgorithms.GJK
-{
-
-
-    ///<summary>
-    /// GJK simplex supporting boolean intersection tests.
-    ///</summary>
-    public struct SimpleSimplex
-    {
-        ///<summary>
-        /// First vertex of the simplex.
-        ///</summary>
-        public Vector3 A;
-        ///<summary>
-        /// Second vertex of the simplex.
-        ///</summary>
-        public Vector3 B;
-        ///<summary>
-        /// Third vertex of the simplex.
-        ///</summary>
-        public Vector3 C;
-        ///<summary>
-        /// Fourth vertex of the simplex.
-        ///</summary>
-        public Vector3 D;
-        ///<summary>
-        /// Current state of the simplex.
-        ///</summary>
-        public SimplexState State;
-
-        ///<summary>
-        /// Gets the point on the simplex closest to the origin.
-        ///</summary>
-        ///<param name="point">Closest point to the origin.</param>
-        ///<returns>Whether or not the simplex encloses the origin.</returns>
-        public bool GetPointClosestToOrigin(out Vector3 point)
-        {
-            //This method finds the closest point on the simplex to the origin.
-            //Barycentric coordinates are assigned to the MinimumNormCoordinates as necessary to perform the inclusion calculation.
-            //If the simplex is a tetrahedron and found to be overlapping the origin, the function returns true to tell the caller to terminate.
-            //Elements of the simplex that are not used to determine the point of minimum norm are removed from the simplex.
-
-            switch (State)
-            {
-
-                case SimplexState.Point:
-                    point = A;
-                    break;
-                case SimplexState.Segment:
-                    GetPointOnSegmentClosestToOrigin(out point);
-                    break;
-                case SimplexState.Triangle:
-                    GetPointOnTriangleClosestToOrigin(out point);
-                    break;
-                case SimplexState.Tetrahedron:
-                    return GetPointOnTetrahedronClosestToOrigin(out point);
-                default:
-                    point = Toolbox.ZeroVector;
-                    break;
-
-
-            }
-            return false;
-        }
-
-        ///<summary>
-        /// Gets the closest point on the segment to the origin.
-        ///</summary>
-        ///<param name="point">Closest point.</param>
-        public void GetPointOnSegmentClosestToOrigin(out Vector3 point)
-        {
-            Vector3 segmentDisplacement;
-            Vector3.Subtract(ref B, ref A, out segmentDisplacement);
-            float dotA;
-            Vector3.Dot(ref segmentDisplacement, ref A, out dotA);
-
-            //Inside segment.
-            float V = -dotA / segmentDisplacement.LengthSquared();
-
-            Vector3.Multiply(ref segmentDisplacement, V, out point);
-            Vector3.Add(ref point, ref A, out point);
-
-            //if (dotB > 0)
-            //{
-            //}
-            //else
-            //{
-            //    //It is not possible to be anywhere but within the segment in a 'boolean' GJK, where it early outs as soon as a separating axis is found.
-
-            //    //Outside B.
-            //    //Remove current A; we're becoming a point.
-            //    A = B;
-            //    State = SimplexState.Point;
-
-            //    point = A;
-            //}
-            //It can never be outside A! 
-            //That would mean that the origin is LESS extreme along the search direction than our extreme point--- our search direction would not have picked that direction.
-        }
-
-        ///<summary>
-        /// Gets the closest point on the triangle to the origin.
-        ///</summary>
-        ///<param name="point">Closest point.</param>
-        public void GetPointOnTriangleClosestToOrigin(out Vector3 point)
-        {
-            Vector3 ab, ac;
-            Vector3.Subtract(ref B, ref A, out ab);
-            Vector3.Subtract(ref C, ref A, out ac);
-            //The point we are comparing against the triangle is 0,0,0, so instead of storing an "A->P" vector,
-            //just use -A.
-            //Same for B->, C->P...
-
-            //CAN'T BE IN A'S REGION.
-
-            //CAN'T BE IN B'S REGION.
-
-            //CAN'T BE IN AB'S REGION.
-
-            //Check to see if it's outside C.
-            //TODO: Note that in a boolean-style GJK, it shouldn't be possible to be outside C.
-            float d5, d6;
-            Vector3.Dot(ref ab, ref C, out d5);
-            Vector3.Dot(ref ac, ref C, out d6);
-            d5 = -d5;
-            d6 = -d6;
-            if (d6 >= 0f && d5 <= d6)
-            {
-                //It is C!
-                State = SimplexState.Point;
-                A = C;
-                point = A;
-                return;
-            }
-
-            //Check if it's outside AC.            
-            float d1, d2;
-            Vector3.Dot(ref ab, ref A, out d1);
-            Vector3.Dot(ref ac, ref A, out d2);
-            d1 = -d1;
-            d2 = -d2;
-            float vb = d5 * d2 - d1 * d6;
-            if (vb <= 0f && d2 > 0f && d6 < 0f) //Note > instead of >= and < instead of <=; prevents bad denominator
-            {
-                //Get rid of B.  Compress C into B.
-                State = SimplexState.Segment;
-                B = C;
-                float V = d2 / (d2 - d6);
-                Vector3.Multiply(ref ac, V, out point);
-                Vector3.Add(ref point, ref A, out point);
-                return;
-            }
-
-            //Check if it's outside BC.
-            float d3, d4;
-            Vector3.Dot(ref ab, ref B, out d3);
-            Vector3.Dot(ref ac, ref B, out d4);
-            d3 = -d3;
-            d4 = -d4;
-            float va = d3 * d6 - d5 * d4;
-            float d3d4;
-            float d6d5;
-            if (va <= 0f && (d3d4 = d4 - d3) > 0f && (d6d5 = d5 - d6) > 0f)//Note > instead of >= and < instead of <=; prevents bad denominator
-            {
-                //Throw away A.  C->A.
-                //TODO: Does B->A, C->B work better?
-                State = SimplexState.Segment;
-                A = C;
-                float U = d3d4 / (d3d4 + d6d5);
-
-                Vector3 bc;
-                Vector3.Subtract(ref C, ref B, out bc);
-                Vector3.Multiply(ref bc, U, out point);
-                Vector3.Add(ref point, ref B, out point);
-                return;
-            }
-
-
-            //On the face of the triangle.
-            float vc = d1 * d4 - d3 * d2;
-            float denom = 1f / (va + vb + vc);
-            float v = vb * denom;
-            float w = vc * denom;
-
-            Vector3.Multiply(ref ab, v, out point);
-            Vector3 acw;
-            Vector3.Multiply(ref ac, w, out acw);
-            Vector3.Add(ref A, ref point, out point);
-            Vector3.Add(ref point, ref acw, out point);
-
-
-
-
-        }
-
-        ///<summary>
-        /// Gets the closest point on the tetrahedron to the origin.
-        ///</summary>
-        ///<param name="point">Closest point.</param>
-        ///<returns>Whether or not the simplex encloses the origin.</returns>
-        public bool GetPointOnTetrahedronClosestToOrigin(out Vector3 point)
-        {
-            //Thanks to the fact that D is new and that we know that the origin is within the extruded
-            //triangular prism of ABC (and on the "D" side of ABC),
-            //we can immediately ignore voronoi regions:
-            //A, B, C, AC, AB, BC, ABC
-            //and only consider:
-            //D, DA, DB, DC, DAC, DCB, DBA
-
-            //There is some overlap of calculations in this method, since DAC, DCB, and DBA are tested fully.
-
-            SimpleSimplex minimumSimplex = new SimpleSimplex();
-            point = new Vector3();
-            float minimumDistance = float.MaxValue;
-
-
-            SimpleSimplex candidate;
-            float candidateDistance;
-            Vector3 candidatePoint;
-            if (TryTetrahedronTriangle(ref A, ref C, ref D, ref B, out candidate, out candidatePoint))
-            {
-                point = candidatePoint;
-                minimumSimplex = candidate;
-                minimumDistance = candidatePoint.LengthSquared();
-            }
-
-            if (TryTetrahedronTriangle(ref C, ref B, ref D, ref A, out candidate, out candidatePoint) &&
-                (candidateDistance = candidatePoint.LengthSquared()) < minimumDistance)
-            {
-                point = candidatePoint;
-                minimumSimplex = candidate;
-                minimumDistance = candidateDistance;
-            }
-
-            if (TryTetrahedronTriangle(ref B, ref A, ref D, ref C, out candidate, out candidatePoint) &&
-                (candidateDistance = candidatePoint.LengthSquared()) < minimumDistance)
-            {
-                point = candidatePoint;
-                minimumSimplex = candidate;
-                minimumDistance = candidateDistance;
-            }
-
-            if (minimumDistance < float.MaxValue)
-            {
-                this = minimumSimplex;
-                return false;
-            }
-            return true;
-        }
-
-        private static bool TryTetrahedronTriangle(ref Vector3 A, ref Vector3 B, ref Vector3 C, 
-                                                   ref Vector3 otherPoint, out SimpleSimplex simplex, out Vector3 point)
-        {
-            //Note that there may be some extra terms that can be removed from this process.
-            //Some conditions could use less parameters, since it is known that the origin
-            //is not 'behind' BC or AC.
-
-            simplex = new SimpleSimplex();
-            point = new Vector3();
-
-
-            Vector3 ab, ac;
-            Vector3.Subtract(ref B, ref A, out ab);
-            Vector3.Subtract(ref C, ref A, out ac);
-            Vector3 normal;
-            Vector3.Cross(ref ab, ref ac, out normal);
-            float AdotN, ADdotN;
-            Vector3 AD;
-            Vector3.Subtract(ref otherPoint, ref A, out AD);
-            Vector3.Dot(ref A, ref normal, out AdotN);
-            Vector3.Dot(ref AD, ref normal, out ADdotN);
-
-            //If (-A * N) * (AD * N) < 0, D and O are on opposite sides of the triangle.
-            if (AdotN * ADdotN > 0)
-            {
-                //The point we are comparing against the triangle is 0,0,0, so instead of storing an "A->P" vector,
-                //just use -A.
-                //Same for B->, C->P...
-
-                //CAN'T BE IN A'S REGION.
-
-                //CAN'T BE IN B'S REGION.
-
-                //CAN'T BE IN AB'S REGION.
-
-                //Check to see if it's outside C.
-                //TODO: Note that in a boolean-style GJK, it shouldn't be possible to be outside C.
-                float CdotAB, CdotAC;
-                Vector3.Dot(ref ab, ref C, out CdotAB);
-                Vector3.Dot(ref ac, ref C, out CdotAC);
-                CdotAB = -CdotAB;
-                CdotAC = -CdotAC;
-                if (CdotAC >= 0f && CdotAB <= CdotAC)
-                {
-                    //It is C!
-                    simplex.State = SimplexState.Point;
-                    simplex.A = C;
-                    point = C;
-                    return true;
-                }
-
-                //Check if it's outside AC.            
-                float AdotAB, AdotAC;
-                Vector3.Dot(ref ab, ref A, out AdotAB);
-                Vector3.Dot(ref ac, ref A, out AdotAC);
-                AdotAB = -AdotAB;
-                AdotAC = -AdotAC;
-                float vb = CdotAB * AdotAC - AdotAB * CdotAC;
-                if (vb <= 0f && AdotAC > 0f && CdotAC < 0f) //Note > instead of >= and < instead of <=; prevents bad denominator
-                {
-                    simplex.State = SimplexState.Segment;
-                    simplex.A = A;
-                    simplex.B = C;
-                    float V = AdotAC / (AdotAC - CdotAC);
-
-                    Vector3.Multiply(ref ac, V, out point);
-                    Vector3.Add(ref point, ref A, out point);
-                    return true;
-                }
-
-                //Check if it's outside BC.
-                float BdotAB, BdotAC;
-                Vector3.Dot(ref ab, ref B, out BdotAB);
-                Vector3.Dot(ref ac, ref B, out BdotAC);
-                BdotAB = -BdotAB;
-                BdotAC = -BdotAC;
-                float va = BdotAB * CdotAC - CdotAB * BdotAC;
-                float d3d4;
-                float d6d5;
-                if (va <= 0f && (d3d4 = BdotAC - BdotAB) > 0f && (d6d5 = CdotAB - CdotAC) > 0f)//Note > instead of >= and < instead of <=; prevents bad denominator
-                {
-                    simplex.State = SimplexState.Segment;
-                    simplex.A = B;
-                    simplex.B = C;
-                    float V = d3d4 / (d3d4 + d6d5);
-
-                    Vector3 bc;
-                    Vector3.Subtract(ref C, ref B, out bc);
-                    Vector3.Multiply(ref bc, V, out point);
-                    Vector3.Add(ref point, ref B, out point);
-                    return true;
-                }
-
-
-                //On the face of the triangle.
-                float vc = AdotAB * BdotAC - BdotAB * AdotAC;
-                simplex.A = A;
-                simplex.B = B;
-                simplex.C = C;
-                simplex.State = SimplexState.Triangle;
-                float denom = 1f / (va + vb + vc);
-                float w = vc * denom;
-                float v = vb * denom;
-
-                Vector3.Multiply(ref ab, v, out point);
-                Vector3 acw;
-                Vector3.Multiply(ref ac, w, out acw);
-                Vector3.Add(ref A, ref point, out point);
-                Vector3.Add(ref point, ref acw, out point);
-                return true;
-            }
-            return false;
-        }
-
-
-
-
-
-        ///<summary>
-        /// Adds a new point to the simplex.
-        ///</summary>
-        ///<param name="point">Point to add.</param>
-        public void AddNewSimplexPoint(ref Vector3 point)
-        {
-            switch (State)
-            {
-                case SimplexState.Empty:
-                    State = SimplexState.Point;
-                    A = point;
-                    break;
-                case SimplexState.Point:
-                    State = SimplexState.Segment;
-                    B = point;
-                    break;
-                case SimplexState.Segment:
-                    State = SimplexState.Triangle;
-                    C = point;
-                    break;
-                case SimplexState.Triangle:
-                    State = SimplexState.Tetrahedron;
-                    D = point;
-                    break;
-            }
-        }
-
-        ///<summary>
-        /// Gets the error tolerance of the simplex.
-        ///</summary>
-        ///<returns>Error tolerance of the simplex.</returns>
-        public float GetErrorTolerance()
-        {
-            switch (State)
-            {
-                case SimplexState.Point:
-                    return A.LengthSquared();
-                case SimplexState.Segment:
-                    return MathHelper.Max(A.LengthSquared(), B.LengthSquared());
-                case SimplexState.Triangle:
-                    return MathHelper.Max(A.LengthSquared(), MathHelper.Max(B.LengthSquared(), C.LengthSquared()));
-                case SimplexState.Tetrahedron:
-                    return MathHelper.Max(A.LengthSquared(), MathHelper.Max(B.LengthSquared(), MathHelper.Max(C.LengthSquared(), D.LengthSquared())));
-            }
-            return 1;
-        }
-
-
-    }
-
-}
+﻿using BEPUutilities;
+
+
+using BEPUutilities;
+namespace BEPUphysics.CollisionTests.CollisionAlgorithms.GJK
+{
+
+
+    ///<summary>
+    /// GJK simplex supporting boolean intersection tests.
+    ///</summary>
+    public struct SimpleSimplex
+    {
+        ///<summary>
+        /// First vertex of the simplex.
+        ///</summary>
+        public Vector3 A;
+        ///<summary>
+        /// Second vertex of the simplex.
+        ///</summary>
+        public Vector3 B;
+        ///<summary>
+        /// Third vertex of the simplex.
+        ///</summary>
+        public Vector3 C;
+        ///<summary>
+        /// Fourth vertex of the simplex.
+        ///</summary>
+        public Vector3 D;
+        ///<summary>
+        /// Current state of the simplex.
+        ///</summary>
+        public SimplexState State;
+
+        ///<summary>
+        /// Gets the point on the simplex closest to the origin.
+        ///</summary>
+        ///<param name="point">Closest point to the origin.</param>
+        ///<returns>Whether or not the simplex encloses the origin.</returns>
+        public bool GetPointClosestToOrigin(out Vector3 point)
+        {
+            //This method finds the closest point on the simplex to the origin.
+            //Barycentric coordinates are assigned to the MinimumNormCoordinates as necessary to perform the inclusion calculation.
+            //If the simplex is a tetrahedron and found to be overlapping the origin, the function returns true to tell the caller to terminate.
+            //Elements of the simplex that are not used to determine the point of minimum norm are removed from the simplex.
+
+            switch (State)
+            {
+
+                case SimplexState.Point:
+                    point = A;
+                    break;
+                case SimplexState.Segment:
+                    GetPointOnSegmentClosestToOrigin(out point);
+                    break;
+                case SimplexState.Triangle:
+                    GetPointOnTriangleClosestToOrigin(out point);
+                    break;
+                case SimplexState.Tetrahedron:
+                    return GetPointOnTetrahedronClosestToOrigin(out point);
+                default:
+                    point = Toolbox.ZeroVector;
+                    break;
+
+
+            }
+            return false;
+        }
+
+        ///<summary>
+        /// Gets the closest point on the segment to the origin.
+        ///</summary>
+        ///<param name="point">Closest point.</param>
+        public void GetPointOnSegmentClosestToOrigin(out Vector3 point)
+        {
+            Vector3 segmentDisplacement;
+            Vector3.Subtract(ref B, ref A, out segmentDisplacement);
+            float dotA;
+            Vector3.Dot(ref segmentDisplacement, ref A, out dotA);
+
+            //Inside segment.
+            float V = -dotA / segmentDisplacement.LengthSquared();
+
+            Vector3.Multiply(ref segmentDisplacement, V, out point);
+            Vector3.Add(ref point, ref A, out point);
+
+            //if (dotB > 0)
+            //{
+            //}
+            //else
+            //{
+            //    //It is not possible to be anywhere but within the segment in a 'boolean' GJK, where it early outs as soon as a separating axis is found.
+
+            //    //Outside B.
+            //    //Remove current A; we're becoming a point.
+            //    A = B;
+            //    State = SimplexState.Point;
+
+            //    point = A;
+            //}
+            //It can never be outside A! 
+            //That would mean that the origin is LESS extreme along the search direction than our extreme point--- our search direction would not have picked that direction.
+        }
+
+        ///<summary>
+        /// Gets the closest point on the triangle to the origin.
+        ///</summary>
+        ///<param name="point">Closest point.</param>
+        public void GetPointOnTriangleClosestToOrigin(out Vector3 point)
+        {
+            Vector3 ab, ac;
+            Vector3.Subtract(ref B, ref A, out ab);
+            Vector3.Subtract(ref C, ref A, out ac);
+            //The point we are comparing against the triangle is 0,0,0, so instead of storing an "A->P" vector,
+            //just use -A.
+            //Same for B->, C->P...
+
+            //CAN'T BE IN A'S REGION.
+
+            //CAN'T BE IN B'S REGION.
+
+            //CAN'T BE IN AB'S REGION.
+
+            //Check to see if it's outside C.
+            //TODO: Note that in a boolean-style GJK, it shouldn't be possible to be outside C.
+            float d5, d6;
+            Vector3.Dot(ref ab, ref C, out d5);
+            Vector3.Dot(ref ac, ref C, out d6);
+            d5 = -d5;
+            d6 = -d6;
+            if (d6 >= 0f && d5 <= d6)
+            {
+                //It is C!
+                State = SimplexState.Point;
+                A = C;
+                point = A;
+                return;
+            }
+
+            //Check if it's outside AC.            
+            float d1, d2;
+            Vector3.Dot(ref ab, ref A, out d1);
+            Vector3.Dot(ref ac, ref A, out d2);
+            d1 = -d1;
+            d2 = -d2;
+            float vb = d5 * d2 - d1 * d6;
+            if (vb <= 0f && d2 > 0f && d6 < 0f) //Note > instead of >= and < instead of <=; prevents bad denominator
+            {
+                //Get rid of B.  Compress C into B.
+                State = SimplexState.Segment;
+                B = C;
+                float V = d2 / (d2 - d6);
+                Vector3.Multiply(ref ac, V, out point);
+                Vector3.Add(ref point, ref A, out point);
+                return;
+            }
+
+            //Check if it's outside BC.
+            float d3, d4;
+            Vector3.Dot(ref ab, ref B, out d3);
+            Vector3.Dot(ref ac, ref B, out d4);
+            d3 = -d3;
+            d4 = -d4;
+            float va = d3 * d6 - d5 * d4;
+            float d3d4;
+            float d6d5;
+            if (va <= 0f && (d3d4 = d4 - d3) > 0f && (d6d5 = d5 - d6) > 0f)//Note > instead of >= and < instead of <=; prevents bad denominator
+            {
+                //Throw away A.  C->A.
+                //TODO: Does B->A, C->B work better?
+                State = SimplexState.Segment;
+                A = C;
+                float U = d3d4 / (d3d4 + d6d5);
+
+                Vector3 bc;
+                Vector3.Subtract(ref C, ref B, out bc);
+                Vector3.Multiply(ref bc, U, out point);
+                Vector3.Add(ref point, ref B, out point);
+                return;
+            }
+
+
+            //On the face of the triangle.
+            float vc = d1 * d4 - d3 * d2;
+            float denom = 1f / (va + vb + vc);
+            float v = vb * denom;
+            float w = vc * denom;
+
+            Vector3.Multiply(ref ab, v, out point);
+            Vector3 acw;
+            Vector3.Multiply(ref ac, w, out acw);
+            Vector3.Add(ref A, ref point, out point);
+            Vector3.Add(ref point, ref acw, out point);
+
+
+
+
+        }
+
+        ///<summary>
+        /// Gets the closest point on the tetrahedron to the origin.
+        ///</summary>
+        ///<param name="point">Closest point.</param>
+        ///<returns>Whether or not the simplex encloses the origin.</returns>
+        public bool GetPointOnTetrahedronClosestToOrigin(out Vector3 point)
+        {
+            //Thanks to the fact that D is new and that we know that the origin is within the extruded
+            //triangular prism of ABC (and on the "D" side of ABC),
+            //we can immediately ignore voronoi regions:
+            //A, B, C, AC, AB, BC, ABC
+            //and only consider:
+            //D, DA, DB, DC, DAC, DCB, DBA
+
+            //There is some overlap of calculations in this method, since DAC, DCB, and DBA are tested fully.
+
+            SimpleSimplex minimumSimplex = new SimpleSimplex();
+            point = new Vector3();
+            float minimumDistance = float.MaxValue;
+
+
+            SimpleSimplex candidate;
+            float candidateDistance;
+            Vector3 candidatePoint;
+            if (TryTetrahedronTriangle(ref A, ref C, ref D, ref B, out candidate, out candidatePoint))
+            {
+                point = candidatePoint;
+                minimumSimplex = candidate;
+                minimumDistance = candidatePoint.LengthSquared();
+            }
+
+            if (TryTetrahedronTriangle(ref C, ref B, ref D, ref A, out candidate, out candidatePoint) &&
+                (candidateDistance = candidatePoint.LengthSquared()) < minimumDistance)
+            {
+                point = candidatePoint;
+                minimumSimplex = candidate;
+                minimumDistance = candidateDistance;
+            }
+
+            if (TryTetrahedronTriangle(ref B, ref A, ref D, ref C, out candidate, out candidatePoint) &&
+                (candidateDistance = candidatePoint.LengthSquared()) < minimumDistance)
+            {
+                point = candidatePoint;
+                minimumSimplex = candidate;
+                minimumDistance = candidateDistance;
+            }
+
+            if (minimumDistance < float.MaxValue)
+            {
+                this = minimumSimplex;
+                return false;
+            }
+            return true;
+        }
+
+        private static bool TryTetrahedronTriangle(ref Vector3 A, ref Vector3 B, ref Vector3 C, 
+                                                   ref Vector3 otherPoint, out SimpleSimplex simplex, out Vector3 point)
+        {
+            //Note that there may be some extra terms that can be removed from this process.
+            //Some conditions could use less parameters, since it is known that the origin
+            //is not 'behind' BC or AC.
+
+            simplex = new SimpleSimplex();
+            point = new Vector3();
+
+
+            Vector3 ab, ac;
+            Vector3.Subtract(ref B, ref A, out ab);
+            Vector3.Subtract(ref C, ref A, out ac);
+            Vector3 normal;
+            Vector3.Cross(ref ab, ref ac, out normal);
+            float AdotN, ADdotN;
+            Vector3 AD;
+            Vector3.Subtract(ref otherPoint, ref A, out AD);
+            Vector3.Dot(ref A, ref normal, out AdotN);
+            Vector3.Dot(ref AD, ref normal, out ADdotN);
+
+            //If (-A * N) * (AD * N) < 0, D and O are on opposite sides of the triangle.
+            if (AdotN * ADdotN > 0)
+            {
+                //The point we are comparing against the triangle is 0,0,0, so instead of storing an "A->P" vector,
+                //just use -A.
+                //Same for B->, C->P...
+
+                //CAN'T BE IN A'S REGION.
+
+                //CAN'T BE IN B'S REGION.
+
+                //CAN'T BE IN AB'S REGION.
+
+                //Check to see if it's outside C.
+                //TODO: Note that in a boolean-style GJK, it shouldn't be possible to be outside C.
+                float CdotAB, CdotAC;
+                Vector3.Dot(ref ab, ref C, out CdotAB);
+                Vector3.Dot(ref ac, ref C, out CdotAC);
+                CdotAB = -CdotAB;
+                CdotAC = -CdotAC;
+                if (CdotAC >= 0f && CdotAB <= CdotAC)
+                {
+                    //It is C!
+                    simplex.State = SimplexState.Point;
+                    simplex.A = C;
+                    point = C;
+                    return true;
+                }
+
+                //Check if it's outside AC.            
+                float AdotAB, AdotAC;
+                Vector3.Dot(ref ab, ref A, out AdotAB);
+                Vector3.Dot(ref ac, ref A, out AdotAC);
+                AdotAB = -AdotAB;
+                AdotAC = -AdotAC;
+                float vb = CdotAB * AdotAC - AdotAB * CdotAC;
+                if (vb <= 0f && AdotAC > 0f && CdotAC < 0f) //Note > instead of >= and < instead of <=; prevents bad denominator
+                {
+                    simplex.State = SimplexState.Segment;
+                    simplex.A = A;
+                    simplex.B = C;
+                    float V = AdotAC / (AdotAC - CdotAC);
+
+                    Vector3.Multiply(ref ac, V, out point);
+                    Vector3.Add(ref point, ref A, out point);
+                    return true;
+                }
+
+                //Check if it's outside BC.
+                float BdotAB, BdotAC;
+                Vector3.Dot(ref ab, ref B, out BdotAB);
+                Vector3.Dot(ref ac, ref B, out BdotAC);
+                BdotAB = -BdotAB;
+                BdotAC = -BdotAC;
+                float va = BdotAB * CdotAC - CdotAB * BdotAC;
+                float d3d4;
+                float d6d5;
+                if (va <= 0f && (d3d4 = BdotAC - BdotAB) > 0f && (d6d5 = CdotAB - CdotAC) > 0f)//Note > instead of >= and < instead of <=; prevents bad denominator
+                {
+                    simplex.State = SimplexState.Segment;
+                    simplex.A = B;
+                    simplex.B = C;
+                    float V = d3d4 / (d3d4 + d6d5);
+
+                    Vector3 bc;
+                    Vector3.Subtract(ref C, ref B, out bc);
+                    Vector3.Multiply(ref bc, V, out point);
+                    Vector3.Add(ref point, ref B, out point);
+                    return true;
+                }
+
+
+                //On the face of the triangle.
+                float vc = AdotAB * BdotAC - BdotAB * AdotAC;
+                simplex.A = A;
+                simplex.B = B;
+                simplex.C = C;
+                simplex.State = SimplexState.Triangle;
+                float denom = 1f / (va + vb + vc);
+                float w = vc * denom;
+                float v = vb * denom;
+
+                Vector3.Multiply(ref ab, v, out point);
+                Vector3 acw;
+                Vector3.Multiply(ref ac, w, out acw);
+                Vector3.Add(ref A, ref point, out point);
+                Vector3.Add(ref point, ref acw, out point);
+                return true;
+            }
+            return false;
+        }
+
+
+
+
+
+        ///<summary>
+        /// Adds a new point to the simplex.
+        ///</summary>
+        ///<param name="point">Point to add.</param>
+        public void AddNewSimplexPoint(ref Vector3 point)
+        {
+            switch (State)
+            {
+                case SimplexState.Empty:
+                    State = SimplexState.Point;
+                    A = point;
+                    break;
+                case SimplexState.Point:
+                    State = SimplexState.Segment;
+                    B = point;
+                    break;
+                case SimplexState.Segment:
+                    State = SimplexState.Triangle;
+                    C = point;
+                    break;
+                case SimplexState.Triangle:
+                    State = SimplexState.Tetrahedron;
+                    D = point;
+                    break;
+            }
+        }
+
+        ///<summary>
+        /// Gets the error tolerance of the simplex.
+        ///</summary>
+        ///<returns>Error tolerance of the simplex.</returns>
+        public float GetErrorTolerance()
+        {
+            switch (State)
+            {
+                case SimplexState.Point:
+                    return A.LengthSquared();
+                case SimplexState.Segment:
+                    return MathHelper.Max(A.LengthSquared(), B.LengthSquared());
+                case SimplexState.Triangle:
+                    return MathHelper.Max(A.LengthSquared(), MathHelper.Max(B.LengthSquared(), C.LengthSquared()));
+                case SimplexState.Tetrahedron:
+                    return MathHelper.Max(A.LengthSquared(), MathHelper.Max(B.LengthSquared(), MathHelper.Max(C.LengthSquared(), D.LengthSquared())));
+            }
+            return 1;
+        }
+
+
+    }
+
+}