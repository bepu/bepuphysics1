--- conflicted
+++ resolved
@@ -1,63 +1,58 @@
-﻿using System;
-using BEPUphysics.CollisionShapes.ConvexShapes;
-<<<<<<< HEAD
-using BEPUutilities;
-using Microsoft.Xna.Framework;
-=======
- 
->>>>>>> d0a4deae
-using BEPUphysics.Settings;
-using BEPUutilities;
-
-namespace BEPUphysics.CollisionTests.CollisionAlgorithms
-{
-    ///<summary>
-    /// Helper class to test spheres against each other.
-    ///</summary>
-    public static class SphereTester
-    {
-        /// <summary>
-        /// Computes contact data for two spheres.
-        /// </summary>
-        /// <param name="a">First sphere.</param>
-        /// <param name="b">Second sphere.</param>
-        /// <param name="positionA">Position of the first sphere.</param>
-        /// <param name="positionB">Position of the second sphere.</param>
-        /// <param name="contact">Contact data between the spheres, if any.</param>
-        /// <returns>Whether or not the spheres are touching.</returns>
-        public static bool AreSpheresColliding(SphereShape a, SphereShape b, ref Vector3 positionA, ref Vector3 positionB, out ContactData contact)
-        {
-            contact = new ContactData();
-
-            float radiusSum = a.collisionMargin + b.collisionMargin;
-            Vector3 centerDifference;
-            Vector3.Subtract(ref positionB, ref positionA, out centerDifference);
-            float centerDistance = centerDifference.LengthSquared();
-
-            if (centerDistance < (radiusSum + CollisionDetectionSettings.maximumContactDistance) * (radiusSum + CollisionDetectionSettings.maximumContactDistance))
-            {
-                //In collision!
-
-                if (radiusSum > Toolbox.Epsilon) //This would be weird, but it is still possible to cause a NaN.
-                    Vector3.Multiply(ref centerDifference, a.collisionMargin / (radiusSum), out  contact.Position);
-                else contact.Position = new Vector3();
-                Vector3.Add(ref contact.Position, ref positionA, out contact.Position);
-
-                centerDistance = (float)Math.Sqrt(centerDistance);
-                if (centerDistance > Toolbox.BigEpsilon)
-                {
-                    Vector3.Divide(ref centerDifference, centerDistance, out contact.Normal);
-                }
-                else
-                {
-                    contact.Normal = Toolbox.UpVector;
-                }
-                contact.PenetrationDepth = radiusSum - centerDistance;
-
-                return true;
-
-            }
-            return false;
-        }
-    }
-}
+﻿using System;
+using BEPUphysics.CollisionShapes.ConvexShapes;
+ 
+using BEPUphysics.Settings;
+using BEPUutilities;
+
+namespace BEPUphysics.CollisionTests.CollisionAlgorithms
+{
+    ///<summary>
+    /// Helper class to test spheres against each other.
+    ///</summary>
+    public static class SphereTester
+    {
+        /// <summary>
+        /// Computes contact data for two spheres.
+        /// </summary>
+        /// <param name="a">First sphere.</param>
+        /// <param name="b">Second sphere.</param>
+        /// <param name="positionA">Position of the first sphere.</param>
+        /// <param name="positionB">Position of the second sphere.</param>
+        /// <param name="contact">Contact data between the spheres, if any.</param>
+        /// <returns>Whether or not the spheres are touching.</returns>
+        public static bool AreSpheresColliding(SphereShape a, SphereShape b, ref Vector3 positionA, ref Vector3 positionB, out ContactData contact)
+        {
+            contact = new ContactData();
+
+            float radiusSum = a.collisionMargin + b.collisionMargin;
+            Vector3 centerDifference;
+            Vector3.Subtract(ref positionB, ref positionA, out centerDifference);
+            float centerDistance = centerDifference.LengthSquared();
+
+            if (centerDistance < (radiusSum + CollisionDetectionSettings.maximumContactDistance) * (radiusSum + CollisionDetectionSettings.maximumContactDistance))
+            {
+                //In collision!
+
+                if (radiusSum > Toolbox.Epsilon) //This would be weird, but it is still possible to cause a NaN.
+                    Vector3.Multiply(ref centerDifference, a.collisionMargin / (radiusSum), out  contact.Position);
+                else contact.Position = new Vector3();
+                Vector3.Add(ref contact.Position, ref positionA, out contact.Position);
+
+                centerDistance = (float)Math.Sqrt(centerDistance);
+                if (centerDistance > Toolbox.BigEpsilon)
+                {
+                    Vector3.Divide(ref centerDifference, centerDistance, out contact.Normal);
+                }
+                else
+                {
+                    contact.Normal = Toolbox.UpVector;
+                }
+                contact.PenetrationDepth = radiusSum - centerDistance;
+
+                return true;
+
+            }
+            return false;
+        }
+    }
+}