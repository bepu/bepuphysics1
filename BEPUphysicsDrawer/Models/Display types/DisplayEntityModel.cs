﻿using BEPUphysics.Entities;
using Microsoft.Xna.Framework;
using Microsoft.Xna.Framework.Graphics;
using ConversionHelper;

namespace BEPUphysicsDrawer.Models
{
    /// <summary>
    /// Display object of a model that follows an entity.
    /// </summary>
    public class DisplayEntityModel : SelfDrawingModelDisplayObject
    {
        private Model myModel;

        private Texture2D myTexture;

        /// <summary>
        /// Bone transformations of meshes in the model.
        /// </summary>
        private Matrix[] transforms;

        /// <summary>
        /// Constructs a new display model.
        /// </summary>
        /// <param name="entity">Entity to follow.</param>
        /// <param name="model">Model to draw on the entity.</param>
        /// <param name="modelDrawer">Model drawer to use.</param>
        public DisplayEntityModel(Entity entity, Model model, ModelDrawer modelDrawer)
            : base(modelDrawer)
        {
            LocalTransform = Matrix.Identity;
            Entity = entity;
            Model = model;
        }

        /// <summary>
        /// Gets or sets the entity to base the model's world matrix on.
        /// </summary>
        public Entity Entity { get; set; }

        /// <summary>
        /// Gets or sets the model to display.
        /// </summary>
        public Model Model
        {
            get { return myModel; }
            set
            {
                myModel = value;
                transforms = new Matrix[myModel.Bones.Count];
                for (int i = 0; i < Model.Meshes.Count; i++)
                {
                    for (int j = 0; j < Model.Meshes[i].Effects.Count; j++)
                    {
                        var effect = Model.Meshes[i].Effects[j] as BasicEffect;
                        if (effect != null)
                            effect.EnableDefaultLighting();
                    }
                }
            }
        }

        /// <summary>
        /// Gets or sets the texture drawn on this model.
        /// </summary>
        public Texture2D Texture
        {
            get { return myTexture; }
            set
            {
                myTexture = value;
                for (int i = 0; i < Model.Meshes.Count; i++)
                {
                    for (int j = 0; j < Model.Meshes[i].Effects.Count; j++)
                    {
                        var effect = Model.Meshes[i].Effects[j] as BasicEffect;
                        if (effect != null)
                        {
                            if (value != null)
                            {
                                effect.TextureEnabled = true;
                                effect.Texture = Texture;
                            }
                            else
                                effect.TextureEnabled = false;
                        }
                    }
                }
            }
        }

        /// <summary>
        /// Gets and sets the local transform to apply to the model prior to transforming it by the entity's world matrix.
        /// </summary>
        public Matrix LocalTransform { get; set; }

        /// <summary>
        /// Gets the world transformation applied to the model.
        /// </summary>
        public Matrix WorldTransform { get; private set; }

        /// <summary>
        /// Updates the display object.
        /// </summary>
        public override void Update()
        {
<<<<<<< HEAD
            WorldTransform = LocalTransform * Entity.WorldTransform;
=======
            WorldTransform = OffsetTransform * MathConverter.Convert(Entity.WorldTransform);
>>>>>>> 2ab9b0f4
        }

        /// <summary>
        /// Draws the display object.
        /// </summary>
        /// <param name="viewMatrix">Current view matrix.</param>
        /// <param name="projectionMatrix">Current projection matrix.</param>
        public override void Draw(Matrix viewMatrix, Matrix projectionMatrix)
        {
            //This is not a particularly fast method of drawing.
            //It's used very rarely in the demos.
            myModel.CopyAbsoluteBoneTransformsTo(transforms);
            for (int i = 0; i < Model.Meshes.Count; i++)
            {
                for (int j = 0; j < Model.Meshes[i].Effects.Count; j++)
                {
                    var effect = Model.Meshes[i].Effects[j] as BasicEffect;
                    if (effect != null)
                    {
                        effect.World = transforms[Model.Meshes[i].ParentBone.Index] * WorldTransform;
                        effect.View = viewMatrix;
                        effect.Projection = projectionMatrix;
                    }
                }
                Model.Meshes[i].Draw();
            }
        }
    }
}<|MERGE_RESOLUTION|>--- conflicted
+++ resolved
@@ -1,140 +1,136 @@
-﻿using BEPUphysics.Entities;
-using Microsoft.Xna.Framework;
-using Microsoft.Xna.Framework.Graphics;
-using ConversionHelper;
-
-namespace BEPUphysicsDrawer.Models
-{
-    /// <summary>
-    /// Display object of a model that follows an entity.
-    /// </summary>
-    public class DisplayEntityModel : SelfDrawingModelDisplayObject
-    {
-        private Model myModel;
-
-        private Texture2D myTexture;
-
-        /// <summary>
-        /// Bone transformations of meshes in the model.
-        /// </summary>
-        private Matrix[] transforms;
-
-        /// <summary>
-        /// Constructs a new display model.
-        /// </summary>
-        /// <param name="entity">Entity to follow.</param>
-        /// <param name="model">Model to draw on the entity.</param>
-        /// <param name="modelDrawer">Model drawer to use.</param>
-        public DisplayEntityModel(Entity entity, Model model, ModelDrawer modelDrawer)
-            : base(modelDrawer)
-        {
-            LocalTransform = Matrix.Identity;
-            Entity = entity;
-            Model = model;
-        }
-
-        /// <summary>
-        /// Gets or sets the entity to base the model's world matrix on.
-        /// </summary>
-        public Entity Entity { get; set; }
-
-        /// <summary>
-        /// Gets or sets the model to display.
-        /// </summary>
-        public Model Model
-        {
-            get { return myModel; }
-            set
-            {
-                myModel = value;
-                transforms = new Matrix[myModel.Bones.Count];
-                for (int i = 0; i < Model.Meshes.Count; i++)
-                {
-                    for (int j = 0; j < Model.Meshes[i].Effects.Count; j++)
-                    {
-                        var effect = Model.Meshes[i].Effects[j] as BasicEffect;
-                        if (effect != null)
-                            effect.EnableDefaultLighting();
-                    }
-                }
-            }
-        }
-
-        /// <summary>
-        /// Gets or sets the texture drawn on this model.
-        /// </summary>
-        public Texture2D Texture
-        {
-            get { return myTexture; }
-            set
-            {
-                myTexture = value;
-                for (int i = 0; i < Model.Meshes.Count; i++)
-                {
-                    for (int j = 0; j < Model.Meshes[i].Effects.Count; j++)
-                    {
-                        var effect = Model.Meshes[i].Effects[j] as BasicEffect;
-                        if (effect != null)
-                        {
-                            if (value != null)
-                            {
-                                effect.TextureEnabled = true;
-                                effect.Texture = Texture;
-                            }
-                            else
-                                effect.TextureEnabled = false;
-                        }
-                    }
-                }
-            }
-        }
-
-        /// <summary>
-        /// Gets and sets the local transform to apply to the model prior to transforming it by the entity's world matrix.
-        /// </summary>
-        public Matrix LocalTransform { get; set; }
-
-        /// <summary>
-        /// Gets the world transformation applied to the model.
-        /// </summary>
-        public Matrix WorldTransform { get; private set; }
-
-        /// <summary>
-        /// Updates the display object.
-        /// </summary>
-        public override void Update()
-        {
-<<<<<<< HEAD
-            WorldTransform = LocalTransform * Entity.WorldTransform;
-=======
-            WorldTransform = OffsetTransform * MathConverter.Convert(Entity.WorldTransform);
->>>>>>> 2ab9b0f4
-        }
-
-        /// <summary>
-        /// Draws the display object.
-        /// </summary>
-        /// <param name="viewMatrix">Current view matrix.</param>
-        /// <param name="projectionMatrix">Current projection matrix.</param>
-        public override void Draw(Matrix viewMatrix, Matrix projectionMatrix)
-        {
-            //This is not a particularly fast method of drawing.
-            //It's used very rarely in the demos.
-            myModel.CopyAbsoluteBoneTransformsTo(transforms);
-            for (int i = 0; i < Model.Meshes.Count; i++)
-            {
-                for (int j = 0; j < Model.Meshes[i].Effects.Count; j++)
-                {
-                    var effect = Model.Meshes[i].Effects[j] as BasicEffect;
-                    if (effect != null)
-                    {
-                        effect.World = transforms[Model.Meshes[i].ParentBone.Index] * WorldTransform;
-                        effect.View = viewMatrix;
-                        effect.Projection = projectionMatrix;
-                    }
-                }
-                Model.Meshes[i].Draw();
-            }
-        }
-    }
+﻿using BEPUphysics.Entities;
+using Microsoft.Xna.Framework;
+using Microsoft.Xna.Framework.Graphics;
+using ConversionHelper;
+
+namespace BEPUphysicsDrawer.Models
+{
+    /// <summary>
+    /// Display object of a model that follows an entity.
+    /// </summary>
+    public class DisplayEntityModel : SelfDrawingModelDisplayObject
+    {
+        private Model myModel;
+
+        private Texture2D myTexture;
+
+        /// <summary>
+        /// Bone transformations of meshes in the model.
+        /// </summary>
+        private Matrix[] transforms;
+
+        /// <summary>
+        /// Constructs a new display model.
+        /// </summary>
+        /// <param name="entity">Entity to follow.</param>
+        /// <param name="model">Model to draw on the entity.</param>
+        /// <param name="modelDrawer">Model drawer to use.</param>
+        public DisplayEntityModel(Entity entity, Model model, ModelDrawer modelDrawer)
+            : base(modelDrawer)
+        {
+            LocalTransform = Matrix.Identity;
+            Entity = entity;
+            Model = model;
+        }
+
+        /// <summary>
+        /// Gets or sets the entity to base the model's world matrix on.
+        /// </summary>
+        public Entity Entity { get; set; }
+
+        /// <summary>
+        /// Gets or sets the model to display.
+        /// </summary>
+        public Model Model
+        {
+            get { return myModel; }
+            set
+            {
+                myModel = value;
+                transforms = new Matrix[myModel.Bones.Count];
+                for (int i = 0; i < Model.Meshes.Count; i++)
+                {
+                    for (int j = 0; j < Model.Meshes[i].Effects.Count; j++)
+                    {
+                        var effect = Model.Meshes[i].Effects[j] as BasicEffect;
+                        if (effect != null)
+                            effect.EnableDefaultLighting();
+                    }
+                }
+            }
+        }
+
+        /// <summary>
+        /// Gets or sets the texture drawn on this model.
+        /// </summary>
+        public Texture2D Texture
+        {
+            get { return myTexture; }
+            set
+            {
+                myTexture = value;
+                for (int i = 0; i < Model.Meshes.Count; i++)
+                {
+                    for (int j = 0; j < Model.Meshes[i].Effects.Count; j++)
+                    {
+                        var effect = Model.Meshes[i].Effects[j] as BasicEffect;
+                        if (effect != null)
+                        {
+                            if (value != null)
+                            {
+                                effect.TextureEnabled = true;
+                                effect.Texture = Texture;
+                            }
+                            else
+                                effect.TextureEnabled = false;
+                        }
+                    }
+                }
+            }
+        }
+
+        /// <summary>
+        /// Gets and sets the local transform to apply to the model prior to transforming it by the entity's world matrix.
+        /// </summary>
+        public Matrix LocalTransform { get; set; }
+
+        /// <summary>
+        /// Gets the world transformation applied to the model.
+        /// </summary>
+        public Matrix WorldTransform { get; private set; }
+
+        /// <summary>
+        /// Updates the display object.
+        /// </summary>
+        public override void Update()
+        {
+            WorldTransform = OffsetTransform * MathConverter.Convert(Entity.WorldTransform);
+        }
+
+        /// <summary>
+        /// Draws the display object.
+        /// </summary>
+        /// <param name="viewMatrix">Current view matrix.</param>
+        /// <param name="projectionMatrix">Current projection matrix.</param>
+        public override void Draw(Matrix viewMatrix, Matrix projectionMatrix)
+        {
+            //This is not a particularly fast method of drawing.
+            //It's used very rarely in the demos.
+            myModel.CopyAbsoluteBoneTransformsTo(transforms);
+            for (int i = 0; i < Model.Meshes.Count; i++)
+            {
+                for (int j = 0; j < Model.Meshes[i].Effects.Count; j++)
+                {
+                    var effect = Model.Meshes[i].Effects[j] as BasicEffect;
+                    if (effect != null)
+                    {
+                        effect.World = transforms[Model.Meshes[i].ParentBone.Index] * WorldTransform;
+                        effect.View = viewMatrix;
+                        effect.Projection = projectionMatrix;
+                    }
+                }
+                Model.Meshes[i].Draw();
+            }
+        }
+    }
 }