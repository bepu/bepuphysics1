using System.Collections.Generic;
<<<<<<< HEAD
using BEPUphysics.BroadPhaseEntries;
using BEPUutilities;
=======
using BEPUphysics.Collidables;
>>>>>>> d0a4deae
using Microsoft.Xna.Framework;
using Microsoft.Xna.Framework.Graphics;
using ConversionHelper;

namespace BEPUphysicsDrawer.Models
{
    /// <summary>
    /// Simple display object for triangles.
    /// </summary>
    public class DisplayInstancedMesh : ModelDisplayObject<InstancedMesh>
    {
        /// <summary>
        /// Creates the display object for the entity.
        /// </summary>
        /// <param name="drawer">Drawer managing this display object.</param>
        /// <param name="displayedObject">Entity to draw.</param>
        public DisplayInstancedMesh(ModelDrawer drawer, InstancedMesh displayedObject)
            : base(drawer, displayedObject)
        {
        }

        public override int GetTriangleCountEstimate()
        {
            return DisplayedObject.Shape.TriangleMesh.Data.Indices.Length / 3;
        }

        public override void GetMeshData(List<VertexPositionNormalTexture> vertices, List<ushort> indices)
        {
            var tempVertices = new VertexPositionNormalTexture[DisplayedObject.Shape.TriangleMesh.Data.Vertices.Length];
            for (int i = 0; i < DisplayedObject.Shape.TriangleMesh.Data.Vertices.Length; i++)
            {
                tempVertices[i] = new VertexPositionNormalTexture(
                    MathConverter.Convert(BEPUutilities.AffineTransform.Transform(DisplayedObject.Shape.TriangleMesh.Data.Vertices[i], DisplayedObject.WorldTransform)),
                    Vector3.Zero, 
                    Vector2.Zero);
            }

            for (int i = 0; i < DisplayedObject.Shape.TriangleMesh.Data.Indices.Length; i++)
            {
                indices.Add((ushort)DisplayedObject.Shape.TriangleMesh.Data.Indices[i]);
            }
            for (int i = 0; i < indices.Count; i += 3)
            {
                int a = indices[i];
                int b = indices[i + 1];
                int c = indices[i + 2];
                Vector3 normal = Vector3.Normalize(Vector3.Cross(
                    tempVertices[c].Position - tempVertices[a].Position,
                    tempVertices[b].Position - tempVertices[a].Position));
                tempVertices[a].Normal += normal;
                tempVertices[b].Normal += normal;
                tempVertices[c].Normal += normal;
            }

            for (int i = 0; i < tempVertices.Length; i++)
            {
                tempVertices[i].Normal.Normalize();
                vertices.Add(tempVertices[i]);
            }
        }

        public override void Update()
        {
            WorldTransform = Matrix.Identity; //The graphical mesh bakes in the transform.
        }
    }
}<|MERGE_RESOLUTION|>--- conflicted
+++ resolved
@@ -1,74 +1,69 @@
-using System.Collections.Generic;
-<<<<<<< HEAD
-using BEPUphysics.BroadPhaseEntries;
-using BEPUutilities;
-=======
-using BEPUphysics.Collidables;
->>>>>>> d0a4deae
-using Microsoft.Xna.Framework;
-using Microsoft.Xna.Framework.Graphics;
-using ConversionHelper;
-
-namespace BEPUphysicsDrawer.Models
-{
-    /// <summary>
-    /// Simple display object for triangles.
-    /// </summary>
-    public class DisplayInstancedMesh : ModelDisplayObject<InstancedMesh>
-    {
-        /// <summary>
-        /// Creates the display object for the entity.
-        /// </summary>
-        /// <param name="drawer">Drawer managing this display object.</param>
-        /// <param name="displayedObject">Entity to draw.</param>
-        public DisplayInstancedMesh(ModelDrawer drawer, InstancedMesh displayedObject)
-            : base(drawer, displayedObject)
-        {
-        }
-
-        public override int GetTriangleCountEstimate()
-        {
-            return DisplayedObject.Shape.TriangleMesh.Data.Indices.Length / 3;
-        }
-
-        public override void GetMeshData(List<VertexPositionNormalTexture> vertices, List<ushort> indices)
-        {
-            var tempVertices = new VertexPositionNormalTexture[DisplayedObject.Shape.TriangleMesh.Data.Vertices.Length];
-            for (int i = 0; i < DisplayedObject.Shape.TriangleMesh.Data.Vertices.Length; i++)
-            {
-                tempVertices[i] = new VertexPositionNormalTexture(
-                    MathConverter.Convert(BEPUutilities.AffineTransform.Transform(DisplayedObject.Shape.TriangleMesh.Data.Vertices[i], DisplayedObject.WorldTransform)),
-                    Vector3.Zero, 
-                    Vector2.Zero);
-            }
-
-            for (int i = 0; i < DisplayedObject.Shape.TriangleMesh.Data.Indices.Length; i++)
-            {
-                indices.Add((ushort)DisplayedObject.Shape.TriangleMesh.Data.Indices[i]);
-            }
-            for (int i = 0; i < indices.Count; i += 3)
-            {
-                int a = indices[i];
-                int b = indices[i + 1];
-                int c = indices[i + 2];
-                Vector3 normal = Vector3.Normalize(Vector3.Cross(
-                    tempVertices[c].Position - tempVertices[a].Position,
-                    tempVertices[b].Position - tempVertices[a].Position));
-                tempVertices[a].Normal += normal;
-                tempVertices[b].Normal += normal;
-                tempVertices[c].Normal += normal;
-            }
-
-            for (int i = 0; i < tempVertices.Length; i++)
-            {
-                tempVertices[i].Normal.Normalize();
-                vertices.Add(tempVertices[i]);
-            }
-        }
-
-        public override void Update()
-        {
-            WorldTransform = Matrix.Identity; //The graphical mesh bakes in the transform.
-        }
-    }
+using System.Collections.Generic;
+using BEPUphysics.BroadPhaseEntries;
+using Microsoft.Xna.Framework;
+using Microsoft.Xna.Framework.Graphics;
+using ConversionHelper;
+
+namespace BEPUphysicsDrawer.Models
+{
+    /// <summary>
+    /// Simple display object for triangles.
+    /// </summary>
+    public class DisplayInstancedMesh : ModelDisplayObject<InstancedMesh>
+    {
+        /// <summary>
+        /// Creates the display object for the entity.
+        /// </summary>
+        /// <param name="drawer">Drawer managing this display object.</param>
+        /// <param name="displayedObject">Entity to draw.</param>
+        public DisplayInstancedMesh(ModelDrawer drawer, InstancedMesh displayedObject)
+            : base(drawer, displayedObject)
+        {
+        }
+
+        public override int GetTriangleCountEstimate()
+        {
+            return DisplayedObject.Shape.TriangleMesh.Data.Indices.Length / 3;
+        }
+
+        public override void GetMeshData(List<VertexPositionNormalTexture> vertices, List<ushort> indices)
+        {
+            var tempVertices = new VertexPositionNormalTexture[DisplayedObject.Shape.TriangleMesh.Data.Vertices.Length];
+            for (int i = 0; i < DisplayedObject.Shape.TriangleMesh.Data.Vertices.Length; i++)
+            {
+                tempVertices[i] = new VertexPositionNormalTexture(
+                    MathConverter.Convert(BEPUutilities.AffineTransform.Transform(DisplayedObject.Shape.TriangleMesh.Data.Vertices[i], DisplayedObject.WorldTransform)),
+                    Vector3.Zero, 
+                    Vector2.Zero);
+            }
+
+            for (int i = 0; i < DisplayedObject.Shape.TriangleMesh.Data.Indices.Length; i++)
+            {
+                indices.Add((ushort)DisplayedObject.Shape.TriangleMesh.Data.Indices[i]);
+            }
+            for (int i = 0; i < indices.Count; i += 3)
+            {
+                int a = indices[i];
+                int b = indices[i + 1];
+                int c = indices[i + 2];
+                Vector3 normal = Vector3.Normalize(Vector3.Cross(
+                    tempVertices[c].Position - tempVertices[a].Position,
+                    tempVertices[b].Position - tempVertices[a].Position));
+                tempVertices[a].Normal += normal;
+                tempVertices[b].Normal += normal;
+                tempVertices[c].Normal += normal;
+            }
+
+            for (int i = 0; i < tempVertices.Length; i++)
+            {
+                tempVertices[i].Normal.Normalize();
+                vertices.Add(tempVertices[i]);
+            }
+        }
+
+        public override void Update()
+        {
+            WorldTransform = Matrix.Identity; //The graphical mesh bakes in the transform.
+        }
+    }
 }