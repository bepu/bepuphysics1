

using System.Collections.Generic;
using BEPUphysics;
using BEPUutilities;
<<<<<<< HEAD
using Microsoft.Xna.Framework;
=======
>>>>>>> d0a4deae
using Microsoft.Xna.Framework.Graphics;
using BEPUphysics.CollisionShapes;
using BEPUphysics.CollisionShapes.ConvexShapes;
using System;
<<<<<<< HEAD
using BEPUphysics.BroadPhaseEntries.MobileCollidables;
=======
using BEPUphysics.Collidables.MobileCollidables;
using ConversionHelper;
using Vector2 = Microsoft.Xna.Framework.Vector2;
using Vector3 = Microsoft.Xna.Framework.Vector3;
>>>>>>> d0a4deae

namespace BEPUphysicsDrawer.Models
{
    /// <summary>
    /// Helper class that can create shape mesh data.
    /// </summary>
    public static class DisplayConvexHull
    {

        public static void GetShapeMeshData(EntityCollidable collidable, List<VertexPositionNormalTexture> vertices, List<ushort> indices)
        {
            var convexHullShape = collidable.Shape as ConvexHullShape;
            if (convexHullShape == null)
                throw new ArgumentException("Wrong shape type.");

            var hullTriangleVertices = new List<BEPUutilities.Vector3>();
            var hullTriangleIndices = new List<int>();
            ConvexHullHelper.GetConvexHull(convexHullShape.Vertices, hullTriangleIndices, hullTriangleVertices);
            //The hull triangle vertices are used as a dummy to get the unnecessary hull vertices, which are cleared afterwards.
            hullTriangleVertices.Clear();
            foreach (int i in hullTriangleIndices)
            {
                hullTriangleVertices.Add(convexHullShape.Vertices[i]);
            }

            var toReturn = new VertexPositionNormalTexture[hullTriangleVertices.Count];
            Vector3 normal;
            for (ushort i = 0; i < hullTriangleVertices.Count; i += 3)
            {
                normal = MathConverter.Convert(BEPUutilities.Vector3.Normalize(BEPUutilities.Vector3.Cross(hullTriangleVertices[i + 2] - hullTriangleVertices[i], hullTriangleVertices[i + 1] - hullTriangleVertices[i])));
                vertices.Add(new VertexPositionNormalTexture(MathConverter.Convert(hullTriangleVertices[i]), normal, new Vector2(0, 0)));
                vertices.Add(new VertexPositionNormalTexture(MathConverter.Convert(hullTriangleVertices[i + 1]), normal, new Vector2(1, 0)));
                vertices.Add(new VertexPositionNormalTexture(MathConverter.Convert(hullTriangleVertices[i + 2]), normal, new Vector2(0, 1)));
                indices.Add(i);
                indices.Add((ushort)(i + 1));
                indices.Add((ushort)(i + 2));
            }
        }
    }
}<|MERGE_RESOLUTION|>--- conflicted
+++ resolved
@@ -1,61 +1,53 @@
-
-
-using System.Collections.Generic;
-using BEPUphysics;
-using BEPUutilities;
-<<<<<<< HEAD
-using Microsoft.Xna.Framework;
-=======
->>>>>>> d0a4deae
-using Microsoft.Xna.Framework.Graphics;
-using BEPUphysics.CollisionShapes;
-using BEPUphysics.CollisionShapes.ConvexShapes;
-using System;
-<<<<<<< HEAD
-using BEPUphysics.BroadPhaseEntries.MobileCollidables;
-=======
-using BEPUphysics.Collidables.MobileCollidables;
-using ConversionHelper;
-using Vector2 = Microsoft.Xna.Framework.Vector2;
-using Vector3 = Microsoft.Xna.Framework.Vector3;
->>>>>>> d0a4deae
-
-namespace BEPUphysicsDrawer.Models
-{
-    /// <summary>
-    /// Helper class that can create shape mesh data.
-    /// </summary>
-    public static class DisplayConvexHull
-    {
-
-        public static void GetShapeMeshData(EntityCollidable collidable, List<VertexPositionNormalTexture> vertices, List<ushort> indices)
-        {
-            var convexHullShape = collidable.Shape as ConvexHullShape;
-            if (convexHullShape == null)
-                throw new ArgumentException("Wrong shape type.");
-
-            var hullTriangleVertices = new List<BEPUutilities.Vector3>();
-            var hullTriangleIndices = new List<int>();
-            ConvexHullHelper.GetConvexHull(convexHullShape.Vertices, hullTriangleIndices, hullTriangleVertices);
-            //The hull triangle vertices are used as a dummy to get the unnecessary hull vertices, which are cleared afterwards.
-            hullTriangleVertices.Clear();
-            foreach (int i in hullTriangleIndices)
-            {
-                hullTriangleVertices.Add(convexHullShape.Vertices[i]);
-            }
-
-            var toReturn = new VertexPositionNormalTexture[hullTriangleVertices.Count];
-            Vector3 normal;
-            for (ushort i = 0; i < hullTriangleVertices.Count; i += 3)
-            {
-                normal = MathConverter.Convert(BEPUutilities.Vector3.Normalize(BEPUutilities.Vector3.Cross(hullTriangleVertices[i + 2] - hullTriangleVertices[i], hullTriangleVertices[i + 1] - hullTriangleVertices[i])));
-                vertices.Add(new VertexPositionNormalTexture(MathConverter.Convert(hullTriangleVertices[i]), normal, new Vector2(0, 0)));
-                vertices.Add(new VertexPositionNormalTexture(MathConverter.Convert(hullTriangleVertices[i + 1]), normal, new Vector2(1, 0)));
-                vertices.Add(new VertexPositionNormalTexture(MathConverter.Convert(hullTriangleVertices[i + 2]), normal, new Vector2(0, 1)));
-                indices.Add(i);
-                indices.Add((ushort)(i + 1));
-                indices.Add((ushort)(i + 2));
-            }
-        }
-    }
+
+
+using System.Collections.Generic;
+using BEPUphysics;
+using BEPUutilities;
+using Microsoft.Xna.Framework.Graphics;
+using BEPUphysics.CollisionShapes;
+using BEPUphysics.CollisionShapes.ConvexShapes;
+using System;
+using BEPUphysics.BroadPhaseEntries.MobileCollidables;
+using ConversionHelper;
+using Vector2 = Microsoft.Xna.Framework.Vector2;
+using Vector3 = Microsoft.Xna.Framework.Vector3;
+
+namespace BEPUphysicsDrawer.Models
+{
+    /// <summary>
+    /// Helper class that can create shape mesh data.
+    /// </summary>
+    public static class DisplayConvexHull
+    {
+
+        public static void GetShapeMeshData(EntityCollidable collidable, List<VertexPositionNormalTexture> vertices, List<ushort> indices)
+        {
+            var convexHullShape = collidable.Shape as ConvexHullShape;
+            if (convexHullShape == null)
+                throw new ArgumentException("Wrong shape type.");
+
+            var hullTriangleVertices = new List<BEPUutilities.Vector3>();
+            var hullTriangleIndices = new List<int>();
+            ConvexHullHelper.GetConvexHull(convexHullShape.Vertices, hullTriangleIndices, hullTriangleVertices);
+            //The hull triangle vertices are used as a dummy to get the unnecessary hull vertices, which are cleared afterwards.
+            hullTriangleVertices.Clear();
+            foreach (int i in hullTriangleIndices)
+            {
+                hullTriangleVertices.Add(convexHullShape.Vertices[i]);
+            }
+
+            var toReturn = new VertexPositionNormalTexture[hullTriangleVertices.Count];
+            Vector3 normal;
+            for (ushort i = 0; i < hullTriangleVertices.Count; i += 3)
+            {
+                normal = MathConverter.Convert(BEPUutilities.Vector3.Normalize(BEPUutilities.Vector3.Cross(hullTriangleVertices[i + 2] - hullTriangleVertices[i], hullTriangleVertices[i + 1] - hullTriangleVertices[i])));
+                vertices.Add(new VertexPositionNormalTexture(MathConverter.Convert(hullTriangleVertices[i]), normal, new Vector2(0, 0)));
+                vertices.Add(new VertexPositionNormalTexture(MathConverter.Convert(hullTriangleVertices[i + 1]), normal, new Vector2(1, 0)));
+                vertices.Add(new VertexPositionNormalTexture(MathConverter.Convert(hullTriangleVertices[i + 2]), normal, new Vector2(0, 1)));
+                indices.Add(i);
+                indices.Add((ushort)(i + 1));
+                indices.Add((ushort)(i + 2));
+            }
+        }
+    }
 }