
using System;
using System.Collections.Generic;
using BEPUphysics;
using BEPUutilities;
<<<<<<< HEAD
using Microsoft.Xna.Framework;
using Microsoft.Xna.Framework.Graphics;
using BEPUphysics.CollisionShapes.ConvexShapes;
using BEPUphysics.CollisionShapes;
using BEPUphysics.BroadPhaseEntries.MobileCollidables;
=======
using Microsoft.Xna.Framework.Graphics;
using BEPUphysics.CollisionShapes.ConvexShapes;
using BEPUphysics.CollisionShapes;
using BEPUphysics.Collidables.MobileCollidables;
using ConversionHelper;
using MathHelper = Microsoft.Xna.Framework.MathHelper;
using Vector2 = Microsoft.Xna.Framework.Vector2;
using Vector3 = Microsoft.Xna.Framework.Vector3;
>>>>>>> d0a4deae

namespace BEPUphysicsDrawer.Models
{
    /// <summary>
    /// Helper class that can create shape mesh data.
    /// </summary>
    public static class DisplayMinkowskiSum
    {
        /// <summary>
        /// Number of sides of spherical sampling to take when creating graphical representations.
        /// </summary>
        public static int NumSamples = 20;


        public static void GetShapeMeshData(EntityCollidable collidable, List<VertexPositionNormalTexture> vertices, List<ushort> indices)
        {
            var minkowskiSumShape = collidable.Shape as MinkowskiSumShape;
            if (minkowskiSumShape == null)
                throw new ArgumentException("Wrong shape type");
            var points = new List<BEPUutilities.Vector3>();
            BEPUutilities.Vector3 max;
            var direction = new BEPUutilities.Vector3();
            float angleChange = MathHelper.TwoPi / NumSamples;

            for (int i = 1; i < NumSamples / 2 - 1; i++)
            {
                float phi = MathHelper.PiOver2 - i * angleChange;
                var sinPhi = (float)Math.Sin(phi);
                var cosPhi = (float)Math.Cos(phi);
                for (int j = 0; j < NumSamples; j++)
                {
                    float theta = j * angleChange;
                    direction.X = (float)Math.Cos(theta) * cosPhi;
                    direction.Y = sinPhi;
                    direction.Z = (float)Math.Sin(theta) * cosPhi;

                    minkowskiSumShape.GetLocalExtremePoint(direction, out max);
                    points.Add(max);
                }
            }

            minkowskiSumShape.GetLocalExtremePoint(Toolbox.UpVector, out max);
            points.Add(max);
            minkowskiSumShape.GetLocalExtremePoint(Toolbox.DownVector, out max);
            points.Add(max);

            var hullTriangleVertices = new List<BEPUutilities.Vector3>();
            var hullTriangleIndices = new List<int>();
            ConvexHullHelper.GetConvexHull(points, hullTriangleIndices, hullTriangleVertices);
            //The hull triangle vertices are used as a dummy to get the unnecessary hull vertices, which are cleared afterwards.
            hullTriangleVertices.Clear();
            foreach (int i in hullTriangleIndices)
            {
                hullTriangleVertices.Add(points[i]);
            }

            for (ushort i = 0; i < hullTriangleVertices.Count; i += 3)
            {
                Vector3 normal = MathConverter.Convert(BEPUutilities.Vector3.Normalize(BEPUutilities.Vector3.Cross(hullTriangleVertices[i + 2] - hullTriangleVertices[i], hullTriangleVertices[i + 1] - hullTriangleVertices[i])));
                vertices.Add(new VertexPositionNormalTexture(MathConverter.Convert(hullTriangleVertices[i]), normal, new Vector2(0, 0)));
                vertices.Add(new VertexPositionNormalTexture(MathConverter.Convert(hullTriangleVertices[i + 1]), normal, new Vector2(1, 0)));
                vertices.Add(new VertexPositionNormalTexture(MathConverter.Convert(hullTriangleVertices[i + 2]), normal, new Vector2(0, 1)));
                indices.Add(i);
                indices.Add((ushort)(i + 1));
                indices.Add((ushort)(i + 2));
            }
        }
    }
}<|MERGE_RESOLUTION|>--- conflicted
+++ resolved
@@ -1,90 +1,82 @@
-
-using System;
-using System.Collections.Generic;
-using BEPUphysics;
-using BEPUutilities;
-<<<<<<< HEAD
-using Microsoft.Xna.Framework;
-using Microsoft.Xna.Framework.Graphics;
-using BEPUphysics.CollisionShapes.ConvexShapes;
-using BEPUphysics.CollisionShapes;
-using BEPUphysics.BroadPhaseEntries.MobileCollidables;
-=======
-using Microsoft.Xna.Framework.Graphics;
-using BEPUphysics.CollisionShapes.ConvexShapes;
-using BEPUphysics.CollisionShapes;
-using BEPUphysics.Collidables.MobileCollidables;
-using ConversionHelper;
-using MathHelper = Microsoft.Xna.Framework.MathHelper;
-using Vector2 = Microsoft.Xna.Framework.Vector2;
-using Vector3 = Microsoft.Xna.Framework.Vector3;
->>>>>>> d0a4deae
-
-namespace BEPUphysicsDrawer.Models
-{
-    /// <summary>
-    /// Helper class that can create shape mesh data.
-    /// </summary>
-    public static class DisplayMinkowskiSum
-    {
-        /// <summary>
-        /// Number of sides of spherical sampling to take when creating graphical representations.
-        /// </summary>
-        public static int NumSamples = 20;
-
-
-        public static void GetShapeMeshData(EntityCollidable collidable, List<VertexPositionNormalTexture> vertices, List<ushort> indices)
-        {
-            var minkowskiSumShape = collidable.Shape as MinkowskiSumShape;
-            if (minkowskiSumShape == null)
-                throw new ArgumentException("Wrong shape type");
-            var points = new List<BEPUutilities.Vector3>();
-            BEPUutilities.Vector3 max;
-            var direction = new BEPUutilities.Vector3();
-            float angleChange = MathHelper.TwoPi / NumSamples;
-
-            for (int i = 1; i < NumSamples / 2 - 1; i++)
-            {
-                float phi = MathHelper.PiOver2 - i * angleChange;
-                var sinPhi = (float)Math.Sin(phi);
-                var cosPhi = (float)Math.Cos(phi);
-                for (int j = 0; j < NumSamples; j++)
-                {
-                    float theta = j * angleChange;
-                    direction.X = (float)Math.Cos(theta) * cosPhi;
-                    direction.Y = sinPhi;
-                    direction.Z = (float)Math.Sin(theta) * cosPhi;
-
-                    minkowskiSumShape.GetLocalExtremePoint(direction, out max);
-                    points.Add(max);
-                }
-            }
-
-            minkowskiSumShape.GetLocalExtremePoint(Toolbox.UpVector, out max);
-            points.Add(max);
-            minkowskiSumShape.GetLocalExtremePoint(Toolbox.DownVector, out max);
-            points.Add(max);
-
-            var hullTriangleVertices = new List<BEPUutilities.Vector3>();
-            var hullTriangleIndices = new List<int>();
-            ConvexHullHelper.GetConvexHull(points, hullTriangleIndices, hullTriangleVertices);
-            //The hull triangle vertices are used as a dummy to get the unnecessary hull vertices, which are cleared afterwards.
-            hullTriangleVertices.Clear();
-            foreach (int i in hullTriangleIndices)
-            {
-                hullTriangleVertices.Add(points[i]);
-            }
-
-            for (ushort i = 0; i < hullTriangleVertices.Count; i += 3)
-            {
-                Vector3 normal = MathConverter.Convert(BEPUutilities.Vector3.Normalize(BEPUutilities.Vector3.Cross(hullTriangleVertices[i + 2] - hullTriangleVertices[i], hullTriangleVertices[i + 1] - hullTriangleVertices[i])));
-                vertices.Add(new VertexPositionNormalTexture(MathConverter.Convert(hullTriangleVertices[i]), normal, new Vector2(0, 0)));
-                vertices.Add(new VertexPositionNormalTexture(MathConverter.Convert(hullTriangleVertices[i + 1]), normal, new Vector2(1, 0)));
-                vertices.Add(new VertexPositionNormalTexture(MathConverter.Convert(hullTriangleVertices[i + 2]), normal, new Vector2(0, 1)));
-                indices.Add(i);
-                indices.Add((ushort)(i + 1));
-                indices.Add((ushort)(i + 2));
-            }
-        }
-    }
+
+using System;
+using System.Collections.Generic;
+using BEPUphysics;
+using BEPUutilities;
+using Microsoft.Xna.Framework.Graphics;
+using BEPUphysics.CollisionShapes.ConvexShapes;
+using BEPUphysics.CollisionShapes;
+using BEPUphysics.BroadPhaseEntries.MobileCollidables;
+using ConversionHelper;
+using MathHelper = Microsoft.Xna.Framework.MathHelper;
+using Vector2 = Microsoft.Xna.Framework.Vector2;
+using Vector3 = Microsoft.Xna.Framework.Vector3;
+
+namespace BEPUphysicsDrawer.Models
+{
+    /// <summary>
+    /// Helper class that can create shape mesh data.
+    /// </summary>
+    public static class DisplayMinkowskiSum
+    {
+        /// <summary>
+        /// Number of sides of spherical sampling to take when creating graphical representations.
+        /// </summary>
+        public static int NumSamples = 20;
+
+
+        public static void GetShapeMeshData(EntityCollidable collidable, List<VertexPositionNormalTexture> vertices, List<ushort> indices)
+        {
+            var minkowskiSumShape = collidable.Shape as MinkowskiSumShape;
+            if (minkowskiSumShape == null)
+                throw new ArgumentException("Wrong shape type");
+            var points = new List<BEPUutilities.Vector3>();
+            BEPUutilities.Vector3 max;
+            var direction = new BEPUutilities.Vector3();
+            float angleChange = MathHelper.TwoPi / NumSamples;
+
+            for (int i = 1; i < NumSamples / 2 - 1; i++)
+            {
+                float phi = MathHelper.PiOver2 - i * angleChange;
+                var sinPhi = (float)Math.Sin(phi);
+                var cosPhi = (float)Math.Cos(phi);
+                for (int j = 0; j < NumSamples; j++)
+                {
+                    float theta = j * angleChange;
+                    direction.X = (float)Math.Cos(theta) * cosPhi;
+                    direction.Y = sinPhi;
+                    direction.Z = (float)Math.Sin(theta) * cosPhi;
+
+                    minkowskiSumShape.GetLocalExtremePoint(direction, out max);
+                    points.Add(max);
+                }
+            }
+
+            minkowskiSumShape.GetLocalExtremePoint(Toolbox.UpVector, out max);
+            points.Add(max);
+            minkowskiSumShape.GetLocalExtremePoint(Toolbox.DownVector, out max);
+            points.Add(max);
+
+            var hullTriangleVertices = new List<BEPUutilities.Vector3>();
+            var hullTriangleIndices = new List<int>();
+            ConvexHullHelper.GetConvexHull(points, hullTriangleIndices, hullTriangleVertices);
+            //The hull triangle vertices are used as a dummy to get the unnecessary hull vertices, which are cleared afterwards.
+            hullTriangleVertices.Clear();
+            foreach (int i in hullTriangleIndices)
+            {
+                hullTriangleVertices.Add(points[i]);
+            }
+
+            for (ushort i = 0; i < hullTriangleVertices.Count; i += 3)
+            {
+                Vector3 normal = MathConverter.Convert(BEPUutilities.Vector3.Normalize(BEPUutilities.Vector3.Cross(hullTriangleVertices[i + 2] - hullTriangleVertices[i], hullTriangleVertices[i + 1] - hullTriangleVertices[i])));
+                vertices.Add(new VertexPositionNormalTexture(MathConverter.Convert(hullTriangleVertices[i]), normal, new Vector2(0, 0)));
+                vertices.Add(new VertexPositionNormalTexture(MathConverter.Convert(hullTriangleVertices[i + 1]), normal, new Vector2(1, 0)));
+                vertices.Add(new VertexPositionNormalTexture(MathConverter.Convert(hullTriangleVertices[i + 2]), normal, new Vector2(0, 1)));
+                indices.Add(i);
+                indices.Add((ushort)(i + 1));
+                indices.Add((ushort)(i + 2));
+            }
+        }
+    }
 }