--- conflicted
+++ resolved
@@ -1,62 +1,54 @@
-using System.Collections.Generic;
-<<<<<<< HEAD
-using BEPUutilities;
-using Microsoft.Xna.Framework;
-using Microsoft.Xna.Framework.Graphics;
-using System;
-using BEPUphysics.BroadPhaseEntries.MobileCollidables;
-=======
-using Microsoft.Xna.Framework.Graphics;
-using System;
-using BEPUphysics.Collidables.MobileCollidables;
-using ConversionHelper;
->>>>>>> d0a4deae
-
-namespace BEPUphysicsDrawer.Models
-{
-    /// <summary>
-    /// Helper class that can create shape mesh data.
-    /// </summary>
-    public static class DisplayCompoundBody
-    {
-
-        public static void GetShapeMeshData(EntityCollidable collidable, List<VertexPositionNormalTexture> vertices, List<ushort> indices)
-        {
-            var compoundCollidable = collidable as CompoundCollidable;
-            if (compoundCollidable == null)
-                throw new ArgumentException("Wrong shape type.");
-            var tempIndices = new List<ushort>();
-            var tempVertices = new List<VertexPositionNormalTexture>();
-            for (int i = 0; i < compoundCollidable.Children.Count; i++)
-            {
-                var child = compoundCollidable.Children[i];
-                ModelDrawer.ShapeMeshGetter shapeMeshGetter;
-                if (ModelDrawer.ShapeMeshGetters.TryGetValue(child.CollisionInformation.GetType(), out shapeMeshGetter))
-                {
-                    shapeMeshGetter(child.CollisionInformation, tempVertices, tempIndices);
-
-                    for (int j = 0; j < tempIndices.Count; j++)
-                    {
-                        indices.Add((ushort)(tempIndices[j] + vertices.Count));
-                    }
-                    var localTransform = child.Entry.LocalTransform;
-                    var localPosition = MathConverter.Convert(child.CollisionInformation.LocalPosition);
-                    var orientation = MathConverter.Convert(localTransform.Orientation);
-                    var position = MathConverter.Convert(localTransform.Position);
-                    for (int j = 0; j < tempVertices.Count; j++)
-                    {
-                        VertexPositionNormalTexture vertex = tempVertices[j];
-                        Microsoft.Xna.Framework.Vector3.Add(ref vertex.Position, ref localPosition, out vertex.Position);
-                        Microsoft.Xna.Framework.Vector3.Transform(ref vertex.Position, ref orientation, out vertex.Position);
-                        Microsoft.Xna.Framework.Vector3.Add(ref vertex.Position, ref position, out vertex.Position);
-                        Microsoft.Xna.Framework.Vector3.Transform(ref vertex.Normal, ref orientation, out vertex.Normal);
-                        vertices.Add(vertex);
-                    }
-
-                    tempVertices.Clear();
-                    tempIndices.Clear();
-                }
-            }
-        }
-    }
+using System.Collections.Generic;
+using Microsoft.Xna.Framework.Graphics;
+using System;
+using BEPUphysics.BroadPhaseEntries.MobileCollidables;
+using ConversionHelper;
+
+namespace BEPUphysicsDrawer.Models
+{
+    /// <summary>
+    /// Helper class that can create shape mesh data.
+    /// </summary>
+    public static class DisplayCompoundBody
+    {
+
+        public static void GetShapeMeshData(EntityCollidable collidable, List<VertexPositionNormalTexture> vertices, List<ushort> indices)
+        {
+            var compoundCollidable = collidable as CompoundCollidable;
+            if (compoundCollidable == null)
+                throw new ArgumentException("Wrong shape type.");
+            var tempIndices = new List<ushort>();
+            var tempVertices = new List<VertexPositionNormalTexture>();
+            for (int i = 0; i < compoundCollidable.Children.Count; i++)
+            {
+                var child = compoundCollidable.Children[i];
+                ModelDrawer.ShapeMeshGetter shapeMeshGetter;
+                if (ModelDrawer.ShapeMeshGetters.TryGetValue(child.CollisionInformation.GetType(), out shapeMeshGetter))
+                {
+                    shapeMeshGetter(child.CollisionInformation, tempVertices, tempIndices);
+
+                    for (int j = 0; j < tempIndices.Count; j++)
+                    {
+                        indices.Add((ushort)(tempIndices[j] + vertices.Count));
+                    }
+                    var localTransform = child.Entry.LocalTransform;
+                    var localPosition = MathConverter.Convert(child.CollisionInformation.LocalPosition);
+                    var orientation = MathConverter.Convert(localTransform.Orientation);
+                    var position = MathConverter.Convert(localTransform.Position);
+                    for (int j = 0; j < tempVertices.Count; j++)
+                    {
+                        VertexPositionNormalTexture vertex = tempVertices[j];
+                        Microsoft.Xna.Framework.Vector3.Add(ref vertex.Position, ref localPosition, out vertex.Position);
+                        Microsoft.Xna.Framework.Vector3.Transform(ref vertex.Position, ref orientation, out vertex.Position);
+                        Microsoft.Xna.Framework.Vector3.Add(ref vertex.Position, ref position, out vertex.Position);
+                        Microsoft.Xna.Framework.Vector3.Transform(ref vertex.Normal, ref orientation, out vertex.Normal);
+                        vertices.Add(vertex);
+                    }
+
+                    tempVertices.Clear();
+                    tempIndices.Clear();
+                }
+            }
+        }
+    }
 }