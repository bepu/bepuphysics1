using System.Collections.Generic;
<<<<<<< HEAD
using Microsoft.Xna.Framework;
using Microsoft.Xna.Framework.Graphics;
using BEPUphysics.CollisionShapes;
using BEPUphysics.BroadPhaseEntries.MobileCollidables;
=======
using BEPUphysics.Collidables;
using Microsoft.Xna.Framework;
using Microsoft.Xna.Framework.Graphics;
using BEPUphysics.CollisionShapes;
using BEPUphysics.Collidables.MobileCollidables;
using ConversionHelper;
>>>>>>> d0a4deae

namespace BEPUphysicsDrawer.Models
{
    /// <summary>
    /// Simple display object for triangles.
    /// </summary>
    public class DisplayMobileMesh
    {
        public static void GetShapeMeshData(EntityCollidable collidable, List<VertexPositionNormalTexture> vertices, List<ushort> indices)
        {
            MobileMeshShape shape = collidable.Shape as MobileMeshShape;
            var tempVertices = new VertexPositionNormalTexture[shape.TriangleMesh.Data.Vertices.Length];
            for (int i = 0; i < shape.TriangleMesh.Data.Vertices.Length; i++)
            {
                BEPUutilities.Vector3 position;
                shape.TriangleMesh.Data.GetVertexPosition(i, out position);
                tempVertices[i] = new VertexPositionNormalTexture(
                    MathConverter.Convert(position),
                    Vector3.Zero, 
                    Vector2.Zero);
            }

            for (int i = 0; i < shape.TriangleMesh.Data.Indices.Length; i++)
            {
                indices.Add((ushort)shape.TriangleMesh.Data.Indices[i]);
            }
            for (int i = 0; i < indices.Count; i += 3)
            {
                int a = indices[i];
                int b = indices[i + 1];
                int c = indices[i + 2];
                Vector3 normal = Vector3.Normalize(Vector3.Cross(
                    tempVertices[c].Position - tempVertices[a].Position,
                    tempVertices[b].Position - tempVertices[a].Position));
                tempVertices[a].Normal += normal;
                tempVertices[b].Normal += normal;
                tempVertices[c].Normal += normal;
            }

            for (int i = 0; i < tempVertices.Length; i++)
            {
                tempVertices[i].Normal.Normalize();
                vertices.Add(tempVertices[i]);
            }
        }

    }
}<|MERGE_RESOLUTION|>--- conflicted
+++ resolved
@@ -1,62 +1,54 @@
-using System.Collections.Generic;
-<<<<<<< HEAD
-using Microsoft.Xna.Framework;
-using Microsoft.Xna.Framework.Graphics;
-using BEPUphysics.CollisionShapes;
-using BEPUphysics.BroadPhaseEntries.MobileCollidables;
-=======
-using BEPUphysics.Collidables;
-using Microsoft.Xna.Framework;
-using Microsoft.Xna.Framework.Graphics;
-using BEPUphysics.CollisionShapes;
-using BEPUphysics.Collidables.MobileCollidables;
-using ConversionHelper;
->>>>>>> d0a4deae
-
-namespace BEPUphysicsDrawer.Models
-{
-    /// <summary>
-    /// Simple display object for triangles.
-    /// </summary>
-    public class DisplayMobileMesh
-    {
-        public static void GetShapeMeshData(EntityCollidable collidable, List<VertexPositionNormalTexture> vertices, List<ushort> indices)
-        {
-            MobileMeshShape shape = collidable.Shape as MobileMeshShape;
-            var tempVertices = new VertexPositionNormalTexture[shape.TriangleMesh.Data.Vertices.Length];
-            for (int i = 0; i < shape.TriangleMesh.Data.Vertices.Length; i++)
-            {
-                BEPUutilities.Vector3 position;
-                shape.TriangleMesh.Data.GetVertexPosition(i, out position);
-                tempVertices[i] = new VertexPositionNormalTexture(
-                    MathConverter.Convert(position),
-                    Vector3.Zero, 
-                    Vector2.Zero);
-            }
-
-            for (int i = 0; i < shape.TriangleMesh.Data.Indices.Length; i++)
-            {
-                indices.Add((ushort)shape.TriangleMesh.Data.Indices[i]);
-            }
-            for (int i = 0; i < indices.Count; i += 3)
-            {
-                int a = indices[i];
-                int b = indices[i + 1];
-                int c = indices[i + 2];
-                Vector3 normal = Vector3.Normalize(Vector3.Cross(
-                    tempVertices[c].Position - tempVertices[a].Position,
-                    tempVertices[b].Position - tempVertices[a].Position));
-                tempVertices[a].Normal += normal;
-                tempVertices[b].Normal += normal;
-                tempVertices[c].Normal += normal;
-            }
-
-            for (int i = 0; i < tempVertices.Length; i++)
-            {
-                tempVertices[i].Normal.Normalize();
-                vertices.Add(tempVertices[i]);
-            }
-        }
-
-    }
+using System.Collections.Generic;
+using Microsoft.Xna.Framework;
+using Microsoft.Xna.Framework.Graphics;
+using BEPUphysics.CollisionShapes;
+using BEPUphysics.BroadPhaseEntries.MobileCollidables;
+using ConversionHelper;
+
+namespace BEPUphysicsDrawer.Models
+{
+    /// <summary>
+    /// Simple display object for triangles.
+    /// </summary>
+    public class DisplayMobileMesh
+    {
+        public static void GetShapeMeshData(EntityCollidable collidable, List<VertexPositionNormalTexture> vertices, List<ushort> indices)
+        {
+            MobileMeshShape shape = collidable.Shape as MobileMeshShape;
+            var tempVertices = new VertexPositionNormalTexture[shape.TriangleMesh.Data.Vertices.Length];
+            for (int i = 0; i < shape.TriangleMesh.Data.Vertices.Length; i++)
+            {
+                BEPUutilities.Vector3 position;
+                shape.TriangleMesh.Data.GetVertexPosition(i, out position);
+                tempVertices[i] = new VertexPositionNormalTexture(
+                    MathConverter.Convert(position),
+                    Vector3.Zero, 
+                    Vector2.Zero);
+            }
+
+            for (int i = 0; i < shape.TriangleMesh.Data.Indices.Length; i++)
+            {
+                indices.Add((ushort)shape.TriangleMesh.Data.Indices[i]);
+            }
+            for (int i = 0; i < indices.Count; i += 3)
+            {
+                int a = indices[i];
+                int b = indices[i + 1];
+                int c = indices[i + 2];
+                Vector3 normal = Vector3.Normalize(Vector3.Cross(
+                    tempVertices[c].Position - tempVertices[a].Position,
+                    tempVertices[b].Position - tempVertices[a].Position));
+                tempVertices[a].Normal += normal;
+                tempVertices[b].Normal += normal;
+                tempVertices[c].Normal += normal;
+            }
+
+            for (int i = 0; i < tempVertices.Length; i++)
+            {
+                tempVertices[i].Normal.Normalize();
+                vertices.Add(tempVertices[i]);
+            }
+        }
+
+    }
 }