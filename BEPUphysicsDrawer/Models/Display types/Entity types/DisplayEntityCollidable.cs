﻿using BEPUutilities;
<<<<<<< HEAD
using Microsoft.Xna.Framework;
=======
using ConversionHelper;
>>>>>>> d0a4deae
using Microsoft.Xna.Framework.Graphics;
using System.Collections.Generic;
using BEPUphysics.BroadPhaseEntries.MobileCollidables;

namespace BEPUphysicsDrawer.Models
{
    /// <summary>
    /// Superclass of display objects that follow entity collidables.
    /// </summary>
    public class DisplayEntityCollidable : ModelDisplayObject<EntityCollidable>
    {
        /// <summary>
        /// Constructs a new display entity.
        /// </summary>
        /// <param name="drawer">Drawer to use.</param>
        /// <param name="entityCollidable">EntityCollidable to draw.</param>
        public DisplayEntityCollidable(ModelDrawer drawer, EntityCollidable entityCollidable)
            : base(drawer, entityCollidable)
        {
        }

        public override int GetTriangleCountEstimate()
        {
            return 1000;
        }


        public override void GetMeshData(List<VertexPositionNormalTexture> vertices, List<ushort> indices)
        {
            ModelDrawer.ShapeMeshGetters[DisplayedObject.GetType()](DisplayedObject, vertices, indices);
        }


        public override void Update()
        {
            if (DisplayedObject.Entity != null)
            {
                //The reason for this complexity is that we're drawing the shape's location directly and interpolated buffers might be active.
                //That means we can't rely solely on the collidable's world transform or the entity's world transform alone;
                //we must rebuild it from the entity's world transform and the collidable's local position.
                //TODO: This is awfully annoying.  Could use some built-in convenience methods to ease the usage.
                Vector3 translation = Matrix3x3.Transform(DisplayedObject.LocalPosition, DisplayedObject.Entity.BufferedStates.InterpolatedStates.OrientationMatrix);
                translation += DisplayedObject.Entity.BufferedStates.InterpolatedStates.Position;
                Matrix worldTransform = Matrix3x3.ToMatrix4X4(DisplayedObject.Entity.BufferedStates.InterpolatedStates.OrientationMatrix);
                worldTransform.Translation = translation;
                WorldTransform = MathConverter.Convert(worldTransform);
            }
            else
            {
                //Entityless EntityCollidables just go by what their current transform is.
                WorldTransform = MathConverter.Convert(DisplayedObject.WorldTransform.Matrix);
            }
        }
    }
}<|MERGE_RESOLUTION|>--- conflicted
+++ resolved
@@ -1,61 +1,57 @@
-﻿using BEPUutilities;
-<<<<<<< HEAD
-using Microsoft.Xna.Framework;
-=======
-using ConversionHelper;
->>>>>>> d0a4deae
-using Microsoft.Xna.Framework.Graphics;
-using System.Collections.Generic;
-using BEPUphysics.BroadPhaseEntries.MobileCollidables;
-
-namespace BEPUphysicsDrawer.Models
-{
-    /// <summary>
-    /// Superclass of display objects that follow entity collidables.
-    /// </summary>
-    public class DisplayEntityCollidable : ModelDisplayObject<EntityCollidable>
-    {
-        /// <summary>
-        /// Constructs a new display entity.
-        /// </summary>
-        /// <param name="drawer">Drawer to use.</param>
-        /// <param name="entityCollidable">EntityCollidable to draw.</param>
-        public DisplayEntityCollidable(ModelDrawer drawer, EntityCollidable entityCollidable)
-            : base(drawer, entityCollidable)
-        {
-        }
-
-        public override int GetTriangleCountEstimate()
-        {
-            return 1000;
-        }
-
-
-        public override void GetMeshData(List<VertexPositionNormalTexture> vertices, List<ushort> indices)
-        {
-            ModelDrawer.ShapeMeshGetters[DisplayedObject.GetType()](DisplayedObject, vertices, indices);
-        }
-
-
-        public override void Update()
-        {
-            if (DisplayedObject.Entity != null)
-            {
-                //The reason for this complexity is that we're drawing the shape's location directly and interpolated buffers might be active.
-                //That means we can't rely solely on the collidable's world transform or the entity's world transform alone;
-                //we must rebuild it from the entity's world transform and the collidable's local position.
-                //TODO: This is awfully annoying.  Could use some built-in convenience methods to ease the usage.
-                Vector3 translation = Matrix3x3.Transform(DisplayedObject.LocalPosition, DisplayedObject.Entity.BufferedStates.InterpolatedStates.OrientationMatrix);
-                translation += DisplayedObject.Entity.BufferedStates.InterpolatedStates.Position;
-                Matrix worldTransform = Matrix3x3.ToMatrix4X4(DisplayedObject.Entity.BufferedStates.InterpolatedStates.OrientationMatrix);
-                worldTransform.Translation = translation;
-                WorldTransform = MathConverter.Convert(worldTransform);
-            }
-            else
-            {
-                //Entityless EntityCollidables just go by what their current transform is.
-                WorldTransform = MathConverter.Convert(DisplayedObject.WorldTransform.Matrix);
-            }
-        }
-    }
+﻿using BEPUutilities;
+using ConversionHelper;
+using Microsoft.Xna.Framework.Graphics;
+using System.Collections.Generic;
+using BEPUphysics.BroadPhaseEntries.MobileCollidables;
+
+namespace BEPUphysicsDrawer.Models
+{
+    /// <summary>
+    /// Superclass of display objects that follow entity collidables.
+    /// </summary>
+    public class DisplayEntityCollidable : ModelDisplayObject<EntityCollidable>
+    {
+        /// <summary>
+        /// Constructs a new display entity.
+        /// </summary>
+        /// <param name="drawer">Drawer to use.</param>
+        /// <param name="entityCollidable">EntityCollidable to draw.</param>
+        public DisplayEntityCollidable(ModelDrawer drawer, EntityCollidable entityCollidable)
+            : base(drawer, entityCollidable)
+        {
+        }
+
+        public override int GetTriangleCountEstimate()
+        {
+            return 1000;
+        }
+
+
+        public override void GetMeshData(List<VertexPositionNormalTexture> vertices, List<ushort> indices)
+        {
+            ModelDrawer.ShapeMeshGetters[DisplayedObject.GetType()](DisplayedObject, vertices, indices);
+        }
+
+
+        public override void Update()
+        {
+            if (DisplayedObject.Entity != null)
+            {
+                //The reason for this complexity is that we're drawing the shape's location directly and interpolated buffers might be active.
+                //That means we can't rely solely on the collidable's world transform or the entity's world transform alone;
+                //we must rebuild it from the entity's world transform and the collidable's local position.
+                //TODO: This is awfully annoying.  Could use some built-in convenience methods to ease the usage.
+                Vector3 translation = Matrix3x3.Transform(DisplayedObject.LocalPosition, DisplayedObject.Entity.BufferedStates.InterpolatedStates.OrientationMatrix);
+                translation += DisplayedObject.Entity.BufferedStates.InterpolatedStates.Position;
+                Matrix worldTransform = Matrix3x3.ToMatrix4X4(DisplayedObject.Entity.BufferedStates.InterpolatedStates.OrientationMatrix);
+                worldTransform.Translation = translation;
+                WorldTransform = MathConverter.Convert(worldTransform);
+            }
+            else
+            {
+                //Entityless EntityCollidables just go by what their current transform is.
+                WorldTransform = MathConverter.Convert(DisplayedObject.WorldTransform.Matrix);
+            }
+        }
+    }
 }