--- conflicted
+++ resolved
@@ -1,65 +1,57 @@
-﻿using BEPUutilities.DataStructures;
-using Microsoft.Xna.Framework.Graphics;
-using BEPUphysics;
-using BEPUphysics.NarrowPhaseSystems.Pairs;
-using Microsoft.Xna.Framework;
-using ConversionHelper;
-
-namespace BEPUphysicsDrawer.Lines
-{
-    /// <summary>
-    /// Renders contact points.
-    /// </summary>
-    public class ContactDrawer
-    {
-        Game game;
-        public ContactDrawer(Game game)
-        {
-            this.game = game;
-        }
-
-        RawList<VertexPositionColor> contactLines = new RawList<VertexPositionColor>();
-
-        public void Draw(Effect effect, Space space)
-        {
-            contactLines.Clear();
-            int contactCount = 0;
-            foreach (var pair in space.NarrowPhase.Pairs)
-            {
-                var pairHandler = pair as CollidablePairHandler;
-                if (pairHandler != null)
-                {
-                    foreach (ContactInformation information in pairHandler.Contacts)
-                    {
-                        contactCount++;
-<<<<<<< HEAD
-
-                        contactLines.Add(new VertexPositionColor(information.Contact.Position, Color.White));
-                        contactLines.Add(new VertexPositionColor(information.Contact.Position + information.Contact.Normal * information.Contact.PenetrationDepth, Color.Red));
-                        contactLines.Add(new VertexPositionColor(information.Contact.Position + information.Contact.Normal * information.Contact.PenetrationDepth, Color.White));
-                        contactLines.Add(new VertexPositionColor(information.Contact.Position + information.Contact.Normal * (information.Contact.PenetrationDepth + .3f), Color.White));
-
-
-=======
-                        contactLines.Add(new VertexPositionColor(MathConverter.Convert(information.Contact.Position), Color.White));
-                        contactLines.Add(new VertexPositionColor(MathConverter.Convert(information.Contact.Position + information.Contact.Normal * information.Contact.PenetrationDepth), Color.Red));
-                        contactLines.Add(new VertexPositionColor(MathConverter.Convert(information.Contact.Position + information.Contact.Normal * information.Contact.PenetrationDepth), Color.White));
-                        contactLines.Add(new VertexPositionColor(MathConverter.Convert(information.Contact.Position + information.Contact.Normal * (information.Contact.PenetrationDepth + .3f)), Color.White));
->>>>>>> d0a4deae
-                    }
-                }
-            }
-
-            if (contactCount > 0)
-            {
-                foreach (var pass in effect.CurrentTechnique.Passes)
-                {
-                    pass.Apply();
-
-                    game.GraphicsDevice.DrawUserPrimitives(PrimitiveType.LineList, contactLines.Elements, 0, contactLines.Count / 2);
-                }
-            }
-
-        }
-    }
-}
+﻿using BEPUutilities.DataStructures;
+using Microsoft.Xna.Framework.Graphics;
+using BEPUphysics;
+using BEPUphysics.NarrowPhaseSystems.Pairs;
+using Microsoft.Xna.Framework;
+using ConversionHelper;
+
+namespace BEPUphysicsDrawer.Lines
+{
+    /// <summary>
+    /// Renders contact points.
+    /// </summary>
+    public class ContactDrawer
+    {
+        Game game;
+        public ContactDrawer(Game game)
+        {
+            this.game = game;
+        }
+
+        RawList<VertexPositionColor> contactLines = new RawList<VertexPositionColor>();
+
+        public void Draw(Effect effect, Space space)
+        {
+            contactLines.Clear();
+            int contactCount = 0;
+            foreach (var pair in space.NarrowPhase.Pairs)
+            {
+                var pairHandler = pair as CollidablePairHandler;
+                if (pairHandler != null)
+                {
+                    foreach (ContactInformation information in pairHandler.Contacts)
+                    {
+                        contactCount++;
+                        contactLines.Add(new VertexPositionColor(MathConverter.Convert(information.Contact.Position), Color.White));
+                        contactLines.Add(new VertexPositionColor(MathConverter.Convert(information.Contact.Position + information.Contact.Normal * information.Contact.PenetrationDepth), Color.Red));
+                        contactLines.Add(new VertexPositionColor(MathConverter.Convert(information.Contact.Position + information.Contact.Normal * information.Contact.PenetrationDepth), Color.White));
+                        contactLines.Add(new VertexPositionColor(MathConverter.Convert(information.Contact.Position + information.Contact.Normal * (information.Contact.PenetrationDepth + .3f)), Color.White));
+
+
+                    }
+                }
+            }
+
+            if (contactCount > 0)
+            {
+                foreach (var pass in effect.CurrentTechnique.Passes)
+                {
+                    pass.Apply();
+
+                    game.GraphicsDevice.DrawUserPrimitives(PrimitiveType.LineList, contactLines.Elements, 0, contactLines.Count / 2);
+                }
+            }
+
+        }
+    }
+}