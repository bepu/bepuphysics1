--- conflicted
+++ resolved
@@ -1,84 +1,77 @@
-<<<<<<< HEAD
-﻿using BEPUutilities.DataStructures;
-=======
-﻿using System;
-using System.Collections.Generic;
-using System.Linq;
-using System.Text;
-using BEPUutilities.DataStructures;
->>>>>>> d0a4deae
-using Microsoft.Xna.Framework.Graphics;
-using BEPUphysics;
-using Microsoft.Xna.Framework;
-using ConversionHelper;
-
-namespace BEPUphysicsDrawer.Lines
-{
-    /// <summary>
-    /// Renders bounding boxes of entities.
-    /// </summary>
-    public class BoundingBoxDrawer
-    {
-        Game game;
-        public BoundingBoxDrawer(Game game)
-        {
-            this.game = game;
-        }
-
-        RawList<VertexPositionColor> boundingBoxLines = new RawList<VertexPositionColor>();
-
-        public void Draw(Effect effect, Space space)
-        {
-            if (space.Entities.Count > 0)
-            {
-
-                foreach (var e in space.Entities)
-                {
-                    Vector3[] boundingBoxCorners = MathConverter.Convert(e.CollisionInformation.BoundingBox.GetCorners());
-                    var color = e.ActivityInformation.IsActive ? Color.DarkRed : new Color(150, 100, 100);
-                    boundingBoxLines.Add(new VertexPositionColor(boundingBoxCorners[0], color));
-                    boundingBoxLines.Add(new VertexPositionColor(boundingBoxCorners[1], color));
-
-                    boundingBoxLines.Add(new VertexPositionColor(boundingBoxCorners[0], color));
-                    boundingBoxLines.Add(new VertexPositionColor(boundingBoxCorners[3], color));
-
-                    boundingBoxLines.Add(new VertexPositionColor(boundingBoxCorners[0], color));
-                    boundingBoxLines.Add(new VertexPositionColor(boundingBoxCorners[4], color));
-
-                    boundingBoxLines.Add(new VertexPositionColor(boundingBoxCorners[1], color));
-                    boundingBoxLines.Add(new VertexPositionColor(boundingBoxCorners[2], color));
-
-                    boundingBoxLines.Add(new VertexPositionColor(boundingBoxCorners[1], color));
-                    boundingBoxLines.Add(new VertexPositionColor(boundingBoxCorners[5], color));
-
-                    boundingBoxLines.Add(new VertexPositionColor(boundingBoxCorners[2], color));
-                    boundingBoxLines.Add(new VertexPositionColor(boundingBoxCorners[3], color));
-
-                    boundingBoxLines.Add(new VertexPositionColor(boundingBoxCorners[2], color));
-                    boundingBoxLines.Add(new VertexPositionColor(boundingBoxCorners[6], color));
-
-                    boundingBoxLines.Add(new VertexPositionColor(boundingBoxCorners[3], color));
-                    boundingBoxLines.Add(new VertexPositionColor(boundingBoxCorners[7], color));
-
-                    boundingBoxLines.Add(new VertexPositionColor(boundingBoxCorners[4], color));
-                    boundingBoxLines.Add(new VertexPositionColor(boundingBoxCorners[5], color));
-
-                    boundingBoxLines.Add(new VertexPositionColor(boundingBoxCorners[4], color));
-                    boundingBoxLines.Add(new VertexPositionColor(boundingBoxCorners[7], color));
-
-                    boundingBoxLines.Add(new VertexPositionColor(boundingBoxCorners[5], color));
-                    boundingBoxLines.Add(new VertexPositionColor(boundingBoxCorners[6], color));
-
-                    boundingBoxLines.Add(new VertexPositionColor(boundingBoxCorners[6], color));
-                    boundingBoxLines.Add(new VertexPositionColor(boundingBoxCorners[7], color));
-                }
-                foreach (var pass in effect.CurrentTechnique.Passes)
-                {
-                    pass.Apply();
-                    game.GraphicsDevice.DrawUserPrimitives(PrimitiveType.LineList, boundingBoxLines.Elements, 0, space.Entities.Count * 12);
-                }
-                boundingBoxLines.Clear();
-            }
-        }
-    }
-}
+﻿using BEPUutilities.DataStructures;
+using BEPUutilities.DataStructures;
+using Microsoft.Xna.Framework.Graphics;
+using BEPUphysics;
+using Microsoft.Xna.Framework;
+using ConversionHelper;
+
+namespace BEPUphysicsDrawer.Lines
+{
+    /// <summary>
+    /// Renders bounding boxes of entities.
+    /// </summary>
+    public class BoundingBoxDrawer
+    {
+        Game game;
+        public BoundingBoxDrawer(Game game)
+        {
+            this.game = game;
+        }
+
+        RawList<VertexPositionColor> boundingBoxLines = new RawList<VertexPositionColor>();
+
+        public void Draw(Effect effect, Space space)
+        {
+            if (space.Entities.Count > 0)
+            {
+
+                foreach (var e in space.Entities)
+                {
+                    Vector3[] boundingBoxCorners = MathConverter.Convert(e.CollisionInformation.BoundingBox.GetCorners());
+                    var color = e.ActivityInformation.IsActive ? Color.DarkRed : new Color(150, 100, 100);
+                    boundingBoxLines.Add(new VertexPositionColor(boundingBoxCorners[0], color));
+                    boundingBoxLines.Add(new VertexPositionColor(boundingBoxCorners[1], color));
+
+                    boundingBoxLines.Add(new VertexPositionColor(boundingBoxCorners[0], color));
+                    boundingBoxLines.Add(new VertexPositionColor(boundingBoxCorners[3], color));
+
+                    boundingBoxLines.Add(new VertexPositionColor(boundingBoxCorners[0], color));
+                    boundingBoxLines.Add(new VertexPositionColor(boundingBoxCorners[4], color));
+
+                    boundingBoxLines.Add(new VertexPositionColor(boundingBoxCorners[1], color));
+                    boundingBoxLines.Add(new VertexPositionColor(boundingBoxCorners[2], color));
+
+                    boundingBoxLines.Add(new VertexPositionColor(boundingBoxCorners[1], color));
+                    boundingBoxLines.Add(new VertexPositionColor(boundingBoxCorners[5], color));
+
+                    boundingBoxLines.Add(new VertexPositionColor(boundingBoxCorners[2], color));
+                    boundingBoxLines.Add(new VertexPositionColor(boundingBoxCorners[3], color));
+
+                    boundingBoxLines.Add(new VertexPositionColor(boundingBoxCorners[2], color));
+                    boundingBoxLines.Add(new VertexPositionColor(boundingBoxCorners[6], color));
+
+                    boundingBoxLines.Add(new VertexPositionColor(boundingBoxCorners[3], color));
+                    boundingBoxLines.Add(new VertexPositionColor(boundingBoxCorners[7], color));
+
+                    boundingBoxLines.Add(new VertexPositionColor(boundingBoxCorners[4], color));
+                    boundingBoxLines.Add(new VertexPositionColor(boundingBoxCorners[5], color));
+
+                    boundingBoxLines.Add(new VertexPositionColor(boundingBoxCorners[4], color));
+                    boundingBoxLines.Add(new VertexPositionColor(boundingBoxCorners[7], color));
+
+                    boundingBoxLines.Add(new VertexPositionColor(boundingBoxCorners[5], color));
+                    boundingBoxLines.Add(new VertexPositionColor(boundingBoxCorners[6], color));
+
+                    boundingBoxLines.Add(new VertexPositionColor(boundingBoxCorners[6], color));
+                    boundingBoxLines.Add(new VertexPositionColor(boundingBoxCorners[7], color));
+                }
+                foreach (var pass in effect.CurrentTechnique.Passes)
+                {
+                    pass.Apply();
+                    game.GraphicsDevice.DrawUserPrimitives(PrimitiveType.LineList, boundingBoxLines.Elements, 0, space.Entities.Count * 12);
+                }
+                boundingBoxLines.Clear();
+            }
+        }
+    }
+}